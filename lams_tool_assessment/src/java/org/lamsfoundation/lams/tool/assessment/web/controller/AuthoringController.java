--- conflicted
+++ resolved
@@ -1,1015 +1,1008 @@
-/****************************************************************
- * Copyright (C) 2005 LAMS Foundation (http://lamsfoundation.org)
- * =============================================================
- * License Information: http://lamsfoundation.org/licensing/lams/2.0/
- *
- * This program is free software; you can redistribute it and/or modify
- * it under the terms of the GNU General Public License as published by
- * the Free Software Foundation.
- *
- * This program is distributed in the hope that it will be useful,
- * but WITHOUT ANY WARRANTY; without even the implied warranty of
- * MERCHANTABILITY or FITNESS FOR A PARTICULAR PURPOSE.  See the
- * GNU General Public License for more details.
- *
- * You should have received a copy of the GNU General Public License
- * along with this program; if not, write to the Free Software
- * Foundation, Inc., 51 Franklin Street, Fifth Floor, Boston, MA 02110-1301
- * USA
- *
- * http://www.gnu.org/licenses/gpl.txt
- * ****************************************************************
- */
-
-package org.lamsfoundation.lams.tool.assessment.web.controller;
-
-import java.io.IOException;
-import java.io.UnsupportedEncodingException;
-import java.net.URLDecoder;
-import java.sql.Timestamp;
-import java.util.ArrayList;
-import java.util.Collection;
-import java.util.Date;
-import java.util.HashMap;
-import java.util.Iterator;
-import java.util.List;
-import java.util.Map;
-import java.util.Set;
-import java.util.SortedSet;
-import java.util.TreeSet;
-
-import javax.servlet.ServletException;
-import javax.servlet.http.HttpServletRequest;
-import javax.servlet.http.HttpServletResponse;
-import javax.servlet.http.HttpSession;
-
-import org.apache.commons.beanutils.PropertyUtils;
-import org.apache.commons.lang.StringUtils;
-import org.apache.commons.lang.math.NumberUtils;
-import org.apache.log4j.Logger;
-import org.lamsfoundation.lams.qb.QbConstants;
-import org.lamsfoundation.lams.qb.form.QbQuestionForm;
-import org.lamsfoundation.lams.qb.model.QbOption;
-import org.lamsfoundation.lams.qb.model.QbQuestion;
-import org.lamsfoundation.lams.qb.service.IQbService;
-import org.lamsfoundation.lams.tool.ToolAccessMode;
-import org.lamsfoundation.lams.tool.assessment.AssessmentConstants;
-import org.lamsfoundation.lams.tool.assessment.model.Assessment;
-import org.lamsfoundation.lams.tool.assessment.model.AssessmentOverallFeedback;
-import org.lamsfoundation.lams.tool.assessment.model.AssessmentQuestion;
-import org.lamsfoundation.lams.tool.assessment.model.AssessmentUser;
-import org.lamsfoundation.lams.tool.assessment.model.QuestionReference;
-import org.lamsfoundation.lams.tool.assessment.service.IAssessmentService;
-import org.lamsfoundation.lams.tool.assessment.util.SequencableComparator;
-import org.lamsfoundation.lams.tool.assessment.web.form.AssessmentForm;
-import org.lamsfoundation.lams.usermanagement.dto.UserDTO;
-import org.lamsfoundation.lams.util.CommonConstants;
-import org.lamsfoundation.lams.util.Configuration;
-import org.lamsfoundation.lams.util.ConfigurationKeys;
-import org.lamsfoundation.lams.util.WebUtil;
-import org.lamsfoundation.lams.web.session.SessionManager;
-import org.lamsfoundation.lams.web.util.AttributeNames;
-import org.lamsfoundation.lams.web.util.SessionMap;
-import org.springframework.beans.factory.annotation.Autowired;
-import org.springframework.beans.factory.annotation.Qualifier;
-import org.springframework.stereotype.Controller;
-import org.springframework.web.bind.annotation.ModelAttribute;
-import org.springframework.web.bind.annotation.RequestMapping;
-import org.springframework.web.bind.annotation.RequestMethod;
-import org.springframework.web.bind.annotation.RequestParam;
-import org.springframework.web.bind.annotation.ResponseBody;
-import org.springframework.web.context.WebApplicationContext;
-
-import com.fasterxml.jackson.databind.node.JsonNodeFactory;
-import com.fasterxml.jackson.databind.node.ObjectNode;
-
-/**
- * @author Andrey Balan
- */
-@Controller
-@RequestMapping("/authoring")
-public class AuthoringController {
-
-    private static Logger log = Logger.getLogger(AuthoringController.class);
-
-    @Autowired
-    @Qualifier("laasseAssessmentService")
-    private IAssessmentService service;
-    @Autowired
-    private IQbService qbService;
-    @Autowired
-    WebApplicationContext applicationcontext;
-
-    /**
-     * Read assessment data from database and put them into HttpSession. It will redirect to init.do directly after this
-     * method run successfully.
-     *
-     * This method will avoid read database again and lost un-saved resouce question lost when user "refresh page",
-     */
-    @RequestMapping("/start")
-    public String start(@ModelAttribute("assessmentForm") AssessmentForm assessmentForm, HttpServletRequest request)
-	    throws ServletException {
-	ToolAccessMode mode = WebUtil.readToolAccessModeAuthorDefaulted(request);
-	return readDatabaseData(assessmentForm, request, mode);
-    }
-
-    @RequestMapping("/definelater")
-    public String definelater(@ModelAttribute("assessmentForm") AssessmentForm assessmentForm,
-	    HttpServletRequest request) throws ServletException {
-	// update define later flag to true
-	Long contentId = WebUtil.readLongParam(request, AttributeNames.PARAM_TOOL_CONTENT_ID);
-	Assessment assessment = service.getAssessmentByContentId(contentId);
-
-	assessment.setDefineLater(true);
-	service.saveOrUpdateAssessment(assessment);
-
-	//audit log the teacher has started editing activity in monitor
-	service.auditLogStartEditingActivityInMonitor(contentId);
-
-	return readDatabaseData(assessmentForm, request, ToolAccessMode.TEACHER);
-    }
-
-    /**
-     * Common method for "start" and "defineLater"
-     */
-    private String readDatabaseData(AssessmentForm assessmentForm, HttpServletRequest request, ToolAccessMode mode)
-	    throws ServletException {
-	Long contentId = WebUtil.readLongParam(request, AssessmentConstants.PARAM_TOOL_CONTENT_ID);
-
-	// initial Session Map
-	SessionMap<String, Object> sessionMap = new SessionMap<>();
-	request.getSession().setAttribute(sessionMap.getSessionID(), sessionMap);
-	assessmentForm.setSessionMapID(sessionMap.getSessionID());
-
-	// Get contentFolderID and save to form.
-	String contentFolderID = WebUtil.readStrParam(request, AttributeNames.PARAM_CONTENT_FOLDER_ID);
-	sessionMap.put(AttributeNames.PARAM_CONTENT_FOLDER_ID, contentFolderID);
-	sessionMap.put(AttributeNames.PARAM_TOOL_CONTENT_ID, contentId);
-	assessmentForm.setContentFolderID(contentFolderID);
-
-	Assessment assessment = null;
-	try {
-	    assessment = service.getAssessmentByContentId(contentId);
-	    // if assessment does not exist, try to use default content instead.
-	    if (assessment == null) {
-		assessment = service.getDefaultContent(contentId);
-	    }
-
-	    assessmentForm.setAssessment(assessment);
-	} catch (Exception e) {
-	    log.error(e);
-	    throw new ServletException(e);
-	}
-
-	// init RandomPoolQuestions
-	List<AssessmentQuestion> randomPoolQuestions = getRandomPoolQuestions(sessionMap);
-	randomPoolQuestions.clear();
-	for (AssessmentQuestion question : assessment.getQuestions()) {
-	    if (question.isRandomQuestion()) {
-		randomPoolQuestions.add(question);
-	    }
-	}
-
-	// init question references
-	SortedSet<QuestionReference> references = getQuestionReferences(sessionMap);
-	references.clear();
-	references.addAll(assessment.getQuestionReferences());
-	//init references' qbQuestions to avoid no session exception 
-	for (QuestionReference reference : references) {
-	    if (!reference.isRandomQuestion()) {
-		reference.getQuestion().getQbQuestion();
-	    }
-	}
-
-	boolean isAssessmentAttempted = assessment.getUid() == null ? false
-		: service.isAssessmentAttempted(assessment.getUid());
-	sessionMap.put(AssessmentConstants.ATTR_IS_AUTHORING_RESTRICTED, isAssessmentAttempted && mode.isTeacher());
-	sessionMap.put(AttributeNames.ATTR_MODE, mode);
-	sessionMap.put(AssessmentConstants.ATTR_ASSESSMENT_FORM, assessmentForm);
-	return "pages/authoring/start";
-    }
-
-    /**
-     * Display same entire authoring page content from HttpSession variable.
-     */
-    @RequestMapping("/init")
-    public String init(@ModelAttribute("assessmentForm") AssessmentForm assessmentForm, HttpServletRequest request)
-	    throws ServletException {
-	SessionMap<String, Object> sessionMap = getSessionMap(request);
-	AssessmentForm existForm = (AssessmentForm) sessionMap.get(AssessmentConstants.ATTR_ASSESSMENT_FORM);
-
-	try {
-	    PropertyUtils.copyProperties(assessmentForm, existForm);
-	} catch (Exception e) {
-	    throw new ServletException(e);
-	}
-
-	return "pages/authoring/authoring";
-    }
-
-    /**
-     * This method will persist all inforamtion in this authoring page, include all assessment question, information
-     * etc.
-     */
-    @SuppressWarnings("unchecked")
-    @RequestMapping("/updateContent")
-    public String updateContent(@ModelAttribute("assessmentForm") AssessmentForm assessmentForm,
-	    HttpServletRequest request) throws Exception {
-	// get back sessionMAP
-	SessionMap<String, Object> sessionMap = (SessionMap<String, Object>) request.getSession()
-		.getAttribute(assessmentForm.getSessionMapID());
-	ToolAccessMode mode = (ToolAccessMode) sessionMap.get(AttributeNames.ATTR_MODE);
-	Assessment assessment = assessmentForm.getAssessment();
-	Assessment assessmentPO = service.getAssessmentByContentId(assessmentForm.getAssessment().getContentId());
-
-	//TODO **part of markrecalculation**
-//	Set<AssessmentQuestion> oldQuestions = (assessmentPO == null) ? new HashSet<>() : assessmentPO.getQuestions();
-//	Set<QuestionReference> oldReferences = (assessmentPO == null) ? new HashSet<>()
-//		: assessmentPO.getQuestionReferences();
-	
-	AssessmentUser assessmentUser = null;
-
-	if (assessmentPO == null) {
-	    // new Assessment, create it
-	    assessmentPO = assessment;
-	    assessmentPO.setCreated(new Timestamp(new Date().getTime()));
-
-	} else {
-	    //TODO **part of markrecalculation**
-//	    // copyProperties() below sets assessmentPO items to empty collection
-//	    // but the items still exist in Hibernate cache, so we need to evict them now
-//	    for (AssessmentQuestion question : oldQuestions) {
-//		service.releaseFromCache(question);
-////		service.releaseFromCache(question.getQbQuestion());
-//	    }
-//	    for (QuestionReference reference : oldReferences) {
-//		service.releaseFromCache(reference);
-//	    }
-	    assessmentPO.getQuestions().clear();
-	    
-	    Long uid = assessmentPO.getUid();
-	    assessmentUser = assessmentPO.getCreatedBy();
-	    PropertyUtils.copyProperties(assessmentPO, assessment);
-
-	    // copyProperties() above may result in "collection assigned to two objects in a session" exception
-	    service.releaseFromCache(assessment);
-	    assessmentForm.setAssessment(null);
-	    assessment = null;
-	    // set back UID
-	    assessmentPO.setUid(uid);
-
-	    // if it is Teacher (from monitor) - change define later status
-	    if (mode.isTeacher()) {
-		assessmentPO.setDefineLater(false);
-		assessmentPO.setUpdated(new Timestamp(new Date().getTime()));
-	    }
-	}
-
-	// *******************************Handle user*******************
-	if (assessmentUser == null) {
-	    // try to get form system session
-	    HttpSession ss = SessionManager.getSession();
-	    // get back login user DTO
-	    UserDTO user = (UserDTO) ss.getAttribute(AttributeNames.USER);
-	    assessmentUser = service.getUserCreatedAssessment(user.getUserID().longValue(),
-		    assessmentPO.getContentId());
-	    if (assessmentUser == null) {
-		assessmentUser = new AssessmentUser(user, assessmentPO);
-	    }
-	}
-	assessmentPO.setCreatedBy(assessmentUser);
-
-	// ************************* Handle assessment questions *******************
-	List<AssessmentQuestion> newRandomQuestions = getRandomPoolQuestions(sessionMap);
-	TreeSet<AssessmentQuestion> newQuestions = new TreeSet<>(newRandomQuestions);
-	
-	for (AssessmentQuestion question : newRandomQuestions) {
-	    question.setToolContentId(assessmentPO.getContentId());
-	    //TODO check
-//	    removeNewLineCharacters(question);
-	}
-	
-	Set<QuestionReference> newReferences = updateQuestionReferencesMaxMarks(request, sessionMap, true);
-	for (QuestionReference reference : newReferences) {
-	    if (!reference.isRandomQuestion()) {
-		AssessmentQuestion question = reference.getQuestion();
-		question.setToolContentId(assessmentPO.getContentId());
-		newQuestions.add(question);
-	    }	   
-	    //TODO check
-//	    removeNewLineCharacters(question);
-	}
-
-	
-	assessmentPO.setQuestions(newQuestions);
-	
-	//TODO **part of markrecalculation**
-//	// recalculate results in case content is edited from monitoring and it's been already attempted by a student
-//	boolean isAuthoringRestricted = (boolean) sessionMap.get(AssessmentConstants.ATTR_IS_AUTHORING_RESTRICTED);
-//	if (isAuthoringRestricted) {
-//	    service.recalculateUserAnswers(assessmentPO.getUid(), assessmentPO.getContentId(), oldQuestions,
-//		    newQuestions, oldReferences, newReferences);
-//	}
-
-	// Handle question references
-	assessmentPO.setQuestionReferences(newReferences);
-
-	// ************************* Handle assessment overall feedbacks *******************
-	TreeSet<AssessmentOverallFeedback> overallFeedbackList = getOverallFeedbacksFromForm(request, true);
-	assessmentPO.setOverallFeedbacks(overallFeedbackList);
-
-	// **********************************************
-	// finally persist assessmentPO again
-	service.saveOrUpdateAssessment(assessmentPO);
-	assessmentForm.setAssessment(assessmentPO);
-
-	// delete References from database
-	List<QuestionReference> deletedReferences = getDeletedQuestionReferences(sessionMap);
-	Iterator<QuestionReference> iterRef = deletedReferences.iterator();
-	while (iterRef.hasNext()) {
-	    QuestionReference reference = iterRef.next();
-	    iterRef.remove();
-	    if (reference.getUid() != null) {
-		service.deleteQuestionReference(reference.getUid());
-		
-		//TODO maybe check and delete orphaned AssessmentQuestion
-		//service.deleteAssessmentQuestion(question.getUid());
-	    }
-	}
-	
-	// delete References from database
-	List<AssessmentQuestion> deletedRandomPoolQuestions = getDeletedRandomPoolQuestions(sessionMap);
-	Iterator<AssessmentQuestion> iterDeletedQuestions = deletedRandomPoolQuestions.iterator();
-	while (iterDeletedQuestions.hasNext()) {
-	    AssessmentQuestion delQuestion = iterDeletedQuestions.next();
-	    iterDeletedQuestions.remove();
-	    if (delQuestion.getUid() != null) {
-		service.deleteAssessmentQuestion(delQuestion.getUid());
-	    }
-	}
-
-	request.setAttribute(CommonConstants.LAMS_AUTHORING_SUCCESS_FLAG, Boolean.TRUE);
-	request.setAttribute(AssessmentConstants.ATTR_SESSION_MAP_ID, sessionMap.getSessionID());
-	return "pages/authoring/authoring";
-    }
-
-    /**
-     * Display empty page for new assessment question.
-     */
-    @RequestMapping("/initNewQuestion")
-    public String initNewQuestion(@ModelAttribute("assessmentQuestionForm") QbQuestionForm questionForm,
-	    HttpServletRequest request, HttpServletResponse response) throws ServletException, IOException {
-	SessionMap<String, Object> sessionMap = getSessionMap(request);
-	updateQuestionReferencesMaxMarks(request, sessionMap, false);
-	
-	
-//	request.setAttribute(AttributeNames.PARAM_CONTENT_FOLDER_ID, contentFolderID);
-//	questionForm.setContentFolderID(contentFolderID);
-	
-
-//	request.setAttribute("isRequestedByTool", true);
-//	request.setAttribute("contentFolderID", contentFolderID);
-	
-	
-//	questionForm.setDisplayOrder(-1);//which signifies it's a new question
-//	
-//	questionForm.setMaxMark("1");
-//	questionForm.setPenaltyFactor("0");
-//	questionForm.setAnswerRequired(true);
-	
-
-	Integer type = NumberUtils.toInt(request.getParameter(QbConstants.ATTR_QUESTION_TYPE));
-	if (type.equals(-1)) {//randomQuestion case
-	    questionForm.setUid(-1L);//which signifies it's a new question
-	    questionForm.setMaxMark(1);
-	    questionForm.setPenaltyFactor("0");
-	    questionForm.setAnswerRequired(false);
-	    return "pages/authoring/randomQuestion";
-	    
-	} else {
-	    //let QB controller know request comes from the tool
-//		boolean REQUEST_CAME_FROM_ASSESSMENT_TOOL = true;
-//		questionForm.setRequestCameFromAssessmentTool(REQUEST_CAME_FROM_ASSESSMENT_TOOL);
-	    boolean isAuthoringRestricted = (boolean) sessionMap.get(AssessmentConstants.ATTR_IS_AUTHORING_RESTRICTED);
-
-	    String params = "?" + AssessmentConstants.ATTR_IS_AUTHORING_RESTRICTED + "=" + isAuthoringRestricted;
-	    // sessionMapID and questionType is already supplied as parameters
-
-	    forwardToEditQbQuestionController(request, response, "/qb/edit/initNewQuestion.do", params);
-	    return null;
-	}
-    }
-
-    /**
-     * Display edit page for existed assessment question.
-     */
-    @RequestMapping("/editQuestionReference")
-    public String editQuestionReference(HttpServletRequest request, HttpServletResponse response,
-	    @RequestParam int questionReferenceIndex) throws ServletException, IOException {
-	SessionMap<String, Object> sessionMap = getSessionMap(request);
-	updateQuestionReferencesMaxMarks(request, sessionMap, false);
-	
-	SortedSet<QuestionReference> questionReferences = getQuestionReferences(sessionMap);
-	List<QuestionReference> rList = new ArrayList<>(questionReferences);
-	QuestionReference questionReference = rList.get(questionReferenceIndex);
-	
-	if (questionReference.isRandomQuestion()) {
-	    return "pages/authoring/randomQuestion";
-	    
-	} else {
-//	    QbUtils.fillFormWithQbQuestion(question.getQbQuestion(), questionForm, request);
-//	    questionForm.setDisplayOrder(question.getDisplayOrder());
-
-	    //let QB controller know request comes from the tool
-//	    boolean REQUEST_CAME_FROM_ASSESSMENT_TOOL = true;
-//	    questionForm.setRequestCameFromAssessmentTool(REQUEST_CAME_FROM_ASSESSMENT_TOOL);
-//	    questionForm.setContentFolderID(contentFolderID);
-	    boolean isAuthoringRestricted = (boolean) sessionMap.get(AssessmentConstants.ATTR_IS_AUTHORING_RESTRICTED);
-//	    questionForm.setAuthoringRestricted(isAuthoringRestricted);
-	    AssessmentQuestion question = questionReference.getQuestion();
-	    
-	    String params = "?" + AssessmentConstants.ATTR_IS_AUTHORING_RESTRICTED + "=" + isAuthoringRestricted;
-	    params += "&qbQuestionUid=" + question.getQbQuestion().getUid();
-	    // sessionMapID and questionType is already supplied as parameters
-	    
-	    forwardToEditQbQuestionController(request, response, "/qb/edit/editQuestion.do", params);
-	    return null;
-	}
-    }
-    
-    /**
-     * Forwards to the specified jsp page from Assessment tool.
-     */
-    private void forwardToEditQbQuestionController(HttpServletRequest request, HttpServletResponse response, String url,
-	    String params) throws ServletException, IOException {
-	String serverURLContextPath = Configuration.get(ConfigurationKeys.SERVER_URL_CONTEXT_PATH);
-	serverURLContextPath = serverURLContextPath.startsWith("/") ? serverURLContextPath : "/" + serverURLContextPath;
-	serverURLContextPath += serverURLContextPath.endsWith("/") ? "" : "/";
-	applicationcontext.getServletContext().getContext(serverURLContextPath).getRequestDispatcher(url + params)
-		.forward(request, response);
-    }
-
-    /**
-     * This method will get necessary information from assessment question form and save or update into
-     * <code>HttpSession</code> AssessmentQuestionList. Notice, this save is not persist them into database, just save
-     * <code>HttpSession</code> temporarily. Only they will be persist when the entire authoring page is being
-     * persisted.
-     */
-    @SuppressWarnings("unchecked")
-    @RequestMapping("/saveOrUpdateQuestion")
-    public String saveOrUpdateQuestion(@ModelAttribute("assessmentQuestionForm") QbQuestionForm questionForm,
-	    HttpServletRequest request, @RequestParam Long qbQuestionUid, @RequestParam int questionModificationStatus) {
-	String sessionMapId = questionForm.getSessionMapID();
-	SessionMap<String, Object> sessionMap = (SessionMap<String, Object>) request.getSession()
-		.getAttribute(sessionMapId);
-	SortedSet<QuestionReference> references = getQuestionReferences(sessionMap);
-	QbQuestion qbQuestion = qbService.getQbQuestionByUid(qbQuestionUid);
-	
-	// add
-	Long oldQbQuestionUid = questionForm.getUid();
-	if (oldQbQuestionUid == -1) {
-	    AssessmentQuestion assessmentQuestion = new AssessmentQuestion();
-	    assessmentQuestion.setQbQuestion(qbQuestion);
-	    assessmentQuestion.setRandomQuestion(false);
-	    assessmentQuestion.setDisplayOrder(getNextDisplayOrder(sessionMap));
-	    
-	    //create new QuestionReference
-	    QuestionReference reference = new QuestionReference();
-	    reference.setQuestion(assessmentQuestion);
-	    reference.setRandomQuestion(false);
-	    // set SequenceId
-	    int maxSeq2 = 1;
-	    if ((references != null) && (references.size() > 0)) {
-		QuestionReference last = references.last();
-		maxSeq2 = last.getSequenceId() + 1;
-	    }
-	    reference.setSequenceId(maxSeq2);
-	    //set maxMark
-	    int maxMark = qbQuestion.getMaxMark() == null ? 1 : qbQuestion.getMaxMark();
-	    reference.setMaxMark(maxMark);
-	    references.add(reference);
-	    
-	// edit
-	} else {
-	    //QbQuestion's uid is kept the same - means it's a minor change, do nothing
-	    if (oldQbQuestionUid.equals(qbQuestion.getUid())) {
-
-	    //replace QbQuestion with the new version of it
-	    } else {
-		for (QuestionReference reference : references) {
-		    if (!reference.isRandomQuestion()
-			    && oldQbQuestionUid.equals(reference.getQuestion().getQbQuestion().getUid())) {
-			AssessmentQuestion assessmentQuestion = reference.getQuestion();
-			assessmentQuestion.setQbQuestion(qbQuestion);
-			assessmentQuestion.setDisplayOrder(getNextDisplayOrder(sessionMap));
-			break;
-		    }
-		}
-	    }
-	}
-//	QbQuestion qbQuestion = assessmentQuestion.getQbQuestion();
-//	// evict everything manually as we do not use DTOs, just real entities
-//	// without eviction changes would be saved immediately into DB
-//	service.releaseFromCache(assessmentQuestion);
-//	service.releaseFromCache(qbQuestion);
-	
-
-	
-//	int isQbQuestionModified = QbUtils.extractFormToQbQuestion(qbQuestion, questionForm, request, qbService,
-//		isAuthoringRestricted);
-//	assessmentQuestion.setQbQuestionModified(isQbQuestionModified);
-	request.setAttribute("qbQuestionModified", questionModificationStatus);
-
-	// set session map ID so that questionlist.jsp can get sessionMAP
-	request.setAttribute(AssessmentConstants.ATTR_SESSION_MAP_ID, sessionMapId);
-	
-	//in case of edit in monitor and at least one attempted user, we show authoring page with restricted options 
-	boolean isAuthoringRestricted = (boolean) sessionMap.get(AssessmentConstants.ATTR_IS_AUTHORING_RESTRICTED);
-	if (isAuthoringRestricted) {
-	    return "pages/authoring/parts/questionlistRestricted";    
-	} else {
-	    return "pages/authoring/parts/questionlist";
-	}
-    }
-    
-    /**
-     * QB callback handler which adds selected QbQuestion into question list.
-     */
-    @SuppressWarnings("unchecked")
-    @RequestMapping(value = "/importQbQuestion", method = RequestMethod.POST)
-    private String importQbQuestion(HttpServletRequest request, @RequestParam Long qbQuestionUid) {
-	//TODO perform updateQuestionReferencesMaxMarks prior to runnning this method
-	
-	String sessionMapID = WebUtil.readStrParam(request, AssessmentConstants.ATTR_SESSION_MAP_ID);
-	SessionMap<String, Object> sessionMap = (SessionMap<String, Object>) request.getSession()
-		.getAttribute(sessionMapID);
-<<<<<<< HEAD
-	QbQuestion qbQuestion = qbService.getQbQuestionByUid(qbQuestionUid);
-=======
-	SortedSet<AssessmentQuestion> questionList = getQuestionList(sessionMap);
-	
-	Long qbQuestionUid = WebUtil.readLongParam(request, "qbQuestionUid");
-	QbQuestion qbQuestion = qbService.getQuestionByUid(qbQuestionUid);
->>>>>>> 0b1e7437
-	
-	//create new ScratchieItem and assign imported qbQuestion to it
-	AssessmentQuestion assessmentQuestion = new AssessmentQuestion();
-	assessmentQuestion.setQbQuestion(qbQuestion);
-	assessmentQuestion.setDisplayOrder(getNextDisplayOrder(sessionMap));
-		
-	QuestionReference reference = new QuestionReference();
-	reference.setQuestion(assessmentQuestion);
-	reference.setRandomQuestion(false);
-	
-	// set SequenceId
-	int maxSeq = 1;
-	SortedSet<QuestionReference> references = getQuestionReferences(sessionMap);
-	if ((references != null) && (references.size() > 0)) {
-	    QuestionReference last = references.last();
-	    maxSeq = last.getSequenceId() + 1;
-	}
-	reference.setSequenceId(maxSeq);
-	
-	//set maxMark
-	int maxMark = qbQuestion.getMaxMark() == null ? 1 : qbQuestion.getMaxMark();
-	reference.setMaxMark(maxMark);
-	
-	references.add(reference);
-
-	// set session map ID so that itemlist.jsp can get sessionMAP
-	request.setAttribute(AssessmentConstants.ATTR_SESSION_MAP_ID, sessionMapID);
-	return "pages/authoring/parts/questionlist";
-    }
-
-//    /**
-//     * Remove assessment question from HttpSession list and update page display. As authoring rule, all persist only
-//     * happen when user submit whole page. So this remove is just impact HttpSession values.
-//     */
-//    @RequestMapping("/addQuestionReference")
-//    public String addQuestionReference(HttpServletRequest request, @RequestParam int questionIndex) {
-//	SessionMap<String, Object> sessionMap = getSessionMap(request);
-//	updateQuestionReferencesMaxMarks(request, sessionMap, false);
-//
-//	SortedSet<QuestionReference> references = getQuestionReferences(sessionMap);
-//
-//	// set SequenceId
-//	QuestionReference reference = new QuestionReference();
-//	int maxSeq = 1;
-//	if ((references != null) && (references.size() > 0)) {
-//	    QuestionReference last = references.last();
-//	    maxSeq = last.getSequenceId() + 1;
-//	}
-//	reference.setSequenceId(maxSeq);
-//
-//	// set isRandomQuestion
-//	boolean isRandomQuestion = (questionIndex == -1);
-//	reference.setRandomQuestion(isRandomQuestion);
-//
-//	if (isRandomQuestion) {
-//	    reference.setMaxMark(1);
-//	    
-//	} else {
-//	    SortedSet<AssessmentQuestion> questionList = getQuestionList(sessionMap);
-//	    AssessmentQuestion question = null;
-//	    for (AssessmentQuestion questionFromList : questionList) {
-//		if (questionFromList.getDisplayOrder() == questionIndex) {
-//		    question = questionFromList;
-//		    break;
-//		}
-//	    }
-//	    reference.setQuestion(question);
-//
-//	    int maxMark = question.getQbQuestion().getMaxMark() == null ? 1 : question.getQbQuestion().getMaxMark(); 
-//	    reference.setMaxMark(maxMark);
-//	}
-//	references.add(reference);
-//
-//	return "pages/authoring/parts/questionlist";
-//    }
-
-    /**
-     * Remove assessment question from HttpSession list and update page display. As authoring rule, all persist only
-     * happen when user submit whole page. So this remove is just impact HttpSession values.
-     */
-    @RequestMapping("/removeQuestionReference")
-    public String removeQuestionReference(HttpServletRequest request) {
-	SessionMap<String, Object> sessionMap = getSessionMap(request);
-	updateQuestionReferencesMaxMarks(request, sessionMap, false);
-
-	int questionReferenceIdx = NumberUtils
-		.toInt(request.getParameter(AssessmentConstants.PARAM_QUESTION_REFERENCE_INDEX), -1);
-	if (questionReferenceIdx != -1) {
-	    SortedSet<QuestionReference> questionReferences = getQuestionReferences(sessionMap);
-	    List<QuestionReference> rList = new ArrayList<>(questionReferences);
-	    QuestionReference questionReference = rList.remove(questionReferenceIdx);
-	    questionReferences.clear();
-	    questionReferences.addAll(rList);
-	    // add to delList
-	    List<QuestionReference> delList = getDeletedQuestionReferences(sessionMap);
-	    delList.add(questionReference);
-	}
-
-	return "pages/authoring/parts/questionlist";
-    }
-
-    /**
-     * Move up current question reference.
-     */
-    @RequestMapping("/upQuestionReference")
-    public String upQuestionReference(HttpServletRequest request) {
-	return switchQuestionReferences(request, true);
-    }
-
-    /**
-     * Move down current question reference.
-     */
-    @RequestMapping("/downQuestionReference")
-    public String downQuestionReference(HttpServletRequest request) {
-	return switchQuestionReferences(request, false);
-    }
-
-    private String switchQuestionReferences(HttpServletRequest request, boolean up) {
-	SessionMap<String, Object> sessionMap = getSessionMap(request);
-	updateQuestionReferencesMaxMarks(request, sessionMap, false);
-
-	int questionReferenceIdx = NumberUtils
-		.toInt(request.getParameter(AssessmentConstants.PARAM_QUESTION_REFERENCE_INDEX), -1);
-	if (questionReferenceIdx != -1) {
-	    SortedSet<QuestionReference> references = getQuestionReferences(sessionMap);
-	    List<QuestionReference> rList = new ArrayList<>(references);
-	    // get current and the target item, and switch their sequnece
-	    QuestionReference reference = rList.get(questionReferenceIdx);
-	    QuestionReference repReference;
-	    if (up) {
-		repReference = rList.get(--questionReferenceIdx);
-	    } else {
-		repReference = rList.get(++questionReferenceIdx);
-	    }
-	    int upSeqId = repReference.getSequenceId();
-	    repReference.setSequenceId(reference.getSequenceId());
-	    reference.setSequenceId(upSeqId);
-
-	    // put back list, it will be sorted again
-	    references.clear();
-	    references.addAll(rList);
-	}
-
-	//in case of edit in monitor and at least one attempted user, we show authoring page with restricted options
-	boolean isAuthoringRestricted = (boolean) sessionMap.get(AssessmentConstants.ATTR_IS_AUTHORING_RESTRICTED);
-	if (isAuthoringRestricted) {
-	    return "pages/authoring/parts/questionlistRestricted";    
-	} else {
-	    return "pages/authoring/parts/questionlist";
-	}
-    }
-    
-    @RequestMapping("/addToRandomPool")
-    @ResponseBody
-    public String addToRandomPool(HttpServletRequest request, HttpServletResponse response,
-	    @RequestParam Long qbQuestionUid) {
-	SessionMap<String, Object> sessionMap = getSessionMap(request);
-	QbQuestion qbQuestion = qbService.getQbQuestionByUid(qbQuestionUid);
-	
-	AssessmentQuestion assessmentQuestion = new AssessmentQuestion();
-	assessmentQuestion.setQbQuestion(qbQuestion);
-	assessmentQuestion.setRandomQuestion(true);
-	assessmentQuestion.setDisplayOrder(getNextDisplayOrder(sessionMap));
-	
-	List<AssessmentQuestion> randomPoolQuestions = getRandomPoolQuestions(sessionMap);
-	randomPoolQuestions.add(assessmentQuestion);
-
-	ObjectNode responseJSON = JsonNodeFactory.instance.objectNode();
-	responseJSON.put("isDone", true);
-	response.setContentType("application/json;charset=utf-8");
-	return responseJSON.toString();
-    }
-    
-    @RequestMapping("/removeFromRandomPool")
-    @ResponseBody
-    public void removeFromRandomPool(HttpServletRequest request, HttpServletResponse response,
-	    @RequestParam Long qbQuestionUid) {
-	SessionMap<String, Object> sessionMap = getSessionMap(request);
-	
-	List<AssessmentQuestion> randomPoolQuestions = getRandomPoolQuestions(sessionMap);
-	for (AssessmentQuestion randomPoolQuestion : randomPoolQuestions) {
-	    if (qbQuestionUid.equals(randomPoolQuestion.getQbQuestion().getUid())) {
-		randomPoolQuestions.remove(randomPoolQuestion);
-		
-		// add to delList
-		List<AssessmentQuestion> deletedRandomPoolQuestions = getDeletedRandomPoolQuestions(sessionMap);
-		deletedRandomPoolQuestions.add(randomPoolQuestion);
-	    }
-	}
-    }
-
-    /**
-     * Ajax call, will add one more input line for a new OverallFeedback.
-     */
-    @RequestMapping("/initOverallFeedback")
-    public String initOverallFeedback(HttpServletRequest request) {
-	SessionMap<String, Object> sessionMap = getSessionMap(request);
-	AssessmentForm assessmentForm = (AssessmentForm) sessionMap.get(AssessmentConstants.ATTR_ASSESSMENT_FORM);
-	Assessment assessment = assessmentForm.getAssessment();
-
-	// initial Overall feedbacks list
-	SortedSet<AssessmentOverallFeedback> overallFeedbackList = new TreeSet<>(new SequencableComparator());
-	if (!assessment.getOverallFeedbacks().isEmpty()) {
-	    overallFeedbackList.addAll(assessment.getOverallFeedbacks());
-	} else {
-	    for (int i = 1; i <= AssessmentConstants.INITIAL_OVERALL_FEEDBACK_NUMBER; i++) {
-		AssessmentOverallFeedback overallFeedback = new AssessmentOverallFeedback();
-		if (i == 1) {
-		    overallFeedback.setGradeBoundary(100);
-		}
-		overallFeedback.setSequenceId(i);
-		overallFeedbackList.add(overallFeedback);
-	    }
-	}
-
-	request.setAttribute(AssessmentConstants.ATTR_OVERALL_FEEDBACK_LIST, overallFeedbackList);
-	return "pages/authoring/parts/overallfeedbacklist";
-    }
-
-    /**
-     * Ajax call, will add one more input line for new OverallFeedback.
-     */
-    @RequestMapping("/newOverallFeedback")
-    public String newOverallFeedback(HttpServletRequest request) {
-	TreeSet<AssessmentOverallFeedback> overallFeedbackList = getOverallFeedbacksFromRequest(request, false);
-	AssessmentOverallFeedback overallFeedback = new AssessmentOverallFeedback();
-	int maxSeq = 1;
-	if ((overallFeedbackList != null) && (overallFeedbackList.size() > 0)) {
-	    AssessmentOverallFeedback last = overallFeedbackList.last();
-	    maxSeq = last.getSequenceId() + 1;
-	}
-	overallFeedback.setSequenceId(maxSeq);
-	overallFeedbackList.add(overallFeedback);
-
-	request.setAttribute(AssessmentConstants.ATTR_OVERALL_FEEDBACK_LIST, overallFeedbackList);
-	return "pages/authoring/parts/overallfeedbacklist";
-    }
-
-    // *************************************************************************************
-    // Private methods
-    // *************************************************************************************
-
-    /**
-     * List save current question references.
-     */
-    @SuppressWarnings("unchecked")
-    private SortedSet<QuestionReference> getQuestionReferences(SessionMap<String, Object> sessionMap) {
-	SortedSet<QuestionReference> list = (SortedSet<QuestionReference>) sessionMap
-		.get(AssessmentConstants.ATTR_QUESTION_REFERENCES);
-	if (list == null) {
-	    list = new TreeSet<>(new SequencableComparator());
-	    sessionMap.put(AssessmentConstants.ATTR_QUESTION_REFERENCES, list);
-	}
-	return list;
-    }
-
-    /**
-     * List save deleted assessment questions, which could be persisted or non-persisted questions.
-     */
-    @SuppressWarnings("unchecked")
-    private List<QuestionReference> getDeletedQuestionReferences(SessionMap<String, Object> sessionMap) {
-	return (List<QuestionReference>) getListFromSession(sessionMap, AssessmentConstants.ATTR_DELETED_QUESTION_REFERENCES);
-    }
-    
-    /**
-     * List current assessment questions.
-     */
-    @SuppressWarnings("unchecked")
-    private List<AssessmentQuestion> getRandomPoolQuestions(SessionMap<String, Object> sessionMap) {
-	return (List<AssessmentQuestion>) getListFromSession(sessionMap, AssessmentConstants.ATTR_RANDOM_POOL_QUESTIONS);
-    }
-
-    /**
-     * List current assessment questions.
-     */
-    @SuppressWarnings("unchecked")
-    private List<AssessmentQuestion> getDeletedRandomPoolQuestions(SessionMap<String, Object> sessionMap) {
-	return (List<AssessmentQuestion>) getListFromSession(sessionMap, AssessmentConstants.ATTR_DELETED_RANDOM_POOL_QUESTIONS);
-    }
-
-    /**
-     * Get <code>java.util.List</code> from HttpSession by given name.
-     */
-    private List<?> getListFromSession(SessionMap<String, Object> sessionMap, String name) {
-	List<?> list = (List<?>) sessionMap.get(name);
-	if (list == null) {
-	    list = new ArrayList<>();
-	    sessionMap.put(name, list);
-	}
-	return list;
-    }
-
-    private Set<QuestionReference> updateQuestionReferencesMaxMarks(HttpServletRequest request,
-	    SessionMap<String, Object> sessionMap, boolean isFormSubmit) {
-	Map<String, String> paramMap = splitRequestParameter(request,
-		AssessmentConstants.ATTR_QUESTION_REFERENCES_MAX_MARKS);
-
-	SortedSet<QuestionReference> questionReferences = getQuestionReferences(sessionMap);
-	for (QuestionReference questionReference : questionReferences) {
-	    try {
-		int maxMark;
-		if (isFormSubmit) {
-		    maxMark = WebUtil.readIntParam(request,
-			    AssessmentConstants.PARAM_MAX_MARK + questionReference.getSequenceId());
-		} else {
-		    String maxMarkStr = paramMap.get(AssessmentConstants.PARAM_MAX_MARK + questionReference.getSequenceId());
-		    maxMark = Integer.valueOf(maxMarkStr);
-		}
-
-		questionReference.setMaxMark(maxMark);
-	    } catch (Exception e) {
-		log.debug(e.getMessage());
-	    }
-	}
-
-	return questionReferences;
-    }
-
-    /**
-     * Get overall feedbacks from <code>HttpRequest</code>
-     *
-     * @param request
-     */
-    private TreeSet<AssessmentOverallFeedback> getOverallFeedbacksFromRequest(HttpServletRequest request,
-	    boolean skipBlankOverallFeedbacks) {
-	int count = NumberUtils.toInt(request.getParameter(AssessmentConstants.ATTR_OVERALL_FEEDBACK_COUNT));
-	TreeSet<AssessmentOverallFeedback> overallFeedbackList = new TreeSet<>(new SequencableComparator());
-	for (int i = 0; i < count; i++) {
-	    String gradeBoundaryStr = request
-		    .getParameter(AssessmentConstants.ATTR_OVERALL_FEEDBACK_GRADE_BOUNDARY_PREFIX + i);
-	    String feedback = request.getParameter(AssessmentConstants.ATTR_OVERALL_FEEDBACK_FEEDBACK_PREFIX + i);
-	    String sequenceId = request.getParameter(AssessmentConstants.ATTR_OVERALL_FEEDBACK_SEQUENCE_ID_PREFIX + i);
-
-	    if ((StringUtils.isBlank(feedback) || StringUtils.isBlank(gradeBoundaryStr)) && skipBlankOverallFeedbacks) {
-		continue;
-	    }
-	    AssessmentOverallFeedback overallFeedback = new AssessmentOverallFeedback();
-	    overallFeedback.setSequenceId(NumberUtils.toInt(sequenceId));
-	    if (!StringUtils.isBlank(gradeBoundaryStr)) {
-		int gradeBoundary = NumberUtils.toInt(
-			request.getParameter(AssessmentConstants.ATTR_OVERALL_FEEDBACK_GRADE_BOUNDARY_PREFIX + i));
-		overallFeedback.setGradeBoundary(gradeBoundary);
-	    }
-	    overallFeedback.setFeedback(feedback);
-	    overallFeedbackList.add(overallFeedback);
-	}
-	return overallFeedbackList;
-    }
-
-    /**
-     * Get overall feedbacks from <code>HttpRequest</code>
-     *
-     * @param request
-     */
-    private TreeSet<AssessmentOverallFeedback> getOverallFeedbacksFromForm(HttpServletRequest request,
-	    boolean skipBlankOverallFeedbacks) {
-	Map<String, String> paramMap = splitRequestParameter(request, AssessmentConstants.ATTR_OVERALL_FEEDBACK_LIST);
-
-	int count = NumberUtils.toInt(paramMap.get(AssessmentConstants.ATTR_OVERALL_FEEDBACK_COUNT));
-	TreeSet<AssessmentOverallFeedback> overallFeedbackList = new TreeSet<>(new SequencableComparator());
-	for (int i = 0; i < count; i++) {
-	    String gradeBoundaryStr = paramMap.get(AssessmentConstants.ATTR_OVERALL_FEEDBACK_GRADE_BOUNDARY_PREFIX + i);
-	    String feedback = paramMap.get(AssessmentConstants.ATTR_OVERALL_FEEDBACK_FEEDBACK_PREFIX + i);
-	    String sequenceId = paramMap.get(AssessmentConstants.ATTR_OVERALL_FEEDBACK_SEQUENCE_ID_PREFIX + i);
-
-	    if ((StringUtils.isBlank(feedback) || StringUtils.isBlank(gradeBoundaryStr)) && skipBlankOverallFeedbacks) {
-		continue;
-	    }
-	    AssessmentOverallFeedback overallFeedback = new AssessmentOverallFeedback();
-	    overallFeedback.setSequenceId(NumberUtils.toInt(sequenceId));
-	    if (!StringUtils.isBlank(gradeBoundaryStr)) {
-		int gradeBoundary = NumberUtils
-			.toInt(paramMap.get(AssessmentConstants.ATTR_OVERALL_FEEDBACK_GRADE_BOUNDARY_PREFIX + i));
-		overallFeedback.setGradeBoundary(gradeBoundary);
-	    }
-	    overallFeedback.setFeedback(feedback);
-	    overallFeedbackList.add(overallFeedback);
-	}
-	return overallFeedbackList;
-    }
-
-    /**
-     * Split Request Parameter from <code>HttpRequest</code>
-     *
-     * @param request
-     * @param parameterName
-     *            parameterName
-     */
-    private Map<String, String> splitRequestParameter(HttpServletRequest request, String parameterName) {
-	String list = request.getParameter(parameterName);
-	if (list == null) {
-	    return null;
-	}
-
-	String[] params = list.split("&");
-	Map<String, String> paramMap = new HashMap<>();
-	String[] pair;
-	for (String item : params) {
-	    pair = item.split("=");
-	    if ((pair == null) || (pair.length != 2)) {
-		continue;
-	    }
-	    try {
-		paramMap.put(pair[0], URLDecoder.decode(pair[1], "UTF-8"));
-	    } catch (UnsupportedEncodingException e) {
-		log.error("Error occurs when decode instruction string:" + e.toString());
-	    }
-	}
-	return paramMap;
-    }
-
-    /**
-     * Removes redundant new line characters from options left by CKEditor (otherwise it will break Javascript in
-     * monitor)
-     *
-     * @param question
-     */
-    private void removeNewLineCharacters(AssessmentQuestion question) {
-	Collection<QbOption> options = question.getQbQuestion().getQbOptions();
-	if (options != null) {
-	    for (QbOption option : options) {
-		String name = option.getName();
-		if (name != null) {
-		    option.setName(name.replaceAll("[\n\r\f]", ""));
-		}
-
-		String matchingPair = option.getMatchingPair();
-		if (matchingPair != null) {
-		    option.setMatchingPair(matchingPair.replaceAll("[\n\r\f]", ""));
-		}
-	    }
-	}
-    }
-    
-    @SuppressWarnings("unchecked")
-    private SessionMap<String, Object> getSessionMap(HttpServletRequest request) {
-	String sessionMapID = WebUtil.readStrParam(request, AssessmentConstants.ATTR_SESSION_MAP_ID);
-	request.setAttribute(AssessmentConstants.ATTR_SESSION_MAP_ID, sessionMapID);
-	return (SessionMap<String, Object>) request.getSession().getAttribute(sessionMapID);
-    } 
-    
-    private int getNextDisplayOrder(SessionMap<String, Object> sessionMap) {
-	int maxDisplayOrder = 1;
-	
-	List<AssessmentQuestion> randomPoolQuestions = getRandomPoolQuestions(sessionMap);
-	for (AssessmentQuestion randomPoolQuestion : randomPoolQuestions) {
-	    if (randomPoolQuestion.getDisplayOrder() > maxDisplayOrder) {
-		maxDisplayOrder = randomPoolQuestion.getDisplayOrder();
-	    }
-	}
-	
-	Set<QuestionReference> references = getQuestionReferences(sessionMap);
-	for (QuestionReference reference : references) {
-	    AssessmentQuestion question = reference.getQuestion();
-	    if (question != null && question.getDisplayOrder() > maxDisplayOrder) {
-		maxDisplayOrder = question.getDisplayOrder();
-	    }
-	}	
-
-	return maxDisplayOrder+1;
-    }
-}
+/****************************************************************
+ * Copyright (C) 2005 LAMS Foundation (http://lamsfoundation.org)
+ * =============================================================
+ * License Information: http://lamsfoundation.org/licensing/lams/2.0/
+ *
+ * This program is free software; you can redistribute it and/or modify
+ * it under the terms of the GNU General Public License as published by
+ * the Free Software Foundation.
+ *
+ * This program is distributed in the hope that it will be useful,
+ * but WITHOUT ANY WARRANTY; without even the implied warranty of
+ * MERCHANTABILITY or FITNESS FOR A PARTICULAR PURPOSE.  See the
+ * GNU General Public License for more details.
+ *
+ * You should have received a copy of the GNU General Public License
+ * along with this program; if not, write to the Free Software
+ * Foundation, Inc., 51 Franklin Street, Fifth Floor, Boston, MA 02110-1301
+ * USA
+ *
+ * http://www.gnu.org/licenses/gpl.txt
+ * ****************************************************************
+ */
+
+package org.lamsfoundation.lams.tool.assessment.web.controller;
+
+import java.io.IOException;
+import java.io.UnsupportedEncodingException;
+import java.net.URLDecoder;
+import java.sql.Timestamp;
+import java.util.ArrayList;
+import java.util.Collection;
+import java.util.Date;
+import java.util.HashMap;
+import java.util.Iterator;
+import java.util.List;
+import java.util.Map;
+import java.util.Set;
+import java.util.SortedSet;
+import java.util.TreeSet;
+
+import javax.servlet.ServletException;
+import javax.servlet.http.HttpServletRequest;
+import javax.servlet.http.HttpServletResponse;
+import javax.servlet.http.HttpSession;
+
+import org.apache.commons.beanutils.PropertyUtils;
+import org.apache.commons.lang.StringUtils;
+import org.apache.commons.lang.math.NumberUtils;
+import org.apache.log4j.Logger;
+import org.lamsfoundation.lams.qb.QbConstants;
+import org.lamsfoundation.lams.qb.form.QbQuestionForm;
+import org.lamsfoundation.lams.qb.model.QbOption;
+import org.lamsfoundation.lams.qb.model.QbQuestion;
+import org.lamsfoundation.lams.qb.service.IQbService;
+import org.lamsfoundation.lams.tool.ToolAccessMode;
+import org.lamsfoundation.lams.tool.assessment.AssessmentConstants;
+import org.lamsfoundation.lams.tool.assessment.model.Assessment;
+import org.lamsfoundation.lams.tool.assessment.model.AssessmentOverallFeedback;
+import org.lamsfoundation.lams.tool.assessment.model.AssessmentQuestion;
+import org.lamsfoundation.lams.tool.assessment.model.AssessmentUser;
+import org.lamsfoundation.lams.tool.assessment.model.QuestionReference;
+import org.lamsfoundation.lams.tool.assessment.service.IAssessmentService;
+import org.lamsfoundation.lams.tool.assessment.util.SequencableComparator;
+import org.lamsfoundation.lams.tool.assessment.web.form.AssessmentForm;
+import org.lamsfoundation.lams.usermanagement.dto.UserDTO;
+import org.lamsfoundation.lams.util.CommonConstants;
+import org.lamsfoundation.lams.util.Configuration;
+import org.lamsfoundation.lams.util.ConfigurationKeys;
+import org.lamsfoundation.lams.util.WebUtil;
+import org.lamsfoundation.lams.web.session.SessionManager;
+import org.lamsfoundation.lams.web.util.AttributeNames;
+import org.lamsfoundation.lams.web.util.SessionMap;
+import org.springframework.beans.factory.annotation.Autowired;
+import org.springframework.beans.factory.annotation.Qualifier;
+import org.springframework.stereotype.Controller;
+import org.springframework.web.bind.annotation.ModelAttribute;
+import org.springframework.web.bind.annotation.RequestMapping;
+import org.springframework.web.bind.annotation.RequestMethod;
+import org.springframework.web.bind.annotation.RequestParam;
+import org.springframework.web.bind.annotation.ResponseBody;
+import org.springframework.web.context.WebApplicationContext;
+
+import com.fasterxml.jackson.databind.node.JsonNodeFactory;
+import com.fasterxml.jackson.databind.node.ObjectNode;
+
+/**
+ * @author Andrey Balan
+ */
+@Controller
+@RequestMapping("/authoring")
+public class AuthoringController {
+
+    private static Logger log = Logger.getLogger(AuthoringController.class);
+
+    @Autowired
+    @Qualifier("laasseAssessmentService")
+    private IAssessmentService service;
+    @Autowired
+    private IQbService qbService;
+    @Autowired
+    WebApplicationContext applicationcontext;
+
+    /**
+     * Read assessment data from database and put them into HttpSession. It will redirect to init.do directly after this
+     * method run successfully.
+     *
+     * This method will avoid read database again and lost un-saved resouce question lost when user "refresh page",
+     */
+    @RequestMapping("/start")
+    public String start(@ModelAttribute("assessmentForm") AssessmentForm assessmentForm, HttpServletRequest request)
+	    throws ServletException {
+	ToolAccessMode mode = WebUtil.readToolAccessModeAuthorDefaulted(request);
+	return readDatabaseData(assessmentForm, request, mode);
+    }
+
+    @RequestMapping("/definelater")
+    public String definelater(@ModelAttribute("assessmentForm") AssessmentForm assessmentForm,
+	    HttpServletRequest request) throws ServletException {
+	// update define later flag to true
+	Long contentId = WebUtil.readLongParam(request, AttributeNames.PARAM_TOOL_CONTENT_ID);
+	Assessment assessment = service.getAssessmentByContentId(contentId);
+
+	assessment.setDefineLater(true);
+	service.saveOrUpdateAssessment(assessment);
+
+	//audit log the teacher has started editing activity in monitor
+	service.auditLogStartEditingActivityInMonitor(contentId);
+
+	return readDatabaseData(assessmentForm, request, ToolAccessMode.TEACHER);
+    }
+
+    /**
+     * Common method for "start" and "defineLater"
+     */
+    private String readDatabaseData(AssessmentForm assessmentForm, HttpServletRequest request, ToolAccessMode mode)
+	    throws ServletException {
+	Long contentId = WebUtil.readLongParam(request, AssessmentConstants.PARAM_TOOL_CONTENT_ID);
+
+	// initial Session Map
+	SessionMap<String, Object> sessionMap = new SessionMap<>();
+	request.getSession().setAttribute(sessionMap.getSessionID(), sessionMap);
+	assessmentForm.setSessionMapID(sessionMap.getSessionID());
+
+	// Get contentFolderID and save to form.
+	String contentFolderID = WebUtil.readStrParam(request, AttributeNames.PARAM_CONTENT_FOLDER_ID);
+	sessionMap.put(AttributeNames.PARAM_CONTENT_FOLDER_ID, contentFolderID);
+	sessionMap.put(AttributeNames.PARAM_TOOL_CONTENT_ID, contentId);
+	assessmentForm.setContentFolderID(contentFolderID);
+
+	Assessment assessment = null;
+	try {
+	    assessment = service.getAssessmentByContentId(contentId);
+	    // if assessment does not exist, try to use default content instead.
+	    if (assessment == null) {
+		assessment = service.getDefaultContent(contentId);
+	    }
+
+	    assessmentForm.setAssessment(assessment);
+	} catch (Exception e) {
+	    log.error(e);
+	    throw new ServletException(e);
+	}
+
+	// init RandomPoolQuestions
+	List<AssessmentQuestion> randomPoolQuestions = getRandomPoolQuestions(sessionMap);
+	randomPoolQuestions.clear();
+	for (AssessmentQuestion question : assessment.getQuestions()) {
+	    if (question.isRandomQuestion()) {
+		randomPoolQuestions.add(question);
+	    }
+	}
+
+	// init question references
+	SortedSet<QuestionReference> references = getQuestionReferences(sessionMap);
+	references.clear();
+	references.addAll(assessment.getQuestionReferences());
+	//init references' qbQuestions to avoid no session exception 
+	for (QuestionReference reference : references) {
+	    if (!reference.isRandomQuestion()) {
+		reference.getQuestion().getQbQuestion();
+	    }
+	}
+
+	boolean isAssessmentAttempted = assessment.getUid() == null ? false
+		: service.isAssessmentAttempted(assessment.getUid());
+	sessionMap.put(AssessmentConstants.ATTR_IS_AUTHORING_RESTRICTED, isAssessmentAttempted && mode.isTeacher());
+	sessionMap.put(AttributeNames.ATTR_MODE, mode);
+	sessionMap.put(AssessmentConstants.ATTR_ASSESSMENT_FORM, assessmentForm);
+	return "pages/authoring/start";
+    }
+
+    /**
+     * Display same entire authoring page content from HttpSession variable.
+     */
+    @RequestMapping("/init")
+    public String init(@ModelAttribute("assessmentForm") AssessmentForm assessmentForm, HttpServletRequest request)
+	    throws ServletException {
+	SessionMap<String, Object> sessionMap = getSessionMap(request);
+	AssessmentForm existForm = (AssessmentForm) sessionMap.get(AssessmentConstants.ATTR_ASSESSMENT_FORM);
+
+	try {
+	    PropertyUtils.copyProperties(assessmentForm, existForm);
+	} catch (Exception e) {
+	    throw new ServletException(e);
+	}
+
+	return "pages/authoring/authoring";
+    }
+
+    /**
+     * This method will persist all inforamtion in this authoring page, include all assessment question, information
+     * etc.
+     */
+    @SuppressWarnings("unchecked")
+    @RequestMapping("/updateContent")
+    public String updateContent(@ModelAttribute("assessmentForm") AssessmentForm assessmentForm,
+	    HttpServletRequest request) throws Exception {
+	// get back sessionMAP
+	SessionMap<String, Object> sessionMap = (SessionMap<String, Object>) request.getSession()
+		.getAttribute(assessmentForm.getSessionMapID());
+	ToolAccessMode mode = (ToolAccessMode) sessionMap.get(AttributeNames.ATTR_MODE);
+	Assessment assessment = assessmentForm.getAssessment();
+	Assessment assessmentPO = service.getAssessmentByContentId(assessmentForm.getAssessment().getContentId());
+
+	//TODO **part of markrecalculation**
+//	Set<AssessmentQuestion> oldQuestions = (assessmentPO == null) ? new HashSet<>() : assessmentPO.getQuestions();
+//	Set<QuestionReference> oldReferences = (assessmentPO == null) ? new HashSet<>()
+//		: assessmentPO.getQuestionReferences();
+	
+	AssessmentUser assessmentUser = null;
+
+	if (assessmentPO == null) {
+	    // new Assessment, create it
+	    assessmentPO = assessment;
+	    assessmentPO.setCreated(new Timestamp(new Date().getTime()));
+
+	} else {
+	    //TODO **part of markrecalculation**
+//	    // copyProperties() below sets assessmentPO items to empty collection
+//	    // but the items still exist in Hibernate cache, so we need to evict them now
+//	    for (AssessmentQuestion question : oldQuestions) {
+//		service.releaseFromCache(question);
+////		service.releaseFromCache(question.getQbQuestion());
+//	    }
+//	    for (QuestionReference reference : oldReferences) {
+//		service.releaseFromCache(reference);
+//	    }
+	    assessmentPO.getQuestions().clear();
+	    
+	    Long uid = assessmentPO.getUid();
+	    assessmentUser = assessmentPO.getCreatedBy();
+	    PropertyUtils.copyProperties(assessmentPO, assessment);
+
+	    // copyProperties() above may result in "collection assigned to two objects in a session" exception
+	    service.releaseFromCache(assessment);
+	    assessmentForm.setAssessment(null);
+	    assessment = null;
+	    // set back UID
+	    assessmentPO.setUid(uid);
+
+	    // if it is Teacher (from monitor) - change define later status
+	    if (mode.isTeacher()) {
+		assessmentPO.setDefineLater(false);
+		assessmentPO.setUpdated(new Timestamp(new Date().getTime()));
+	    }
+	}
+
+	// *******************************Handle user*******************
+	if (assessmentUser == null) {
+	    // try to get form system session
+	    HttpSession ss = SessionManager.getSession();
+	    // get back login user DTO
+	    UserDTO user = (UserDTO) ss.getAttribute(AttributeNames.USER);
+	    assessmentUser = service.getUserCreatedAssessment(user.getUserID().longValue(),
+		    assessmentPO.getContentId());
+	    if (assessmentUser == null) {
+		assessmentUser = new AssessmentUser(user, assessmentPO);
+	    }
+	}
+	assessmentPO.setCreatedBy(assessmentUser);
+
+	// ************************* Handle assessment questions *******************
+	List<AssessmentQuestion> newRandomQuestions = getRandomPoolQuestions(sessionMap);
+	TreeSet<AssessmentQuestion> newQuestions = new TreeSet<>(newRandomQuestions);
+	
+	for (AssessmentQuestion question : newRandomQuestions) {
+	    question.setToolContentId(assessmentPO.getContentId());
+	    //TODO check
+//	    removeNewLineCharacters(question);
+	}
+	
+	Set<QuestionReference> newReferences = updateQuestionReferencesMaxMarks(request, sessionMap, true);
+	for (QuestionReference reference : newReferences) {
+	    if (!reference.isRandomQuestion()) {
+		AssessmentQuestion question = reference.getQuestion();
+		question.setToolContentId(assessmentPO.getContentId());
+		newQuestions.add(question);
+	    }	   
+	    //TODO check
+//	    removeNewLineCharacters(question);
+	}
+
+	
+	assessmentPO.setQuestions(newQuestions);
+	
+	//TODO **part of markrecalculation**
+//	// recalculate results in case content is edited from monitoring and it's been already attempted by a student
+//	boolean isAuthoringRestricted = (boolean) sessionMap.get(AssessmentConstants.ATTR_IS_AUTHORING_RESTRICTED);
+//	if (isAuthoringRestricted) {
+//	    service.recalculateUserAnswers(assessmentPO.getUid(), assessmentPO.getContentId(), oldQuestions,
+//		    newQuestions, oldReferences, newReferences);
+//	}
+
+	// Handle question references
+	assessmentPO.setQuestionReferences(newReferences);
+
+	// ************************* Handle assessment overall feedbacks *******************
+	TreeSet<AssessmentOverallFeedback> overallFeedbackList = getOverallFeedbacksFromForm(request, true);
+	assessmentPO.setOverallFeedbacks(overallFeedbackList);
+
+	// **********************************************
+	// finally persist assessmentPO again
+	service.saveOrUpdateAssessment(assessmentPO);
+	assessmentForm.setAssessment(assessmentPO);
+
+	// delete References from database
+	List<QuestionReference> deletedReferences = getDeletedQuestionReferences(sessionMap);
+	Iterator<QuestionReference> iterRef = deletedReferences.iterator();
+	while (iterRef.hasNext()) {
+	    QuestionReference reference = iterRef.next();
+	    iterRef.remove();
+	    if (reference.getUid() != null) {
+		service.deleteQuestionReference(reference.getUid());
+		
+		//TODO maybe check and delete orphaned AssessmentQuestion
+		//service.deleteAssessmentQuestion(question.getUid());
+	    }
+	}
+	
+	// delete References from database
+	List<AssessmentQuestion> deletedRandomPoolQuestions = getDeletedRandomPoolQuestions(sessionMap);
+	Iterator<AssessmentQuestion> iterDeletedQuestions = deletedRandomPoolQuestions.iterator();
+	while (iterDeletedQuestions.hasNext()) {
+	    AssessmentQuestion delQuestion = iterDeletedQuestions.next();
+	    iterDeletedQuestions.remove();
+	    if (delQuestion.getUid() != null) {
+		service.deleteAssessmentQuestion(delQuestion.getUid());
+	    }
+	}
+
+	request.setAttribute(CommonConstants.LAMS_AUTHORING_SUCCESS_FLAG, Boolean.TRUE);
+	request.setAttribute(AssessmentConstants.ATTR_SESSION_MAP_ID, sessionMap.getSessionID());
+	return "pages/authoring/authoring";
+    }
+
+    /**
+     * Display empty page for new assessment question.
+     */
+    @RequestMapping("/initNewQuestion")
+    public String initNewQuestion(@ModelAttribute("assessmentQuestionForm") QbQuestionForm questionForm,
+	    HttpServletRequest request, HttpServletResponse response) throws ServletException, IOException {
+	SessionMap<String, Object> sessionMap = getSessionMap(request);
+	updateQuestionReferencesMaxMarks(request, sessionMap, false);
+	
+	
+//	request.setAttribute(AttributeNames.PARAM_CONTENT_FOLDER_ID, contentFolderID);
+//	questionForm.setContentFolderID(contentFolderID);
+	
+
+//	request.setAttribute("isRequestedByTool", true);
+//	request.setAttribute("contentFolderID", contentFolderID);
+	
+	
+//	questionForm.setDisplayOrder(-1);//which signifies it's a new question
+//	
+//	questionForm.setMaxMark("1");
+//	questionForm.setPenaltyFactor("0");
+//	questionForm.setAnswerRequired(true);
+	
+
+	Integer type = NumberUtils.toInt(request.getParameter(QbConstants.ATTR_QUESTION_TYPE));
+	if (type.equals(-1)) {//randomQuestion case
+	    questionForm.setUid(-1L);//which signifies it's a new question
+	    questionForm.setMaxMark(1);
+	    questionForm.setPenaltyFactor("0");
+	    questionForm.setAnswerRequired(false);
+	    return "pages/authoring/randomQuestion";
+	    
+	} else {
+	    //let QB controller know request comes from the tool
+//		boolean REQUEST_CAME_FROM_ASSESSMENT_TOOL = true;
+//		questionForm.setRequestCameFromAssessmentTool(REQUEST_CAME_FROM_ASSESSMENT_TOOL);
+	    boolean isAuthoringRestricted = (boolean) sessionMap.get(AssessmentConstants.ATTR_IS_AUTHORING_RESTRICTED);
+
+	    String params = "?" + AssessmentConstants.ATTR_IS_AUTHORING_RESTRICTED + "=" + isAuthoringRestricted;
+	    // sessionMapID and questionType is already supplied as parameters
+
+	    forwardToEditQbQuestionController(request, response, "/qb/edit/initNewQuestion.do", params);
+	    return null;
+	}
+    }
+
+    /**
+     * Display edit page for existed assessment question.
+     */
+    @RequestMapping("/editQuestionReference")
+    public String editQuestionReference(HttpServletRequest request, HttpServletResponse response,
+	    @RequestParam int questionReferenceIndex) throws ServletException, IOException {
+	SessionMap<String, Object> sessionMap = getSessionMap(request);
+	updateQuestionReferencesMaxMarks(request, sessionMap, false);
+	
+	SortedSet<QuestionReference> questionReferences = getQuestionReferences(sessionMap);
+	List<QuestionReference> rList = new ArrayList<>(questionReferences);
+	QuestionReference questionReference = rList.get(questionReferenceIndex);
+	
+	if (questionReference.isRandomQuestion()) {
+	    return "pages/authoring/randomQuestion";
+	    
+	} else {
+//	    QbUtils.fillFormWithQbQuestion(question.getQbQuestion(), questionForm, request);
+//	    questionForm.setDisplayOrder(question.getDisplayOrder());
+
+	    //let QB controller know request comes from the tool
+//	    boolean REQUEST_CAME_FROM_ASSESSMENT_TOOL = true;
+//	    questionForm.setRequestCameFromAssessmentTool(REQUEST_CAME_FROM_ASSESSMENT_TOOL);
+//	    questionForm.setContentFolderID(contentFolderID);
+	    boolean isAuthoringRestricted = (boolean) sessionMap.get(AssessmentConstants.ATTR_IS_AUTHORING_RESTRICTED);
+//	    questionForm.setAuthoringRestricted(isAuthoringRestricted);
+	    AssessmentQuestion question = questionReference.getQuestion();
+	    
+	    String params = "?" + AssessmentConstants.ATTR_IS_AUTHORING_RESTRICTED + "=" + isAuthoringRestricted;
+	    params += "&qbQuestionUid=" + question.getQbQuestion().getUid();
+	    // sessionMapID and questionType is already supplied as parameters
+	    
+	    forwardToEditQbQuestionController(request, response, "/qb/edit/editQuestion.do", params);
+	    return null;
+	}
+    }
+    
+    /**
+     * Forwards to the specified jsp page from Assessment tool.
+     */
+    private void forwardToEditQbQuestionController(HttpServletRequest request, HttpServletResponse response, String url,
+	    String params) throws ServletException, IOException {
+	String serverURLContextPath = Configuration.get(ConfigurationKeys.SERVER_URL_CONTEXT_PATH);
+	serverURLContextPath = serverURLContextPath.startsWith("/") ? serverURLContextPath : "/" + serverURLContextPath;
+	serverURLContextPath += serverURLContextPath.endsWith("/") ? "" : "/";
+	applicationcontext.getServletContext().getContext(serverURLContextPath).getRequestDispatcher(url + params)
+		.forward(request, response);
+    }
+
+    /**
+     * This method will get necessary information from assessment question form and save or update into
+     * <code>HttpSession</code> AssessmentQuestionList. Notice, this save is not persist them into database, just save
+     * <code>HttpSession</code> temporarily. Only they will be persist when the entire authoring page is being
+     * persisted.
+     */
+    @SuppressWarnings("unchecked")
+    @RequestMapping("/saveOrUpdateQuestion")
+    public String saveOrUpdateQuestion(@ModelAttribute("assessmentQuestionForm") QbQuestionForm questionForm,
+	    HttpServletRequest request, @RequestParam Long qbQuestionUid, @RequestParam int questionModificationStatus) {
+	String sessionMapId = questionForm.getSessionMapID();
+	SessionMap<String, Object> sessionMap = (SessionMap<String, Object>) request.getSession()
+		.getAttribute(sessionMapId);
+	SortedSet<QuestionReference> references = getQuestionReferences(sessionMap);
+	QbQuestion qbQuestion = qbService.getQuestionByUid(qbQuestionUid);
+	
+	// add
+	Long oldQbQuestionUid = questionForm.getUid();
+	if (oldQbQuestionUid == -1) {
+	    AssessmentQuestion assessmentQuestion = new AssessmentQuestion();
+	    assessmentQuestion.setQbQuestion(qbQuestion);
+	    assessmentQuestion.setRandomQuestion(false);
+	    assessmentQuestion.setDisplayOrder(getNextDisplayOrder(sessionMap));
+	    
+	    //create new QuestionReference
+	    QuestionReference reference = new QuestionReference();
+	    reference.setQuestion(assessmentQuestion);
+	    reference.setRandomQuestion(false);
+	    // set SequenceId
+	    int maxSeq2 = 1;
+	    if ((references != null) && (references.size() > 0)) {
+		QuestionReference last = references.last();
+		maxSeq2 = last.getSequenceId() + 1;
+	    }
+	    reference.setSequenceId(maxSeq2);
+	    //set maxMark
+	    int maxMark = qbQuestion.getMaxMark() == null ? 1 : qbQuestion.getMaxMark();
+	    reference.setMaxMark(maxMark);
+	    references.add(reference);
+	    
+	// edit
+	} else {
+	    //QbQuestion's uid is kept the same - means it's a minor change, do nothing
+	    if (oldQbQuestionUid.equals(qbQuestion.getUid())) {
+
+	    //replace QbQuestion with the new version of it
+	    } else {
+		for (QuestionReference reference : references) {
+		    if (!reference.isRandomQuestion()
+			    && oldQbQuestionUid.equals(reference.getQuestion().getQbQuestion().getUid())) {
+			AssessmentQuestion assessmentQuestion = reference.getQuestion();
+			assessmentQuestion.setQbQuestion(qbQuestion);
+			assessmentQuestion.setDisplayOrder(getNextDisplayOrder(sessionMap));
+			break;
+		    }
+		}
+	    }
+	}
+//	QbQuestion qbQuestion = assessmentQuestion.getQbQuestion();
+//	// evict everything manually as we do not use DTOs, just real entities
+//	// without eviction changes would be saved immediately into DB
+//	service.releaseFromCache(assessmentQuestion);
+//	service.releaseFromCache(qbQuestion);
+	
+
+	
+//	int isQbQuestionModified = QbUtils.extractFormToQbQuestion(qbQuestion, questionForm, request, qbService,
+//		isAuthoringRestricted);
+//	assessmentQuestion.setQbQuestionModified(isQbQuestionModified);
+	request.setAttribute("qbQuestionModified", questionModificationStatus);
+
+	// set session map ID so that questionlist.jsp can get sessionMAP
+	request.setAttribute(AssessmentConstants.ATTR_SESSION_MAP_ID, sessionMapId);
+	
+	//in case of edit in monitor and at least one attempted user, we show authoring page with restricted options 
+	boolean isAuthoringRestricted = (boolean) sessionMap.get(AssessmentConstants.ATTR_IS_AUTHORING_RESTRICTED);
+	if (isAuthoringRestricted) {
+	    return "pages/authoring/parts/questionlistRestricted";    
+	} else {
+	    return "pages/authoring/parts/questionlist";
+	}
+    }
+    
+    /**
+     * QB callback handler which adds selected QbQuestion into question list.
+     */
+    @SuppressWarnings("unchecked")
+    @RequestMapping(value = "/importQbQuestion", method = RequestMethod.POST)
+    private String importQbQuestion(HttpServletRequest request, @RequestParam Long qbQuestionUid) {
+	//TODO perform updateQuestionReferencesMaxMarks prior to runnning this method
+	
+	String sessionMapID = WebUtil.readStrParam(request, AssessmentConstants.ATTR_SESSION_MAP_ID);
+	SessionMap<String, Object> sessionMap = (SessionMap<String, Object>) request.getSession()
+		.getAttribute(sessionMapID);
+	QbQuestion qbQuestion = qbService.getQuestionByUid(qbQuestionUid);
+	
+	//create new ScratchieItem and assign imported qbQuestion to it
+	AssessmentQuestion assessmentQuestion = new AssessmentQuestion();
+	assessmentQuestion.setQbQuestion(qbQuestion);
+	assessmentQuestion.setDisplayOrder(getNextDisplayOrder(sessionMap));
+		
+	QuestionReference reference = new QuestionReference();
+	reference.setQuestion(assessmentQuestion);
+	reference.setRandomQuestion(false);
+	
+	// set SequenceId
+	int maxSeq = 1;
+	SortedSet<QuestionReference> references = getQuestionReferences(sessionMap);
+	if ((references != null) && (references.size() > 0)) {
+	    QuestionReference last = references.last();
+	    maxSeq = last.getSequenceId() + 1;
+	}
+	reference.setSequenceId(maxSeq);
+	
+	//set maxMark
+	int maxMark = qbQuestion.getMaxMark() == null ? 1 : qbQuestion.getMaxMark();
+	reference.setMaxMark(maxMark);
+	
+	references.add(reference);
+
+	// set session map ID so that itemlist.jsp can get sessionMAP
+	request.setAttribute(AssessmentConstants.ATTR_SESSION_MAP_ID, sessionMapID);
+	return "pages/authoring/parts/questionlist";
+    }
+
+//    /**
+//     * Remove assessment question from HttpSession list and update page display. As authoring rule, all persist only
+//     * happen when user submit whole page. So this remove is just impact HttpSession values.
+//     */
+//    @RequestMapping("/addQuestionReference")
+//    public String addQuestionReference(HttpServletRequest request, @RequestParam int questionIndex) {
+//	SessionMap<String, Object> sessionMap = getSessionMap(request);
+//	updateQuestionReferencesMaxMarks(request, sessionMap, false);
+//
+//	SortedSet<QuestionReference> references = getQuestionReferences(sessionMap);
+//
+//	// set SequenceId
+//	QuestionReference reference = new QuestionReference();
+//	int maxSeq = 1;
+//	if ((references != null) && (references.size() > 0)) {
+//	    QuestionReference last = references.last();
+//	    maxSeq = last.getSequenceId() + 1;
+//	}
+//	reference.setSequenceId(maxSeq);
+//
+//	// set isRandomQuestion
+//	boolean isRandomQuestion = (questionIndex == -1);
+//	reference.setRandomQuestion(isRandomQuestion);
+//
+//	if (isRandomQuestion) {
+//	    reference.setMaxMark(1);
+//	    
+//	} else {
+//	    SortedSet<AssessmentQuestion> questionList = getQuestionList(sessionMap);
+//	    AssessmentQuestion question = null;
+//	    for (AssessmentQuestion questionFromList : questionList) {
+//		if (questionFromList.getDisplayOrder() == questionIndex) {
+//		    question = questionFromList;
+//		    break;
+//		}
+//	    }
+//	    reference.setQuestion(question);
+//
+//	    int maxMark = question.getQbQuestion().getMaxMark() == null ? 1 : question.getQbQuestion().getMaxMark(); 
+//	    reference.setMaxMark(maxMark);
+//	}
+//	references.add(reference);
+//
+//	return "pages/authoring/parts/questionlist";
+//    }
+
+    /**
+     * Remove assessment question from HttpSession list and update page display. As authoring rule, all persist only
+     * happen when user submit whole page. So this remove is just impact HttpSession values.
+     */
+    @RequestMapping("/removeQuestionReference")
+    public String removeQuestionReference(HttpServletRequest request) {
+	SessionMap<String, Object> sessionMap = getSessionMap(request);
+	updateQuestionReferencesMaxMarks(request, sessionMap, false);
+
+	int questionReferenceIdx = NumberUtils
+		.toInt(request.getParameter(AssessmentConstants.PARAM_QUESTION_REFERENCE_INDEX), -1);
+	if (questionReferenceIdx != -1) {
+	    SortedSet<QuestionReference> questionReferences = getQuestionReferences(sessionMap);
+	    List<QuestionReference> rList = new ArrayList<>(questionReferences);
+	    QuestionReference questionReference = rList.remove(questionReferenceIdx);
+	    questionReferences.clear();
+	    questionReferences.addAll(rList);
+	    // add to delList
+	    List<QuestionReference> delList = getDeletedQuestionReferences(sessionMap);
+	    delList.add(questionReference);
+	}
+
+	return "pages/authoring/parts/questionlist";
+    }
+
+    /**
+     * Move up current question reference.
+     */
+    @RequestMapping("/upQuestionReference")
+    public String upQuestionReference(HttpServletRequest request) {
+	return switchQuestionReferences(request, true);
+    }
+
+    /**
+     * Move down current question reference.
+     */
+    @RequestMapping("/downQuestionReference")
+    public String downQuestionReference(HttpServletRequest request) {
+	return switchQuestionReferences(request, false);
+    }
+
+    private String switchQuestionReferences(HttpServletRequest request, boolean up) {
+	SessionMap<String, Object> sessionMap = getSessionMap(request);
+	updateQuestionReferencesMaxMarks(request, sessionMap, false);
+
+	int questionReferenceIdx = NumberUtils
+		.toInt(request.getParameter(AssessmentConstants.PARAM_QUESTION_REFERENCE_INDEX), -1);
+	if (questionReferenceIdx != -1) {
+	    SortedSet<QuestionReference> references = getQuestionReferences(sessionMap);
+	    List<QuestionReference> rList = new ArrayList<>(references);
+	    // get current and the target item, and switch their sequnece
+	    QuestionReference reference = rList.get(questionReferenceIdx);
+	    QuestionReference repReference;
+	    if (up) {
+		repReference = rList.get(--questionReferenceIdx);
+	    } else {
+		repReference = rList.get(++questionReferenceIdx);
+	    }
+	    int upSeqId = repReference.getSequenceId();
+	    repReference.setSequenceId(reference.getSequenceId());
+	    reference.setSequenceId(upSeqId);
+
+	    // put back list, it will be sorted again
+	    references.clear();
+	    references.addAll(rList);
+	}
+
+	//in case of edit in monitor and at least one attempted user, we show authoring page with restricted options
+	boolean isAuthoringRestricted = (boolean) sessionMap.get(AssessmentConstants.ATTR_IS_AUTHORING_RESTRICTED);
+	if (isAuthoringRestricted) {
+	    return "pages/authoring/parts/questionlistRestricted";    
+	} else {
+	    return "pages/authoring/parts/questionlist";
+	}
+    }
+    
+    @RequestMapping("/addToRandomPool")
+    @ResponseBody
+    public String addToRandomPool(HttpServletRequest request, HttpServletResponse response,
+	    @RequestParam Long qbQuestionUid) {
+	SessionMap<String, Object> sessionMap = getSessionMap(request);
+	QbQuestion qbQuestion = qbService.getQuestionByUid(qbQuestionUid);
+	
+	AssessmentQuestion assessmentQuestion = new AssessmentQuestion();
+	assessmentQuestion.setQbQuestion(qbQuestion);
+	assessmentQuestion.setRandomQuestion(true);
+	assessmentQuestion.setDisplayOrder(getNextDisplayOrder(sessionMap));
+	
+	List<AssessmentQuestion> randomPoolQuestions = getRandomPoolQuestions(sessionMap);
+	randomPoolQuestions.add(assessmentQuestion);
+
+	ObjectNode responseJSON = JsonNodeFactory.instance.objectNode();
+	responseJSON.put("isDone", true);
+	response.setContentType("application/json;charset=utf-8");
+	return responseJSON.toString();
+    }
+    
+    @RequestMapping("/removeFromRandomPool")
+    @ResponseBody
+    public void removeFromRandomPool(HttpServletRequest request, HttpServletResponse response,
+	    @RequestParam Long qbQuestionUid) {
+	SessionMap<String, Object> sessionMap = getSessionMap(request);
+	
+	List<AssessmentQuestion> randomPoolQuestions = getRandomPoolQuestions(sessionMap);
+	for (AssessmentQuestion randomPoolQuestion : randomPoolQuestions) {
+	    if (qbQuestionUid.equals(randomPoolQuestion.getQbQuestion().getUid())) {
+		randomPoolQuestions.remove(randomPoolQuestion);
+		
+		// add to delList
+		List<AssessmentQuestion> deletedRandomPoolQuestions = getDeletedRandomPoolQuestions(sessionMap);
+		deletedRandomPoolQuestions.add(randomPoolQuestion);
+	    }
+	}
+    }
+
+    /**
+     * Ajax call, will add one more input line for a new OverallFeedback.
+     */
+    @RequestMapping("/initOverallFeedback")
+    public String initOverallFeedback(HttpServletRequest request) {
+	SessionMap<String, Object> sessionMap = getSessionMap(request);
+	AssessmentForm assessmentForm = (AssessmentForm) sessionMap.get(AssessmentConstants.ATTR_ASSESSMENT_FORM);
+	Assessment assessment = assessmentForm.getAssessment();
+
+	// initial Overall feedbacks list
+	SortedSet<AssessmentOverallFeedback> overallFeedbackList = new TreeSet<>(new SequencableComparator());
+	if (!assessment.getOverallFeedbacks().isEmpty()) {
+	    overallFeedbackList.addAll(assessment.getOverallFeedbacks());
+	} else {
+	    for (int i = 1; i <= AssessmentConstants.INITIAL_OVERALL_FEEDBACK_NUMBER; i++) {
+		AssessmentOverallFeedback overallFeedback = new AssessmentOverallFeedback();
+		if (i == 1) {
+		    overallFeedback.setGradeBoundary(100);
+		}
+		overallFeedback.setSequenceId(i);
+		overallFeedbackList.add(overallFeedback);
+	    }
+	}
+
+	request.setAttribute(AssessmentConstants.ATTR_OVERALL_FEEDBACK_LIST, overallFeedbackList);
+	return "pages/authoring/parts/overallfeedbacklist";
+    }
+
+    /**
+     * Ajax call, will add one more input line for new OverallFeedback.
+     */
+    @RequestMapping("/newOverallFeedback")
+    public String newOverallFeedback(HttpServletRequest request) {
+	TreeSet<AssessmentOverallFeedback> overallFeedbackList = getOverallFeedbacksFromRequest(request, false);
+	AssessmentOverallFeedback overallFeedback = new AssessmentOverallFeedback();
+	int maxSeq = 1;
+	if ((overallFeedbackList != null) && (overallFeedbackList.size() > 0)) {
+	    AssessmentOverallFeedback last = overallFeedbackList.last();
+	    maxSeq = last.getSequenceId() + 1;
+	}
+	overallFeedback.setSequenceId(maxSeq);
+	overallFeedbackList.add(overallFeedback);
+
+	request.setAttribute(AssessmentConstants.ATTR_OVERALL_FEEDBACK_LIST, overallFeedbackList);
+	return "pages/authoring/parts/overallfeedbacklist";
+    }
+
+    // *************************************************************************************
+    // Private methods
+    // *************************************************************************************
+
+    /**
+     * List save current question references.
+     */
+    @SuppressWarnings("unchecked")
+    private SortedSet<QuestionReference> getQuestionReferences(SessionMap<String, Object> sessionMap) {
+	SortedSet<QuestionReference> list = (SortedSet<QuestionReference>) sessionMap
+		.get(AssessmentConstants.ATTR_QUESTION_REFERENCES);
+	if (list == null) {
+	    list = new TreeSet<>(new SequencableComparator());
+	    sessionMap.put(AssessmentConstants.ATTR_QUESTION_REFERENCES, list);
+	}
+	return list;
+    }
+
+    /**
+     * List save deleted assessment questions, which could be persisted or non-persisted questions.
+     */
+    @SuppressWarnings("unchecked")
+    private List<QuestionReference> getDeletedQuestionReferences(SessionMap<String, Object> sessionMap) {
+	return (List<QuestionReference>) getListFromSession(sessionMap, AssessmentConstants.ATTR_DELETED_QUESTION_REFERENCES);
+    }
+    
+    /**
+     * List current assessment questions.
+     */
+    @SuppressWarnings("unchecked")
+    private List<AssessmentQuestion> getRandomPoolQuestions(SessionMap<String, Object> sessionMap) {
+	return (List<AssessmentQuestion>) getListFromSession(sessionMap, AssessmentConstants.ATTR_RANDOM_POOL_QUESTIONS);
+    }
+
+    /**
+     * List current assessment questions.
+     */
+    @SuppressWarnings("unchecked")
+    private List<AssessmentQuestion> getDeletedRandomPoolQuestions(SessionMap<String, Object> sessionMap) {
+	return (List<AssessmentQuestion>) getListFromSession(sessionMap, AssessmentConstants.ATTR_DELETED_RANDOM_POOL_QUESTIONS);
+    }
+
+    /**
+     * Get <code>java.util.List</code> from HttpSession by given name.
+     */
+    private List<?> getListFromSession(SessionMap<String, Object> sessionMap, String name) {
+	List<?> list = (List<?>) sessionMap.get(name);
+	if (list == null) {
+	    list = new ArrayList<>();
+	    sessionMap.put(name, list);
+	}
+	return list;
+    }
+
+    private Set<QuestionReference> updateQuestionReferencesMaxMarks(HttpServletRequest request,
+	    SessionMap<String, Object> sessionMap, boolean isFormSubmit) {
+	Map<String, String> paramMap = splitRequestParameter(request,
+		AssessmentConstants.ATTR_QUESTION_REFERENCES_MAX_MARKS);
+
+	SortedSet<QuestionReference> questionReferences = getQuestionReferences(sessionMap);
+	for (QuestionReference questionReference : questionReferences) {
+	    try {
+		int maxMark;
+		if (isFormSubmit) {
+		    maxMark = WebUtil.readIntParam(request,
+			    AssessmentConstants.PARAM_MAX_MARK + questionReference.getSequenceId());
+		} else {
+		    String maxMarkStr = paramMap.get(AssessmentConstants.PARAM_MAX_MARK + questionReference.getSequenceId());
+		    maxMark = Integer.valueOf(maxMarkStr);
+		}
+
+		questionReference.setMaxMark(maxMark);
+	    } catch (Exception e) {
+		log.debug(e.getMessage());
+	    }
+	}
+
+	return questionReferences;
+    }
+
+    /**
+     * Get overall feedbacks from <code>HttpRequest</code>
+     *
+     * @param request
+     */
+    private TreeSet<AssessmentOverallFeedback> getOverallFeedbacksFromRequest(HttpServletRequest request,
+	    boolean skipBlankOverallFeedbacks) {
+	int count = NumberUtils.toInt(request.getParameter(AssessmentConstants.ATTR_OVERALL_FEEDBACK_COUNT));
+	TreeSet<AssessmentOverallFeedback> overallFeedbackList = new TreeSet<>(new SequencableComparator());
+	for (int i = 0; i < count; i++) {
+	    String gradeBoundaryStr = request
+		    .getParameter(AssessmentConstants.ATTR_OVERALL_FEEDBACK_GRADE_BOUNDARY_PREFIX + i);
+	    String feedback = request.getParameter(AssessmentConstants.ATTR_OVERALL_FEEDBACK_FEEDBACK_PREFIX + i);
+	    String sequenceId = request.getParameter(AssessmentConstants.ATTR_OVERALL_FEEDBACK_SEQUENCE_ID_PREFIX + i);
+
+	    if ((StringUtils.isBlank(feedback) || StringUtils.isBlank(gradeBoundaryStr)) && skipBlankOverallFeedbacks) {
+		continue;
+	    }
+	    AssessmentOverallFeedback overallFeedback = new AssessmentOverallFeedback();
+	    overallFeedback.setSequenceId(NumberUtils.toInt(sequenceId));
+	    if (!StringUtils.isBlank(gradeBoundaryStr)) {
+		int gradeBoundary = NumberUtils.toInt(
+			request.getParameter(AssessmentConstants.ATTR_OVERALL_FEEDBACK_GRADE_BOUNDARY_PREFIX + i));
+		overallFeedback.setGradeBoundary(gradeBoundary);
+	    }
+	    overallFeedback.setFeedback(feedback);
+	    overallFeedbackList.add(overallFeedback);
+	}
+	return overallFeedbackList;
+    }
+
+    /**
+     * Get overall feedbacks from <code>HttpRequest</code>
+     *
+     * @param request
+     */
+    private TreeSet<AssessmentOverallFeedback> getOverallFeedbacksFromForm(HttpServletRequest request,
+	    boolean skipBlankOverallFeedbacks) {
+	Map<String, String> paramMap = splitRequestParameter(request, AssessmentConstants.ATTR_OVERALL_FEEDBACK_LIST);
+
+	int count = NumberUtils.toInt(paramMap.get(AssessmentConstants.ATTR_OVERALL_FEEDBACK_COUNT));
+	TreeSet<AssessmentOverallFeedback> overallFeedbackList = new TreeSet<>(new SequencableComparator());
+	for (int i = 0; i < count; i++) {
+	    String gradeBoundaryStr = paramMap.get(AssessmentConstants.ATTR_OVERALL_FEEDBACK_GRADE_BOUNDARY_PREFIX + i);
+	    String feedback = paramMap.get(AssessmentConstants.ATTR_OVERALL_FEEDBACK_FEEDBACK_PREFIX + i);
+	    String sequenceId = paramMap.get(AssessmentConstants.ATTR_OVERALL_FEEDBACK_SEQUENCE_ID_PREFIX + i);
+
+	    if ((StringUtils.isBlank(feedback) || StringUtils.isBlank(gradeBoundaryStr)) && skipBlankOverallFeedbacks) {
+		continue;
+	    }
+	    AssessmentOverallFeedback overallFeedback = new AssessmentOverallFeedback();
+	    overallFeedback.setSequenceId(NumberUtils.toInt(sequenceId));
+	    if (!StringUtils.isBlank(gradeBoundaryStr)) {
+		int gradeBoundary = NumberUtils
+			.toInt(paramMap.get(AssessmentConstants.ATTR_OVERALL_FEEDBACK_GRADE_BOUNDARY_PREFIX + i));
+		overallFeedback.setGradeBoundary(gradeBoundary);
+	    }
+	    overallFeedback.setFeedback(feedback);
+	    overallFeedbackList.add(overallFeedback);
+	}
+	return overallFeedbackList;
+    }
+
+    /**
+     * Split Request Parameter from <code>HttpRequest</code>
+     *
+     * @param request
+     * @param parameterName
+     *            parameterName
+     */
+    private Map<String, String> splitRequestParameter(HttpServletRequest request, String parameterName) {
+	String list = request.getParameter(parameterName);
+	if (list == null) {
+	    return null;
+	}
+
+	String[] params = list.split("&");
+	Map<String, String> paramMap = new HashMap<>();
+	String[] pair;
+	for (String item : params) {
+	    pair = item.split("=");
+	    if ((pair == null) || (pair.length != 2)) {
+		continue;
+	    }
+	    try {
+		paramMap.put(pair[0], URLDecoder.decode(pair[1], "UTF-8"));
+	    } catch (UnsupportedEncodingException e) {
+		log.error("Error occurs when decode instruction string:" + e.toString());
+	    }
+	}
+	return paramMap;
+    }
+
+    /**
+     * Removes redundant new line characters from options left by CKEditor (otherwise it will break Javascript in
+     * monitor)
+     *
+     * @param question
+     */
+    private void removeNewLineCharacters(AssessmentQuestion question) {
+	Collection<QbOption> options = question.getQbQuestion().getQbOptions();
+	if (options != null) {
+	    for (QbOption option : options) {
+		String name = option.getName();
+		if (name != null) {
+		    option.setName(name.replaceAll("[\n\r\f]", ""));
+		}
+
+		String matchingPair = option.getMatchingPair();
+		if (matchingPair != null) {
+		    option.setMatchingPair(matchingPair.replaceAll("[\n\r\f]", ""));
+		}
+	    }
+	}
+    }
+    
+    @SuppressWarnings("unchecked")
+    private SessionMap<String, Object> getSessionMap(HttpServletRequest request) {
+	String sessionMapID = WebUtil.readStrParam(request, AssessmentConstants.ATTR_SESSION_MAP_ID);
+	request.setAttribute(AssessmentConstants.ATTR_SESSION_MAP_ID, sessionMapID);
+	return (SessionMap<String, Object>) request.getSession().getAttribute(sessionMapID);
+    } 
+    
+    private int getNextDisplayOrder(SessionMap<String, Object> sessionMap) {
+	int maxDisplayOrder = 1;
+	
+	List<AssessmentQuestion> randomPoolQuestions = getRandomPoolQuestions(sessionMap);
+	for (AssessmentQuestion randomPoolQuestion : randomPoolQuestions) {
+	    if (randomPoolQuestion.getDisplayOrder() > maxDisplayOrder) {
+		maxDisplayOrder = randomPoolQuestion.getDisplayOrder();
+	    }
+	}
+	
+	Set<QuestionReference> references = getQuestionReferences(sessionMap);
+	for (QuestionReference reference : references) {
+	    AssessmentQuestion question = reference.getQuestion();
+	    if (question != null && question.getDisplayOrder() > maxDisplayOrder) {
+		maxDisplayOrder = question.getDisplayOrder();
+	    }
+	}	
+
+	return maxDisplayOrder+1;
+    }
+}