--- conflicted
+++ resolved
@@ -206,21 +206,14 @@
 		return mapping.findForward(AssessmentConstants.WAIT_FOR_LEADER);
 	    }
 
-<<<<<<< HEAD
-	    // forwards to the waitForLeader pages
-	    boolean isNonLeader = !user.getUserId().equals(groupLeader.getUserId());
-	    if (assessment.getTimeLimit() != 0 && isNonLeader && !user.isSessionFinished()) {
-		AssessmentResult lastLeaderResult = service.getLastAssessmentResult(assessment.getUid(),
-			groupLeader.getUserId());
-=======
 	    AssessmentResult lastLeaderResult = service.getLastAssessmentResult(assessment.getUid(),
 		    groupLeader.getUserId());
-	    boolean isLastAttemptFinishedByLeader = lastLeaderResult != null && lastLeaderResult.getFinishDate() != null;
+	    boolean isLastAttemptFinishedByLeader = lastLeaderResult != null
+		    && lastLeaderResult.getFinishDate() != null;
 
 	    // forwards to the waitForLeader pages
 	    boolean isNonLeader = !user.getUserId().equals(groupLeader.getUserId());
 	    if (assessment.getTimeLimit() != 0 && isNonLeader && !isLastAttemptFinishedByLeader) {
->>>>>>> 352e16d0
 
 		//show waitForLeaderLaunchTimeLimit page if the leader hasn't started activity or hasn't pressed OK button to launch time limit
 		if (lastLeaderResult == null || lastLeaderResult.getTimeLimitLaunchedDate() == null) {
@@ -231,11 +224,7 @@
 
 		//if the time is up and leader hasn't submitted response - show waitForLeaderFinish page
 		boolean isTimeLimitExceeded = service.checkTimeLimitExceeded(assessment, groupLeader);
-<<<<<<< HEAD
-		if (isTimeLimitExceeded && !groupLeader.isSessionFinished()) {
-=======
 		if (isTimeLimitExceeded) {
->>>>>>> 352e16d0
 		    request.setAttribute(AssessmentConstants.PARAM_WAITING_MESSAGE_KEY,
 			    "label.waiting.for.leader.finish");
 		    return mapping.findForward(AssessmentConstants.WAIT_FOR_LEADER_TIME_LIMIT);
@@ -365,13 +354,8 @@
 	if (assessment.isShuffled()) {
 	    ArrayList<QuestionDTO> shuffledList = new ArrayList<>(questionDtos);
 	    Collections.shuffle(shuffledList);
-<<<<<<< HEAD
 	    questionDtos = new LinkedList<>(shuffledList);
 	}
-=======
-	    questionDtos = new LinkedList<QuestionDTO>(shuffledList);
-	} 
->>>>>>> 352e16d0
 	for (QuestionDTO questionDto : questionDtos) {
 	    if (questionDto.isShuffle() || (questionDto.getType() == AssessmentConstants.QUESTION_TYPE_ORDERING)) {
 		ArrayList<OptionDTO> shuffledList = new ArrayList<>(questionDto.getOptionDtos());
@@ -390,25 +374,16 @@
 			return AlphanumComparator.compareAlphnumerically(optionString1, optionString2);
 		    }
 		});
-<<<<<<< HEAD
 		questionDto.setMatchingPairOptions(new LinkedHashSet<>(optionsSortedByOptionString));
 	    }
-=======
-		questionDto.setMatchingPairOptions(new LinkedHashSet<OptionDTO>(optionsSortedByOptionString));
-	    } 
->>>>>>> 352e16d0
 	}
 
 	//paging
-	List<Set<QuestionDTO>> pagedQuestionDtos = new ArrayList<>();
+	List<Set<QuestionDTO>> pagedQuestionDtos = new ArrayList<Set<QuestionDTO>>();
 	int maxQuestionsPerPage = ((assessment.getQuestionsPerPage() != 0) && hasEditRight)
 		? assessment.getQuestionsPerPage()
 		: questionDtos.size();
-<<<<<<< HEAD
-	LinkedHashSet<QuestionDTO> questionsForOnePage = new LinkedHashSet<>();
-=======
 	LinkedHashSet<QuestionDTO> questionsForOnePage = new LinkedHashSet<QuestionDTO>();
->>>>>>> 352e16d0
 	pagedQuestionDtos.add(questionsForOnePage);
 	int count = 0;
 	for (QuestionDTO questionDto : questionDtos) {
@@ -483,11 +458,7 @@
     /**
      * Auxiliary method to be called by nextPage(ActionMapping mapping, ActionForm form, HttpServletRequest request,
      * HttpServletResponse response) or submitAll.
-<<<<<<< HEAD
-     * 
-=======
      *
->>>>>>> 352e16d0
      * @param mapping
      * @param request
      * @param isAnswersValidationFailed
@@ -551,22 +522,14 @@
      * Ajax call to get the remaining seconds. Needed when the page is reloaded in the browser to check with the server
      * what the current values should be! Otherwise the learner can keep hitting reload after a page change or submit
      * all (when questions are spread across pages) and increase their time!
-<<<<<<< HEAD
-     * 
-=======
      *
->>>>>>> 352e16d0
      * @return
      * @throws JSONException
      * @throws IOException
      */
     private ActionForward getSecondsLeft(ActionMapping mapping, ActionForm form, HttpServletRequest request,
 	    HttpServletResponse response) throws ServletException, IllegalAccessException, InvocationTargetException,
-<<<<<<< HEAD
 	    NoSuchMethodException, IOException {
-=======
-	    NoSuchMethodException, JSONException, IOException {
->>>>>>> 352e16d0
 
 	IAssessmentService service = getAssessmentService();
 	String sessionMapID = WebUtil.readStrParam(request, AssessmentConstants.ATTR_SESSION_MAP_ID);
@@ -578,11 +541,7 @@
 	ObjectNode responseJSON = JsonNodeFactory.instance.objectNode();
 	responseJSON.put(AssessmentConstants.ATTR_SECONDS_LEFT, secondsLeft);
 	response.setContentType("application/x-json;charset=utf-8");
-<<<<<<< HEAD
 	response.getWriter().print(responseJSON);
-=======
-	response.getWriter().print(JSONObject);
->>>>>>> 352e16d0
 	return null;
     }
 
@@ -681,17 +640,6 @@
 	    loadupLastAttempt(sessionMap);
 	}
 
-<<<<<<< HEAD
-	sessionMap.put(AssessmentConstants.ATTR_SHOW_RESULTS, true);
-
-	// populate info for displaying results page
-	showResults(mapping, sessionMap);
-
-	//use redirect to prevent form resubmission
-	ActionRedirect redirect = new ActionRedirect(mapping.findForwardConfig(AssessmentConstants.SHOW_RESULTS));
-	redirect.addParameter(AssessmentConstants.ATTR_SESSION_MAP_ID, sessionMapID);
-=======
-	//redirect to main path to display results
 	ActionRedirect redirect = new ActionRedirect("start.do");
 	ToolAccessMode mode = (ToolAccessMode) sessionMap.get(AttributeNames.ATTR_MODE);
 	if (mode != null) {
@@ -699,7 +647,6 @@
 	}
 	redirect.addParameter(AssessmentConstants.ATTR_TOOL_SESSION_ID,
 		sessionMap.get(AttributeNames.PARAM_TOOL_SESSION_ID));
->>>>>>> 352e16d0
 	return redirect;
     }
 
