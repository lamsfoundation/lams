/****************************************************************
 * Copyright (C) 2005 LAMS Foundation (http://lamsfoundation.org)
 * =============================================================
 * License Information: http://lamsfoundation.org/licensing/lams/2.0/
 *
 * This program is free software; you can redistribute it and/or modify
 * it under the terms of the GNU General Public License version 2.0
 * as published by the Free Software Foundation.
 *
 * This program is distributed in the hope that it will be useful,
 * but WITHOUT ANY WARRANTY; without even the implied warranty of
 * MERCHANTABILITY or FITNESS FOR A PARTICULAR PURPOSE.  See the
 * GNU General Public License for more details.
 *
 * You should have received a copy of the GNU General Public License
 * along with this program; if not, write to the Free Software
 * Foundation, Inc., 51 Franklin Street, Fifth Floor, Boston, MA 02110-1301
 * USA
 *
 * http://www.gnu.org/licenses/gpl.txt
 * ****************************************************************
 */

package org.lamsfoundation.lams.tool.assessment.web.action;

import java.io.IOException;
import java.util.ArrayList;
import java.util.Date;
import java.util.LinkedHashMap;
import java.util.List;
import java.util.Set;
import java.util.TimeZone;
import java.util.TreeSet;

import javax.servlet.ServletException;
import javax.servlet.ServletOutputStream;
import javax.servlet.http.Cookie;
import javax.servlet.http.HttpServletRequest;
import javax.servlet.http.HttpServletResponse;
import javax.servlet.http.HttpSession;

import org.apache.commons.lang.StringUtils;
import org.apache.log4j.Logger;
import org.apache.struts.action.Action;
import org.apache.struts.action.ActionForm;
import org.apache.struts.action.ActionForward;
import org.apache.struts.action.ActionMapping;
import org.lamsfoundation.lams.gradebook.util.GradebookConstants;
import org.lamsfoundation.lams.tool.assessment.AssessmentConstants;
import org.lamsfoundation.lams.tool.assessment.dto.AssessmentResultDTO;
import org.lamsfoundation.lams.tool.assessment.dto.AssessmentUserDTO;
import org.lamsfoundation.lams.tool.assessment.dto.LeaderResultsDTO;
import org.lamsfoundation.lams.tool.assessment.dto.QuestionSummary;
import org.lamsfoundation.lams.tool.assessment.dto.ReflectDTO;
import org.lamsfoundation.lams.tool.assessment.dto.SessionDTO;
import org.lamsfoundation.lams.tool.assessment.dto.UserSummary;
import org.lamsfoundation.lams.tool.assessment.model.Assessment;
import org.lamsfoundation.lams.tool.assessment.model.AssessmentQuestion;
import org.lamsfoundation.lams.tool.assessment.model.AssessmentQuestionResult;
import org.lamsfoundation.lams.tool.assessment.model.AssessmentResult;
import org.lamsfoundation.lams.tool.assessment.model.AssessmentSession;
import org.lamsfoundation.lams.tool.assessment.model.AssessmentUser;
import org.lamsfoundation.lams.tool.assessment.model.QuestionReference;
import org.lamsfoundation.lams.tool.assessment.service.IAssessmentService;
import org.lamsfoundation.lams.tool.assessment.util.AssessmentEscapeUtils;
import org.lamsfoundation.lams.usermanagement.dto.UserDTO;
import org.lamsfoundation.lams.util.DateUtil;
import org.lamsfoundation.lams.util.ExcelCell;
import org.lamsfoundation.lams.util.ExcelUtil;
import org.lamsfoundation.lams.util.JsonUtil;
import org.lamsfoundation.lams.util.WebUtil;
import org.lamsfoundation.lams.web.session.SessionManager;
import org.lamsfoundation.lams.web.util.AttributeNames;
import org.lamsfoundation.lams.web.util.SessionMap;
import org.springframework.web.context.WebApplicationContext;
import org.springframework.web.context.support.WebApplicationContextUtils;
import org.springframework.web.util.HtmlUtils;

import com.fasterxml.jackson.databind.node.ArrayNode;
import com.fasterxml.jackson.databind.node.JsonNodeFactory;
import com.fasterxml.jackson.databind.node.ObjectNode;

public class MonitoringAction extends Action {
    public static Logger log = Logger.getLogger(MonitoringAction.class);

    private IAssessmentService service;

    @Override
    public ActionForward execute(ActionMapping mapping, ActionForm form, HttpServletRequest request,
	    HttpServletResponse response) throws IOException, ServletException {
	request.setAttribute("initialTabId", WebUtil.readLongParam(request, AttributeNames.PARAM_CURRENT_TAB, true));

	String param = mapping.getParameter();
	if (param.equals("summary")) {
	    return summary(mapping, form, request, response);
	}
	if (param.equals("userMasterDetail")) {
	    return userMasterDetail(mapping, form, request, response);
	}
	if (param.equals("questionSummary")) {
	    return questionSummary(mapping, form, request, response);
	}
	if (param.equals("userSummary")) {
	    return userSummary(mapping, form, request, response);
	}
	if (param.equals("saveUserGrade")) {
	    return saveUserGrade(mapping, form, request, response);
	}
	if (param.equals("setSubmissionDeadline")) {
	    return setSubmissionDeadline(mapping, form, request, response);
	}
	if (param.equals("setActivityEvaluation")) {
	    return setActivityEvaluation(mapping, form, request, response);
	}
	if (param.equals("getUsers")) {
	    return getUsers(mapping, form, request, response);
	}
	if (param.equals("getUsersByQuestion")) {
	    return getUsersByQuestion(mapping, form, request, response);
	}
	if (param.equals("exportSummary")) {
	    return exportSummary(mapping, form, request, response);
	}
	if (param.equals("getMarkChartData")) {
	    return getMarkChartData(mapping, form, request, response);
	}
	if (param.equals("statistic")) {
	    return statistic(mapping, form, request, response);
	}
<<<<<<< HEAD
=======
	if (param.equals("discloseCorrectAnswers")) {
	    return discloseCorrectAnswers(mapping, form, request, response);
	}
	if (param.equals("discloseGroupsAnswers")) {
	    return discloseGroupsAnswers(mapping, form, request, response);
	}
>>>>>>> 352e16d0

	return mapping.findForward(AssessmentConstants.ERROR);
    }

    private ActionForward summary(ActionMapping mapping, ActionForm form, HttpServletRequest request,
	    HttpServletResponse response) {
	initAssessmentService();

	// initialize Session Map
	SessionMap<String, Object> sessionMap = new SessionMap<>();
	request.getSession().setAttribute(sessionMap.getSessionID(), sessionMap);
	request.setAttribute(AssessmentConstants.ATTR_SESSION_MAP_ID, sessionMap.getSessionID());

	Long contentId = WebUtil.readLongParam(request, AttributeNames.PARAM_TOOL_CONTENT_ID);
	List<SessionDTO> sessionDtos = service.getSessionDtos(contentId, false);

	Assessment assessment = service.getAssessmentByContentId(contentId);

	//set SubmissionDeadline, if any
	if (assessment.getSubmissionDeadline() != null) {
	    Date submissionDeadline = assessment.getSubmissionDeadline();
	    HttpSession ss = SessionManager.getSession();
	    UserDTO teacher = (UserDTO) ss.getAttribute(AttributeNames.USER);
	    TimeZone teacherTimeZone = teacher.getTimeZone();
	    Date tzSubmissionDeadline = DateUtil.convertToTimeZoneFromDefault(teacherTimeZone, submissionDeadline);
	    request.setAttribute(AssessmentConstants.ATTR_SUBMISSION_DEADLINE, tzSubmissionDeadline.getTime());
	    // use the unconverted time, as convertToStringForJSON() does the timezone conversion if needed
	    request.setAttribute(AssessmentConstants.ATTR_SUBMISSION_DEADLINE_DATESTRING,
		    DateUtil.convertToStringForJSON(submissionDeadline, request.getLocale()));

	}

	// Create reflectList if reflection is enabled.
	if (assessment.isReflectOnActivity()) {
	    List<ReflectDTO> reflectList = service.getReflectList(assessment.getContentId());
	    // Add reflectList to sessionMap
	    sessionMap.put(AssessmentConstants.ATTR_REFLECT_LIST, reflectList);
	}

	//prepare list of the questions to display in question drop down menu, filtering out questions that aren't supposed to be answered
	Set<AssessmentQuestion> questionList = new TreeSet<>();
	//in case there is at least one random question - we need to show all questions in a drop down select
	if (assessment.hasRandomQuestion()) {
	    questionList.addAll(assessment.getQuestions());

	    //show only questions from question list otherwise
	} else {
	    for (QuestionReference reference : (Set<QuestionReference>) assessment.getQuestionReferences()) {
		questionList.add(reference.getQuestion());
	    }
	}

	//prepare toolOutputDefinitions and activityEvaluation
	List<String> toolOutputDefinitions = new ArrayList<>();
	toolOutputDefinitions.add(AssessmentConstants.OUTPUT_NAME_LEARNER_TOTAL_SCORE);
	toolOutputDefinitions.add(AssessmentConstants.OUTPUT_NAME_BEST_SCORE);
	toolOutputDefinitions.add(AssessmentConstants.OUTPUT_NAME_FIRST_SCORE);
	toolOutputDefinitions.add(AssessmentConstants.OUTPUT_NAME_AVERAGE_SCORE);
	String activityEvaluation = service.getActivityEvaluation(contentId);
	sessionMap.put(AssessmentConstants.ATTR_TOOL_OUTPUT_DEFINITIONS, toolOutputDefinitions);
	sessionMap.put(AssessmentConstants.ATTR_ACTIVITY_EVALUATION, activityEvaluation);

	// cache into sessionMap
	boolean isGroupedActivity = service.isGroupedActivity(contentId);
	sessionMap.put(AssessmentConstants.ATTR_IS_GROUPED_ACTIVITY, isGroupedActivity);
	sessionMap.put("sessionDtos", sessionDtos);
	sessionMap.put(AssessmentConstants.ATTR_ASSESSMENT, assessment);
	sessionMap.put(AssessmentConstants.ATTR_QUESTION_LIST, questionList);
	sessionMap.put(AssessmentConstants.ATTR_TOOL_CONTENT_ID, contentId);
	sessionMap.put(AttributeNames.PARAM_CONTENT_FOLDER_ID,
		WebUtil.readStrParam(request, AttributeNames.PARAM_CONTENT_FOLDER_ID));
	return mapping.findForward(AssessmentConstants.SUCCESS);
    }

    private ActionForward userMasterDetail(ActionMapping mapping, ActionForm form, HttpServletRequest request,
	    HttpServletResponse response) {
	initAssessmentService();
	Long userId = WebUtil.readLongParam(request, AttributeNames.PARAM_USER_ID);
	Long sessionId = WebUtil.readLongParam(request, AssessmentConstants.PARAM_SESSION_ID);
	String sessionMapID = request.getParameter(AssessmentConstants.ATTR_SESSION_MAP_ID);
	AssessmentResultDTO result = service.getUserMasterDetail(sessionId, userId);

	request.setAttribute(AssessmentConstants.ATTR_ASSESSMENT_RESULT, result);
	request.setAttribute(AssessmentConstants.ATTR_SESSION_MAP_ID, sessionMapID);
	return (result == null) ? null : mapping.findForward(AssessmentConstants.SUCCESS);
    }

    private ActionForward questionSummary(ActionMapping mapping, ActionForm form, HttpServletRequest request,
	    HttpServletResponse response) {
	initAssessmentService();
	String sessionMapID = request.getParameter(AssessmentConstants.ATTR_SESSION_MAP_ID);
	SessionMap<String, Object> sessionMap = (SessionMap<String, Object>) request.getSession()
		.getAttribute(sessionMapID);
	request.setAttribute(AssessmentConstants.ATTR_SESSION_MAP_ID, sessionMap.getSessionID());

	Long questionUid = WebUtil.readLongParam(request, AssessmentConstants.PARAM_QUESTION_UID);
	if (questionUid.equals(-1)) {
	    return null;
	}
	Long contentId = (Long) sessionMap.get(AssessmentConstants.ATTR_TOOL_CONTENT_ID);
	QuestionSummary questionSummary = service.getQuestionSummary(contentId, questionUid);

	request.setAttribute(AssessmentConstants.ATTR_QUESTION_SUMMARY, questionSummary);
	return mapping.findForward(AssessmentConstants.SUCCESS);
    }

    private ActionForward userSummary(ActionMapping mapping, ActionForm form, HttpServletRequest request,
	    HttpServletResponse response) {
	initAssessmentService();
	String sessionMapID = request.getParameter(AssessmentConstants.ATTR_SESSION_MAP_ID);
	SessionMap<String, Object> sessionMap = (SessionMap<String, Object>) request.getSession()
		.getAttribute(sessionMapID);
	request.setAttribute(AssessmentConstants.ATTR_SESSION_MAP_ID, sessionMap.getSessionID());

	Long userId = WebUtil.readLongParam(request, AttributeNames.PARAM_USER_ID);
	Long sessionId = WebUtil.readLongParam(request, AssessmentConstants.PARAM_SESSION_ID);
	Long contentId = (Long) sessionMap.get(AssessmentConstants.ATTR_TOOL_CONTENT_ID);
	UserSummary userSummary = service.getUserSummary(contentId, userId, sessionId);

	request.setAttribute(AssessmentConstants.ATTR_USER_SUMMARY, userSummary);
	return mapping.findForward(AssessmentConstants.SUCCESS);
    }

    private ActionForward saveUserGrade(ActionMapping mapping, ActionForm form, HttpServletRequest request,
	    HttpServletResponse response) {

	if ((request.getParameter(AssessmentConstants.PARAM_NOT_A_NUMBER) == null)
		&& !StringUtils.isEmpty(request.getParameter(AssessmentConstants.PARAM_QUESTION_RESULT_UID))) {
	    initAssessmentService();
	    Long questionResultUid = WebUtil.readLongParam(request, AssessmentConstants.PARAM_QUESTION_RESULT_UID);
	    float newGrade = Float.valueOf(request.getParameter(AssessmentConstants.PARAM_GRADE));
	    service.changeQuestionResultMark(questionResultUid, newGrade);
	}

	return null;
    }

    /**
     * Set Submission Deadline
     *
     * @param mapping
     * @param form
     * @param request
     * @param response
     * @return
     * @throws IOException
     */
    private ActionForward setSubmissionDeadline(ActionMapping mapping, ActionForm form, HttpServletRequest request,
	    HttpServletResponse response) throws IOException {
	initAssessmentService();

	Long contentID = WebUtil.readLongParam(request, AttributeNames.PARAM_TOOL_CONTENT_ID);
	Assessment assessment = service.getAssessmentByContentId(contentID);

	Long dateParameter = WebUtil.readLongParam(request, AssessmentConstants.ATTR_SUBMISSION_DEADLINE, true);
	Date tzSubmissionDeadline = null;
	String formattedDate = "";
	if (dateParameter != null) {
	    Date submissionDeadline = new Date(dateParameter);
	    HttpSession ss = SessionManager.getSession();
	    UserDTO teacher = (UserDTO) ss.getAttribute(AttributeNames.USER);
	    TimeZone teacherTimeZone = teacher.getTimeZone();
	    tzSubmissionDeadline = DateUtil.convertFromTimeZoneToDefault(teacherTimeZone, submissionDeadline);
	    formattedDate = DateUtil.convertToStringForJSON(tzSubmissionDeadline, request.getLocale());

	}
	assessment.setSubmissionDeadline(tzSubmissionDeadline);
	service.saveOrUpdateAssessment(assessment);

	response.setContentType("text/plain;charset=utf-8");
	response.getWriter().print(formattedDate);
	return null;
    }

    /**
     * Set tool's activityEvaluation
     *
     * @param mapping
     * @param form
     * @param request
     * @param response
     * @return
     * @throws JSONException
     * @throws IOException
     */
    private ActionForward setActivityEvaluation(ActionMapping mapping, ActionForm form, HttpServletRequest request,
	    HttpServletResponse response) throws IOException {
	initAssessmentService();

	String sessionMapID = request.getParameter(AssessmentConstants.ATTR_SESSION_MAP_ID);
	SessionMap<String, Object> sessionMap = (SessionMap<String, Object>) request.getSession()
		.getAttribute(sessionMapID);

	Long contentID = (Long) sessionMap.get(AssessmentConstants.ATTR_TOOL_CONTENT_ID);
	String activityEvaluation = WebUtil.readStrParam(request, AssessmentConstants.ATTR_ACTIVITY_EVALUATION);
	service.setActivityEvaluation(contentID, activityEvaluation);

	// update the session ready for stats tab to be reloaded otherwise flicking between tabs
	// causes the old value to be redisplayed
	sessionMap.put(AssessmentConstants.ATTR_ACTIVITY_EVALUATION, activityEvaluation);

	ObjectNode responseJSON = JsonNodeFactory.instance.objectNode();
	responseJSON.put("success", "true");
	response.setContentType("application/json;charset=utf-8");
	response.getWriter().print(new String(responseJSON.toString()));
	return null;
    }

    /**
     * Refreshes user list.
     */
    public ActionForward getUsers(ActionMapping mapping, ActionForm form, HttpServletRequest request,
	    HttpServletResponse res) throws IOException, ServletException {
	initAssessmentService();
	String sessionMapID = request.getParameter(AssessmentConstants.ATTR_SESSION_MAP_ID);
	SessionMap<String, Object> sessionMap = (SessionMap<String, Object>) request.getSession()
		.getAttribute(sessionMapID);
	Assessment assessment = (Assessment) sessionMap.get(AssessmentConstants.ATTR_ASSESSMENT);

	Long sessionId = WebUtil.readLongParam(request, "sessionId");

	// Getting the params passed in from the jqGrid
	int page = WebUtil.readIntParam(request, GradebookConstants.PARAM_PAGE);
	int rowLimit = WebUtil.readIntParam(request, GradebookConstants.PARAM_ROWS);
	String sortOrder = WebUtil.readStrParam(request, GradebookConstants.PARAM_SORD);
	String sortBy = WebUtil.readStrParam(request, GradebookConstants.PARAM_SIDX, true);
	if (StringUtils.isEmpty(sortBy)) {
	    sortBy = "userName";
	}
	String searchString = WebUtil.readStrParam(request, "userName", true);

	List<AssessmentUserDTO> userDtos = new ArrayList<>();
	int countSessionUsers = 0;
	//in case of UseSelectLeaderToolOuput - display only one user
	if (assessment.isUseSelectLeaderToolOuput()) {

	    AssessmentSession session = service.getSessionBySessionId(sessionId);
	    AssessmentUser groupLeader = session.getGroupLeader();

	    if (groupLeader != null) {

		float assessmentResult = service.getLastTotalScoreByUser(assessment.getUid(), groupLeader.getUserId());
		Long portraitId = service.getPortraitId(groupLeader.getUserId());

		AssessmentUserDTO userDto = new AssessmentUserDTO();
		userDto.setUserId(groupLeader.getUserId());
		userDto.setFirstName(groupLeader.getFirstName());
		userDto.setLastName(groupLeader.getLastName());
		userDto.setGrade(assessmentResult);
		userDto.setPortraitId(portraitId);
		userDtos.add(userDto);
		countSessionUsers = 1;
	    }

	} else {
	    // Get the user list from the db
	    userDtos = service.getPagedUsersBySession(sessionId, page - 1, rowLimit, sortBy, sortOrder, searchString);
	    countSessionUsers = service.getCountUsersBySession(sessionId, searchString);
	}

	int totalPages = new Double(
		Math.ceil(new Integer(countSessionUsers).doubleValue() / new Integer(rowLimit).doubleValue()))
			.intValue();

	ArrayNode rows = JsonNodeFactory.instance.arrayNode();
	int i = 1;
	for (AssessmentUserDTO userDto : userDtos) {

	    ArrayNode userData = JsonNodeFactory.instance.arrayNode();
	    userData.add(userDto.getUserId());
	    userData.add(sessionId);
	    String fullName = HtmlUtils.htmlEscape(userDto.getFirstName() + " " + userDto.getLastName());
<<<<<<< HEAD
	    userData.add(fullName);
	    userData.add(userDto.getGrade());
	    if (userDto.getPortraitId() != null) {
		userData.add(userDto.getPortraitId());
=======
	    userData.put(fullName);
	    userData.put(userDto.getGrade());
	    if (userDto.getPortraitId() != null) {
		userData.put(userDto.getPortraitId());
>>>>>>> 352e16d0
	    }

	    ObjectNode userRow = JsonNodeFactory.instance.objectNode();
	    userRow.put("id", i++);
	    userRow.set("cell", userData);

	    rows.add(userRow);
	}

	ObjectNode responseJSON = JsonNodeFactory.instance.objectNode();
	responseJSON.put("total", totalPages);
	responseJSON.put("page", page);
	responseJSON.put("records", countSessionUsers);
	responseJSON.set("rows", rows);

	res.setContentType("application/json;charset=utf-8");
	res.getWriter().print(new String(responseJSON.toString()));
	return null;
    }

    /**
     * Refreshes user list.
     */
    public ActionForward getUsersByQuestion(ActionMapping mapping, ActionForm form, HttpServletRequest request,
	    HttpServletResponse res) throws IOException, ServletException {
	initAssessmentService();
	String sessionMapID = request.getParameter(AssessmentConstants.ATTR_SESSION_MAP_ID);
	SessionMap<String, Object> sessionMap = (SessionMap<String, Object>) request.getSession()
		.getAttribute(sessionMapID);
	Assessment assessment = (Assessment) sessionMap.get(AssessmentConstants.ATTR_ASSESSMENT);

	Long sessionId = WebUtil.readLongParam(request, "sessionId");
	Long questionUid = WebUtil.readLongParam(request, "questionUid");

	// Getting the params passed in from the jqGrid
	int page = WebUtil.readIntParam(request, GradebookConstants.PARAM_PAGE);
	int rowLimit = WebUtil.readIntParam(request, GradebookConstants.PARAM_ROWS);
	String sortOrder = WebUtil.readStrParam(request, GradebookConstants.PARAM_SORD);
	String sortBy = WebUtil.readStrParam(request, GradebookConstants.PARAM_SIDX, true);
	if (StringUtils.isEmpty(sortBy)) {
	    sortBy = "userName";
	}
	String searchString = WebUtil.readStrParam(request, "userName", true);

	List<AssessmentUserDTO> userDtos = new ArrayList<>();
	int countSessionUsers = 0;
	//in case of UseSelectLeaderToolOuput - display only one user
	if (assessment.isUseSelectLeaderToolOuput()) {

	    AssessmentSession session = service.getSessionBySessionId(sessionId);
	    AssessmentUser groupLeader = session.getGroupLeader();

	    if (groupLeader != null) {

		AssessmentResult assessmentResult = service.getLastFinishedAssessmentResult(assessment.getUid(),
			groupLeader.getUserId());
		Long questionResultUid = null;
		if (assessmentResult != null) {
		    for (AssessmentQuestionResult dbQuestionResult : assessmentResult.getQuestionResults()) {
			if (dbQuestionResult.getAssessmentQuestion().getUid().equals(questionUid)) {
			    questionResultUid = dbQuestionResult.getUid();
			    break;
			}
		    }
		}

		AssessmentUserDTO userDto = new AssessmentUserDTO();
		userDto.setQuestionResultUid(questionResultUid);
		userDto.setFirstName(groupLeader.getFirstName());
		userDto.setLastName(groupLeader.getLastName());
		userDtos.add(userDto);
		countSessionUsers = 1;
	    }

	} else {
	    // Get the user list from the db
	    userDtos = service.getPagedUsersBySessionAndQuestion(sessionId, questionUid, page - 1, rowLimit, sortBy,
		    sortOrder, searchString);
	    countSessionUsers = service.getCountUsersBySession(sessionId, searchString);
	}

	int totalPages = new Double(
		Math.ceil(new Integer(countSessionUsers).doubleValue() / new Integer(rowLimit).doubleValue()))
			.intValue();

	ArrayNode rows = JsonNodeFactory.instance.arrayNode();
	int i = 1;
	for (AssessmentUserDTO userDto : userDtos) {

	    Long questionResultUid = userDto.getQuestionResultUid();
	    String fullName = HtmlUtils.htmlEscape(userDto.getFirstName() + " " + userDto.getLastName());

	    ArrayNode userData = JsonNodeFactory.instance.arrayNode();
	    if (questionResultUid != null) {
		AssessmentQuestionResult questionResult = service.getAssessmentQuestionResultByUid(questionResultUid);

<<<<<<< HEAD
		userData.add(questionResultUid);
		userData.add(questionResult.getMaxMark());
		userData.add(fullName);
		userData.add(AssessmentEscapeUtils.printResponsesForJqgrid(questionResult));
=======
		userData.put(questionResultUid);
		userData.put(questionResult.getMaxMark());
		userData.put(fullName);
		userData.put(AssessmentEscapeUtils.printResponsesForJqgrid(questionResult));
>>>>>>> 352e16d0
		// show confidence levels if this feature is turned ON
		if (assessment.isEnableConfidenceLevels()) {
		    userData.add(questionResult.getConfidenceLevel());
		}

		userData.add(questionResult.getMark());
		if (userDto.getPortraitId() != null) {
		    userData.add(userDto.getPortraitId());
		}

<<<<<<< HEAD
=======
		userData.put(questionResult.getMark());
		if (userDto.getPortraitId() != null) {
		    userData.put(userDto.getPortraitId());
		}

>>>>>>> 352e16d0
	    } else {
		userData.add("");
		userData.add("");
		userData.add(fullName);
		userData.add("-");
		if (assessment.isEnableConfidenceLevels()) {
		    userData.add(-1);
		}
		userData.add("-");
	    }

	    ObjectNode userRow = JsonNodeFactory.instance.objectNode();
	    userRow.put("id", i++);
	    userRow.set("cell", userData);

	    rows.add(userRow);
	}

	ObjectNode responseJSON = JsonNodeFactory.instance.objectNode();
	responseJSON.put("total", totalPages);
	responseJSON.put("page", page);
	responseJSON.put("records", countSessionUsers);
	responseJSON.set("rows", rows);

	res.setContentType("application/json;charset=utf-8");
	res.getWriter().print(new String(responseJSON.toString()));
	return null;
    }

    /**
     * Get the mark summary with data arranged in bands. Can be displayed graphically or in a table.
     */
    private ActionForward getMarkChartData(ActionMapping mapping, ActionForm form, HttpServletRequest request,
	    HttpServletResponse res) throws IOException, ServletException {

	initAssessmentService();

	String sessionMapID = request.getParameter(AssessmentConstants.ATTR_SESSION_MAP_ID);
	SessionMap<String, Object> sessionMap = (SessionMap<String, Object>) request.getSession()
		.getAttribute(sessionMapID);
	request.setAttribute(AssessmentConstants.ATTR_SESSION_MAP_ID, sessionMap.getSessionID());

	Long contentId = (Long) sessionMap.get(AttributeNames.PARAM_TOOL_CONTENT_ID);
	Assessment assessment = service.getAssessmentByContentId(contentId);
	List<Number> results = null;

	if (assessment != null) {
	    if (assessment.isUseSelectLeaderToolOuput()) {
		results = service.getMarksArrayForLeaders(contentId);
	    } else {
		Long sessionId = WebUtil.readLongParam(request, AssessmentConstants.ATTR_TOOL_SESSION_ID);
		results = service.getMarksArray(sessionId);
	    }
	}

<<<<<<< HEAD
	ObjectNode responseJSON = JsonNodeFactory.instance.objectNode();
	if (results != null) {
	    responseJSON.set("data", JsonUtil.readArray(results));
	} else {
	    responseJSON.set("data", JsonUtil.readArray(new Float[0]));
=======
	JSONObject responseJSON = new JSONObject();
	if (results != null) {
	    responseJSON.put("data", results);
	} else {
	    responseJSON.put("data", new Float[0]);
>>>>>>> 352e16d0
	}

	res.setContentType("application/json;charset=utf-8");
	res.getWriter().write(responseJSON.toString());
	return null;

    }

    /**
     * Excel Summary Export.
     *
     * @param mapping
     * @param form
     * @param request
     * @param response
     * @return
     * @throws IOException
     */
    private ActionForward exportSummary(ActionMapping mapping, ActionForm form, HttpServletRequest request,
	    HttpServletResponse response) throws IOException {
	initAssessmentService();
	String sessionMapID = request.getParameter(AssessmentConstants.ATTR_SESSION_MAP_ID);
	String fileName = null;
	boolean showUserNames = true;

	Long contentId = null;
	List<SessionDTO> sessionDtos;
	if (sessionMapID != null) {
	    SessionMap<String, Object> sessionMap = (SessionMap<String, Object>) request.getSession()
		    .getAttribute(sessionMapID);
	    request.setAttribute(AssessmentConstants.ATTR_SESSION_MAP_ID, sessionMap.getSessionID());
	    contentId = (Long) sessionMap.get(AssessmentConstants.ATTR_TOOL_CONTENT_ID);
	    showUserNames = true;
	    sessionDtos = (List<SessionDTO>) sessionMap.get("sessionDtos");

	} else {
	    contentId = WebUtil.readLongParam(request, "toolContentID");
	    fileName = WebUtil.readStrParam(request, "fileName");
	    showUserNames = false;
	    sessionDtos = service.getSessionDtos(contentId, true);
	}

	Assessment assessment = service.getAssessmentByContentId(contentId);
	if (assessment == null) {
	    return null;
	}

	LinkedHashMap<String, ExcelCell[][]> dataToExport = service.exportSummary(assessment, sessionDtos,
		showUserNames);

	// Setting the filename if it wasn't passed in the request
	if (fileName == null) {
	    fileName = "assessment_" + assessment.getUid() + "_export.xlsx";
	}

	response.setContentType("application/x-download");
	response.setHeader("Content-Disposition", "attachment;filename=" + fileName);
	log.debug("Exporting assessment to a spreadsheet: " + assessment.getContentId());

	// set cookie that will tell JS script that export has been finished
	String downloadTokenValue = WebUtil.readStrParam(request, "downloadTokenValue");
	Cookie fileDownloadTokenCookie = new Cookie("fileDownloadToken", downloadTokenValue);
	fileDownloadTokenCookie.setPath("/");
	response.addCookie(fileDownloadTokenCookie);

	ServletOutputStream out = response.getOutputStream();
	ExcelUtil.createExcel(out, dataToExport, service.getMessage("label.export.exported.on"), true);

	return null;
    }

    private ActionForward statistic(ActionMapping mapping, ActionForm form, HttpServletRequest request,
	    HttpServletResponse response) {

	initAssessmentService();
	String sessionMapID = request.getParameter(AssessmentConstants.ATTR_SESSION_MAP_ID);
	SessionMap<String, Object> sessionMap = (SessionMap<String, Object>) request.getSession()
		.getAttribute(sessionMapID);
	request.setAttribute(AssessmentConstants.ATTR_SESSION_MAP_ID, sessionMap.getSessionID());

	Long contentId = WebUtil.readLongParam(request, AttributeNames.PARAM_TOOL_CONTENT_ID);
	Assessment assessment = service.getAssessmentByContentId(contentId);
	if (assessment != null) {
	    if (assessment.isUseSelectLeaderToolOuput()) {
		LeaderResultsDTO leaderDto = service.getLeaderResultsDTOForLeaders(contentId);
		sessionMap.put("leaderDto", leaderDto);
	    } else {
		List<SessionDTO> sessionDtos = service.getSessionDtos(contentId, true);
		sessionMap.put("sessionDtos", sessionDtos);
	    }
	}
	return mapping.findForward(AssessmentConstants.SUCCESS);
    }

<<<<<<< HEAD
=======
    /**
     * Allows displaying correct answers to learners
     */
    private ActionForward discloseCorrectAnswers(ActionMapping mapping, ActionForm form, HttpServletRequest request,
	    HttpServletResponse response) throws JSONException {
	Long questionUid = WebUtil.readLongParam(request, "questionUid");
	Long toolContentId = WebUtil.readLongParam(request, AssessmentConstants.PARAM_TOOL_CONTENT_ID);

	initAssessmentService();
	AssessmentQuestion question = service.getAssessmentQuestionByUid(questionUid);
	question.setCorrectAnswersDisclosed(true);
	service.updateAssessmentQuestion(question);

	service.notifyLearnersOnAnswerDisclose(toolContentId);

	if (log.isDebugEnabled()) {
	    log.debug("Disclosed correct answers for Assessment tool content ID " + toolContentId + " and question ID "
		    + questionUid);
	}

	return null;
    }

    /**
     * Allows displaying other groups' answers to learners
     */
    private ActionForward discloseGroupsAnswers(ActionMapping mapping, ActionForm form, HttpServletRequest request,
	    HttpServletResponse response) throws JSONException {
	Long questionUid = WebUtil.readLongParam(request, "questionUid");
	Long toolContentId = WebUtil.readLongParam(request, AssessmentConstants.PARAM_TOOL_CONTENT_ID);

	initAssessmentService();
	AssessmentQuestion question = service.getAssessmentQuestionByUid(questionUid);
	question.setGroupsAnswersDisclosed(true);
	service.updateAssessmentQuestion(question);

	service.notifyLearnersOnAnswerDisclose(toolContentId);

	if (log.isDebugEnabled()) {
	    log.debug("Disclosed other groups' answers for Assessment tool content ID " + toolContentId
		    + " and question ID " + questionUid);
	}

	return null;
    }

>>>>>>> 352e16d0
    // *************************************************************************************
    // Private method
    // *************************************************************************************
    private IAssessmentService initAssessmentService() {
	if (service == null) {
	    WebApplicationContext wac = WebApplicationContextUtils
		    .getRequiredWebApplicationContext(getServlet().getServletContext());
	    service = (IAssessmentService) wac.getBean(AssessmentConstants.ASSESSMENT_SERVICE);
	}
	return service;
    }

}<|MERGE_RESOLUTION|>--- conflicted
+++ resolved
@@ -127,15 +127,12 @@
 	if (param.equals("statistic")) {
 	    return statistic(mapping, form, request, response);
 	}
-<<<<<<< HEAD
-=======
 	if (param.equals("discloseCorrectAnswers")) {
 	    return discloseCorrectAnswers(mapping, form, request, response);
 	}
 	if (param.equals("discloseGroupsAnswers")) {
 	    return discloseGroupsAnswers(mapping, form, request, response);
 	}
->>>>>>> 352e16d0
 
 	return mapping.findForward(AssessmentConstants.ERROR);
     }
@@ -408,17 +405,10 @@
 	    userData.add(userDto.getUserId());
 	    userData.add(sessionId);
 	    String fullName = HtmlUtils.htmlEscape(userDto.getFirstName() + " " + userDto.getLastName());
-<<<<<<< HEAD
 	    userData.add(fullName);
 	    userData.add(userDto.getGrade());
 	    if (userDto.getPortraitId() != null) {
 		userData.add(userDto.getPortraitId());
-=======
-	    userData.put(fullName);
-	    userData.put(userDto.getGrade());
-	    if (userDto.getPortraitId() != null) {
-		userData.put(userDto.getPortraitId());
->>>>>>> 352e16d0
 	    }
 
 	    ObjectNode userRow = JsonNodeFactory.instance.objectNode();
@@ -515,17 +505,10 @@
 	    if (questionResultUid != null) {
 		AssessmentQuestionResult questionResult = service.getAssessmentQuestionResultByUid(questionResultUid);
 
-<<<<<<< HEAD
 		userData.add(questionResultUid);
 		userData.add(questionResult.getMaxMark());
 		userData.add(fullName);
 		userData.add(AssessmentEscapeUtils.printResponsesForJqgrid(questionResult));
-=======
-		userData.put(questionResultUid);
-		userData.put(questionResult.getMaxMark());
-		userData.put(fullName);
-		userData.put(AssessmentEscapeUtils.printResponsesForJqgrid(questionResult));
->>>>>>> 352e16d0
 		// show confidence levels if this feature is turned ON
 		if (assessment.isEnableConfidenceLevels()) {
 		    userData.add(questionResult.getConfidenceLevel());
@@ -536,14 +519,6 @@
 		    userData.add(userDto.getPortraitId());
 		}
 
-<<<<<<< HEAD
-=======
-		userData.put(questionResult.getMark());
-		if (userDto.getPortraitId() != null) {
-		    userData.put(userDto.getPortraitId());
-		}
-
->>>>>>> 352e16d0
 	    } else {
 		userData.add("");
 		userData.add("");
@@ -599,19 +574,11 @@
 	    }
 	}
 
-<<<<<<< HEAD
 	ObjectNode responseJSON = JsonNodeFactory.instance.objectNode();
 	if (results != null) {
 	    responseJSON.set("data", JsonUtil.readArray(results));
 	} else {
 	    responseJSON.set("data", JsonUtil.readArray(new Float[0]));
-=======
-	JSONObject responseJSON = new JSONObject();
-	if (results != null) {
-	    responseJSON.put("data", results);
-	} else {
-	    responseJSON.put("data", new Float[0]);
->>>>>>> 352e16d0
 	}
 
 	res.setContentType("application/json;charset=utf-8");
@@ -706,13 +673,11 @@
 	return mapping.findForward(AssessmentConstants.SUCCESS);
     }
 
-<<<<<<< HEAD
-=======
     /**
      * Allows displaying correct answers to learners
      */
     private ActionForward discloseCorrectAnswers(ActionMapping mapping, ActionForm form, HttpServletRequest request,
-	    HttpServletResponse response) throws JSONException {
+	    HttpServletResponse response) {
 	Long questionUid = WebUtil.readLongParam(request, "questionUid");
 	Long toolContentId = WebUtil.readLongParam(request, AssessmentConstants.PARAM_TOOL_CONTENT_ID);
 
@@ -735,7 +700,7 @@
      * Allows displaying other groups' answers to learners
      */
     private ActionForward discloseGroupsAnswers(ActionMapping mapping, ActionForm form, HttpServletRequest request,
-	    HttpServletResponse response) throws JSONException {
+	    HttpServletResponse response) {
 	Long questionUid = WebUtil.readLongParam(request, "questionUid");
 	Long toolContentId = WebUtil.readLongParam(request, AssessmentConstants.PARAM_TOOL_CONTENT_ID);
 
@@ -754,7 +719,6 @@
 	return null;
     }
 
->>>>>>> 352e16d0
     // *************************************************************************************
     // Private method
     // *************************************************************************************
