/****************************************************************
 * Copyright (C) 2005 LAMS Foundation (http://lamsfoundation.org)
 * =============================================================
 * License Information: http://lamsfoundation.org/licensing/lams/2.0/
 *
 * This program is free software; you can redistribute it and/or modify
 * it under the terms of the GNU General Public License version 2.0
 * as published by the Free Software Foundation.
 *
 * This program is distributed in the hope that it will be useful,
 * but WITHOUT ANY WARRANTY; without even the implied warranty of
 * MERCHANTABILITY or FITNESS FOR A PARTICULAR PURPOSE.  See the
 * GNU General Public License for more details.
 *
 * You should have received a copy of the GNU General Public License
 * along with this program; if not, write to the Free Software
 * Foundation, Inc., 51 Franklin Street, Fifth Floor, Boston, MA 02110-1301
 * USA
 *
 * http://www.gnu.org/licenses/gpl.txt
 * ****************************************************************
 */

package org.lamsfoundation.lams.tool.assessment.web.action;

import java.io.IOException;
import java.util.ArrayList;
import java.util.Date;
import java.util.LinkedHashMap;
import java.util.List;
import java.util.Set;
import java.util.TimeZone;
import java.util.TreeSet;

import javax.servlet.ServletException;
import javax.servlet.ServletOutputStream;
import javax.servlet.http.Cookie;
import javax.servlet.http.HttpServletRequest;
import javax.servlet.http.HttpServletResponse;
import javax.servlet.http.HttpSession;

import org.apache.commons.lang.StringEscapeUtils;
import org.apache.commons.lang.StringUtils;
import org.apache.log4j.Logger;
import org.apache.struts.action.Action;
import org.apache.struts.action.ActionForm;
import org.apache.struts.action.ActionForward;
import org.apache.struts.action.ActionMapping;
import org.lamsfoundation.lams.gradebook.util.GradebookConstants;
import org.lamsfoundation.lams.tool.assessment.AssessmentConstants;
import org.lamsfoundation.lams.tool.assessment.dto.AssessmentResultDTO;
import org.lamsfoundation.lams.tool.assessment.dto.AssessmentUserDTO;
import org.lamsfoundation.lams.tool.assessment.dto.LeaderResultsDTO;
import org.lamsfoundation.lams.tool.assessment.dto.QuestionSummary;
import org.lamsfoundation.lams.tool.assessment.dto.ReflectDTO;
import org.lamsfoundation.lams.tool.assessment.dto.SessionDTO;
import org.lamsfoundation.lams.tool.assessment.dto.UserSummary;
import org.lamsfoundation.lams.tool.assessment.model.Assessment;
import org.lamsfoundation.lams.tool.assessment.model.AssessmentQuestion;
import org.lamsfoundation.lams.tool.assessment.model.AssessmentQuestionResult;
import org.lamsfoundation.lams.tool.assessment.model.AssessmentResult;
import org.lamsfoundation.lams.tool.assessment.model.AssessmentSession;
import org.lamsfoundation.lams.tool.assessment.model.AssessmentUser;
import org.lamsfoundation.lams.tool.assessment.model.QuestionReference;
import org.lamsfoundation.lams.tool.assessment.service.IAssessmentService;
import org.lamsfoundation.lams.tool.assessment.util.AssessmentEscapeUtils;
import org.lamsfoundation.lams.usermanagement.dto.UserDTO;
import org.lamsfoundation.lams.util.DateUtil;
import org.lamsfoundation.lams.util.ExcelCell;
import org.lamsfoundation.lams.util.ExcelUtil;
import org.lamsfoundation.lams.util.JsonUtil;
import org.lamsfoundation.lams.util.WebUtil;
import org.lamsfoundation.lams.web.session.SessionManager;
import org.lamsfoundation.lams.web.util.AttributeNames;
import org.lamsfoundation.lams.web.util.SessionMap;
import org.springframework.web.context.WebApplicationContext;
import org.springframework.web.context.support.WebApplicationContextUtils;

import com.fasterxml.jackson.databind.node.ArrayNode;
import com.fasterxml.jackson.databind.node.JsonNodeFactory;
import com.fasterxml.jackson.databind.node.ObjectNode;

public class MonitoringAction extends Action {
    public static Logger log = Logger.getLogger(MonitoringAction.class);

    private IAssessmentService service;

    @Override
    public ActionForward execute(ActionMapping mapping, ActionForm form, HttpServletRequest request,
	    HttpServletResponse response) throws IOException, ServletException {
	request.setAttribute("initialTabId", WebUtil.readLongParam(request, AttributeNames.PARAM_CURRENT_TAB, true));

	String param = mapping.getParameter();
	if (param.equals("summary")) {
	    return summary(mapping, form, request, response);
	}
	if (param.equals("userMasterDetail")) {
	    return userMasterDetail(mapping, form, request, response);
	}
	if (param.equals("questionSummary")) {
	    return questionSummary(mapping, form, request, response);
	}
	if (param.equals("userSummary")) {
	    return userSummary(mapping, form, request, response);
	}
	if (param.equals("saveUserGrade")) {
	    return saveUserGrade(mapping, form, request, response);
	}
	if (param.equals("setSubmissionDeadline")) {
	    return setSubmissionDeadline(mapping, form, request, response);
	}
	if (param.equals("setActivityEvaluation")) {
	    return setActivityEvaluation(mapping, form, request, response);
	}
	if (param.equals("getUsers")) {
	    return getUsers(mapping, form, request, response);
	}
	if (param.equals("getUsersByQuestion")) {
	    return getUsersByQuestion(mapping, form, request, response);
	}
	if (param.equals("exportSummary")) {
	    return exportSummary(mapping, form, request, response);
	}
	if (param.equals("getMarkChartData")) {
	    return getMarkChartData(mapping, form, request, response);
	}
	if (param.equals("statistic")) {
	    return statistic(mapping, form, request, response);
	}

	return mapping.findForward(AssessmentConstants.ERROR);
    }

    private ActionForward summary(ActionMapping mapping, ActionForm form, HttpServletRequest request,
	    HttpServletResponse response) {
	initAssessmentService();

	// initialize Session Map
	SessionMap<String, Object> sessionMap = new SessionMap<>();
	request.getSession().setAttribute(sessionMap.getSessionID(), sessionMap);
	request.setAttribute(AssessmentConstants.ATTR_SESSION_MAP_ID, sessionMap.getSessionID());

	Long contentId = WebUtil.readLongParam(request, AttributeNames.PARAM_TOOL_CONTENT_ID);
	List<SessionDTO> sessionDtos = service.getSessionDtos(contentId, false);

	Assessment assessment = service.getAssessmentByContentId(contentId);

	//set SubmissionDeadline, if any
	if (assessment.getSubmissionDeadline() != null) {
	    Date submissionDeadline = assessment.getSubmissionDeadline();
	    HttpSession ss = SessionManager.getSession();
	    UserDTO teacher = (UserDTO) ss.getAttribute(AttributeNames.USER);
	    TimeZone teacherTimeZone = teacher.getTimeZone();
	    Date tzSubmissionDeadline = DateUtil.convertToTimeZoneFromDefault(teacherTimeZone, submissionDeadline);
	    request.setAttribute(AssessmentConstants.ATTR_SUBMISSION_DEADLINE, tzSubmissionDeadline.getTime());
	    // use the unconverted time, as convertToStringForJSON() does the timezone conversion if needed
	    request.setAttribute(AssessmentConstants.ATTR_SUBMISSION_DEADLINE_DATESTRING,
		    DateUtil.convertToStringForJSON(submissionDeadline, request.getLocale()));

	}

	// Create reflectList if reflection is enabled.
	if (assessment.isReflectOnActivity()) {
	    List<ReflectDTO> reflectList = service.getReflectList(assessment.getContentId());
	    // Add reflectList to sessionMap
	    sessionMap.put(AssessmentConstants.ATTR_REFLECT_LIST, reflectList);
	}

	//prepare list of the questions to display in question drop down menu, filtering out questions that aren't supposed to be answered
	Set<AssessmentQuestion> questionList = new TreeSet<>();
	//in case there is at least one random question - we need to show all questions in a drop down select
	if (assessment.hasRandomQuestion()) {
	    questionList.addAll(assessment.getQuestions());

	    //show only questions from question list otherwise
	} else {
	    for (QuestionReference reference : (Set<QuestionReference>) assessment.getQuestionReferences()) {
		questionList.add(reference.getQuestion());
	    }
	}

	//prepare toolOutputDefinitions and activityEvaluation
	List<String> toolOutputDefinitions = new ArrayList<>();
	toolOutputDefinitions.add(AssessmentConstants.OUTPUT_NAME_LEARNER_TOTAL_SCORE);
	toolOutputDefinitions.add(AssessmentConstants.OUTPUT_NAME_BEST_SCORE);
	toolOutputDefinitions.add(AssessmentConstants.OUTPUT_NAME_FIRST_SCORE);
	toolOutputDefinitions.add(AssessmentConstants.OUTPUT_NAME_AVERAGE_SCORE);
	String activityEvaluation = service.getActivityEvaluation(contentId);
	sessionMap.put(AssessmentConstants.ATTR_TOOL_OUTPUT_DEFINITIONS, toolOutputDefinitions);
	sessionMap.put(AssessmentConstants.ATTR_ACTIVITY_EVALUATION, activityEvaluation);

	// cache into sessionMap
	boolean isGroupedActivity = service.isGroupedActivity(contentId);
	sessionMap.put(AssessmentConstants.ATTR_IS_GROUPED_ACTIVITY, isGroupedActivity);
	sessionMap.put("sessionDtos", sessionDtos);
	sessionMap.put(AssessmentConstants.ATTR_ASSESSMENT, assessment);
	sessionMap.put(AssessmentConstants.ATTR_QUESTION_LIST, questionList);
	sessionMap.put(AssessmentConstants.ATTR_TOOL_CONTENT_ID, contentId);
	sessionMap.put(AttributeNames.PARAM_CONTENT_FOLDER_ID,
		WebUtil.readStrParam(request, AttributeNames.PARAM_CONTENT_FOLDER_ID));
	return mapping.findForward(AssessmentConstants.SUCCESS);
    }

    private ActionForward userMasterDetail(ActionMapping mapping, ActionForm form, HttpServletRequest request,
	    HttpServletResponse response) {
	initAssessmentService();
	Long userId = WebUtil.readLongParam(request, AttributeNames.PARAM_USER_ID);
	Long sessionId = WebUtil.readLongParam(request, AssessmentConstants.PARAM_SESSION_ID);
	AssessmentResultDTO result = service.getUserMasterDetail(sessionId, userId);

	request.setAttribute(AssessmentConstants.ATTR_ASSESSMENT_RESULT, result);
	return (result == null) ? null : mapping.findForward(AssessmentConstants.SUCCESS);
    }

    private ActionForward questionSummary(ActionMapping mapping, ActionForm form, HttpServletRequest request,
	    HttpServletResponse response) {
	initAssessmentService();
	String sessionMapID = request.getParameter(AssessmentConstants.ATTR_SESSION_MAP_ID);
	SessionMap<String, Object> sessionMap = (SessionMap<String, Object>) request.getSession()
		.getAttribute(sessionMapID);
	request.setAttribute(AssessmentConstants.ATTR_SESSION_MAP_ID, sessionMap.getSessionID());

	Long questionUid = WebUtil.readLongParam(request, AssessmentConstants.PARAM_QUESTION_UID);
	if (questionUid.equals(-1)) {
	    return null;
	}
	Long contentId = (Long) sessionMap.get(AssessmentConstants.ATTR_TOOL_CONTENT_ID);
	QuestionSummary questionSummary = service.getQuestionSummary(contentId, questionUid);

	request.setAttribute(AssessmentConstants.ATTR_QUESTION_SUMMARY, questionSummary);
	return mapping.findForward(AssessmentConstants.SUCCESS);
    }

    private ActionForward userSummary(ActionMapping mapping, ActionForm form, HttpServletRequest request,
	    HttpServletResponse response) {
	initAssessmentService();
	String sessionMapID = request.getParameter(AssessmentConstants.ATTR_SESSION_MAP_ID);
	SessionMap<String, Object> sessionMap = (SessionMap<String, Object>) request.getSession()
		.getAttribute(sessionMapID);
	request.setAttribute(AssessmentConstants.ATTR_SESSION_MAP_ID, sessionMap.getSessionID());

	Long userId = WebUtil.readLongParam(request, AttributeNames.PARAM_USER_ID);
	Long sessionId = WebUtil.readLongParam(request, AssessmentConstants.PARAM_SESSION_ID);
	Long contentId = (Long) sessionMap.get(AssessmentConstants.ATTR_TOOL_CONTENT_ID);
	UserSummary userSummary = service.getUserSummary(contentId, userId, sessionId);

	request.setAttribute(AssessmentConstants.ATTR_USER_SUMMARY, userSummary);
	return mapping.findForward(AssessmentConstants.SUCCESS);
    }

    private ActionForward saveUserGrade(ActionMapping mapping, ActionForm form, HttpServletRequest request,
	    HttpServletResponse response) {

	if ((request.getParameter(AssessmentConstants.PARAM_NOT_A_NUMBER) == null)
		&& !StringUtils.isEmpty(request.getParameter(AssessmentConstants.PARAM_QUESTION_RESULT_UID))) {
	    initAssessmentService();
	    Long questionResultUid = WebUtil.readLongParam(request, AssessmentConstants.PARAM_QUESTION_RESULT_UID);
	    float newGrade = Float.valueOf(request.getParameter(AssessmentConstants.PARAM_GRADE));
	    service.changeQuestionResultMark(questionResultUid, newGrade);
	}

	return null;
    }

    /**
     * Set Submission Deadline
     *
     * @param mapping
     * @param form
     * @param request
     * @param response
     * @return
     * @throws IOException
     */
    private ActionForward setSubmissionDeadline(ActionMapping mapping, ActionForm form, HttpServletRequest request,
	    HttpServletResponse response) throws IOException {
	initAssessmentService();

	Long contentID = WebUtil.readLongParam(request, AttributeNames.PARAM_TOOL_CONTENT_ID);
	Assessment assessment = service.getAssessmentByContentId(contentID);

	Long dateParameter = WebUtil.readLongParam(request, AssessmentConstants.ATTR_SUBMISSION_DEADLINE, true);
	Date tzSubmissionDeadline = null;
	String formattedDate = "";
	if (dateParameter != null) {
	    Date submissionDeadline = new Date(dateParameter);
	    HttpSession ss = SessionManager.getSession();
	    UserDTO teacher = (UserDTO) ss.getAttribute(AttributeNames.USER);
	    TimeZone teacherTimeZone = teacher.getTimeZone();
	    tzSubmissionDeadline = DateUtil.convertFromTimeZoneToDefault(teacherTimeZone, submissionDeadline);
	    formattedDate = DateUtil.convertToStringForJSON(tzSubmissionDeadline, request.getLocale());

	}
	assessment.setSubmissionDeadline(tzSubmissionDeadline);
	service.saveOrUpdateAssessment(assessment);

	response.setContentType("text/plain;charset=utf-8");
	response.getWriter().print(formattedDate);
	return null;
    }

    /**
     * Set tool's activityEvaluation
     *
     * @param mapping
     * @param form
     * @param request
     * @param response
     * @return
     * @throws JSONException
     * @throws IOException
     */
    private ActionForward setActivityEvaluation(ActionMapping mapping, ActionForm form, HttpServletRequest request,
	    HttpServletResponse response) throws IOException {
	initAssessmentService();

	String sessionMapID = request.getParameter(AssessmentConstants.ATTR_SESSION_MAP_ID);
	SessionMap<String, Object> sessionMap = (SessionMap<String, Object>) request.getSession()
		.getAttribute(sessionMapID);

	Long contentID = (Long) sessionMap.get(AssessmentConstants.ATTR_TOOL_CONTENT_ID);
	String activityEvaluation = WebUtil.readStrParam(request, AssessmentConstants.ATTR_ACTIVITY_EVALUATION);
	service.setActivityEvaluation(contentID, activityEvaluation);

	// update the session ready for stats tab to be reloaded otherwise flicking between tabs
	// causes the old value to be redisplayed
	sessionMap.put(AssessmentConstants.ATTR_ACTIVITY_EVALUATION, activityEvaluation);

	ObjectNode responseJSON = JsonNodeFactory.instance.objectNode();
	responseJSON.put("success", "true");
	response.setContentType("application/json;charset=utf-8");
	response.getWriter().print(new String(responseJSON.toString()));
	return null;
    }

    /**
     * Refreshes user list.
     */
    public ActionForward getUsers(ActionMapping mapping, ActionForm form, HttpServletRequest request,
	    HttpServletResponse res) throws IOException, ServletException {
	initAssessmentService();
	String sessionMapID = request.getParameter(AssessmentConstants.ATTR_SESSION_MAP_ID);
	SessionMap<String, Object> sessionMap = (SessionMap<String, Object>) request.getSession()
		.getAttribute(sessionMapID);
	Assessment assessment = (Assessment) sessionMap.get(AssessmentConstants.ATTR_ASSESSMENT);

	Long sessionId = WebUtil.readLongParam(request, "sessionId");

	// Getting the params passed in from the jqGrid
	int page = WebUtil.readIntParam(request, GradebookConstants.PARAM_PAGE);
	int rowLimit = WebUtil.readIntParam(request, GradebookConstants.PARAM_ROWS);
	String sortOrder = WebUtil.readStrParam(request, GradebookConstants.PARAM_SORD);
	String sortBy = WebUtil.readStrParam(request, GradebookConstants.PARAM_SIDX, true);
	if (StringUtils.isEmpty(sortBy)) {
	    sortBy = "userName";
	}
	String searchString = WebUtil.readStrParam(request, "userName", true);

	List<AssessmentUserDTO> userDtos = new ArrayList<>();
	int countSessionUsers = 0;
	//in case of UseSelectLeaderToolOuput - display only one user
	if (assessment.isUseSelectLeaderToolOuput()) {

	    AssessmentSession session = service.getAssessmentSessionBySessionId(sessionId);
	    AssessmentUser groupLeader = session.getGroupLeader();

	    if (groupLeader != null) {

		float assessmentResult = service.getLastTotalScoreByUser(assessment.getUid(), groupLeader.getUserId());
		Long portraitId = service.getPortraitId(groupLeader.getUserId());

		AssessmentUserDTO userDto = new AssessmentUserDTO();
		userDto.setUserId(groupLeader.getUserId());
		userDto.setFirstName(groupLeader.getFirstName());
		userDto.setLastName(groupLeader.getLastName());
		userDto.setGrade(assessmentResult);
		userDto.setPortraitId(portraitId);
		userDtos.add(userDto);
		countSessionUsers = 1;
	    }

	} else {
	    // Get the user list from the db
	    userDtos = service.getPagedUsersBySession(sessionId, page - 1, rowLimit, sortBy, sortOrder, searchString);
	    countSessionUsers = service.getCountUsersBySession(sessionId, searchString);
	}

	int totalPages = new Double(
		Math.ceil(new Integer(countSessionUsers).doubleValue() / new Integer(rowLimit).doubleValue()))
			.intValue();

	ArrayNode rows = JsonNodeFactory.instance.arrayNode();
	int i = 1;
	for (AssessmentUserDTO userDto : userDtos) {

	    ArrayNode userData = JsonNodeFactory.instance.arrayNode();
	    userData.add(userDto.getUserId());
	    userData.add(sessionId);
	    String fullName = StringEscapeUtils.escapeHtml(userDto.getFirstName() + " " + userDto.getLastName());
<<<<<<< HEAD
	    userData.add(fullName);
	    userData.add(userDto.getGrade());
=======
	    userData.put(fullName);
	    userData.put(userDto.getGrade());
	    if (userDto.getPortraitId() != null ) 
		userData.put(userDto.getPortraitId());
>>>>>>> 7c213fca

	    ObjectNode userRow = JsonNodeFactory.instance.objectNode();
	    userRow.put("id", i++);
	    userRow.set("cell", userData);

	    rows.add(userRow);
	}

	ObjectNode responseJSON = JsonNodeFactory.instance.objectNode();
	responseJSON.put("total", totalPages);
	responseJSON.put("page", page);
	responseJSON.put("records", countSessionUsers);
	responseJSON.set("rows", rows);

	res.setContentType("application/json;charset=utf-8");
	res.getWriter().print(new String(responseJSON.toString()));
	return null;
    }

    /**
     * Refreshes user list.
     */
    public ActionForward getUsersByQuestion(ActionMapping mapping, ActionForm form, HttpServletRequest request,
	    HttpServletResponse res) throws IOException, ServletException {
	initAssessmentService();
	String sessionMapID = request.getParameter(AssessmentConstants.ATTR_SESSION_MAP_ID);
	SessionMap<String, Object> sessionMap = (SessionMap<String, Object>) request.getSession()
		.getAttribute(sessionMapID);
	Assessment assessment = (Assessment) sessionMap.get(AssessmentConstants.ATTR_ASSESSMENT);

	Long sessionId = WebUtil.readLongParam(request, "sessionId");
	Long questionUid = WebUtil.readLongParam(request, "questionUid");

	// Getting the params passed in from the jqGrid
	int page = WebUtil.readIntParam(request, GradebookConstants.PARAM_PAGE);
	int rowLimit = WebUtil.readIntParam(request, GradebookConstants.PARAM_ROWS);
	String sortOrder = WebUtil.readStrParam(request, GradebookConstants.PARAM_SORD);
	String sortBy = WebUtil.readStrParam(request, GradebookConstants.PARAM_SIDX, true);
	if (StringUtils.isEmpty(sortBy)) {
	    sortBy = "userName";
	}
	String searchString = WebUtil.readStrParam(request, "userName", true);

	List<AssessmentUserDTO> userDtos = new ArrayList<>();
	int countSessionUsers = 0;
	//in case of UseSelectLeaderToolOuput - display only one user
	if (assessment.isUseSelectLeaderToolOuput()) {

	    AssessmentSession session = service.getAssessmentSessionBySessionId(sessionId);
	    AssessmentUser groupLeader = session.getGroupLeader();

	    if (groupLeader != null) {

		AssessmentResult assessmentResult = service.getLastFinishedAssessmentResult(assessment.getUid(),
			groupLeader.getUserId());
		Long questionResultUid = null;
		if (assessmentResult != null) {
		    for (AssessmentQuestionResult dbQuestionResult : assessmentResult.getQuestionResults()) {
			if (dbQuestionResult.getAssessmentQuestion().getUid().equals(questionUid)) {
			    questionResultUid = dbQuestionResult.getUid();
			    break;
			}
		    }
		}

		AssessmentUserDTO userDto = new AssessmentUserDTO();
		userDto.setQuestionResultUid(questionResultUid);
		userDto.setFirstName(groupLeader.getFirstName());
		userDto.setLastName(groupLeader.getLastName());
		userDtos.add(userDto);
		countSessionUsers = 1;
	    }

	} else {
	    // Get the user list from the db
	    userDtos = service.getPagedUsersBySessionAndQuestion(sessionId, questionUid, page - 1, rowLimit, sortBy,
		    sortOrder, searchString);
	    countSessionUsers = service.getCountUsersBySession(sessionId, searchString);
	}

	int totalPages = new Double(
		Math.ceil(new Integer(countSessionUsers).doubleValue() / new Integer(rowLimit).doubleValue()))
			.intValue();

	ArrayNode rows = JsonNodeFactory.instance.arrayNode();
	int i = 1;
	for (AssessmentUserDTO userDto : userDtos) {

	    Long questionResultUid = userDto.getQuestionResultUid();
	    String fullName = StringEscapeUtils.escapeHtml(userDto.getFirstName() + " " + userDto.getLastName());

	    ArrayNode userData = JsonNodeFactory.instance.arrayNode();
	    if (questionResultUid != null) {
		AssessmentQuestionResult questionResult = service.getAssessmentQuestionResultByUid(questionResultUid);

		userData.add(questionResultUid);
		userData.add(questionResult.getMaxMark());
		userData.add(fullName);
		userData.add(AssessmentEscapeUtils.printResponsesForJqgrid(questionResult));
		userData.add(questionResult.getMark());

	    } else {
		userData.add("");
		userData.add("");
		userData.add(fullName);
		userData.add("-");
		userData.add("-");
	    }

	    ObjectNode userRow = JsonNodeFactory.instance.objectNode();
	    userRow.put("id", i++);
	    userRow.set("cell", userData);

	    rows.add(userRow);
	}

	ObjectNode responseJSON = JsonNodeFactory.instance.objectNode();
	responseJSON.put("total", totalPages);
	responseJSON.put("page", page);
	responseJSON.put("records", countSessionUsers);
	responseJSON.set("rows", rows);

	res.setContentType("application/json;charset=utf-8");
	res.getWriter().print(new String(responseJSON.toString()));
	return null;
    }

    /**
     * Get the mark summary with data arranged in bands. Can be displayed graphically or in a table.
     */
    private ActionForward getMarkChartData(ActionMapping mapping, ActionForm form, HttpServletRequest request,
	    HttpServletResponse res) throws IOException, ServletException {

	initAssessmentService();

	String sessionMapID = request.getParameter(AssessmentConstants.ATTR_SESSION_MAP_ID);
	SessionMap<String, Object> sessionMap = (SessionMap<String, Object>) request.getSession()
		.getAttribute(sessionMapID);
	request.setAttribute(AssessmentConstants.ATTR_SESSION_MAP_ID, sessionMap.getSessionID());

	Long contentId = (Long) sessionMap.get(AttributeNames.PARAM_TOOL_CONTENT_ID);
	Assessment assessment = service.getAssessmentByContentId(contentId);
	List<Number> results = null;

	if (assessment != null) {
	    if (assessment.isUseSelectLeaderToolOuput()) {
		results = service.getMarksArrayForLeaders(contentId);
	    } else {
		Long sessionId = WebUtil.readLongParam(request, AssessmentConstants.ATTR_TOOL_SESSION_ID);
		results = service.getMarksArray(sessionId);
	    }
	}

	ObjectNode responseJSON = JsonNodeFactory.instance.objectNode();
	if (results != null) {
	    responseJSON.set("data", JsonUtil.readArray(results));
	} else {
	    responseJSON.set("data", JsonUtil.readArray(new Float[0]));
	}

	res.setContentType("application/json;charset=utf-8");
	res.getWriter().write(responseJSON.toString());
	return null;

    }

    /**
     * Excel Summary Export.
     *
     * @param mapping
     * @param form
     * @param request
     * @param response
     * @return
     * @throws IOException
     */
    private ActionForward exportSummary(ActionMapping mapping, ActionForm form, HttpServletRequest request,
	    HttpServletResponse response) throws IOException {
	initAssessmentService();
	String sessionMapID = request.getParameter(AssessmentConstants.ATTR_SESSION_MAP_ID);
	SessionMap<String, Object> sessionMap = (SessionMap<String, Object>) request.getSession()
		.getAttribute(sessionMapID);
	String fileName = null;
	boolean showUserNames = true;

	Long contentId = null;
	List<SessionDTO> sessionDtos;
	if (sessionMap != null) {
	    request.setAttribute(AssessmentConstants.ATTR_SESSION_MAP_ID, sessionMap.getSessionID());
	    contentId = (Long) sessionMap.get(AssessmentConstants.ATTR_TOOL_CONTENT_ID);
	    showUserNames = true;
	    sessionDtos = (List<SessionDTO>) sessionMap.get("sessionDtos");

	} else {
	    contentId = WebUtil.readLongParam(request, "toolContentID");
	    fileName = WebUtil.readStrParam(request, "fileName");
	    showUserNames = false;
	    sessionDtos = service.getSessionDtos(contentId, true);
	}

	Assessment assessment = service.getAssessmentByContentId(contentId);
	if (assessment == null) {
	    return null;
	}

	LinkedHashMap<String, ExcelCell[][]> dataToExport = service.exportSummary(assessment, sessionDtos,
		showUserNames);

	// Setting the filename if it wasn't passed in the request
	if (fileName == null) {
	    fileName = "assessment_" + assessment.getUid() + "_export.xlsx";
	}

	response.setContentType("application/x-download");
	response.setHeader("Content-Disposition", "attachment;filename=" + fileName);
	log.debug("Exporting assessment to a spreadsheet: " + assessment.getContentId());

	// set cookie that will tell JS script that export has been finished
	String downloadTokenValue = WebUtil.readStrParam(request, "downloadTokenValue");
	Cookie fileDownloadTokenCookie = new Cookie("fileDownloadToken", downloadTokenValue);
	fileDownloadTokenCookie.setPath("/");
	response.addCookie(fileDownloadTokenCookie);

	ServletOutputStream out = response.getOutputStream();
	ExcelUtil.createExcel(out, dataToExport, service.getMessage("label.export.exported.on"), true);

	return null;
    }

    private ActionForward statistic(ActionMapping mapping, ActionForm form, HttpServletRequest request,
	    HttpServletResponse response) {

	initAssessmentService();
	String sessionMapID = request.getParameter(AssessmentConstants.ATTR_SESSION_MAP_ID);
	SessionMap<String, Object> sessionMap = (SessionMap<String, Object>) request.getSession()
		.getAttribute(sessionMapID);
	request.setAttribute(AssessmentConstants.ATTR_SESSION_MAP_ID, sessionMap.getSessionID());

	Long contentId = WebUtil.readLongParam(request, AttributeNames.PARAM_TOOL_CONTENT_ID);
	Assessment assessment = service.getAssessmentByContentId(contentId);
	if (assessment != null) {
	    if (assessment.isUseSelectLeaderToolOuput()) {
		LeaderResultsDTO leaderDto = service.getLeaderResultsDTOForLeaders(contentId);
		sessionMap.put("leaderDto", leaderDto);
	    } else {
		List<SessionDTO> sessionDtos = service.getSessionDtos(contentId, true);
		sessionMap.put("sessionDtos", sessionDtos);
	    }
	}
	return mapping.findForward(AssessmentConstants.SUCCESS);
    }

    // *************************************************************************************
    // Private method
    // *************************************************************************************
    private IAssessmentService initAssessmentService() {
	if (service == null) {
	    WebApplicationContext wac = WebApplicationContextUtils
		    .getRequiredWebApplicationContext(getServlet().getServletContext());
	    service = (IAssessmentService) wac.getBean(AssessmentConstants.ASSESSMENT_SERVICE);
	}
	return service;
    }

}<|MERGE_RESOLUTION|>--- conflicted
+++ resolved
@@ -397,15 +397,10 @@
 	    userData.add(userDto.getUserId());
 	    userData.add(sessionId);
 	    String fullName = StringEscapeUtils.escapeHtml(userDto.getFirstName() + " " + userDto.getLastName());
-<<<<<<< HEAD
 	    userData.add(fullName);
 	    userData.add(userDto.getGrade());
-=======
-	    userData.put(fullName);
-	    userData.put(userDto.getGrade());
 	    if (userDto.getPortraitId() != null ) 
-		userData.put(userDto.getPortraitId());
->>>>>>> 7c213fca
+		userData.add(userDto.getPortraitId());
 
 	    ObjectNode userRow = JsonNodeFactory.instance.objectNode();
 	    userRow.put("id", i++);
