/****************************************************************
 * Copyright (C) 2005 LAMS Foundation (http://lamsfoundation.org)
 * =============================================================
 * License Information: http://lamsfoundation.org/licensing/lams/2.0/
 *
 * This program is free software; you can redistribute it and/or modify
 * it under the terms of the GNU General Public License version 2.0
 * as published by the Free Software Foundation.
 *
 * This program is distributed in the hope that it will be useful,
 * but WITHOUT ANY WARRANTY; without even the implied warranty of
 * MERCHANTABILITY or FITNESS FOR A PARTICULAR PURPOSE.  See the
 * GNU General Public License for more details.
 *
 * You should have received a copy of the GNU General Public License
 * along with this program; if not, write to the Free Software
 * Foundation, Inc., 51 Franklin Street, Fifth Floor, Boston, MA 02110-1301 * USA
 *
 * http://www.gnu.org/licenses/gpl.txt
 * ****************************************************************
 */

package org.lamsfoundation.lams.tool.assessment.util;

import java.util.List;
import java.util.Set;

import org.apache.commons.lang.StringEscapeUtils;
<<<<<<< HEAD
import org.lamsfoundation.lams.qb.model.QbOption;
import org.lamsfoundation.lams.qb.model.QbQuestion;
=======
import org.apache.commons.lang.StringUtils;
import org.lamsfoundation.lams.tool.assessment.AssessmentConstants;
>>>>>>> a877c1d7
import org.lamsfoundation.lams.tool.assessment.dto.AssessmentResultDTO;
import org.lamsfoundation.lams.tool.assessment.dto.OptionDTO;
import org.lamsfoundation.lams.tool.assessment.dto.QuestionDTO;
import org.lamsfoundation.lams.tool.assessment.dto.QuestionSummary;
import org.lamsfoundation.lams.tool.assessment.dto.UserSummary;
import org.lamsfoundation.lams.tool.assessment.dto.UserSummaryItem;
import org.lamsfoundation.lams.tool.assessment.model.AssessmentOptionAnswer;
import org.lamsfoundation.lams.tool.assessment.model.AssessmentQuestionResult;

public class AssessmentEscapeUtils {

    /**
     * Escapes all characters that may brake JS code on assigning Java value to JS String variable (particularly escapes
     * all quotes in the following way \").
     */
    public static void escapeQuotes(UserSummary userSummary) {
	for (UserSummaryItem userSummaryItem : userSummary.getUserSummaryItems()) {
	    for (AssessmentQuestionResult questionResult : userSummaryItem.getQuestionResults()) {
		AssessmentEscapeUtils.escapeQuotesInQuestionResult(questionResult);
	    }
	}
    }

    /**
     * Escapes all characters that may brake JS code on assigning Java value to JS String variable (particularly escapes
     * all quotes in the following way \").
     */
    public static void escapeQuotes(QuestionSummary questionSummary) {
	for (List<AssessmentQuestionResult> sessionQuestionResults : questionSummary.getQuestionResultsPerSession()) {
	    for (AssessmentQuestionResult questionResult : sessionQuestionResults) {
		AssessmentEscapeUtils.escapeQuotesInQuestionResult(questionResult);
	    }
	}
    }

    /**
     * Escapes all characters that may brake JS code on assigning Java value to JS String variable (particularly escapes
     * all quotes in the following way \").
     */
    public static void escapeQuotes(AssessmentResultDTO assessmentResultDto) {
	for (AssessmentQuestionResult questionResult : assessmentResultDto.getQuestionResults()) {
	    AssessmentEscapeUtils.escapeQuotesInQuestionResult(questionResult);
	}
    }

    private static void escapeQuotesInQuestionResult(AssessmentQuestionResult questionResult) {
	String answer = questionResult.getAnswer();
	if (answer != null) {
	    String answerEscaped = StringEscapeUtils.escapeJavaScript(answer);
	    questionResult.setanswerEscaped(answerEscaped);
	}

	QuestionDTO questionDto = new QuestionDTO(questionResult.getQbToolQuestion());
	questionResult.setQuestionDto(questionDto);

	String title = questionDto.getTitle();
	if (title != null) {
	    String titleEscaped = StringEscapeUtils.escapeJavaScript(title);
	    questionDto.setTitleEscaped(titleEscaped);
	}

	for (OptionDTO optionDto : questionDto.getOptionDtos()) {
	    String matchingPair = optionDto.getMatchingPair();
	    if (matchingPair != null) {
		String matchingPairEscaped = StringEscapeUtils.escapeJavaScript(matchingPair);
		optionDto.setMatchingPairEscaped(matchingPairEscaped);
	    }

	    String name = optionDto.getName();
	    if (name != null) {
		String nameEscaped = StringEscapeUtils.escapeJavaScript(name);
		optionDto.setNameEscaped(nameEscaped);
	    }
	}
    }

    public static String printResponsesForJqgrid(AssessmentQuestionResult questionResult) {
	StringBuilder responseStr = new StringBuilder();
	final String DELIMITER = "<br>";

	if (questionResult != null) {

	    List<QbOption> options = questionResult.getQbQuestion().getQbOptions();
	    Set<AssessmentOptionAnswer> optionAnswers = questionResult.getOptionAnswers();

	    switch (questionResult.getQbQuestion().getType()) {
		case QbQuestion.TYPE_MATCHING_PAIRS:
		    String str = "";
		    if (optionAnswers != null) {
			for (QbOption option : options) {
			    str += "<div>";
			    str += "	<div style='float: left;'>";
			    str += option.getMatchingPair();
			    str += "	</div>";
			    str += "	<div style=' float: right; width: 50%;'>";
			    str += " 		- ";

			    for (AssessmentOptionAnswer optionAnswer : optionAnswers) {
				if (option.getUid().equals(optionAnswer.getOptionUid())) {
				    for (QbOption option2 : options) {
					if (option2.getUid() == optionAnswer.getAnswerInt()) {
					    str += option2.getName();
					}
				    }
				}
			    }

			    str += "</div>";
			    str += "</div>";
			    str += DELIMITER;

			}
		    }
		    return str;

		case QbQuestion.TYPE_MULTIPLE_CHOICE:

		    if (optionAnswers != null) {
			for (AssessmentOptionAnswer optionAnswer : optionAnswers) {
			    if (optionAnswer.getAnswerBoolean()) {
				for (QbOption option : options) {
				    if (option.getUid().equals(optionAnswer.getOptionUid())) {
					responseStr.append(option.getName() + DELIMITER);
				    }
				}
			    }
			}
		    }
		    break;

<<<<<<< HEAD
		case QbQuestion.TYPE_NUMERICAL:
		case QbQuestion.TYPE_VERY_SHORT_ANSWERS:
		case QbQuestion.TYPE_ESSAY:
		    responseStr.append(questionResult.getAnswer());
=======
		case AssessmentConstants.QUESTION_TYPE_NUMERICAL:
		case AssessmentConstants.QUESTION_TYPE_SHORT_ANSWER:
		case AssessmentConstants.QUESTION_TYPE_ESSAY:
		    responseStr.append(StringUtils.isBlank(questionResult.getAnswerString()) ? "-"
			    : questionResult.getAnswerString());
>>>>>>> a877c1d7
		    break;

		case QbQuestion.TYPE_ORDERING:
		    if (optionAnswers != null) {
			for (int i = 0; i < optionAnswers.size(); i++) {
			    for (AssessmentOptionAnswer optionAnswer : optionAnswers) {
				if (optionAnswer.getAnswerInt() == i) {
				    for (QbOption option : options) {
					if (option.getUid().equals(optionAnswer.getOptionUid())) {
					    responseStr.append(option.getName());
					}
				    }
				}
			    }
			}
		    }
		    break;

		case QbQuestion.TYPE_TRUE_FALSE:
		    if (questionResult.getAnswer() != null) {
			responseStr.append(questionResult.getAnswerBoolean());
		    }
		    break;

		case QbQuestion.TYPE_MARK_HEDGING:

		    if (optionAnswers != null) {
			for (QbOption option : options) {
			    responseStr.append("<div>");
			    responseStr.append("	<div style='float: left;'>");
			    responseStr.append(option.getName());
			    responseStr.append("	</div>");

			    responseStr.append("	<div style='float: right; width: 20%;'>");
			    responseStr.append(" - ");
			    for (AssessmentOptionAnswer optionAnswer : optionAnswers) {
				if (option.getUid().equals(optionAnswer.getOptionUid())) {
				    responseStr.append(optionAnswer.getAnswerInt());
				}
			    }
			    responseStr.append("	</div>");

			    responseStr.append("</div>");
			    responseStr.append(DELIMITER);

			}

			if (questionResult.getQbQuestion().isHedgingJustificationEnabled()) {
			    responseStr.append(questionResult.getAnswer());
			    responseStr.append(DELIMITER);
			}
		    }
		    break;

		default:
		    return null;
	    }
	}
	return responseStr.toString();
    }

    /**
     * Used only for excell export (for getUserSummaryData() method).
     */
    public static Object printResponsesForExcelExport(AssessmentQuestionResult questionResult) {
	Object ret = null;

	if (questionResult != null) {
	    switch (questionResult.getQbQuestion().getType()) {
		case QbQuestion.TYPE_ESSAY:
		    String answer = questionResult.getAnswer();
		    return AssessmentEscapeUtils.escapeStringForExcelExport(answer);
		case QbQuestion.TYPE_MATCHING_PAIRS:
		    return AssessmentEscapeUtils.getOptionResponse(questionResult, QbQuestion.TYPE_MATCHING_PAIRS);
		case QbQuestion.TYPE_MULTIPLE_CHOICE:
		    return AssessmentEscapeUtils.getOptionResponse(questionResult, QbQuestion.TYPE_MULTIPLE_CHOICE);
		case QbQuestion.TYPE_NUMERICAL:
		    return questionResult.getAnswer();
		case QbQuestion.TYPE_ORDERING:
		    return AssessmentEscapeUtils.getOptionResponse(questionResult, QbQuestion.TYPE_ORDERING);
		case QbQuestion.TYPE_VERY_SHORT_ANSWERS:
		    return questionResult.getAnswer();
		case QbQuestion.TYPE_TRUE_FALSE:
		    return questionResult.getAnswerBoolean();
		case QbQuestion.TYPE_MARK_HEDGING:
		    //taken care beforehand
		default:
		    return null;
	    }
	}
	return ret;
    }

    public static String escapeStringForExcelExport(String input) {
	return input == null ? "" : input.replaceAll("\\<.*?>", "").replaceAll("&nbsp;", " ");
    }

    /**
     * Used only for excell export (for getUserSummaryData() method).
     */
    private static String getOptionResponse(AssessmentQuestionResult questionResult, int type) {

	StringBuilder sb = new StringBuilder();
	//whether there is a need to remove last comma
	boolean trimLastComma = false;

	List<QbOption> options = questionResult.getQbQuestion().getQbOptions();
	Set<AssessmentOptionAnswer> optionAnswers = questionResult.getOptionAnswers();
	if (optionAnswers != null) {

	    if (type == QbQuestion.TYPE_MULTIPLE_CHOICE) {
		for (AssessmentOptionAnswer optionAnswer : optionAnswers) {
		    if (optionAnswer.getAnswerBoolean()) {
			for (QbOption option : options) {
			    if (option.getUid().equals(optionAnswer.getOptionUid())) {
				sb.append(option.getName() + ", ");
				trimLastComma = true;
			    }
			}
		    }
		}

	    } else if (type == QbQuestion.TYPE_ORDERING) {
		for (int i = 0; i < optionAnswers.size(); i++) {
		    for (AssessmentOptionAnswer optionAnswer : optionAnswers) {
			if (optionAnswer.getAnswerInt() == i) {
			    for (QbOption option : options) {
				if (option.getUid().equals(optionAnswer.getOptionUid())) {
				    sb.append(option.getName() + ", ");
				    trimLastComma = true;
				}
			    }
			}
		    }
		}

	    } else if (type == QbQuestion.TYPE_MATCHING_PAIRS) {
		for (QbOption option : options) {
		    sb.append("[" + option.getMatchingPair() + "-");

		    for (AssessmentOptionAnswer optionAnswer : optionAnswers) {
			if (option.getUid().equals(optionAnswer.getOptionUid())) {
			    for (QbOption option2 : options) {
				if (option2.getUid() == optionAnswer.getAnswerInt()) {
				    sb.append(option2.getName() + "] ");
				}
			    }
			}
		    }

		}

	    } else if (type == QbQuestion.TYPE_MARK_HEDGING) {
		//taken care beforehand
	    }

	}
	String ret = sb.toString().replaceAll("\\<.*?\\>|\\r|\\n", "");

	if (trimLastComma) {
	    ret = ret.substring(0, ret.lastIndexOf(","));
	}

	return ret;
    }

}<|MERGE_RESOLUTION|>--- conflicted
+++ resolved
@@ -26,13 +26,9 @@
 import java.util.Set;
 
 import org.apache.commons.lang.StringEscapeUtils;
-<<<<<<< HEAD
+import org.apache.commons.lang.StringUtils;
 import org.lamsfoundation.lams.qb.model.QbOption;
 import org.lamsfoundation.lams.qb.model.QbQuestion;
-=======
-import org.apache.commons.lang.StringUtils;
-import org.lamsfoundation.lams.tool.assessment.AssessmentConstants;
->>>>>>> a877c1d7
 import org.lamsfoundation.lams.tool.assessment.dto.AssessmentResultDTO;
 import org.lamsfoundation.lams.tool.assessment.dto.OptionDTO;
 import org.lamsfoundation.lams.tool.assessment.dto.QuestionDTO;
@@ -163,18 +159,11 @@
 		    }
 		    break;
 
-<<<<<<< HEAD
 		case QbQuestion.TYPE_NUMERICAL:
 		case QbQuestion.TYPE_VERY_SHORT_ANSWERS:
 		case QbQuestion.TYPE_ESSAY:
-		    responseStr.append(questionResult.getAnswer());
-=======
-		case AssessmentConstants.QUESTION_TYPE_NUMERICAL:
-		case AssessmentConstants.QUESTION_TYPE_SHORT_ANSWER:
-		case AssessmentConstants.QUESTION_TYPE_ESSAY:
-		    responseStr.append(StringUtils.isBlank(questionResult.getAnswerString()) ? "-"
-			    : questionResult.getAnswerString());
->>>>>>> a877c1d7
+		    responseStr
+			    .append(StringUtils.isBlank(questionResult.getAnswer()) ? "-" : questionResult.getAnswer());
 		    break;
 
 		case QbQuestion.TYPE_ORDERING:
