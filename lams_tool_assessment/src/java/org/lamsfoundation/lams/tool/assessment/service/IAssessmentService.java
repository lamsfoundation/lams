--- conflicted
+++ resolved
@@ -39,7 +39,6 @@
 import java.util.Map;
 import java.util.Set;
 
-<<<<<<< HEAD
 import org.lamsfoundation.lams.learningdesign.Grouping;
 import org.lamsfoundation.lams.notebook.model.NotebookEntry;
 import org.lamsfoundation.lams.tool.assessment.dto.AssessmentResultDTO;
@@ -59,11 +58,8 @@
 import org.lamsfoundation.lams.tool.service.ICommonToolService;
 import org.lamsfoundation.lams.usermanagement.User;
 import org.lamsfoundation.lams.util.excel.ExcelSheet;
-
 import reactor.core.publisher.Flux;
 
-=======
->>>>>>> 7dae6417
 /**
  * Interface that defines the contract that all ShareAssessment service provider must follow.
  *
@@ -127,17 +123,13 @@
 
     int getCountUsersBySession(Long sessionId, String searchString);
 
-<<<<<<< HEAD
-    int getCountUsersByContentId(Long contentId);
-    
-    int getCountUsersByContentId(Long contentId, String searchString);
-=======
     int getCountLearnersByContentId(Long contentId);
 
-    List<AssessmentUser> getLearnersByContentId(Long contentId);
+    int getCountLearnersByContentId(Long contentId, String searchString);
+
+    int getCountLessonLearnersByContentId(long contentId);
 
     ArrayNode getLearnersByContentIdJson(Long contentId);
->>>>>>> 7dae6417
 
     ArrayNode getLessonLearnersByContentIdJson(long contentId);
 
@@ -541,7 +533,5 @@
 
     List<User> getPossibleIndividualTimeLimitUsers(long toolContentId, String searchString);
 
-    Map<Integer, ArrayNode> getAnsweredQuestionsByUsersJson(long toolContentId);
-
     void changeLeaderForGroup(long toolSessionId, long leaderUserId);
 }