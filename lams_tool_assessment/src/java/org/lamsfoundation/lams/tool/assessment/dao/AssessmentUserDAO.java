/****************************************************************
 * Copyright (C) 2005 LAMS Foundation (http://lamsfoundation.org)
 * =============================================================
 * License Information: http://lamsfoundation.org/licensing/lams/2.0/
 *
 * This program is free software; you can redistribute it and/or modify
 * it under the terms of the GNU General Public License as published by
 * the Free Software Foundation.
 *
 * This program is distributed in the hope that it will be useful,
 * but WITHOUT ANY WARRANTY; without even the implied warranty of
 * MERCHANTABILITY or FITNESS FOR A PARTICULAR PURPOSE.  See the
 * GNU General Public License for more details.
 *
 * You should have received a copy of the GNU General Public License
 * along with this program; if not, write to the Free Software
 * Foundation, Inc., 51 Franklin Street, Fifth Floor, Boston, MA 02110-1301
 * USA
 *
 * http://www.gnu.org/licenses/gpl.txt
 * ****************************************************************
 */

package org.lamsfoundation.lams.tool.assessment.dao;

import org.lamsfoundation.lams.tool.assessment.dto.AssessmentUserDTO;
import org.lamsfoundation.lams.tool.assessment.model.AssessmentUser;
import org.lamsfoundation.lams.usermanagement.service.IUserManagementService;

import java.util.List;

public interface AssessmentUserDAO extends DAO {

    AssessmentUser getUserByUserIDAndSessionID(Long userID, Long sessionId);

    AssessmentUser getUserCreatedAssessment(Long userId, Long contentId);

    AssessmentUser getUserByIdAndContent(Long userId, Long contentId);

    AssessmentUser getUserByLoginAndContent(String login, Long contentId);

    List<AssessmentUser> getBySessionID(Long sessionId);

    List<AssessmentUserDTO> getPagedUsersBySession(Long sessionId, int page, int size, String sortBy, String sortOrder,
	    String searchString, IUserManagementService userManagementService);

    int getCountUsersBySession(Long sessionId, String searchString);

<<<<<<< HEAD
    List<AssessmentUserDTO> getPagedUsersByContentId(Long contentId, int page, int size, String sortBy,
	    String sortOrder, String searchString, IUserManagementService userManagementService);

    int getCountUsersByContentId(Long contentId, String searchString);
=======
    int getCountLearnersByContentId(Long contentId);

    List<AssessmentUser> getLearnersByContentId(Long contentId);

    List<Object[]> getLearnersByContentIdForCompletionChart(Long contentId);
>>>>>>> 7dae6417

    List<AssessmentUserDTO> getPagedUsersBySessionAndQuestion(Long sessionId, Long questionUid, int page, int size,
	    String sortBy, String sortOrder, String searchString, IUserManagementService userManagementService);

    List<Float> getRawUserMarksBySession(Long sessionId);

    List<Float> getRawUserMarksByToolContentId(Long toolContentId);

    List<Float> getRawLeaderMarksByToolContentId(Long toolContentId);
}<|MERGE_RESOLUTION|>--- conflicted
+++ resolved
@@ -23,11 +23,11 @@
 
 package org.lamsfoundation.lams.tool.assessment.dao;
 
+import java.util.List;
+
 import org.lamsfoundation.lams.tool.assessment.dto.AssessmentUserDTO;
 import org.lamsfoundation.lams.tool.assessment.model.AssessmentUser;
 import org.lamsfoundation.lams.usermanagement.service.IUserManagementService;
-
-import java.util.List;
 
 public interface AssessmentUserDAO extends DAO {
 
@@ -46,18 +46,12 @@
 
     int getCountUsersBySession(Long sessionId, String searchString);
 
-<<<<<<< HEAD
     List<AssessmentUserDTO> getPagedUsersByContentId(Long contentId, int page, int size, String sortBy,
-	    String sortOrder, String searchString, IUserManagementService userManagementService);
+            String sortOrder, String searchString, IUserManagementService userManagementService);
 
-    int getCountUsersByContentId(Long contentId, String searchString);
-=======
-    int getCountLearnersByContentId(Long contentId);
-
-    List<AssessmentUser> getLearnersByContentId(Long contentId);
+    int getCountLearnersByContentId(Long contentId, String searchString);
 
     List<Object[]> getLearnersByContentIdForCompletionChart(Long contentId);
->>>>>>> 7dae6417
 
     List<AssessmentUserDTO> getPagedUsersBySessionAndQuestion(Long sessionId, Long questionUid, int page, int size,
 	    String sortBy, String sortOrder, String searchString, IUserManagementService userManagementService);
