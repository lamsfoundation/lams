--- conflicted
+++ resolved
@@ -42,9 +42,6 @@
 	    + AssessmentQuestionResult.class.getName() + " AS q, " + AssessmentResult.class.getName() + " AS r "
 	    + " WHERE q.assessmentResult.uid = r.uid and r.assessment.uid = :assessmentUid AND r.user.userId = :userId AND q.qbToolQuestion.uid = :qbToolQuestionUid ORDER BY r.startDate ASC";
 
-    private static final String FIND_BY_QUESTION_UID = "FROM " + AssessmentQuestionResult.class.getName()
-	    + " AS queRes " + " WHERE queRes.qbToolQuestion.uid =:questionUid ORDER BY queRes.finishDate ASC";
-
     private static final String FIND_WRONG_ANSWERS_NUMBER = "SELECT COUNT(q) FROM  "
 	    + AssessmentQuestionResult.class.getName() + " AS q, " + AssessmentResult.class.getName() + " AS r "
 	    + " WHERE q.assessmentResult.uid = r.uid AND r.assessment.uid = ? AND r.user.userId =? AND q.qbToolQuestion.uid =? AND (ROUND(q.mark + q.penalty) < q.maxMark) AND (r.finishDate != null)";
@@ -66,14 +63,10 @@
     @Override
     @SuppressWarnings("unchecked")
     public List<Object[]> getAssessmentQuestionResultList(Long assessmentUid, Long userId, Long questionUid) {
-<<<<<<< HEAD
 	Query<Object[]> query = getSession().createQuery(FIND_BY_ASSESSMENT_QUESTION_AND_USER)
 		.setParameter("assessmentUid", assessmentUid).setParameter("userId", userId)
 		.setParameter("qbToolQuestionUid", questionUid);
 	return query.getResultList();
-=======
-	return doFind(FIND_BY_ASSESSMENT_QUESTION_AND_USER, new Object[] { assessmentUid, userId, questionUid });
->>>>>>> e2a265f5
     }
 
     @Override
@@ -86,17 +79,11 @@
     }
 
     @Override
-<<<<<<< HEAD
-    public List<AssessmentQuestionResult> getQuestionResultsByQuestionUid(final Long questionUid) {
-	String FIND_BY_QUESTION_UID = "FROM " + AssessmentQuestionResult.class.getName() + " AS queRes "
-		+ " WHERE queRes.qbToolQuestion.uid =:questionUid AND queRes.finishDate != null ORDER BY queRes.finishDate ASC";
-=======
     public List<AssessmentQuestionResult> getQuestionResultsByQuestionUid(final Long questionUid,
 	    boolean finishedOnly) {
 	String FIND_BY_QUESTION_UID = "FROM " + AssessmentQuestionResult.class.getName() + " AS queRes "
 		+ " WHERE queRes.qbToolQuestion.uid =:questionUid "
 		+ (finishedOnly ? "AND queRes.finishDate != null" : "") + " ORDER BY queRes.finishDate ASC";
->>>>>>> e2a265f5
 	Query<AssessmentQuestionResult> q = getSession().createQuery(FIND_BY_QUESTION_UID,
 		AssessmentQuestionResult.class);
 	q.setParameter("questionUid", questionUid);
