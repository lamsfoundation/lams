/****************************************************************
 * Copyright (C) 2005 LAMS Foundation (http://lamsfoundation.org)
 * =============================================================
 * License Information: http://lamsfoundation.org/licensing/lams/2.0/
 *
 * This program is free software; you can redistribute it and/or modify
 * it under the terms of the GNU General Public License as published by
 * the Free Software Foundation.
 *
 * This program is distributed in the hope that it will be useful,
 * but WITHOUT ANY WARRANTY; without even the implied warranty of
 * MERCHANTABILITY or FITNESS FOR A PARTICULAR PURPOSE.  See the
 * GNU General Public License for more details.
 *
 * You should have received a copy of the GNU General Public License
 * along with this program; if not, write to the Free Software
 * Foundation, Inc., 51 Franklin Street, Fifth Floor, Boston, MA 02110-1301
 * USA
 *
 * http://www.gnu.org/licenses/gpl.txt
 * ****************************************************************
 */

package org.lamsfoundation.lams.tool.assessment.model;

import java.util.Date;
import java.util.Iterator;
import java.util.Set;
import java.util.TreeSet;

import javax.persistence.CascadeType;
import javax.persistence.Column;
import javax.persistence.Entity;
import javax.persistence.FetchType;
import javax.persistence.GeneratedValue;
import javax.persistence.GenerationType;
import javax.persistence.Id;
import javax.persistence.JoinColumn;
import javax.persistence.ManyToOne;
import javax.persistence.OneToMany;
import javax.persistence.OrderBy;
import javax.persistence.Table;

import org.apache.commons.lang.builder.EqualsBuilder;
import org.apache.commons.lang.builder.HashCodeBuilder;
import org.apache.log4j.Logger;
import org.hibernate.annotations.Cascade;
import org.lamsfoundation.lams.tool.assessment.util.SequencableComparator;

/**
 * Assessment
 *
 * @author Andrey Balan
 */
@Entity
@Table(name = "tl_laasse10_assessment")
public class Assessment implements Cloneable {
    private static final Logger log = Logger.getLogger(Assessment.class);

    @Id
    @Column
    @GeneratedValue(strategy = GenerationType.IDENTITY)
    private Long uid;

    @Column(name = "content_id")
    private Long contentId;

    @Column
    private String title;

    @Column
    private String instructions;

    // *** advance tab ***
    
    @Column(name = "use_select_leader_tool_ouput")
    private boolean useSelectLeaderToolOuput;

    @Column(name = "time_limit")
    private int timeLimit;

    @Column(name = "questions_per_page")
    private int questionsPerPage;

    @Column(name = "attempts_allowed")
    private int attemptsAllowed;

    @Column(name = "passing_mark")
    private int passingMark;

    @Column
    private boolean shuffled;

    @Column
    private boolean numbered;

    @Column(name = "allow_question_feedback")
    private boolean allowQuestionFeedback;

    @Column(name = "allow_overall_feedback")
    private boolean allowOverallFeedbackAfterQuestion;

    @Column(name = "allow_disclose_answers")
    private boolean allowDiscloseAnswers;

    @Column(name = "allow_right_answers")
    private boolean allowRightAnswersAfterQuestion;

    @Column(name = "allow_wrong_answers")
    private boolean allowWrongAnswersAfterQuestion;

    @Column(name = "allow_grades_after_attempt")
    private boolean allowGradesAfterAttempt;

    @Column(name = "enable_confidence_levels")
    private boolean enableConfidenceLevels;

    @Column(name = "allow_history_responses")
    private boolean allowHistoryResponses;

    @Column(name = "display_summary")
    private boolean displaySummary;
    
    @Column(name = "define_later")
    private boolean defineLater;

    @Column(name = "attempt_completion_notify")
    private boolean notifyTeachersOnAttemptCompletion;

    @Column(name = "reflect_on_activity")
    private boolean reflectOnActivity;

    @Column(name = "reflect_instructions")
    private String reflectInstructions;

    // general information
    
    @Column(name = "create_date")
    private Date created;

    @Column(name = "update_date")
    private Date updated;

    @Column(name = "submission_deadline")
    private Date submissionDeadline;

    @ManyToOne(fetch = FetchType.LAZY)
    @Cascade(org.hibernate.annotations.CascadeType.SAVE_UPDATE)
    @JoinColumn(name = "create_by")
    private AssessmentUser createdBy;

    // Question bank questions
<<<<<<< HEAD
    @OneToMany(cascade = CascadeType.ALL)
    @JoinColumn(name = "assessment_uid")
    @OrderBy("sequence_id ASC")
    private Set<AssessmentQuestion> questions = new TreeSet<>(new SequencableComparator());
=======
    private Set<AssessmentQuestion> questions;
>>>>>>> f01b1573

    // assessment questions references that form question list
    @OneToMany(cascade = CascadeType.ALL)
    @JoinColumn(name = "assessment_uid")
    @OrderBy("sequence_id ASC")
    private Set<QuestionReference> questionReferences = new TreeSet<>(new SequencableComparator());

    @OneToMany(cascade = CascadeType.ALL, fetch = FetchType.EAGER)
    @JoinColumn(name = "assessment_uid")
    @OrderBy("sequence_id ASC")
    private Set<AssessmentOverallFeedback> overallFeedbacks = new TreeSet<>(new SequencableComparator());

    // **********************************************************
    // Function method for Assessment
    // **********************************************************
    public static Assessment newInstance(Assessment defaultContent, Long contentId) {
	Assessment toContent = new Assessment();
	toContent = (Assessment) defaultContent.clone();
	toContent.setContentId(contentId);

	// reset user info as well
	if (toContent.getCreatedBy() != null) {
	    toContent.getCreatedBy().setAssessment(toContent);
	}
	return toContent;
    }

    @Override
    public Object clone() {

	Assessment assessment = null;
	try {
	    assessment = (Assessment) super.clone();
	    assessment.setUid(null);

	    // clone questions
	    if (questions != null) {
		Iterator<AssessmentQuestion> iter = questions.iterator();
		TreeSet<AssessmentQuestion> set = new TreeSet<>(new SequencableComparator());
		while (iter.hasNext()) {
		    AssessmentQuestion question = iter.next();
		    AssessmentQuestion newQuestion = (AssessmentQuestion) question.clone();
		    // just clone old file without duplicate it in repository
		    set.add(newQuestion);
		}
		assessment.questions = set;
	    }

	    // clone questionReferences
	    if (questionReferences != null) {
		Iterator<QuestionReference> iter = questionReferences.iterator();
		Set<QuestionReference> set = new TreeSet<>(new SequencableComparator());
		while (iter.hasNext()) {
		    QuestionReference questionReference = iter.next();
		    QuestionReference newQuestionReference = (QuestionReference) questionReference.clone();

		    // update questionReferences with new cloned question
		    if (newQuestionReference.getQuestion() != null) {
			for (AssessmentQuestion newQuestion : assessment.questions) {
			    if (newQuestion.getSequenceId() == newQuestionReference.getQuestion().getSequenceId()) {
				newQuestionReference.setQuestion(newQuestion);
				break;
			    }
			}
		    }

		    set.add(newQuestionReference);
		}
		assessment.questionReferences = set;
	    }

	    // clone OverallFeedbacks
	    if (overallFeedbacks != null) {
		Iterator<AssessmentOverallFeedback> iter = overallFeedbacks.iterator();
		Set<AssessmentOverallFeedback> set = new TreeSet<>(new SequencableComparator());
		while (iter.hasNext()) {
		    AssessmentOverallFeedback overallFeedback = iter.next();
		    AssessmentOverallFeedback newOverallFeedback = (AssessmentOverallFeedback) overallFeedback.clone();
		    // just clone old file without duplicate it in repository
		    set.add(newOverallFeedback);
		}
		assessment.overallFeedbacks = set;
	    }
	    // clone ReourceUser as well
	    if (createdBy != null) {
		assessment.setCreatedBy((AssessmentUser) createdBy.clone());
	    }
	} catch (CloneNotSupportedException e) {
	    log.error("When clone " + Assessment.class + " failed");
	}

	return assessment;
    }

    @Override
    public boolean equals(Object o) {
	if (this == o) {
	    return true;
	}
	if (!(o instanceof Assessment)) {
	    return false;
	}

	final Assessment genericEntity = (Assessment) o;

	return new EqualsBuilder().append(uid, genericEntity.uid).append(title, genericEntity.title)
		.append(instructions, genericEntity.instructions).append(created, genericEntity.created)
		.append(updated, genericEntity.updated).append(createdBy, genericEntity.createdBy).isEquals();
    }

    @Override
    public int hashCode() {
	return new HashCodeBuilder().append(uid).append(title).append(instructions).append(updated).append(createdBy)
		.toHashCode();
    }

    /**
     * Updates the modification data for this entity.
     */
    public void updateModificationData() {

	long now = System.currentTimeMillis();
	if (created == null) {
	    this.setCreated(new Date(now));
	}
	this.setUpdated(new Date(now));
    }

    /**
     * Checks whether content was modified in monitor and this has happened after attempt was started (and thus this
     * modification can potentially affect attempt results).
     *
     * @param attemptStartingDate
     * @return
     */
    public boolean isContentModifiedInMonitor(Date attemptStartingDate) {
	return (updated != null) && updated.after(attemptStartingDate);
    }

    /**
     * @return true if there is at least one random question reference, false otherwise
     */
    public boolean hasRandomQuestion() {
	boolean hasRandomQuestion = false;
	for (QuestionReference reference : questionReferences) {
	    hasRandomQuestion |= reference.isRandomQuestion();
	}
	return hasRandomQuestion;
    }

    // **********************************************************
    // get/set methods
    // **********************************************************
    /**
     * Returns the object's creation date
     *
     * @return date
     *
     */
    public Date getCreated() {
	return created;
    }

    /**
     * Sets the object's creation date
     *
     * @param created
     */
    public void setCreated(Date created) {
	this.created = created;
    }

    /**
     * Returns the object's date of last update
     *
     * @return date updated
     *
     */
    public Date getUpdated() {
	return updated;
    }

    /**
     * Sets the object's date of last update
     *
     * @param updated
     */
    public void setUpdated(Date updated) {
	this.updated = updated;
    }

    /**
     * Returns deadline for learner's submission
     *
     * @return submissionDeadline
     *
     */
    public Date getSubmissionDeadline() {
	return submissionDeadline;
    }

    /**
     * Sets deadline for learner's submission
     *
     * @param submissionDeadline
     */
    public void setSubmissionDeadline(Date submissionDeadline) {
	this.submissionDeadline = submissionDeadline;
    }

    /**
     * @return Returns the userid of the user who created the Share assessment.
     */
    public AssessmentUser getCreatedBy() {
	return createdBy;
    }

    /**
     * @param createdBy
     *            The userid of the user who created this Share assessment.
     */
    public void setCreatedBy(AssessmentUser createdBy) {
	this.createdBy = createdBy;
    }

    public Long getUid() {
	return uid;
    }

    public void setUid(Long uid) {
	this.uid = uid;
    }

    /**
     * @return Returns the title.
     */
    public String getTitle() {
	return title;
    }

    /**
     * @param title
     *            The title to set.
     */
    public void setTitle(String title) {
	this.title = title;
    }

    /**
     * If the tool utilizes leaders from Select Leader tool.
     */
    public boolean isUseSelectLeaderToolOuput() {
	return useSelectLeaderToolOuput;
    }

    public void setUseSelectLeaderToolOuput(boolean useSelectLeaderToolOuput) {
	this.useSelectLeaderToolOuput = useSelectLeaderToolOuput;
    }

    /**
     * @return Returns the time limitation, that students have to complete an attempt.
     */
    public int getTimeLimit() {
	return timeLimit;
    }

    /**
     * @param timeLimit
     *            the time limitation, that students have to complete an attempt.
     */
    public void setTimeLimit(int timeLimit) {
	this.timeLimit = timeLimit;
    }

    /**
     * @return Returns the instructions set by the teacher.
     *
     *
     */
    public String getInstructions() {
	return instructions;
    }

    public void setInstructions(String instructions) {
	this.instructions = instructions;
    }

<<<<<<< HEAD
=======
    /**
     *
     *
     *
     *
     *
     * @return
     */
>>>>>>> f01b1573
    public Set<AssessmentQuestion> getQuestions() {
	return questions;
    }

    public void setQuestions(Set<AssessmentQuestion> questions) {
	this.questions = questions;
    }

    public Set<QuestionReference> getQuestionReferences() {
	return questionReferences;
    }

    public void setQuestionReferences(Set<QuestionReference> questionReferences) {
	this.questionReferences = questionReferences;
    }

    /**
     * @return a set of OverallFeedbacks for this Assessment.
     */
    public Set<AssessmentOverallFeedback> getOverallFeedbacks() {
	return overallFeedbacks;
    }

    public void setOverallFeedbacks(Set<AssessmentOverallFeedback> assessmentOverallFeedbacks) {
	this.overallFeedbacks = assessmentOverallFeedbacks;
    }

    public boolean isDefineLater() {
	return defineLater;
    }

    public void setDefineLater(boolean defineLater) {
	this.defineLater = defineLater;
    }

    public Long getContentId() {
	return contentId;
    }

    public void setContentId(Long contentId) {
	this.contentId = contentId;
    }

    public boolean isAllowQuestionFeedback() {
	return allowQuestionFeedback;
    }

    public void setAllowQuestionFeedback(boolean allowQuestionFeedback) {
	this.allowQuestionFeedback = allowQuestionFeedback;
    }

    public boolean isAllowOverallFeedbackAfterQuestion() {
	return allowOverallFeedbackAfterQuestion;
    }

    public void setAllowOverallFeedbackAfterQuestion(boolean allowOverallFeedbackAfterQuestion) {
	this.allowOverallFeedbackAfterQuestion = allowOverallFeedbackAfterQuestion;
    }

    public boolean isAllowDiscloseAnswers() {
	return allowDiscloseAnswers;
    }

    public void setAllowDiscloseAnswers(boolean tblReleaseAnswers) {
	this.allowDiscloseAnswers = tblReleaseAnswers;
    }

    public boolean isAllowRightAnswersAfterQuestion() {
	return allowRightAnswersAfterQuestion;
    }

    public void setAllowRightAnswersAfterQuestion(boolean allowRightAnswersAfterQuestion) {
	this.allowRightAnswersAfterQuestion = allowRightAnswersAfterQuestion;
    }

    public boolean isAllowWrongAnswersAfterQuestion() {
	return allowWrongAnswersAfterQuestion;
    }

    public void setAllowWrongAnswersAfterQuestion(boolean allowWrongAnswersAfterQuestion) {
	this.allowWrongAnswersAfterQuestion = allowWrongAnswersAfterQuestion;
    }

    public boolean isAllowGradesAfterAttempt() {
	return allowGradesAfterAttempt;
    }

    public void setAllowGradesAfterAttempt(boolean allowGradesAfterAttempt) {
	this.allowGradesAfterAttempt = allowGradesAfterAttempt;
    }

    public boolean isEnableConfidenceLevels() {
	return enableConfidenceLevels;
    }

    public void setEnableConfidenceLevels(boolean enableConfidenceLevels) {
	this.enableConfidenceLevels = enableConfidenceLevels;
    }

    public boolean isAllowHistoryResponses() {
	return allowHistoryResponses;
    }

    public void setAllowHistoryResponses(boolean allowHistoryResponses) {
	this.allowHistoryResponses = allowHistoryResponses;
    }

    public boolean isDisplaySummary() {
	return displaySummary;
    }

    public void setDisplaySummary(boolean displaySummary) {
	this.displaySummary = displaySummary;
    }

    public int getQuestionsPerPage() {
	return questionsPerPage;
    }

    public void setQuestionsPerPage(int questionsPerPage) {
	this.questionsPerPage = questionsPerPage;
    }

    /**
     * number of allow students attempts
     *
     * @return
     */
    public int getAttemptsAllowed() {
	return attemptsAllowed;
    }

    public void setAttemptsAllowed(int attemptsAllowed) {
	this.attemptsAllowed = attemptsAllowed;
    }

    /**
     * passing mark based on which we decide either user has failed or passed
     *
     * @return
     */
    public int getPassingMark() {
	return passingMark;
    }

    public void setPassingMark(int passingMark) {
	this.passingMark = passingMark;
    }

    public boolean isShuffled() {
	return shuffled;
    }

    public void setShuffled(boolean shuffled) {
	this.shuffled = shuffled;
    }

    /**
     * If this is checked, then in learner we display the numbering for learners.
     *
     * @return
     */
    public boolean isNumbered() {
	return numbered;
    }

    public void setNumbered(boolean numbered) {
	this.numbered = numbered;
    }

    public boolean isNotifyTeachersOnAttemptCompletion() {
	return notifyTeachersOnAttemptCompletion;
    }

    public void setNotifyTeachersOnAttemptCompletion(boolean notifyTeachersOnAttemptCompletion) {
	this.notifyTeachersOnAttemptCompletion = notifyTeachersOnAttemptCompletion;
    }

    public String getReflectInstructions() {
	return reflectInstructions;
    }

    public void setReflectInstructions(String reflectInstructions) {
	this.reflectInstructions = reflectInstructions;
    }

    public boolean isReflectOnActivity() {
	return reflectOnActivity;
    }

    public void setReflectOnActivity(boolean reflectOnActivity) {
	this.reflectOnActivity = reflectOnActivity;
    }
}<|MERGE_RESOLUTION|>--- conflicted
+++ resolved
@@ -150,14 +150,10 @@
     private AssessmentUser createdBy;
 
     // Question bank questions
-<<<<<<< HEAD
     @OneToMany(cascade = CascadeType.ALL)
     @JoinColumn(name = "assessment_uid")
     @OrderBy("sequence_id ASC")
     private Set<AssessmentQuestion> questions = new TreeSet<>(new SequencableComparator());
-=======
-    private Set<AssessmentQuestion> questions;
->>>>>>> f01b1573
 
     // assessment questions references that form question list
     @OneToMany(cascade = CascadeType.ALL)
@@ -445,17 +441,6 @@
 	this.instructions = instructions;
     }
 
-<<<<<<< HEAD
-=======
-    /**
-     *
-     *
-     *
-     *
-     *
-     * @return
-     */
->>>>>>> f01b1573
     public Set<AssessmentQuestion> getQuestions() {
 	return questions;
     }
