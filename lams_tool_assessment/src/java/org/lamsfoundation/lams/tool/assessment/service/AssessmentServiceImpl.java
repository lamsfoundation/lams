/****************************************************************
 * Copyright (C) 2005 LAMS Foundation (http://lamsfoundation.org)
 * =============================================================
 * License Information: http://lamsfoundation.org/licensing/lams/2.0/
 *
 * This program is free software; you can redistribute it and/or modify
 * it under the terms of the GNU General Public License as published by
 * the Free Software Foundation.
 *
 * This program is distributed in the hope that it will be useful,
 * but WITHOUT ANY WARRANTY; without even the implied warranty of
 * MERCHANTABILITY or FITNESS FOR A PARTICULAR PURPOSE.  See the
 * GNU General Public License for more details.
 *
 * You should have received a copy of the GNU General Public License
 * along with this program; if not, write to the Free Software
 * Foundation, Inc., 51 Franklin Street, Fifth Floor, Boston, MA 02110-1301
 * USA
 *
 * http://www.gnu.org/licenses/gpl.txt
 * ****************************************************************
 */

package org.lamsfoundation.lams.tool.assessment.service;

import java.io.IOException;
import java.lang.reflect.InvocationTargetException;
import java.sql.Timestamp;
import java.util.ArrayList;
import java.util.Collection;
import java.util.Date;
import java.util.HashMap;
import java.util.HashSet;
import java.util.LinkedHashMap;
import java.util.LinkedList;
import java.util.List;
import java.util.Locale;
import java.util.Map;
import java.util.Set;
import java.util.SortedMap;
import java.util.SortedSet;
import java.util.TreeMap;
import java.util.TreeSet;
import java.util.regex.Pattern;

import org.apache.commons.beanutils.PropertyUtils;
import org.apache.commons.collections.CollectionUtils;
import org.apache.commons.lang.StringUtils;
import org.apache.log4j.Logger;
import org.apache.poi.ss.usermodel.IndexedColors;
import org.lamsfoundation.lams.confidencelevel.ConfidenceLevelDTO;
import org.lamsfoundation.lams.confidencelevel.VsaAnswerDTO;
import org.lamsfoundation.lams.contentrepository.client.IToolContentHandler;
import org.lamsfoundation.lams.events.IEventNotificationService;
import org.lamsfoundation.lams.learning.service.ILearnerService;
import org.lamsfoundation.lams.learningdesign.service.ExportToolContentException;
import org.lamsfoundation.lams.learningdesign.service.IExportToolContentService;
import org.lamsfoundation.lams.learningdesign.service.ImportToolContentException;
import org.lamsfoundation.lams.logevent.service.ILogEventService;
import org.lamsfoundation.lams.notebook.model.NotebookEntry;
import org.lamsfoundation.lams.notebook.service.CoreNotebookConstants;
import org.lamsfoundation.lams.notebook.service.ICoreNotebookService;
import org.lamsfoundation.lams.qb.model.QbOption;
import org.lamsfoundation.lams.qb.model.QbQuestion;
import org.lamsfoundation.lams.qb.model.QbQuestionUnit;
import org.lamsfoundation.lams.qb.model.QbToolQuestion;
import org.lamsfoundation.lams.qb.service.IQbService;
import org.lamsfoundation.lams.rest.RestTags;
import org.lamsfoundation.lams.rest.ToolRestManager;
import org.lamsfoundation.lams.tool.ToolCompletionStatus;
import org.lamsfoundation.lams.tool.ToolContentManager;
import org.lamsfoundation.lams.tool.ToolOutput;
import org.lamsfoundation.lams.tool.ToolOutputDefinition;
import org.lamsfoundation.lams.tool.ToolSessionExportOutputData;
import org.lamsfoundation.lams.tool.ToolSessionManager;
import org.lamsfoundation.lams.tool.assessment.AssessmentConstants;
import org.lamsfoundation.lams.tool.assessment.dao.AssessmentDAO;
import org.lamsfoundation.lams.tool.assessment.dao.AssessmentQuestionDAO;
import org.lamsfoundation.lams.tool.assessment.dao.AssessmentQuestionResultDAO;
import org.lamsfoundation.lams.tool.assessment.dao.AssessmentResultDAO;
import org.lamsfoundation.lams.tool.assessment.dao.AssessmentSessionDAO;
import org.lamsfoundation.lams.tool.assessment.dao.AssessmentUserDAO;
import org.lamsfoundation.lams.tool.assessment.dto.AssessmentResultDTO;
import org.lamsfoundation.lams.tool.assessment.dto.AssessmentUserDTO;
import org.lamsfoundation.lams.tool.assessment.dto.LeaderResultsDTO;
import org.lamsfoundation.lams.tool.assessment.dto.OptionDTO;
import org.lamsfoundation.lams.tool.assessment.dto.QuestionDTO;
import org.lamsfoundation.lams.tool.assessment.dto.QuestionSummary;
import org.lamsfoundation.lams.tool.assessment.dto.ReflectDTO;
import org.lamsfoundation.lams.tool.assessment.dto.SessionDTO;
import org.lamsfoundation.lams.tool.assessment.dto.UserSummary;
import org.lamsfoundation.lams.tool.assessment.dto.UserSummaryItem;
import org.lamsfoundation.lams.tool.assessment.model.Assessment;
import org.lamsfoundation.lams.tool.assessment.model.AssessmentOptionAnswer;
import org.lamsfoundation.lams.tool.assessment.model.AssessmentQuestion;
import org.lamsfoundation.lams.tool.assessment.model.AssessmentQuestionResult;
import org.lamsfoundation.lams.tool.assessment.model.AssessmentResult;
import org.lamsfoundation.lams.tool.assessment.model.AssessmentSession;
import org.lamsfoundation.lams.tool.assessment.model.AssessmentUser;
import org.lamsfoundation.lams.tool.assessment.model.QuestionReference;
import org.lamsfoundation.lams.tool.assessment.util.AnswerIntComparator;
import org.lamsfoundation.lams.tool.assessment.util.AssessmentEscapeUtils;
import org.lamsfoundation.lams.tool.assessment.util.AssessmentSessionComparator;
import org.lamsfoundation.lams.tool.assessment.util.SequencableComparator;
import org.lamsfoundation.lams.tool.exception.DataMissingException;
import org.lamsfoundation.lams.tool.exception.ToolException;
import org.lamsfoundation.lams.tool.service.ICommonAssessmentService;
import org.lamsfoundation.lams.tool.service.ILamsToolService;
import org.lamsfoundation.lams.usermanagement.User;
import org.lamsfoundation.lams.usermanagement.dto.UserDTO;
import org.lamsfoundation.lams.usermanagement.service.IUserManagementService;
import org.lamsfoundation.lams.util.ExcelCell;
import org.lamsfoundation.lams.util.JsonUtil;
import org.lamsfoundation.lams.util.MessageService;
import org.lamsfoundation.lams.util.NumberUtil;
import org.springframework.web.bind.annotation.RequestParam;

import com.fasterxml.jackson.databind.JsonNode;
import com.fasterxml.jackson.databind.node.ArrayNode;
import com.fasterxml.jackson.databind.node.JsonNodeFactory;
import com.fasterxml.jackson.databind.node.ObjectNode;

/**
 * @author Andrey Balan
 */
public class AssessmentServiceImpl implements IAssessmentService, ICommonAssessmentService, ToolContentManager,
	ToolSessionManager, ToolRestManager {
    private static Logger log = Logger.getLogger(AssessmentServiceImpl.class.getName());

    private AssessmentDAO assessmentDao;

    private AssessmentQuestionDAO assessmentQuestionDao;

    private AssessmentUserDAO assessmentUserDao;

    private AssessmentSessionDAO assessmentSessionDao;

    private AssessmentQuestionResultDAO assessmentQuestionResultDao;

    private AssessmentResultDAO assessmentResultDao;

    // tool service
    private IToolContentHandler assessmentToolContentHandler;

    private MessageService messageService;

    private AssessmentOutputFactory assessmentOutputFactory;

    // system services

    private ILamsToolService toolService;

    private ILearnerService learnerService;

    private ILogEventService logEventService;

    private IUserManagementService userManagementService;

    private IExportToolContentService exportContentService;

    private ICoreNotebookService coreNotebookService;

    private IEventNotificationService eventNotificationService;

    private IQbService qbService;

    // *******************************************************************************
    // Service method
    // *******************************************************************************
    @Override
    public boolean isUserGroupLeader(AssessmentUser user, Long toolSessionId) {

	AssessmentSession session = getSessionBySessionId(toolSessionId);
	AssessmentUser groupLeader = session.getGroupLeader();

	return (groupLeader != null) && user.getUserId().equals(groupLeader.getUserId());
    }

    @Override
    public AssessmentUser checkLeaderSelectToolForSessionLeader(AssessmentUser user, Long toolSessionId) {
	if ((user == null) || (toolSessionId == null)) {
	    return null;
	}

	AssessmentSession assessmentSession = getSessionBySessionId(toolSessionId);
	AssessmentUser leader = assessmentSession.getGroupLeader();
	// check leader select tool for a leader only in case QA tool doesn't know it. As otherwise it will screw
	// up previous scratches done
	if (leader == null) {

	    Long leaderUserId = toolService.getLeaderUserId(toolSessionId, user.getUserId().intValue());
	    if (leaderUserId != null) {
		leader = getUserByIDAndSession(leaderUserId, toolSessionId);

		// create new user in a DB
		if (leader == null) {
		    log.debug("creating new user with userId: " + leaderUserId);
		    User leaderDto = (User) userManagementService.findById(User.class, leaderUserId.intValue());
		    leader = new AssessmentUser(leaderDto.getUserDTO(), assessmentSession);
		    createUser(leader);
		}

		// set group leader
		assessmentSession.setGroupLeader(leader);
		assessmentSessionDao.saveObject(assessmentSession);
	    }
	}

	return leader;
    }

    @Override
    public void copyAnswersFromLeader(AssessmentUser user, AssessmentUser leader) {

	if ((user == null) || (leader == null) || user.getUid().equals(leader.getUid())) {
	    return;
	}
	Long assessmentUid = leader.getSession().getAssessment().getUid();

	AssessmentResult leaderResult = assessmentResultDao.getLastFinishedAssessmentResult(assessmentUid,
		leader.getUserId());
	AssessmentResult userResult = assessmentResultDao.getLastAssessmentResult(assessmentUid, user.getUserId());
	Set<AssessmentQuestionResult> leaderQuestionResults = leaderResult.getQuestionResults();
	Long toolSessionId = leaderResult.getSessionId();

	// if response doesn't exist create new empty objects which we populate on the next step
	if (userResult == null) {
	    userResult = new AssessmentResult();
	    userResult.setAssessment(leaderResult.getAssessment());
	    userResult.setUser(user);
	    userResult.setSessionId(toolSessionId);

	    Set<AssessmentQuestionResult> userQuestionResults = userResult.getQuestionResults();
	    for (AssessmentQuestionResult leaderQuestionResult : leaderQuestionResults) {
		AssessmentQuestionResult userQuestionResult = new AssessmentQuestionResult();
		userQuestionResult.setQbToolQuestion(leaderQuestionResult.getQbToolQuestion());
		userQuestionResult.setAssessmentResult(userResult);
		userQuestionResults.add(userQuestionResult);

		Set<AssessmentOptionAnswer> leaderOptionAnswers = leaderQuestionResult.getOptionAnswers();
		Set<AssessmentOptionAnswer> userOptionAnswers = userQuestionResult.getOptionAnswers();
		for (AssessmentOptionAnswer leaderOptionAnswer : leaderOptionAnswers) {
		    AssessmentOptionAnswer userOptionAnswer = new AssessmentOptionAnswer();
		    userOptionAnswer.setOptionUid(leaderOptionAnswer.getOptionUid());
		    userOptionAnswers.add(userOptionAnswer);
		}
	    }
	}

	// copy results from leader to user in both cases (when there is no userResult yet and when if it's been changed
	// by the leader)
	userResult.setStartDate(leaderResult.getStartDate());
	userResult.setLatest(leaderResult.isLatest());
	userResult.setFinishDate(leaderResult.getFinishDate());
	userResult.setMaximumGrade(leaderResult.getMaximumGrade());
	userResult.setGrade(leaderResult.getGrade());

	Set<AssessmentQuestionResult> userQuestionResults = userResult.getQuestionResults();
	for (AssessmentQuestionResult leaderQuestionResult : leaderQuestionResults) {
	    for (AssessmentQuestionResult userQuestionResult : userQuestionResults) {
		if (userQuestionResult.getQbToolQuestion().getUid()
			.equals(leaderQuestionResult.getQbToolQuestion().getUid())) {

		    userQuestionResult.setAnswer(leaderQuestionResult.getAnswer());
		    userQuestionResult.setAnswerFloat(leaderQuestionResult.getAnswerFloat());
		    userQuestionResult.setAnswerBoolean(leaderQuestionResult.getAnswerBoolean());
		    userQuestionResult.setQbOption(leaderQuestionResult.getQbOption());
		    userQuestionResult.setMark(leaderQuestionResult.getMark());
		    userQuestionResult.setMaxMark(leaderQuestionResult.getMaxMark());
		    userQuestionResult.setPenalty(leaderQuestionResult.getPenalty());
		    userQuestionResult.setConfidenceLevel(leaderQuestionResult.getConfidenceLevel());

		    Set<AssessmentOptionAnswer> leaderOptionAnswers = leaderQuestionResult.getOptionAnswers();
		    Set<AssessmentOptionAnswer> userOptionAnswers = userQuestionResult.getOptionAnswers();
		    for (AssessmentOptionAnswer leaderOptionAnswer : leaderOptionAnswers) {
			for (AssessmentOptionAnswer userOptionAnswer : userOptionAnswers) {
			    if (userOptionAnswer.getOptionUid().equals(leaderOptionAnswer.getOptionUid())) {

				userOptionAnswer.setAnswerBoolean(leaderOptionAnswer.getAnswerBoolean());
				userOptionAnswer.setAnswerInt(leaderOptionAnswer.getAnswerInt());

			    }
			}

		    }

		}
	    }
	}

	assessmentResultDao.saveObject(userResult);
    }

    @Override
    public void launchTimeLimit(Long assessmentUid, Long userId) {
	AssessmentResult lastResult = getLastAssessmentResult(assessmentUid, userId);
	lastResult.setTimeLimitLaunchedDate(new Date());
	assessmentResultDao.saveObject(lastResult);
    }

    @Override
    public long getSecondsLeft(Assessment assessment, AssessmentUser user) {
	AssessmentResult lastResult = getLastAssessmentResult(assessment.getUid(), user.getUserId());

	long secondsLeft = 1;
	if (assessment.getTimeLimit() != 0) {
	    // if user has pressed OK button already - calculate remaining time, and full time otherwise
	    boolean isTimeLimitNotLaunched = (lastResult == null) || (lastResult.getTimeLimitLaunchedDate() == null);
	    secondsLeft = isTimeLimitNotLaunched ? assessment.getTimeLimit() * 60
		    : assessment.getTimeLimit() * 60
			    - (System.currentTimeMillis() - lastResult.getTimeLimitLaunchedDate().getTime()) / 1000;
	    // change negative or zero number to 1
	    secondsLeft = Math.max(1, secondsLeft);
	}

	return secondsLeft;
    }

    @Override
    public boolean checkTimeLimitExceeded(Assessment assessment, AssessmentUser groupLeader) {
	int timeLimit = assessment.getTimeLimit();
	if (timeLimit == 0) {
	    return false;
	}

	AssessmentResult lastLeaderResult = getLastAssessmentResult(assessment.getUid(), groupLeader.getUserId());

	//check if the time limit is exceeded
	return (lastLeaderResult != null) && (lastLeaderResult.getTimeLimitLaunchedDate() != null)
		&& lastLeaderResult.getTimeLimitLaunchedDate().getTime() + timeLimit * 60000 < System
			.currentTimeMillis();
    }

    @Override
    public List<AssessmentUser> getUsersBySession(Long toolSessionID) {
	return assessmentUserDao.getBySessionID(toolSessionID);
    }

    @Override
    public List<AssessmentUserDTO> getPagedUsersBySession(Long sessionId, int page, int size, String sortBy,
	    String sortOrder, String searchString) {
	return assessmentUserDao.getPagedUsersBySession(sessionId, page, size, sortBy, sortOrder, searchString,
		userManagementService);
    }

    @Override
    public int getCountUsersBySession(Long sessionId, String searchString) {
	return assessmentUserDao.getCountUsersBySession(sessionId, searchString);
    }

    @Override
    public int getCountUsersByContentId(Long contentId) {
	return assessmentUserDao.getCountUsersByContentId(contentId);
    }

    @Override
    public List<AssessmentUserDTO> getPagedUsersBySessionAndQuestion(Long sessionId, Long questionUid, int page,
	    int size, String sortBy, String sortOrder, String searchString) {
	return assessmentUserDao.getPagedUsersBySessionAndQuestion(sessionId, questionUid, page, size, sortBy,
		sortOrder, searchString, userManagementService);
    }

    @Override
    public Long getPortraitId(Long userId) {
	if (userId != null) {
	    User user = (User) userManagementService.findById(User.class, userId.intValue());
	    return user != null ? user.getPortraitUuid() : null;
	}
	return null;
    }

    @Override
    public Assessment getAssessmentByContentId(Long contentId) {
	return assessmentDao.getByContentId(contentId);
    }

    @Override
    public Assessment getDefaultContent(Long contentId) throws AssessmentApplicationException {
	if (contentId == null) {
	    String error = messageService.getMessage("error.msg.default.content.not.find");
	    log.error(error);
	    throw new AssessmentApplicationException(error);
	}

	Assessment defaultContent = getDefaultAssessment();
	// save default content by given ID.
	Assessment content = new Assessment();
	content = Assessment.newInstance(defaultContent, contentId);
	return content;
    }

    @Override
    public void createUser(AssessmentUser assessmentUser) {
	// make sure the user was not created in the meantime
	AssessmentUser user = getUserByIDAndSession(assessmentUser.getUserId(),
		assessmentUser.getSession().getSessionId());
	if (user == null) {
	    user = assessmentUser;
	}
	// Save it no matter if the user already exists.
	// At checkLeaderSelectToolForSessionLeader() the user is added to session.
	// Sometimes session save is earlier that user save in another thread, leading to an exception.
	assessmentUserDao.saveObject(user);
    }

    @Override
    public AssessmentUser getUserCreatedAssessment(Long userId, Long contentId) {
	return assessmentUserDao.getUserCreatedAssessment(userId, contentId);
    }

    @Override
    public AssessmentUser getUserByIdAndContent(Long userId, Long contentId) {
	return assessmentUserDao.getUserByIdAndContent(userId, contentId);
    }

    @Override
    public AssessmentUser getUserByIDAndSession(Long userId, Long sessionId) {
	return assessmentUserDao.getUserByUserIDAndSessionID(userId, sessionId);
    }

    @Override
    public void saveOrUpdateAssessment(Assessment assessment) {
	for (QuestionReference reference : assessment.getQuestionReferences()) {
	    assessmentQuestionDao.saveObject(reference);
	}

	for (AssessmentQuestion question : assessment.getQuestions()) {
	    assessmentQuestionDao.saveObject(question);
	}

	//store object in DB
	assessmentDao.saveObject(assessment);
    }

    @Override
    public void updateAssessmentQuestion(AssessmentQuestion question) {
	assessmentQuestionDao.update(question);
    }

    @Override
    public void releaseFromCache(Object object) {
	assessmentDao.releaseFromCache(object);
    }

    @Override
    public void deleteAssessmentQuestion(Long uid) {
	assessmentQuestionDao.removeObject(AssessmentQuestion.class, uid);
    }

    @Override
    public void deleteQuestionReference(Long uid) {
	//releaseFromCache associated AssessmentQuestion, otherwise it's treated as "A different object with the same identifier value was already associated with the session: AssessmentQuestion"
	QuestionReference reference = (QuestionReference) assessmentQuestionDao.getObject(QuestionReference.class, uid);
	if (reference.getQuestion() != null) {
	    assessmentDao.releaseFromCache(reference.getQuestion());
	}

	assessmentQuestionDao.removeObject(QuestionReference.class, uid);
    }

    @Override
    public Assessment getAssessmentBySessionId(Long sessionId) {
	AssessmentSession session = assessmentSessionDao.getSessionBySessionId(sessionId);
	// to skip CGLib problem
	Long contentId = session.getAssessment().getContentId();
	Assessment res = assessmentDao.getByContentId(contentId);
	return res;
    }

    @Override
    public AssessmentSession getSessionBySessionId(Long sessionId) {
	return assessmentSessionDao.getSessionBySessionId(sessionId);
    }

    @Override
    public List<AssessmentSession> getSessionsByContentId(Long toolContentId) {
	return assessmentSessionDao.getByContentId(toolContentId);
    }

    @Override
    public void setAttemptStarted(Assessment assessment, AssessmentUser assessmentUser, Long toolSessionId,
	    List<Set<QuestionDTO>> pagedQuestionDtos) {
	//create list of all questions that user is going to answer (it will exclude random questions that user not going to answer)
	Set<AssessmentQuestion> questions = new TreeSet<>();
	for (Set<QuestionDTO> questionsForOnePage : pagedQuestionDtos) {
	    for (QuestionDTO questionDto : questionsForOnePage) {
		AssessmentQuestion question = assessmentQuestionDao.getByUid(questionDto.getUid());
		questions.add(question);
	    }
	}

	AssessmentResult lastResult = getLastAssessmentResult(assessment.getUid(), assessmentUser.getUserId());
	if (lastResult != null) {

	    // don't instantiate new attempt if the previous one wasn't finished and thus continue working with it
	    if (lastResult.getFinishDate() == null) {

		//check all required questionResults exist, it can be missing in case of random question - create new one then
		Set<AssessmentQuestionResult> questionResults = lastResult.getQuestionResults();
		Set<AssessmentQuestionResult> updatedQuestionResults = new TreeSet<>();
		for (AssessmentQuestion question : questions) {

		    // get questionResult from DB instance of AssessmentResult
		    AssessmentQuestionResult questionResult = null;
		    for (AssessmentQuestionResult questionResultIter : questionResults) {
			if (question.getUid().equals(questionResultIter.getQbToolQuestion().getUid())) {
			    questionResult = questionResultIter;
			}
		    }
		    if (questionResult == null) {
			questionResult = createQuestionResultObject(question);
		    }
		    updatedQuestionResults.add(questionResult);
		}
		lastResult.setQuestionResults(updatedQuestionResults);
		assessmentResultDao.saveObject(lastResult);
		return;

		// mark previous attempt as being not the latest any longer
	    } else {
		lastResult.setLatest(null);
		assessmentResultDao.saveObject(lastResult);
		assessmentResultDao.flush();
	    }
	}

	AssessmentResult result = new AssessmentResult();
	result.setAssessment(assessment);
	result.setUser(assessmentUser);
	result.setSessionId(toolSessionId);
	result.setStartDate(new Timestamp(new Date().getTime()));
	result.setLatest(true);

	// create questionResult for each question
	Set<AssessmentQuestionResult> questionResults = result.getQuestionResults();
	for (AssessmentQuestion question : questions) {
	    AssessmentQuestionResult questionResult = createQuestionResultObject(question);
	    questionResults.add(questionResult);
	}

	assessmentResultDao.insert(result);
    }

    /*
     * Auxiliary method for setAttemptStarted(). Simply init new AssessmentQuestionResult object and fills it in with
     * values.
     */
    private AssessmentQuestionResult createQuestionResultObject(AssessmentQuestion question) {
	AssessmentQuestionResult questionResult = new AssessmentQuestionResult();
	questionResult.setQbToolQuestion(question);

	// create optionAnswer for each option
	Set<AssessmentOptionAnswer> optionAnswers = questionResult.getOptionAnswers();
	for (QbOption option : question.getQbQuestion().getQbOptions()) {
	    AssessmentOptionAnswer optionAnswer = new AssessmentOptionAnswer();
	    optionAnswer.setOptionUid(option.getUid());
	    optionAnswers.add(optionAnswer);
	}

	return questionResult;
    }

    @Override
    public void storeSingleMarkHedgingQuestion(Assessment assessment, Long userId,
	    List<Set<QuestionDTO>> pagedQuestions, Long singleMarkHedgingQuestionUid)
	    throws IllegalAccessException, InvocationTargetException, NoSuchMethodException {
	AssessmentResult result = assessmentResultDao.getLastAssessmentResult(assessment.getUid(), userId);

	// prohibit users from submitting (or autosubmitting) answers after result is finished but Resubmit button is
	// not pressed (e.g. using 2 browsers)
	if (result.getFinishDate() != null) {
	    return;
	}

	// search for the question corresponding to single MarkHedging question
	QuestionDTO questionDto = null;
	for (Set<QuestionDTO> questionsForOnePage : pagedQuestions) {
	    for (QuestionDTO questionDtoIter : questionsForOnePage) {
		if (questionDtoIter.getUid().equals(singleMarkHedgingQuestionUid)) {
		    questionDto = questionDtoIter;
		}
	    }
	}

	AssessmentQuestionResult questionResult = storeUserAnswer(result, questionDto);
	questionResult.setFinishDate(new Date());

	float mark = 0;
	for (OptionDTO optionDto : questionDto.getOptionDtos()) {
	    if (optionDto.isCorrect()) {
		//if hedgingMark is a default '-1', change it to '0'
		int hedgingMark = optionDto.getAnswerInt() == -1 ? 0 : optionDto.getAnswerInt();
		mark += hedgingMark;
		break;
	    }
	}
	questionResult.setMark(mark);
	questionResult.setMaxMark((float) questionDto.getMaxMark());
	assessmentResultDao.saveObject(questionResult);

	//for displaying purposes calculate mark and set it to questionDto
	questionDto.setMark(mark);
    }

    @Override
    public boolean storeUserAnswers(Assessment assessment, Long userId, List<Set<QuestionDTO>> pagedQuestions,
	    boolean isAutosave) throws IllegalAccessException, InvocationTargetException, NoSuchMethodException {
	AssessmentResult result = assessmentResultDao.getLastAssessmentResult(assessment.getUid(), userId);

	// prohibit users from submitting (or autosubmitting) answers after result is finished but Resubmit button is
	// not pressed (e.g. using 2 browsers)
	if (result.getFinishDate() != null) {
	    return false;
	}

	// store all answers (in all pages)
	for (Set<QuestionDTO> questionsForOnePage : pagedQuestions) {
	    for (QuestionDTO questionDto : questionsForOnePage) {
		storeUserAnswer(result, questionDto);
	    }
	}

	// store marks and finished date only on user hitting submit all answers button (and not submit mark hedging
	// question)
	if (!isAutosave) {
	    int maximumMark = 0;
	    float mark = 0;

	    //sum up user mark and max mark for all questions
	    for (Set<QuestionDTO> questionsForOnePage : pagedQuestions) {
		for (QuestionDTO questionDto : questionsForOnePage) {
		    // get questionResult from DB instance of AssessmentResult
		    AssessmentQuestionResult questionResult = null;
		    for (AssessmentQuestionResult questionResultIter : result.getQuestionResults()) {
			if (questionDto.getUid().equals(questionResultIter.getQbToolQuestion().getUid())) {
			    questionResult = questionResultIter;
			}
		    }
		    calculateAnswerMark(assessment.getUid(), userId, questionResult, questionDto);
		    questionResult.setFinishDate(new Date());

		    mark += questionResult.getMark();
		    maximumMark += questionDto.getMaxMark();
		}
	    }

	    result.setMaximumGrade(maximumMark);
	    result.setGrade(mark);
	    result.setFinishDate(new Timestamp(new Date().getTime()));
	    assessmentResultDao.update(result);
	}

	return true;
    }

    /**
     * Stores given AssessmentQuestion's answer.
     */
    private AssessmentQuestionResult storeUserAnswer(AssessmentResult assessmentResult, QuestionDTO questionDto)
	    throws IllegalAccessException, InvocationTargetException, NoSuchMethodException {
	Assessment assessment = assessmentResult.getAssessment();

	// get questionResult from DB instance of AssessmentResult
	AssessmentQuestionResult questionResult = null;
	for (AssessmentQuestionResult questionResultIter : assessmentResult.getQuestionResults()) {
	    if (questionDto.getUid().equals(questionResultIter.getQbToolQuestion().getUid())) {
		questionResult = questionResultIter;
	    }
	}

	//if teacher modified question in monitor - update questionDto now
	if (assessment.isContentModifiedInMonitor(assessmentResult.getStartDate())) {
	    AssessmentQuestion modifiedQuestion = assessmentQuestionDao.getByUid(questionDto.getUid());
	    QuestionDTO updatedQuestionDto = modifiedQuestion.getQuestionDTO();
	    PropertyUtils.copyProperties(questionDto, updatedQuestionDto);
	}

	// store question answer values
	questionResult.setAnswerBoolean(questionDto.getAnswerBoolean());
	questionResult.setAnswerFloat(questionDto.getAnswerFloat());
	questionResult.setAnswer(questionDto.getAnswer());

	int j = 0;
	for (OptionDTO optionDto : questionDto.getOptionDtos()) {

	    // find according optionAnswer
	    AssessmentOptionAnswer optionAnswer = null;
	    for (AssessmentOptionAnswer optionAnswerIter : questionResult.getOptionAnswers()) {
		if (optionDto.getUid().equals(optionAnswerIter.getOptionUid())) {
		    optionAnswer = optionAnswerIter;
		}
	    }

	    // store option answer values
	    optionAnswer.setAnswerBoolean(optionDto.getAnswerBoolean());
	    optionAnswer.setAnswerInt(optionDto.getAnswerInt());
	    if (questionDto.getType() == QbQuestion.TYPE_ORDERING) {
		optionAnswer.setAnswerInt(j++);
	    }
	}

	// store confidence levels entered by the learner
	if (assessment.isEnableConfidenceLevels()) {
	    questionResult.setConfidenceLevel(questionDto.getConfidenceLevel());
	}

	return questionResult;
    }

    /**
     *
     * @return grade that user scored by answering that question
     */
    private void calculateAnswerMark(Long assessmentUid, Long userId, AssessmentQuestionResult questionResult,
	    QuestionDTO questionDto) {
	//calculate both mark and maxMark
	float mark = 0;
	float maxMark = questionDto.getMaxMark();
	if (questionDto.getType() == QbQuestion.TYPE_MULTIPLE_CHOICE) {
	    boolean isMarkNullified = false;
	    float optionMaxMark = 0;
	    for (OptionDTO optionDto : questionDto.getOptionDtos()) {
		if (optionDto.getAnswerBoolean()) {
		    optionMaxMark += optionDto.getMaxMark();
		    mark += optionDto.getMaxMark() * maxMark;

		    // if option of "incorrect answer nullifies mark" is ON check if selected answer has a zero grade
		    // and if so nullify question's mark
		    if (questionDto.isIncorrectAnswerNullifiesMark() && (optionDto.getMaxMark() == 0)) {
			isMarkNullified = true;
		    }
		}
	    }
	    // set optionMaxMark to let jsp know whether the question was answered correctly/partly/incorrectly even if mark=0
	    questionDto.setOptionMaxMark(optionMaxMark);

	    if (isMarkNullified) {
		mark = 0;
	    }

	} else if (questionDto.getType() == QbQuestion.TYPE_MATCHING_PAIRS) {
	    float maxMarkForCorrectAnswer = maxMark / questionDto.getOptionDtos().size();
	    for (OptionDTO optionDto : questionDto.getOptionDtos()) {
		if (optionDto.getAnswerInt() == optionDto.getUid()) {
		    mark += maxMarkForCorrectAnswer;
		}
	    }

	} else if (questionDto.getType() == QbQuestion.TYPE_VERY_SHORT_ANSWERS) {
	    //clear previous answer
	    questionResult.setQbOption(null);

	    for (OptionDTO optionDto : questionDto.getOptionDtos()) {
		String[] optionAnswers = optionDto.getName().strip().split("\\r\\n");
		boolean isAnswerMatchedCurrentOption = false;
		for (String optionAnswer : optionAnswers) {
		    optionAnswer = optionAnswer.strip();

		    //prepare regex which takes into account only * special character
		    String regexWithOnlyAsteriskSymbolActive = "\\Q";
		    for (int i = 0; i < optionAnswer.length(); i++) {
			//everything in between \\Q and \\E are taken literally no matter which characters it contains
			if (optionAnswer.charAt(i) == '*') {
			    regexWithOnlyAsteriskSymbolActive += "\\E.*\\Q";
			} else {
			    regexWithOnlyAsteriskSymbolActive += optionAnswer.charAt(i);
			}
		    }
		    regexWithOnlyAsteriskSymbolActive += "\\E";

		    //check whether answer matches regex
		    Pattern pattern;
		    if (questionDto.isCaseSensitive()) {
			pattern = Pattern.compile(regexWithOnlyAsteriskSymbolActive);
		    } else {
			pattern = Pattern.compile(regexWithOnlyAsteriskSymbolActive,
				java.util.regex.Pattern.CASE_INSENSITIVE | java.util.regex.Pattern.UNICODE_CASE);
		    }
		    if (questionDto.getAnswer() != null && pattern.matcher(questionDto.getAnswer().strip()).matches()) {
			isAnswerMatchedCurrentOption = true;
			break;
		    }
		}

		if (isAnswerMatchedCurrentOption) {
		    mark = optionDto.getMaxMark() * maxMark;
		    QbOption qbOption = qbService.getOptionByUid(optionDto.getUid());
		    questionResult.setQbOption(qbOption);
		    break;
		}
	    }

	} else if (questionDto.getType() == QbQuestion.TYPE_NUMERICAL) {
	    String answer = questionDto.getAnswer();
	    if (answer != null) {
		for (OptionDTO optionDto : questionDto.getOptionDtos()) {
		    boolean isAnswerMatchedCurrentOption = false;
		    try {
			float answerFloat = Float.valueOf(questionDto.getAnswer());
			isAnswerMatchedCurrentOption = ((answerFloat >= (optionDto.getNumericalOption()
				- optionDto.getAcceptedError()))
				&& (answerFloat <= (optionDto.getNumericalOption() + optionDto.getAcceptedError())));
		    } catch (Exception e) {
		    }

		    if (!isAnswerMatchedCurrentOption) {
			for (QbQuestionUnit unit : questionDto.getUnits()) {
			    String regex = ".*" + unit.getName() + "$";
			    Pattern pattern = Pattern.compile(regex,
				    java.util.regex.Pattern.CASE_INSENSITIVE | java.util.regex.Pattern.UNICODE_CASE);
			    if (pattern.matcher(answer).matches()) {
				String answerFloatStr = answer.substring(0,
					answer.length() - unit.getName().length());
				try {
				    float answerFloat = Float.valueOf(answerFloatStr);
				    answerFloat = answerFloat / unit.getMultiplier();
				    isAnswerMatchedCurrentOption = ((answerFloat >= (optionDto.getNumericalOption()
					    - optionDto.getAcceptedError()))
					    && (answerFloat <= (optionDto.getNumericalOption()
						    + optionDto.getAcceptedError())));
				    if (isAnswerMatchedCurrentOption) {
					break;
				    }
				} catch (Exception e) {
				}
			    }
			}
		    }
		    if (isAnswerMatchedCurrentOption) {
			mark = optionDto.getMaxMark() * maxMark;
			QbOption qbOption = qbService.getOptionByUid(optionDto.getUid());
			questionResult.setQbOption(qbOption);
			break;
		    }
		}
	    }

	} else if (questionDto.getType() == QbQuestion.TYPE_TRUE_FALSE) {
	    if ((questionDto.getAnswerBoolean() == questionDto.getCorrectAnswer())
		    && (questionDto.getAnswer() != null)) {
		mark = maxMark;
	    }

	} else if (questionDto.getType() == QbQuestion.TYPE_ORDERING) {
	    float maxMarkForCorrectAnswer = maxMark / questionDto.getOptionDtos().size();
	    TreeSet<OptionDTO> correctOptionSet = new TreeSet<>();
	    Set<OptionDTO> originalOptions = questionResult.getQuestionDto().getOptionDtos();
	    correctOptionSet.addAll(originalOptions);
	    ArrayList<OptionDTO> correctOptionList = new ArrayList<>(correctOptionSet);
	    int i = 0;
	    for (OptionDTO optionDto : questionDto.getOptionDtos()) {
		if (optionDto.getUid().equals(correctOptionList.get(i++).getUid())) {
		    mark += maxMarkForCorrectAnswer;
		}
	    }

	} else if (questionDto.getType() == QbQuestion.TYPE_MARK_HEDGING) {
	    for (OptionDTO optionDto : questionDto.getOptionDtos()) {
		if (optionDto.isCorrect()) {
		    //if hedgingMark is a default '-1', change it to '0'
		    int hedgingMark = optionDto.getAnswerInt() == -1 ? 0 : optionDto.getAnswerInt();
		    mark += hedgingMark;
		    break;
		}
	    }
	}

	//total mark can't be more than maxMark
	if (mark > maxMark) {
	    mark = maxMark;

	    // in case options have negative marks (<0), their total mark can't be less than -maxMark
	} else if (mark < -maxMark) {
	    mark = -maxMark;
	}

	// calculate penalty
	if (mark > 0) {
	    // calculate number of wrong answers
	    int numberWrongAnswers = assessmentQuestionResultDao.getNumberWrongAnswersDoneBefore(assessmentUid, userId,
		    questionDto.getUid());

	    // calculate penalty itself
	    float penalty = questionDto.getPenaltyFactor() * numberWrongAnswers;
	    mark -= penalty;
	    if (penalty > maxMark) {
		penalty = maxMark;
	    }
	    questionResult.setPenalty(penalty);

	    // don't let penalty make mark less than 0
	    if (mark < 0) {
		mark = 0;
	    }
	}

	questionResult.setMark(mark);
	questionResult.setMaxMark(maxMark);
    }

    @Override
    public void loadupLastAttempt(Long assessmentUid, Long userId, List<Set<QuestionDTO>> pagedQuestionDtos) {
	//get the latest result (it can be unfinished one)
	AssessmentResult lastResult = getLastAssessmentResult(assessmentUid, userId);
	//if there is no results yet - no action required
	if (lastResult == null) {
	    return;
	}

	//get the latest finished result (required for mark hedging type of questions only)
	AssessmentResult lastFinishedResult = null;
	if (lastResult.getFinishDate() == null) {
	    lastFinishedResult = getLastFinishedAssessmentResult(assessmentUid, userId);
	}

	for (Set<QuestionDTO> questionsForOnePage : pagedQuestionDtos) {
	    for (QuestionDTO questionDto : questionsForOnePage) {

		//load last finished results for hedging type of questions (in order to prevent retry)
		Set<AssessmentQuestionResult> questionResults = lastResult.getQuestionResults();
		if ((questionDto.getType() == QbQuestion.TYPE_MARK_HEDGING) && (lastResult.getFinishDate() == null)
			&& (lastFinishedResult != null)) {
		    questionResults = lastFinishedResult.getQuestionResults();
		}

		for (AssessmentQuestionResult questionResult : questionResults) {
		    if (questionDto.getUid().equals(questionResult.getQbToolQuestion().getUid())) {
			loadupQuestionResultIntoQuestionDto(questionDto, questionResult);
			break;
		    }
		}
	    }
	}
    }

    /**
     * Loads up all information from questionResult into questionDto.
     */
    private void loadupQuestionResultIntoQuestionDto(QuestionDTO questionDto, AssessmentQuestionResult questionResult) {
	questionDto.setAnswerBoolean(questionResult.getAnswerBoolean());
	questionDto.setAnswerFloat(questionResult.getAnswerFloat());
	questionDto.setAnswer(questionResult.getAnswer());
	questionDto.setMark(questionResult.getMark());
	questionDto.setResponseSubmitted(questionResult.getFinishDate() != null);
	questionDto.setPenalty(questionResult.getPenalty());
	questionDto.setConfidenceLevel(questionResult.getConfidenceLevel());

	for (OptionDTO optionDto : questionDto.getOptionDtos()) {

	    for (AssessmentOptionAnswer optionAnswer : questionResult.getOptionAnswers()) {
		if (optionDto.getUid().equals(optionAnswer.getOptionUid())) {
		    optionDto.setAnswerBoolean(optionAnswer.getAnswerBoolean());
		    optionDto.setAnswerInt(optionAnswer.getAnswerInt());
		    break;
		}
	    }
	}

	//sort ordering type of question in order to show how learner has sorted them
	if (questionDto.getType() == QbQuestion.TYPE_ORDERING) {

	    //don't sort ordering type of questions that haven't been submitted to not break their shuffled order
	    boolean isOptionAnswersNeverSubmitted = true;
	    for (OptionDTO optionDto : questionDto.getOptionDtos()) {
		if (optionDto.getAnswerInt() != 0) {
		    isOptionAnswersNeverSubmitted = false;
		}
	    }

	    if (!isOptionAnswersNeverSubmitted) {
		TreeSet<OptionDTO> orderedSet = new TreeSet<>(new AnswerIntComparator());
		orderedSet.addAll(questionDto.getOptionDtos());
		questionDto.setOptionDtos(orderedSet);
	    }
	}

	// set optionMaxMark to let jsp know whether the question was answered correctly/partly/incorrectly even if mark=0
	if (questionDto.getType() == QbQuestion.TYPE_MULTIPLE_CHOICE) {
	    float optionMaxMark = 0;
	    for (OptionDTO optionDto : questionDto.getOptionDtos()) {
		if (optionDto.getAnswerBoolean()) {
		    optionMaxMark += optionDto.getMaxMark();
		}
	    }
	    questionDto.setOptionMaxMark(optionMaxMark);
	}

    }

    @Override
    public AssessmentResult getLastAssessmentResult(Long assessmentUid, Long userId) {
	return assessmentResultDao.getLastAssessmentResult(assessmentUid, userId);
    }

    @Override
    public Boolean isLastAttemptFinishedByUser(AssessmentUser user) {
	return assessmentResultDao.isLastAttemptFinishedByUser(user);
    }

    @Override
    public AssessmentResult getLastFinishedAssessmentResult(Long assessmentUid, Long userId) {
	return assessmentResultDao.getLastFinishedAssessmentResult(assessmentUid, userId);
    }

    @Override
    public Float getLastTotalScoreByUser(Long assessmentUid, Long userId) {
	return assessmentResultDao.getLastTotalScoreByUser(assessmentUid, userId);
    }

    @Override
    public List<AssessmentUserDTO> getLastTotalScoresByContentId(Long toolContentId) {
	return assessmentResultDao.getLastTotalScoresByContentId(toolContentId);
    }

    @Override
    public Float getBestTotalScoreByUser(Long sessionId, Long userId) {
	return assessmentResultDao.getBestTotalScoreByUser(sessionId, userId);
    }

    @Override
    public List<AssessmentUserDTO> getBestTotalScoresByContentId(Long toolContentId) {
	return assessmentResultDao.getBestTotalScoresByContentId(toolContentId);
    }

    @Override
    public Float getFirstTotalScoreByUser(Long sessionId, Long userId) {
	return assessmentResultDao.getFirstTotalScoreByUser(sessionId, userId);
    }

    @Override
    public List<AssessmentUserDTO> getFirstTotalScoresByContentId(Long toolContentId) {
	return assessmentResultDao.getFirstTotalScoresByContentId(toolContentId);
    }

    @Override
    public Float getAvergeTotalScoreByUser(Long sessionId, Long userId) {
	return assessmentResultDao.getAvergeTotalScoreByUser(sessionId, userId);
    }

    @Override
    public List<AssessmentUserDTO> getAverageTotalScoresByContentId(Long toolContentId) {
	return assessmentResultDao.getAverageTotalScoresByContentId(toolContentId);
    }

    @Override
    public Integer getLastFinishedAssessmentResultTimeTaken(Long assessmentUid, Long userId) {
	return assessmentResultDao.getLastFinishedAssessmentResultTimeTaken(assessmentUid, userId);
    }

    @Override
    public int countAttemptsPerOption(Long optionUid) {
	return assessmentResultDao.countAttemptsPerOption(optionUid);
    }

    @Override
    public AssessmentResult getLastFinishedAssessmentResultNotFromChache(Long assessmentUid, Long userId) {
	AssessmentResult finishedResult = getLastFinishedAssessmentResult(assessmentUid, userId);

	//in case user played tricks with accessing Assessment using two tabs, finishedResult can be null and thus we need to request the last *not finished* result
	if (finishedResult == null) {
	    AssessmentResult notFinishedResult = getLastAssessmentResult(assessmentUid, userId);
	    assessmentDao.releaseFromCache(notFinishedResult);
	    return getLastAssessmentResult(assessmentUid, userId);

	} else {
	    assessmentDao.releaseFromCache(finishedResult);
	    return getLastFinishedAssessmentResult(assessmentUid, userId);
	}
    }

    @Override
    public int getAssessmentResultCount(Long assessmentUid, Long userId) {
	return assessmentResultDao.getAssessmentResultCount(assessmentUid, userId);
    }

    @Override
    public boolean isAssessmentAttempted(Long assessmentUid) {
	return assessmentResultDao.isAssessmentAttempted(assessmentUid);
    }

    @Override
    public AssessmentQuestionResult getAssessmentQuestionResultByUid(Long questionResultUid) {
	return assessmentQuestionResultDao.getAssessmentQuestionResultByUid(questionResultUid);
    }

    @Override
    public List<Object[]> getAssessmentQuestionResultList(Long assessmentUid, Long userId, Long questionUid) {
	return assessmentQuestionResultDao.getAssessmentQuestionResultList(assessmentUid, userId, questionUid);
    }

    @Override
    public Float getQuestionResultMark(Long assessmentUid, Long userId, int questionDisplayOrder) {
	return assessmentQuestionResultDao.getQuestionResultMark(assessmentUid, userId, questionDisplayOrder);
    }

    @Override
    public Long createNotebookEntry(Long sessionId, Integer userId, String entryText) {
	return coreNotebookService.createNotebookEntry(sessionId, CoreNotebookConstants.NOTEBOOK_TOOL,
		AssessmentConstants.TOOL_SIGNATURE, userId, "", entryText);
    }

    @Override
    public NotebookEntry getEntry(Long sessionId, Integer userId) {
	List<NotebookEntry> list = coreNotebookService.getEntry(sessionId, CoreNotebookConstants.NOTEBOOK_TOOL,
		AssessmentConstants.TOOL_SIGNATURE, userId);
	if ((list == null) || list.isEmpty()) {
	    return null;
	} else {
	    return list.get(0);
	}
    }

    @Override
    public void updateEntry(NotebookEntry notebookEntry) {
	coreNotebookService.updateEntry(notebookEntry);
    }

    @Override
    public List<ReflectDTO> getReflectList(Long contentId) {
	List<ReflectDTO> reflectList = new LinkedList<>();

	List<AssessmentSession> sessionList = assessmentSessionDao.getByContentId(contentId);
	for (AssessmentSession session : sessionList) {
	    Long sessionId = session.getSessionId();
	    // get all users in this session
	    List<AssessmentUser> users = assessmentUserDao.getBySessionID(sessionId);
	    for (AssessmentUser user : users) {

		NotebookEntry entry = getEntry(sessionId, user.getUserId().intValue());
		if (entry != null) {
		    ReflectDTO ref = new ReflectDTO(user);
		    ref.setReflect(entry.getEntry());
		    Date postedDate = (entry.getLastModified() != null) ? entry.getLastModified()
			    : entry.getCreateDate();
		    ref.setDate(postedDate);
		    reflectList.add(ref);
		}

	    }
	}

	return reflectList;
    }

    @Override
    public String finishToolSession(Long toolSessionId, Long userId) throws AssessmentApplicationException {
	AssessmentUser user = assessmentUserDao.getUserByUserIDAndSessionID(userId, toolSessionId);
	user.setSessionFinished(true);
	assessmentUserDao.saveObject(user);

	String nextUrl = null;
	try {
	    nextUrl = leaveToolSession(toolSessionId, userId);
	} catch (DataMissingException e) {
	    throw new AssessmentApplicationException(e);
	} catch (ToolException e) {
	    throw new AssessmentApplicationException(e);
	}
	return nextUrl;
    }

    @Override
    public void unsetSessionFinished(Long toolSessionId, Long userId) {
	AssessmentUser user = assessmentUserDao.getUserByUserIDAndSessionID(userId, toolSessionId);
	user.setSessionFinished(false);
	assessmentUserDao.saveObject(user);
    }

    @Override
    public List<SessionDTO> getSessionDtos(Long contentId, boolean includeStatistics) {
	List<SessionDTO> sessionDtos = new ArrayList<>();

	List<AssessmentSession> sessionList = assessmentSessionDao.getByContentId(contentId);
	for (AssessmentSession session : sessionList) {
	    Long sessionId = session.getSessionId();
	    SessionDTO sessionDto = new SessionDTO(sessionId, session.getSessionName());

	    //for statistics tab
	    if (includeStatistics) {
		int countUsers = assessmentUserDao.getCountUsersBySession(sessionId, "");
		sessionDto.setNumberLearners(countUsers);
		Object[] markStats = assessmentUserDao.getStatsMarksBySession(sessionId);
		if (markStats != null) {
		    sessionDto.setMinMark(markStats[0] != null
			    ? NumberUtil.formatLocalisedNumber((Float) markStats[0], (Locale) null, 2)
			    : "0.00");
		    sessionDto.setAvgMark(markStats[1] != null
			    ? NumberUtil.formatLocalisedNumber((Float) markStats[1], (Locale) null, 2)
			    : "0.00");
		    sessionDto.setMaxMark(markStats[2] != null
			    ? NumberUtil.formatLocalisedNumber((Float) markStats[2], (Locale) null, 2)
			    : "0.00");
		}
	    }

	    sessionDtos.add(sessionDto);
	}

	return sessionDtos;
    }

    @Override
    public LeaderResultsDTO getLeaderResultsDTOForLeaders(Long contentId) {
	LeaderResultsDTO newDto = new LeaderResultsDTO(contentId);
	Object[] markStats = assessmentUserDao.getStatsMarksForLeaders(contentId);
	if (markStats != null) {
	    newDto.setMinMark(
		    markStats[0] != null ? NumberUtil.formatLocalisedNumber((Float) markStats[0], (Locale) null, 2)
			    : "0.00");
	    newDto.setAvgMark(
		    markStats[1] != null ? NumberUtil.formatLocalisedNumber((Float) markStats[1], (Locale) null, 2)
			    : "0.00");
	    newDto.setMaxMark(
		    markStats[2] != null ? NumberUtil.formatLocalisedNumber((Float) markStats[2], (Locale) null, 2)
			    : "0.00");
	    newDto.setNumberGroupsLeaderFinished((Integer) markStats[3]);
	}
	return newDto;
    }

    @Override
    public AssessmentResultDTO getUserMasterDetail(Long sessionId, Long userId) {
	AssessmentResultDTO resultDto = new AssessmentResultDTO();
	resultDto.setSessionId(sessionId);

	AssessmentResult lastFinishedResult = assessmentResultDao.getLastFinishedAssessmentResultByUser(sessionId,
		userId);
	if (lastFinishedResult != null) {
	    Assessment assessment = lastFinishedResult.getAssessment();
	    Set<QuestionReference> questionReferences = lastFinishedResult.getAssessment().getQuestionReferences();
	    Set<AssessmentQuestionResult> questionResults = lastFinishedResult.getQuestionResults();

	    //prepare list of the questions to display in user master detail table, filtering out questions that aren't supposed to be answered
	    SortedSet<AssessmentQuestionResult> questionResultsToDisplay = new TreeSet<>();
	    //in case there is at least one random question - we need to show all questions
	    if (assessment.hasRandomQuestion()) {
		questionResultsToDisplay.addAll(questionResults);

		//otherwise show only questions from the question list
	    } else {
		for (QuestionReference reference : questionReferences) {
		    for (AssessmentQuestionResult questionResult : questionResults) {
			if (reference.getQuestion().getUid().equals(questionResult.getQbToolQuestion().getUid())) {
			    questionResultsToDisplay.add(questionResult);
			}
		    }
		}
	    }

	    resultDto.setQuestionResults(questionResultsToDisplay);

	    //escaping
	    AssessmentEscapeUtils.escapeQuotes(resultDto);
	}

	return resultDto;
    }

    @Override
    public UserSummary getUserSummary(Long contentId, Long userId, Long sessionId) {
	Assessment assessment = assessmentDao.getByContentId(contentId);

	UserSummary userSummary = new UserSummary();
	AssessmentUser user = assessmentUserDao.getUserByUserIDAndSessionID(userId, sessionId);
	userSummary.setUser(user);
	List<AssessmentResult> results = assessmentResultDao.getFinishedAssessmentResultsByUser(sessionId, userId);
	userSummary.setNumberOfAttempts(results.size());

	AssessmentResult lastFinishedResult = assessmentResultDao.getLastFinishedAssessmentResultByUser(sessionId,
		userId);
	long timeTaken = lastFinishedResult == null ? 0
		: lastFinishedResult.getFinishDate().getTime() - lastFinishedResult.getStartDate().getTime();
	userSummary.setTimeOfLastAttempt(new Date(timeTaken));
	if (lastFinishedResult != null) {
	    userSummary.setLastAttemptGrade(lastFinishedResult.getGrade());
	}

	if (!results.isEmpty()) {

	    //prepare list of the questions to display, filtering out questions that aren't supposed to be answered
	    Set<AssessmentQuestion> questions = new TreeSet<>();
	    //in case there is at least one random question - we need to show all questions in a drop down select
	    if (assessment.hasRandomQuestion()) {
		questions.addAll(assessment.getQuestions());

		//otherwise show only questions from the question list
	    } else {
		for (QuestionReference reference : assessment.getQuestionReferences()) {
		    questions.add(reference.getQuestion());
		}
	    }

	    //prepare list of UserSummaryItems
	    ArrayList<UserSummaryItem> userSummaryItems = new ArrayList<>();
	    for (AssessmentQuestion question : questions) {
		UserSummaryItem userSummaryItem = new UserSummaryItem(question);

		//find all questionResults that correspond to the current question
		List<AssessmentQuestionResult> questionResults = new ArrayList<>();
		for (AssessmentResult result : results) {
		    for (AssessmentQuestionResult questionResult : result.getQuestionResults()) {
			if (question.getUid().equals(questionResult.getQbToolQuestion().getUid())) {

			    // for displaying purposes only (no saving occurs)
			    questionResult.setFinishDate(result.getFinishDate());

			    questionResults.add(questionResult);
			    break;
			}
		    }
		}

		userSummaryItem.setQuestionResults(questionResults);
		userSummaryItems.add(userSummaryItem);
	    }
	    userSummary.setUserSummaryItems(userSummaryItems);
	    AssessmentEscapeUtils.escapeQuotes(userSummary);
	}

	return userSummary;
    }

    @Override
    public QuestionSummary getQuestionSummary(Long contentId, Long questionUid) {
	AssessmentQuestion question = assessmentQuestionDao.getByUid(questionUid);
	QbQuestion qbQuestion = question.getQbQuestion();
	List<AssessmentQuestionResult> allQuestionResults = assessmentQuestionResultDao
		.getQuestionResultsByQuestionUid(questionUid);

	QuestionSummary questionSummary = new QuestionSummary(question);

	//prepare extra data for VSA type of questions, so teachers can allocate answers into groups
	if (question.getType() == QbQuestion.TYPE_VERY_SHORT_ANSWERS) {
	    //find all questionResults that are not allocated into groups yet
	    List<AssessmentQuestionResult> notAllocatedQuestionResults = new ArrayList<>();
	    for (AssessmentQuestionResult questionResult : allQuestionResults) {
		String answer = questionResult.getAnswer();

		boolean isAnswerAllocated = false;
		for (QbOption option : qbQuestion.getQbOptions()) {
		    String[] alternatives = option.getName().split("\r\n");
		    for (String alternative : alternatives) {
			if (answer != null && alternative.equals(answer)) {
			    isAnswerAllocated = true;
			    break;
			}
		    }
		}

		if (!isAnswerAllocated) {
		    notAllocatedQuestionResults.add(questionResult);
		}
	    }
	    questionSummary.setNotAllocatedQuestionResults(notAllocatedQuestionResults);

	    //check is it a TBL case, i.e. only two option groups available, one has 0%, second - 100%
	    boolean isCompatibleWithTbl = qbQuestion.isVsaAndCompatibleWithTbl();  
	    questionSummary.setTbl(isCompatibleWithTbl);
	}
	
	return questionSummary;
    }

    @Override
    public void allocateAnswerToOption(Long questionUid, Long targetOptionUid, Long previousOptionUid,
	    Long questionResultUid) {
	AssessmentQuestion assessmentQuestion = assessmentQuestionDao.getByUid(questionUid);
	QbQuestion qbQuestion = assessmentQuestion.getQbQuestion();
	AssessmentQuestionResult questionRes = assessmentQuestionResultDao.getAssessmentQuestionResultByUid(questionResultUid);
	String answer = questionRes.getAnswer();
	
	//adding
	if (previousOptionUid.equals(-1L)) {
	    for (QbOption targetOption : qbQuestion.getQbOptions()) {
		if (targetOption.getUid().equals(targetOptionUid)) {
		    String name = targetOption.getName();
		    name += "\r\n" + answer;
		    targetOption.setName(name);
		    assessmentDao.saveObject(targetOption);
		    break;
		}
	    }

	}
	//removing
	else if (targetOptionUid.equals(-1L)) {
	    for (QbOption previousOption : qbQuestion.getQbOptions()) {
		if (previousOption.getUid().equals(previousOptionUid)) {
		    String name = previousOption.getName();
		    String[] alternatives = name.split("\r\n");
		    
		    String nameWithoutUserAnswer = "";
		    for (String alternative : alternatives) {
			if (!alternative.equals(answer)) {
			    nameWithoutUserAnswer += alternative + "\r\n";
			}
		    }
		    if (nameWithoutUserAnswer.length() > 2) {
			previousOption.setName(nameWithoutUserAnswer.substring(0, nameWithoutUserAnswer.length() - 2));
			assessmentDao.saveObject(previousOption);
		    }
		    break;
		}
	    }
	    
	}
	//reshuffling inside the same container - do nothing
	else if (targetOptionUid.equals(previousOptionUid)) {
	    
	}
	//moving from one to another
	else {
	    for (QbOption targetOption : qbQuestion.getQbOptions()) {
		if (targetOption.getUid().equals(targetOptionUid)) {
		    String name = targetOption.getName();
		    name += "\r\n" + answer;
		    targetOption.setName(name);
		    assessmentDao.saveObject(targetOption);
		    break;
		}
	    }
	    
	    for (QbOption previousOption : qbQuestion.getQbOptions()) {
		if (previousOption.getUid().equals(previousOptionUid)) {
		    String name = previousOption.getName();
		    String[] alternatives = name.split("\r\n");
		    
		    String nameWithoutUserAnswer = "";
		    for (String alternative : alternatives) {
			if (!alternative.equals(answer)) {
			    nameWithoutUserAnswer += alternative + "\r\n";
			}
		    }
		    if (nameWithoutUserAnswer.length() > 2) {
			nameWithoutUserAnswer = nameWithoutUserAnswer.substring(0, nameWithoutUserAnswer.length() - 2);
		    }
		    previousOption.setName(nameWithoutUserAnswer);
		    assessmentDao.saveObject(previousOption);
		    break;
		}
	    }
	}
	assessmentResultDao.flush();
	
	//recalculate marks for all lessons in all cases except for reshuffling inside the same container
	if (!targetOptionUid.equals(previousOptionUid)) {
	    
	    // get all finished user results
	    List<AssessmentResult> assessmentResults = assessmentResultDao
		    .getAssessmentResultsByQbQuestion(qbQuestion.getUid());

	    //stores userId->lastFinishedAssessmentResult
	    Map<Long, AssessmentResult> lastFinishedAssessmentResults = new LinkedHashMap<>();
	    for (AssessmentResult assessmentResult : assessmentResults) {
		Long userId = assessmentResult.getUser().getUserId();
		lastFinishedAssessmentResults.put(userId, assessmentResult);
	    }

	    for (AssessmentResult assessmentResult : assessmentResults) {
		AssessmentUser user = assessmentResult.getUser();
		float assessmentMark = assessmentResult.getGrade();
		int assessmentMaxMark = assessmentResult.getMaximumGrade();

		for (AssessmentQuestionResult questionResult : assessmentResult.getQuestionResults()) {
		    if (questionResult.getQbQuestion().getUid().equals(qbQuestion.getUid())) {
			Float oldQuestionAnswerMark = questionResult.getMark();
			int oldResultMaxMark = questionResult.getMaxMark() == null ? 0
				: questionResult.getMaxMark().intValue();

			//actually recalculate marks
			QuestionDTO questionDto = new QuestionDTO(assessmentQuestion);
			questionDto.setMaxMark(oldResultMaxMark);
			loadupQuestionResultIntoQuestionDto(questionDto, questionResult);
			calculateAnswerMark(assessmentResult.getAssessment().getUid(), user.getUserId(), questionResult,
				questionDto);
			assessmentQuestionResultDao.saveObject(questionResult);

			float newQuestionAnswerMark = questionResult.getMark();
			assessmentMark += newQuestionAnswerMark - oldQuestionAnswerMark;
			break;
		    }
		}

		// store new mark and maxMark if they were changed
		AssessmentResult lastFinishedAssessmentResult = lastFinishedAssessmentResults.get(user.getUserId());
		storeAssessmentResultMarkAndMaxMark(assessmentResult, lastFinishedAssessmentResult, assessmentMark,
			assessmentMaxMark, user);
	    }
	    
	    //recalculate marks in all Scratchie activities, that use modified QbQuestion
	    toolService.recalculateScratchieMarksForVsaQuestion(qbQuestion.getUid());
	}
    }

    @Override
    public Map<Long, QuestionSummary> getQuestionSummaryForExport(Assessment assessment) {
	Map<Long, QuestionSummary> questionSummaries = new LinkedHashMap<>();

	if (assessment.getQuestions() == null) {
	    return questionSummaries;
	}

	SortedSet<AssessmentSession> sessions = new TreeSet<>(new AssessmentSessionComparator());
	sessions.addAll(assessmentSessionDao.getByContentId(assessment.getContentId()));

	List<AssessmentResult> assessmentResults = assessmentResultDao
		.getLastFinishedAssessmentResults(assessment.getContentId());
	Map<Long, AssessmentResult> userUidToResultMap = new HashMap<>();
	for (AssessmentResult assessmentResult : assessmentResults) {
	    userUidToResultMap.put(assessmentResult.getUser().getUid(), assessmentResult);
	}

	Map<Long, List<AssessmentUser>> sessionIdToUsersMap = new HashMap<>();
	for (AssessmentSession session : sessions) {

	    Long sessionId = session.getSessionId();
	    List<AssessmentUser> users = new ArrayList<>();

	    // in case of leader aware tool show only leaders' responses
	    if (assessment.isUseSelectLeaderToolOuput()) {
		AssessmentUser leader = session.getGroupLeader();
		if (leader != null) {
		    users.add(leader);
		}
	    } else {
		users = assessmentUserDao.getBySessionID(sessionId);
	    }

	    sessionIdToUsersMap.put(sessionId, users);
	}

	for (AssessmentQuestion question : assessment.getQuestions()) {
	    Long questionUid = question.getUid();
	    QuestionSummary questionSummary = new QuestionSummary(question);

	    List<List<AssessmentQuestionResult>> questionResults = new ArrayList<>();

	    for (AssessmentSession session : sessions) {

		Long sessionId = session.getSessionId();
		List<AssessmentUser> users = sessionIdToUsersMap.get(sessionId);

		ArrayList<AssessmentQuestionResult> sessionQuestionResults = new ArrayList<>();
		for (AssessmentUser user : users) {
		    AssessmentResult assessmentResult = userUidToResultMap.get(user.getUid());
		    AssessmentQuestionResult questionResult = null;
		    if (assessmentResult == null) {
			questionResult = new AssessmentQuestionResult();
			questionResult.setQbToolQuestion(question);
		    } else {
			for (AssessmentQuestionResult dbQuestionResult : assessmentResult.getQuestionResults()) {
			    if (dbQuestionResult.getQbToolQuestion().getUid().equals(questionUid)) {
				questionResult = dbQuestionResult;
				break;
			    }
			}
			if (questionResult == null) {
			    continue;
			}
		    }
		    questionResult.setUser(user);
		    sessionQuestionResults.add(questionResult);
		}
		questionResults.add(sessionQuestionResults);
	    }
	    questionSummary.setQuestionResultsPerSession(questionResults);

	    int count = 0;
	    float total = 0;
	    for (List<AssessmentQuestionResult> sessionQuestionResults : questionResults) {
		for (AssessmentQuestionResult questionResult : sessionQuestionResults) {
		    if (questionResult.getUid() != null) {
			count++;
			total += questionResult.getMark();
		    }
		}
	    }
	    float averageMark = (count == 0) ? 0 : total / count;
	    questionSummary.setAverageMark(averageMark);

	    AssessmentEscapeUtils.escapeQuotes(questionSummary);

	    questionSummaries.put(questionUid, questionSummary);
	}

	return questionSummaries;
    }

    @Override
    public LinkedHashMap<String, ExcelCell[][]> exportSummary(Assessment assessment, List<SessionDTO> sessionDtos,
	    boolean showUserNames) {
	LinkedHashMap<String, ExcelCell[][]> dataToExport = new LinkedHashMap<>();
	final ExcelCell[] EMPTY_ROW = new ExcelCell[0];

	// -------------- First tab: Summary ----------------------------------------------------
	if (showUserNames) {
	    ArrayList<ExcelCell[]> summaryTab = new ArrayList<>();

	    if (sessionDtos != null) {
		for (SessionDTO sessionDTO : sessionDtos) {
		    Long sessionId = sessionDTO.getSessionId();

		    summaryTab.add(EMPTY_ROW);

		    ExcelCell[] sessionTitle = new ExcelCell[1];
		    sessionTitle[0] = new ExcelCell(sessionDTO.getSessionName(), true);
		    summaryTab.add(sessionTitle);

		    List<AssessmentUserDTO> userDtos = new ArrayList<>();
		    // in case of UseSelectLeaderToolOuput - display only one user
		    if (assessment.isUseSelectLeaderToolOuput()) {

			AssessmentSession session = getSessionBySessionId(sessionId);
			AssessmentUser groupLeader = session.getGroupLeader();

			if (groupLeader != null) {

			    float assessmentResult = getLastTotalScoreByUser(assessment.getUid(),
				    groupLeader.getUserId());

			    AssessmentUserDTO userDto = new AssessmentUserDTO();
			    userDto.setFirstName(groupLeader.getFirstName());
			    userDto.setLastName(groupLeader.getLastName());
			    userDto.setGrade(assessmentResult);
			    userDtos.add(userDto);
			}

		    } else {
			int countSessionUsers = sessionDTO.getNumberLearners();

			// Get the user list from the db
			userDtos = getPagedUsersBySession(sessionId, 0, countSessionUsers, "userName", "ASC", "");
		    }

		    ArrayList<ExcelCell[]> summaryTabLearnerList = new ArrayList<>();

		    ExcelCell[] summaryRowTitle = new ExcelCell[3];
		    summaryRowTitle[0] = new ExcelCell(getMessage("label.export.user.id"), true,
			    ExcelCell.BORDER_STYLE_BOTTOM_THIN);
		    summaryRowTitle[1] = new ExcelCell(getMessage("label.monitoring.summary.user.name"), true,
			    ExcelCell.BORDER_STYLE_BOTTOM_THIN);
		    summaryRowTitle[2] = new ExcelCell(getMessage("label.monitoring.summary.total"), true,
			    ExcelCell.BORDER_STYLE_BOTTOM_THIN);
		    summaryTabLearnerList.add(summaryRowTitle);

		    float minGrade = -9999999;
		    float maxGrade = 0;

		    for (AssessmentUserDTO userDto : userDtos) {
			float grade = userDto.getGrade();

			ExcelCell[] userResultRow = new ExcelCell[3];
			userResultRow[0] = new ExcelCell(userDto.getLogin(), false);
			userResultRow[1] = new ExcelCell(userDto.getFirstName() + " " + userDto.getLastName(), false);
			userResultRow[2] = new ExcelCell(grade, false);
			summaryTabLearnerList.add(userResultRow);

			if (grade < minGrade || minGrade == -9999999) {
			    minGrade = grade;
			}
			if (grade > maxGrade) {
			    maxGrade = grade;
			}
		    }
		    if (minGrade == -9999999) {
			minGrade = 0;
		    }

		    LinkedHashMap<String, Integer> markSummary = getMarksSummaryForSession(userDtos, minGrade, maxGrade,
			    10);
		    // work out total marks so we can do percentages. need as float for the correct divisions
		    int totalNumEntries = 0;
		    for (Map.Entry<String, Integer> entry : markSummary.entrySet()) {
			totalNumEntries += entry.getValue();
		    }

		    // Mark Summary Min, Max + Grouped Percentages
		    summaryTab.add(EMPTY_ROW);
		    ExcelCell[] minMaxRow = new ExcelCell[2];
		    minMaxRow[0] = new ExcelCell(getMessage("label.number.learners"), true);
		    minMaxRow[1] = new ExcelCell(totalNumEntries, false);
		    summaryTab.add(minMaxRow);
		    minMaxRow = new ExcelCell[2];
		    minMaxRow[0] = new ExcelCell(getMessage("label.lowest.mark"), true);
		    minMaxRow[1] = new ExcelCell((double) minGrade, false);
		    summaryTab.add(minMaxRow);
		    minMaxRow = new ExcelCell[2];
		    minMaxRow[0] = new ExcelCell(getMessage("label.highest.mark"), true);
		    minMaxRow[1] = new ExcelCell((double) maxGrade, false);
		    summaryTab.add(minMaxRow);

		    summaryTab.add(EMPTY_ROW);
		    ExcelCell[] binSummaryRow = new ExcelCell[3];
		    binSummaryRow[0] = new ExcelCell(getMessage("label.authoring.basic.list.header.mark"), true,
			    ExcelCell.BORDER_STYLE_BOTTOM_THIN);
		    binSummaryRow[1] = new ExcelCell(getMessage("label.number.learners"), true,
			    ExcelCell.BORDER_STYLE_BOTTOM_THIN);
		    binSummaryRow[2] = new ExcelCell(getMessage("label.percentage"), true,
			    ExcelCell.BORDER_STYLE_BOTTOM_THIN);
		    summaryTab.add(binSummaryRow);
		    float totalNumEntriesAsFloat = totalNumEntries;
		    for (Map.Entry<String, Integer> entry : markSummary.entrySet()) {
			binSummaryRow = new ExcelCell[3];
			binSummaryRow[0] = new ExcelCell(entry.getKey(), false);
			binSummaryRow[1] = new ExcelCell(entry.getValue(), false);
			binSummaryRow[2] = new ExcelCell(Math.round(entry.getValue() / totalNumEntriesAsFloat * 100),
				false);
			summaryTab.add(binSummaryRow);
		    }
		    summaryTab.add(EMPTY_ROW);

		    summaryTab.add(EMPTY_ROW);
		    summaryTab.addAll(summaryTabLearnerList);
		    summaryTab.add(EMPTY_ROW);
		}
	    }

	    dataToExport.put(getMessage("label.export.summary"), summaryTab.toArray(new ExcelCell[][] {}));
	}

	// ------------------------------------------------------------------
	// -------------- Second tab: Question Summary ----------------------

	ArrayList<ExcelCell[]> questionSummaryTab = new ArrayList<>();

	// Create the question summary
	ExcelCell[] summaryTitle = new ExcelCell[1];
	summaryTitle[0] = new ExcelCell(getMessage("label.export.question.summary"), true);
	questionSummaryTab.add(summaryTitle);
	questionSummaryTab.add(EMPTY_ROW);

	Map<Long, QuestionSummary> questionSummaries = getQuestionSummaryForExport(assessment);

	if (assessment.getQuestions() != null) {
	    Set<AssessmentQuestion> questions = assessment.getQuestions();

	    int count = 0;
	    // question row title
	    ExcelCell[] questionTitleRow = showUserNames ? new ExcelCell[10] : new ExcelCell[9];
	    questionTitleRow[count++] = new ExcelCell(getMessage("label.monitoring.question.summary.question"), true,
		    ExcelCell.BORDER_STYLE_BOTTOM_THIN);
	    questionTitleRow[count++] = new ExcelCell(getMessage("label.authoring.basic.list.header.type"), true,
		    ExcelCell.BORDER_STYLE_BOTTOM_THIN);
	    questionTitleRow[count++] = new ExcelCell(getMessage("label.authoring.basic.penalty.factor"), true,
		    ExcelCell.BORDER_STYLE_BOTTOM_THIN);
	    questionTitleRow[count++] = new ExcelCell(getMessage("label.monitoring.question.summary.default.mark"),
		    true, ExcelCell.BORDER_STYLE_BOTTOM_THIN);
	    questionTitleRow[count++] = new ExcelCell(getMessage("label.export.user.id"), true,
		    ExcelCell.BORDER_STYLE_BOTTOM_THIN);
	    if (showUserNames) {
		questionTitleRow[count++] = new ExcelCell(getMessage("label.monitoring.user.summary.user.name"), true,
			ExcelCell.BORDER_STYLE_BOTTOM_THIN);
	    }
	    questionTitleRow[count++] = new ExcelCell(getMessage("label.export.date.attempted"), true,
		    ExcelCell.BORDER_STYLE_BOTTOM_THIN);
	    questionTitleRow[count++] = new ExcelCell(getMessage("label.authoring.basic.option.answer"), true,
		    ExcelCell.BORDER_STYLE_BOTTOM_THIN);
	    questionTitleRow[count++] = new ExcelCell(getMessage("label.export.time.taken"), true,
		    ExcelCell.BORDER_STYLE_BOTTOM_THIN);
	    questionTitleRow[count++] = new ExcelCell(getMessage("label.export.mark"), true,
		    ExcelCell.BORDER_STYLE_BOTTOM_THIN);

	    int questionNumber = 1;

	    for (AssessmentQuestion question : questions) {
		int colsNum = showUserNames ? 10 : 9;

		ExcelCell[] questionTitle = new ExcelCell[1];
		questionTitle[0] = new ExcelCell(
			getMessage("label.monitoring.question.summary.question") + " " + questionNumber++, true);
		questionSummaryTab.add(questionTitle);

		// set up the summary table data for the top of the question area.
		boolean doSummaryTable = question.getType() == QbQuestion.TYPE_MULTIPLE_CHOICE
			|| question.getType() == QbQuestion.TYPE_VERY_SHORT_ANSWERS
			|| question.getType() == QbQuestion.TYPE_NUMERICAL
			|| question.getType() == QbQuestion.TYPE_TRUE_FALSE;
		// For MC, Numeric & Short Answer Key is optionUid, Value is number of answers
		// For True/False Key 0 is false and Key 1 is true
		Map<Long, Integer> summaryOfAnswers = new HashMap<>();
		Integer summaryNACount = 0;
		Long trueKey = 1L;
		Long falseKey = 0L;
		if (doSummaryTable) {
		    questionSummaryTab.add(startSummaryTable(question, summaryOfAnswers, trueKey, falseKey));
		}

		ArrayList<ExcelCell[]> questionSummaryTabTemp = new ArrayList<>();

		//add question title row
		if (question.getType() == QbQuestion.TYPE_MARK_HEDGING) {
		    count = 0;
		    List<QbOption> options = question.getQbQuestion().getQbOptions();
		    colsNum += options.size() - 1;
		    // question row title
		    ExcelCell[] hedgeQuestionTitleRow = new ExcelCell[colsNum];
		    hedgeQuestionTitleRow[count++] = new ExcelCell(
			    getMessage("label.monitoring.question.summary.question"), true);
		    hedgeQuestionTitleRow[count++] = new ExcelCell(getMessage("label.authoring.basic.list.header.type"),
			    true);
		    hedgeQuestionTitleRow[count++] = new ExcelCell(getMessage("label.authoring.basic.penalty.factor"),
			    true);
		    hedgeQuestionTitleRow[count++] = new ExcelCell(
			    getMessage("label.monitoring.question.summary.default.mark"), true);
		    hedgeQuestionTitleRow[count++] = new ExcelCell(getMessage("label.export.user.id"), true);
		    if (showUserNames) {
			hedgeQuestionTitleRow[count++] = new ExcelCell(
				getMessage("label.monitoring.user.summary.user.name"), true);
		    }
		    hedgeQuestionTitleRow[count++] = new ExcelCell(getMessage("label.export.date.attempted"), true);
		    for (QbOption option : options) {
			hedgeQuestionTitleRow[count++] = new ExcelCell(option.getName().replaceAll("\\<.*?\\>", ""),
				true);
			if (option.isCorrect()) {
			    hedgeQuestionTitleRow[count - 1].setColor(IndexedColors.GREEN);
			}
		    }
		    hedgeQuestionTitleRow[count++] = new ExcelCell(getMessage("label.export.time.taken"), true);
		    hedgeQuestionTitleRow[count++] = new ExcelCell(getMessage("label.export.mark"), true);
		    questionSummaryTabTemp.add(hedgeQuestionTitleRow);
		} else {
		    questionSummaryTabTemp.add(questionTitleRow);
		}

		QuestionSummary questionSummary = questionSummaries.get(question.getUid());

		List<List<AssessmentQuestionResult>> allResultsForQuestion = questionSummary
			.getQuestionResultsPerSession();

		int markCount = 0;
		Float markTotal = 0.0F;
		int timeTakenCount = 0;
		int timeTakenTotal = 0;
		for (List<AssessmentQuestionResult> resultList : allResultsForQuestion) {
		    for (AssessmentQuestionResult questionResult : resultList) {

			ExcelCell[] userResultRow = new ExcelCell[colsNum];
			count = 0;
			userResultRow[count++] = new ExcelCell(questionResult.getQbQuestion().getName(), false);
			userResultRow[count++] = new ExcelCell(
				AssessmentServiceImpl.getQuestionTypeLabel(questionResult.getQbQuestion().getType()),
				false);
			userResultRow[count++] = new ExcelCell(
				Float.valueOf(questionResult.getQbQuestion().getPenaltyFactor()), false);
			Float maxMark = (questionResult.getMaxMark() == null) ? 0
				: Float.valueOf(questionResult.getMaxMark());
			userResultRow[count++] = new ExcelCell(maxMark, false);
			if (showUserNames) {
			    userResultRow[count++] = new ExcelCell(questionResult.getUser().getLoginName(), false);
			    userResultRow[count++] = new ExcelCell(questionResult.getUser().getFullName(), false);
			} else {
			    userResultRow[count++] = new ExcelCell(questionResult.getUser().getUserId(), false);
			}
			userResultRow[count++] = new ExcelCell(questionResult.getFinishDate(), false);
			//answer
			if (question.getType() == QbQuestion.TYPE_MARK_HEDGING) {

			    Set<AssessmentOptionAnswer> optionAnswers = questionResult.getOptionAnswers();
			    for (QbOption option : question.getQbQuestion().getQbOptions()) {
				for (AssessmentOptionAnswer optionAnswer : optionAnswers) {
				    if (option.getUid().equals(optionAnswer.getOptionUid())) {
					userResultRow[count++] = new ExcelCell(optionAnswer.getAnswerInt(), false);
					break;
				    }
				}
			    }
			} else {
			    userResultRow[count++] = new ExcelCell(
				    AssessmentEscapeUtils.printResponsesForExcelExport(questionResult), false);

			    if (doSummaryTable) {
				summaryNACount = updateSummaryCounts(question, questionResult, summaryOfAnswers,
					summaryNACount);
			    }

			}
			//time taken
			if (questionResult.getAssessmentResult() != null) {
			    Date startDate = questionResult.getAssessmentResult().getStartDate();
			    Date finishDate = questionResult.getFinishDate();
			    if ((startDate != null) && (finishDate != null)) {
				Long seconds = (finishDate.getTime() - startDate.getTime()) / 1000;
				userResultRow[count++] = new ExcelCell(seconds, false);
				timeTakenCount++;
				timeTakenTotal += seconds;
			    }
			}
			//mark
			userResultRow[count++] = new ExcelCell(questionResult.getMark(), false);
			questionSummaryTabTemp.add(userResultRow);

			//calculating markCount & markTotal
			if (questionResult.getMark() != null) {
			    markCount++;
			    markTotal += questionResult.getMark();
			}
		    }
		}

		if (doSummaryTable) {
		    questionSummaryTab
			    .add(outputSummaryTable(question, summaryOfAnswers, summaryNACount, trueKey, falseKey));
		    questionSummaryTab.add(EMPTY_ROW);
		}

		// Calculating the averages
		ExcelCell[] averageRow;

		if (showUserNames) {
		    averageRow = new ExcelCell[10];

		    averageRow[7] = new ExcelCell(getMessage("label.export.average"), true);

		    if (timeTakenTotal > 0) {
			averageRow[8] = new ExcelCell(Long.valueOf(timeTakenTotal / timeTakenCount), false);
		    }
		    if (markTotal > 0) {
			Float averageMark = Float.valueOf(markTotal / markCount);
			averageRow[9] = new ExcelCell(averageMark, false);
		    } else {
			averageRow[9] = new ExcelCell(0.0F, false);
		    }
		} else {
		    averageRow = new ExcelCell[9];
		    averageRow[6] = new ExcelCell(getMessage("label.export.average"), true);

		    if (timeTakenTotal > 0) {
			averageRow[7] = new ExcelCell(Long.valueOf(timeTakenTotal / timeTakenCount), false);
		    }
		    if (markTotal > 0) {
			Float averageMark = Float.valueOf(markTotal / markCount);
			averageRow[8] = new ExcelCell(averageMark, false);
		    } else {
			averageRow[8] = new ExcelCell(0.0F, false);
		    }
		}

		questionSummaryTab.addAll(questionSummaryTabTemp);
		questionSummaryTab.add(averageRow);
		questionSummaryTab.add(EMPTY_ROW);

	    }

	}
	dataToExport.put(getMessage("lable.export.summary.by.question"),
		questionSummaryTab.toArray(new ExcelCell[][] {}));

	// ------------------------------------------------------------------
	// -------------- Third tab: User Summary ---------------------------

	ArrayList<ExcelCell[]> userSummaryTab = new ArrayList<>();

	// Create the question summary
	ExcelCell[] userSummaryTitle = new ExcelCell[1];
	userSummaryTitle[0] = new ExcelCell(getMessage("label.export.user.summary"), true);
	userSummaryTab.add(userSummaryTitle);

	ExcelCell[] summaryRowTitle = new ExcelCell[5];
	summaryRowTitle[0] = new ExcelCell(getMessage("label.monitoring.question.summary.question"), true,
		ExcelCell.BORDER_STYLE_BOTTOM_THIN);
	summaryRowTitle[1] = new ExcelCell(getMessage("label.authoring.basic.list.header.type"), true,
		ExcelCell.BORDER_STYLE_BOTTOM_THIN);
	summaryRowTitle[2] = new ExcelCell(getMessage("label.authoring.basic.penalty.factor"), true,
		ExcelCell.BORDER_STYLE_BOTTOM_THIN);
	summaryRowTitle[3] = new ExcelCell(getMessage("label.monitoring.question.summary.default.mark"), true,
		ExcelCell.BORDER_STYLE_BOTTOM_THIN);
	summaryRowTitle[4] = new ExcelCell(getMessage("label.monitoring.question.summary.average.mark"), true,
		ExcelCell.BORDER_STYLE_BOTTOM_THIN);
	userSummaryTab.add(summaryRowTitle);
	Float totalGradesPossible = 0F;
	Float totalAverage = 0F;
	if (assessment.getQuestionReferences() != null) {
	    Set<QuestionReference> questionReferences = new TreeSet<>(new SequencableComparator());
	    questionReferences.addAll(assessment.getQuestionReferences());

	    int randomQuestionsCount = 1;
	    for (QuestionReference questionReference : questionReferences) {

		String title;
		String questionType;
		Float penaltyFactor;
		Float averageMark = null;
		if (questionReference.isRandomQuestion()) {

		    title = getMessage("label.authoring.basic.type.random.question") + randomQuestionsCount++;
		    questionType = getMessage("label.authoring.basic.type.random.question");
		    penaltyFactor = null;
		    averageMark = null;
		} else {

		    AssessmentQuestion question = questionReference.getQuestion();
		    title = question.getQbQuestion().getName();
		    questionType = AssessmentServiceImpl.getQuestionTypeLabel(question.getType());
		    penaltyFactor = question.getQbQuestion().getPenaltyFactor();

		    QuestionSummary questionSummary = questionSummaries.get(question.getUid());
		    if (questionSummary != null) {
			averageMark = questionSummary.getAverageMark();
			totalAverage += questionSummary.getAverageMark();
		    }
		}

		int maxGrade = questionReference.getMaxMark();
		totalGradesPossible += maxGrade;

		ExcelCell[] questCell = new ExcelCell[5];
		questCell[0] = new ExcelCell(title, false);
		questCell[1] = new ExcelCell(questionType, false);
		questCell[2] = new ExcelCell(penaltyFactor, false);
		questCell[3] = new ExcelCell(maxGrade, false);
		questCell[4] = new ExcelCell(averageMark, false);

		userSummaryTab.add(questCell);
	    }

	    if (totalGradesPossible.floatValue() > 0) {
		ExcelCell[] totalCell = new ExcelCell[5];
		totalCell[2] = new ExcelCell(getMessage("label.monitoring.summary.total"), true);
		totalCell[3] = new ExcelCell(totalGradesPossible, false);
		totalCell[4] = new ExcelCell(totalAverage, false);
		userSummaryTab.add(totalCell);
	    }
	    userSummaryTab.add(EMPTY_ROW);
	}

	if (sessionDtos != null) {
	    List<AssessmentResult> assessmentResults = assessmentResultDao
		    .getLastFinishedAssessmentResults(assessment.getContentId());
	    Map<Long, AssessmentResult> userUidToResultMap = new HashMap<>();
	    for (AssessmentResult assessmentResult : assessmentResults) {
		userUidToResultMap.put(assessmentResult.getUser().getUid(), assessmentResult);
	    }

	    for (SessionDTO sessionDTO : sessionDtos) {

		userSummaryTab.add(EMPTY_ROW);

		ExcelCell[] sessionTitle = new ExcelCell[1];
		sessionTitle[0] = new ExcelCell(sessionDTO.getSessionName(), true);
		userSummaryTab.add(sessionTitle);

		AssessmentSession assessmentSession = getSessionBySessionId(sessionDTO.getSessionId());

		Set<AssessmentUser> assessmentUsers = assessmentSession.getAssessmentUsers();

		if (assessmentUsers != null) {

		    for (AssessmentUser assessmentUser : assessmentUsers) {

			if (showUserNames) {
			    ExcelCell[] userTitleRow = new ExcelCell[6];
			    userTitleRow[0] = new ExcelCell(getMessage("label.export.user.id"), true);
			    userTitleRow[1] = new ExcelCell(getMessage("label.monitoring.user.summary.user.name"),
				    true);
			    userTitleRow[2] = new ExcelCell(getMessage("label.export.date.attempted"), true);
			    userTitleRow[3] = new ExcelCell(getMessage("label.monitoring.question.summary.question"),
				    true);
			    userTitleRow[4] = new ExcelCell(getMessage("label.authoring.basic.option.answer"), true);
			    userTitleRow[5] = new ExcelCell(getMessage("label.export.mark"), true);
			    userSummaryTab.add(userTitleRow);
			} else {
			    ExcelCell[] userTitleRow = new ExcelCell[5];
			    userTitleRow[0] = new ExcelCell(getMessage("label.export.user.id"), true);
			    userTitleRow[1] = new ExcelCell(getMessage("label.export.date.attempted"), true);
			    userTitleRow[2] = new ExcelCell(getMessage("label.monitoring.question.summary.question"),
				    true);
			    userTitleRow[3] = new ExcelCell(getMessage("label.authoring.basic.option.answer"), true);
			    userTitleRow[4] = new ExcelCell(getMessage("label.export.mark"), true);
			    userSummaryTab.add(userTitleRow);
			}

			AssessmentResult assessmentResult = userUidToResultMap.get(assessmentUser.getUid());

			if (assessmentResult != null) {
			    Set<AssessmentQuestionResult> questionResults = assessmentResult.getQuestionResults();

			    if (questionResults != null) {

				for (AssessmentQuestionResult questionResult : questionResults) {

				    if (showUserNames) {
					ExcelCell[] userResultRow = new ExcelCell[6];
					userResultRow[0] = new ExcelCell(assessmentUser.getLoginName(), false);
					userResultRow[1] = new ExcelCell(assessmentUser.getFullName(), false);
					userResultRow[2] = new ExcelCell(assessmentResult.getStartDate(), false);
					userResultRow[3] = new ExcelCell(questionResult.getQbQuestion().getName(),
						false);
					userResultRow[4] = new ExcelCell(
						AssessmentEscapeUtils.printResponsesForExcelExport(questionResult),
						false);
					userResultRow[5] = new ExcelCell(questionResult.getMark(), false);
					userSummaryTab.add(userResultRow);
				    } else {
					ExcelCell[] userResultRow = new ExcelCell[5];
					userResultRow[0] = new ExcelCell(assessmentUser.getUserId(), false);
					userResultRow[1] = new ExcelCell(assessmentResult.getStartDate(), false);
					userResultRow[2] = new ExcelCell(questionResult.getQbQuestion().getName(),
						false);
					userResultRow[3] = new ExcelCell(
						AssessmentEscapeUtils.printResponsesForExcelExport(questionResult),
						false);
					userResultRow[4] = new ExcelCell(questionResult.getMark(), false);
					userSummaryTab.add(userResultRow);
				    }
				}
			    }

			    ExcelCell[] userTotalRow;
			    if (showUserNames) {
				userTotalRow = new ExcelCell[6];
				userTotalRow[4] = new ExcelCell(getMessage("label.monitoring.summary.total"), true);
				userTotalRow[5] = new ExcelCell(assessmentResult.getGrade(), false);
			    } else {
				userTotalRow = new ExcelCell[5];
				userTotalRow[3] = new ExcelCell(getMessage("label.monitoring.summary.total"), true);
				userTotalRow[4] = new ExcelCell(assessmentResult.getGrade(), false);
			    }

			    userSummaryTab.add(userTotalRow);
			    userSummaryTab.add(EMPTY_ROW);
			}
		    }
		}
	    }
	}
	dataToExport.put(getMessage("label.export.summary.by.user"), userSummaryTab.toArray(new ExcelCell[][] {}));

	return dataToExport;
    }

    private ExcelCell[] startSummaryTable(AssessmentQuestion question, Map<Long, Integer> summaryOfAnswers,
	    Long trueKey, Long falseKey) {
	ExcelCell[] summaryTable;
	int i = 0;
	if (question.getType() == QbQuestion.TYPE_MULTIPLE_CHOICE || question.getType() == QbQuestion.TYPE_VERY_SHORT_ANSWERS
		|| question.getType() == QbQuestion.TYPE_NUMERICAL) {
	    List<QbOption> options = question.getQbQuestion().getQbOptions();
	    summaryTable = new ExcelCell[options.size() + 1];
	    for (QbOption option : options) {
		summaryOfAnswers.put(option.getUid(), 0);
		StringBuilder bldr = new StringBuilder(getMessage("label.authoring.basic.option.answer")).append(" ")
			.append(i + 1).append(" - ");
		if (question.getType() == QbQuestion.TYPE_NUMERICAL) {
		    bldr.append(option.getNumericalOption()).append(" +- ").append(option.getAcceptedError());
		} else {
		    bldr.append(option.getName().replaceAll("\\<.*?\\>", ""));
		}
		summaryTable[i] = new ExcelCell(bldr.toString(), false);
		i++;
	    }
	    if (question.getType() == QbQuestion.TYPE_MULTIPLE_CHOICE) {
		summaryTable[i++] = new ExcelCell(getMessage("label.not.answered"), false);
	    } else {
		summaryTable[i++] = new ExcelCell(getMessage("label.other"), false);
	    }
	} else {
	    summaryTable = new ExcelCell[3];
	    summaryTable[0] = new ExcelCell(getMessage("label.authoring.true.false.true"), false);
	    summaryTable[1] = new ExcelCell(getMessage("label.authoring.true.false.false"), false);
	    summaryTable[2] = new ExcelCell(getMessage("label.not.answered"), false);
	    summaryOfAnswers.put(trueKey, 0);
	    summaryOfAnswers.put(falseKey, 0);
	}
	return summaryTable;
    }

    private Integer updateSummaryCounts(AssessmentQuestion question, AssessmentQuestionResult questionResult,
	    Map<Long, Integer> summaryOfAnswers, Integer summaryNACount) {
	if (question.getType() == QbQuestion.TYPE_MULTIPLE_CHOICE) {
	    boolean foundOption = false;
	    Set<AssessmentOptionAnswer> optionAnswers = questionResult.getOptionAnswers();
	    if (optionAnswers != null) {
		for (AssessmentOptionAnswer optionAnswer : optionAnswers) {
		    if (optionAnswer.getAnswerBoolean()) {
			Integer currentCount = summaryOfAnswers.get(optionAnswer.getOptionUid());
			if (currentCount == null) {
			    log.error(
				    "Assessment Export: Unable to count answer in summary, refers to an unexpected option. QuestionResult "
					    + questionResult.getUid() + " OptionUid " + optionAnswer.getOptionUid()
					    + " question " + question.getUid());
			} else {
			    summaryOfAnswers.put(optionAnswer.getOptionUid(), currentCount + 1);
			    foundOption = true;
			}
		    }
		}
	    }
	    if (!foundOption) {
		summaryNACount++;
	    }
	} else if (question.getType() == QbQuestion.TYPE_VERY_SHORT_ANSWERS
		|| question.getType() == QbQuestion.TYPE_NUMERICAL) {
	    Long submittedOptionUid = questionResult.getQbOption() == null ? null
		    : questionResult.getQbOption().getUid();
	    if (submittedOptionUid != null) {
		Integer currentCount = summaryOfAnswers.get(submittedOptionUid);
		if (currentCount == null) {
		    log.error(
			    "Assessment Export: Unable to count answer in summary, refers to an unexpected option. QuestionResult "
				    + questionResult.getUid() + " chosen optionUid " + submittedOptionUid + " question "
				    + question.getUid());
		} else {
		    summaryOfAnswers.put(submittedOptionUid, currentCount + 1);
		}
	    } else {
		summaryNACount++;
	    }
	} else if (question.getType() == QbQuestion.TYPE_TRUE_FALSE) {
	    if (questionResult.getAnswer() == null) {
		summaryNACount++;
	    } else {
		long key = questionResult.getAnswerBoolean() ? 1 : 0;
		Integer currentCount = summaryOfAnswers.get(key);
		summaryOfAnswers.put(key, currentCount + 1);
	    }
	}
	return summaryNACount;
    }

    private String valueAsPercentage(Integer value, int total) {
	Double percentage = (double) value / total * 100;
	return NumberUtil.formatLocalisedNumber(percentage, (Locale) null, 2) + "%";
    }

    private ExcelCell[] outputSummaryTable(AssessmentQuestion question, Map<Long, Integer> summaryOfAnswers,
	    Integer summaryNACount, Long trueKey, Long falseKey) {
	ExcelCell[] summaryTable = new ExcelCell[summaryOfAnswers.size() + 1];
	int total = summaryNACount;
	for (int value : summaryOfAnswers.values()) {
	    total += value;
	}
	int i = 0;
	if (question.getType() == QbQuestion.TYPE_MULTIPLE_CHOICE || question.getType() == QbQuestion.TYPE_VERY_SHORT_ANSWERS
		|| question.getType() == QbQuestion.TYPE_NUMERICAL) {
	    for (QbOption option : question.getQbQuestion().getQbOptions()) {
		summaryTable[i] = new ExcelCell(valueAsPercentage(summaryOfAnswers.get(option.getUid()), total), false);
		if (option.getMaxMark() > 0) {
		    summaryTable[i].setColor(IndexedColors.GREEN);
		}
		i++;
	    }
	    summaryTable[i++] = new ExcelCell(valueAsPercentage(summaryNACount, total), false);
	} else {
	    summaryTable = new ExcelCell[3];
	    summaryTable[0] = new ExcelCell(valueAsPercentage(summaryOfAnswers.get(trueKey), total), false);
	    summaryTable[1] = new ExcelCell(valueAsPercentage(summaryOfAnswers.get(falseKey), total), false);
	    summaryTable[2] = new ExcelCell(valueAsPercentage(summaryNACount, total), false);
	    summaryTable[question.getQbQuestion().getCorrectAnswer() ? 0 : 1].setColor(IndexedColors.GREEN);
	}
	return summaryTable;
    }

    /**
     * Used only for excell export (for getUserSummaryData() method).
     */
    public static String getQuestionTypeLabel(Integer type) {
	switch (type) {
	    case QbQuestion.TYPE_ESSAY:
		return "Essay";
	    case QbQuestion.TYPE_MATCHING_PAIRS:
		return "Matching Pairs";
	    case QbQuestion.TYPE_MULTIPLE_CHOICE:
		return "Multiple Choice";
	    case QbQuestion.TYPE_NUMERICAL:
		return "Numerical";
	    case QbQuestion.TYPE_ORDERING:
		return "Ordering";
	    case QbQuestion.TYPE_VERY_SHORT_ANSWERS:
		return "Short Answer";
	    case QbQuestion.TYPE_TRUE_FALSE:
		return "True/False";
	    case QbQuestion.TYPE_MARK_HEDGING:
		return "Mark Hedging";
	    default:
		return null;
	}
    }

    @Override
    public void changeQuestionResultMark(Long questionResultUid, float newMark) {
	AssessmentQuestionResult questionResult = assessmentQuestionResultDao
		.getAssessmentQuestionResultByUid(questionResultUid);
	float oldMark = questionResult.getMark();
	AssessmentResult assessmentResult = questionResult.getAssessmentResult();
	float assessmentMark = (assessmentResult.getGrade() - oldMark) + newMark;

	Long toolSessionId = assessmentResult.getSessionId();
	Assessment assessment = assessmentResult.getAssessment();
	Long questionUid = questionResult.getQbToolQuestion().getUid();

	// When changing a mark for user and isUseSelectLeaderToolOuput is true, the mark should be propagated to all
	// students within the group
	List<AssessmentUser> users = new ArrayList<>();
	if (assessment.isUseSelectLeaderToolOuput()) {
	    users = getUsersBySession(toolSessionId);
	} else {
	    users = new ArrayList<>();
	    AssessmentUser user = assessmentResult.getUser();
	    users.add(user);
	}

	for (AssessmentUser user : users) {
	    Long userId = user.getUserId();

	    List<Object[]> questionResults = assessmentQuestionResultDao
		    .getAssessmentQuestionResultList(assessment.getUid(), userId, questionUid);

	    if ((questionResults == null) || questionResults.isEmpty()) {
		log.warn("User with uid: " + user.getUid()
			+ " doesn't have any results despite the fact group leader has some.");
		continue;
	    }

	    Object[] lastAssessmentQuestionResultObj = questionResults.get(questionResults.size() - 1);
	    AssessmentQuestionResult lastAssessmentQuestionResult = (AssessmentQuestionResult) lastAssessmentQuestionResultObj[0];

	    lastAssessmentQuestionResult.setMark(newMark);
	    assessmentQuestionResultDao.saveObject(lastAssessmentQuestionResult);

	    AssessmentResult result = lastAssessmentQuestionResult.getAssessmentResult();
	    result.setGrade(assessmentMark);
	    assessmentResultDao.saveObject(result);

	    // propagade changes to Gradebook
	    toolService.updateActivityMark(Double.valueOf(assessmentMark), null, userId.intValue(), toolSessionId,
		    false);

	    // records mark change with audit service
	    logEventService.logMarkChange(userId, user.getLoginName(), assessment.getContentId(), "" + oldMark,
		    "" + assessmentMark);
	}

    }

    @SuppressWarnings("unchecked")
    @Override
    public void recalculateUserAnswers(final Long assessmentUid, final Long toolContentId,
	    Set<AssessmentQuestion> oldQuestions, Set<AssessmentQuestion> newQuestions,
	    Set<QuestionReference> oldReferences, Set<QuestionReference> newReferences) {

	// create list of modified questions
	List<AssessmentQuestion> modifiedQuestions = new ArrayList<>();
	for (AssessmentQuestion oldQuestion : oldQuestions) {

	    if (QbQuestion.TYPE_ESSAY == oldQuestion.getType()
		    || QbQuestion.TYPE_MATCHING_PAIRS == oldQuestion.getType()
		    || QbQuestion.TYPE_ORDERING == oldQuestion.getType()) {
		continue;
	    }

	    for (AssessmentQuestion newQuestion : newQuestions) {
		if (oldQuestion.getDisplayOrder() == newQuestion.getDisplayOrder()) {

		    boolean isQuestionModified = false;

		    // title or question is different - do nothing. Also question grade can't be changed

		    //QbQuestion.TYPE_TRUE_FALSE
		    if (oldQuestion.getQbQuestion().getCorrectAnswer() != newQuestion.getQbQuestion()
			    .getCorrectAnswer()) {
			isQuestionModified = true;
		    }

		    // options are different
		    List<QbOption> oldOptions = oldQuestion.getQbQuestion().getQbOptions();
		    List<QbOption> newOptions = newQuestion.getQbQuestion().getQbOptions();
		    for (QbOption oldOption : oldOptions) {
			for (QbOption newOption : newOptions) {
			    if (oldOption.getDisplayOrder() == newOption.getDisplayOrder()) {

				//short answer
				if (((oldQuestion.getType() == QbQuestion.TYPE_VERY_SHORT_ANSWERS)
					&& !StringUtils.equals(oldOption.getName(), newOption.getName()))
					//numbering
					|| (oldOption.getNumericalOption() != newOption.getNumericalOption())
					|| (oldOption.getAcceptedError() != newOption.getAcceptedError())
					//option grade
					|| (oldOption.getMaxMark() != newOption.getMaxMark())
					//changed correct option
					|| (oldOption.isCorrect() != newOption.isCorrect())) {
				    isQuestionModified = true;
				}
			    }
			}
		    }
		    if (oldOptions.size() != newOptions.size()) {
			isQuestionModified = true;
		    }

		    if (isQuestionModified) {
			modifiedQuestions.add(newQuestion);
		    }
		}
	    }
	}

	// create list of references with modified grades.
	// modifiedReferences holds pairs newReference -> oldReference.getMaxMark()
	Map<QuestionReference, Integer> modifiedReferences = new HashMap<>();
	for (QuestionReference oldReference : oldReferences) {
	    for (QuestionReference newReference : newReferences) {
		if (oldReference.getUid().equals(newReference.getUid())
			&& (oldReference.getMaxMark() != newReference.getMaxMark())) {
		    modifiedReferences.put(newReference, oldReference.getMaxMark());
		}
	    }
	}

	List<AssessmentSession> sessionList = assessmentSessionDao.getByContentId(toolContentId);
	for (AssessmentSession session : sessionList) {
	    Long toolSessionId = session.getSessionId();
	    Set<AssessmentUser> sessionUsers = session.getAssessmentUsers();

	    for (AssessmentUser user : sessionUsers) {

		// get all finished user results
		List<AssessmentResult> assessmentResults = assessmentResultDao.getAssessmentResults(assessmentUid,
			user.getUserId());
		AssessmentResult lastFinishedAssessmentResult = (assessmentResults.isEmpty()) ? null
			: assessmentResults.get(assessmentResults.size() - 1);

		//add autosave assessmentResult as well
		AssessmentResult lastAssessmentResult = getLastAssessmentResult(assessmentUid, user.getUserId());
		if (lastAssessmentResult != null && lastAssessmentResult.getFinishDate() == null) {
		    assessmentResults.add(lastAssessmentResult);
		}

		for (AssessmentResult assessmentResult : assessmentResults) {

		    float assessmentMark = assessmentResult.getGrade();
		    int assessmentMaxMark = assessmentResult.getMaximumGrade();
		    Set<AssessmentQuestionResult> questionResults = assessmentResult.getQuestionResults();

		    // [+] if the question is modified
		    for (AssessmentQuestionResult questionResult : questionResults) {
			QbToolQuestion oldQuestion = questionResult.getQbToolQuestion();
			Float oldQuestionAnswerMark = questionResult.getMark();
			int oldResultMaxMark = questionResult.getMaxMark() == null ? 0
				: questionResult.getMaxMark().intValue();

			//check whether according question was modified
			for (AssessmentQuestion modifiedQuestion : modifiedQuestions) {
			    if (oldQuestion.getDisplayOrder() == modifiedQuestion.getDisplayOrder()) {

				//update questionResult's qbQuestion with the new one
				questionResult.setQbToolQuestion(modifiedQuestion);
				//update questionResult's qbOption - it seems to be redundant, as it's done in loadupQuestionResultIntoQuestionDto()
//				for (QbOption newOption : modifiedQuestion.getQbQuestion().getQbOptions()) {
//				    if (questionResult.getQbOption().getDisplayOrder() == newOption.getDisplayOrder()) {
//					questionResult.setQbOption(newOption);
//					break;
//				    }
//				}
				//update questionResult's optionAnswers
				for (AssessmentOptionAnswer oldOptionAnswer : questionResult.getOptionAnswers()) {

				    //find according old qbOption
				    QbOption oldOption = null;
				    for (QbOption oldOptionIter : oldQuestion.getQbQuestion().getQbOptions()) {
					if (oldOptionIter.getUid().equals(oldOptionAnswer.getOptionUid())) {
					    oldOption = oldOptionIter;
					}
				    }

				    //update
				    for (QbOption newOption : modifiedQuestion.getQbQuestion().getQbOptions()) {
					if (oldOption.getDisplayOrder() == newOption.getDisplayOrder()) {
					    oldOptionAnswer.setOptionUid(newOption.getUid());
					    break;
					}
				    }
				}

				//actually recalculate marks
				QuestionDTO modifiedQuestionDto = new QuestionDTO(modifiedQuestion);
				modifiedQuestionDto.setMaxMark(oldResultMaxMark);
				loadupQuestionResultIntoQuestionDto(modifiedQuestionDto, questionResult);
				calculateAnswerMark(assessmentUid, user.getUserId(), questionResult,
					modifiedQuestionDto);
				assessmentQuestionResultDao.saveObject(questionResult);

				float newQuestionAnswerMark = questionResult.getMark();
				assessmentMark += newQuestionAnswerMark - oldQuestionAnswerMark;
				break;
			    }
			}
		    }

		    // [+] if the question reference mark is modified
		    for (AssessmentQuestionResult questionResult : questionResults) {
			Long questionUid = questionResult.getQbToolQuestion().getUid();

			for (QuestionReference modifiedReference : modifiedReferences.keySet()) {
			    if (!modifiedReference.isRandomQuestion()
				    && questionUid.equals(modifiedReference.getQuestion().getUid())) {
				int newReferenceMaxMark = modifiedReference.getMaxMark();
				int oldReferenceMaxMark = modifiedReferences.get(modifiedReference);

				// update question answer's mark
				Float oldQuestionAnswerMark = questionResult.getMark();
				float newQuestionAnswerMark = (oldQuestionAnswerMark * newReferenceMaxMark)
					/ oldReferenceMaxMark;
				questionResult.setMark(newQuestionAnswerMark);
				questionResult.setMaxMark((float) newReferenceMaxMark);
				assessmentQuestionResultDao.saveObject(questionResult);

				assessmentMark += newQuestionAnswerMark - oldQuestionAnswerMark;
				assessmentMaxMark += newReferenceMaxMark - oldReferenceMaxMark;
				break;
			    }
			}
		    }

		    // find all question results from random question references
		    ArrayList<AssessmentQuestionResult> nonRandomQuestionResults = new ArrayList<>();
		    for (AssessmentQuestionResult questionResult : questionResults) {
			for (QuestionReference reference : newReferences) {
			    if (!reference.isRandomQuestion() && questionResult.getQbToolQuestion().getUid()
				    .equals(reference.getQuestion().getUid())) {
				nonRandomQuestionResults.add(questionResult);
			    }
			}
		    }
		    Collection<AssessmentQuestionResult> randomQuestionResults = CollectionUtils
			    .subtract(questionResults, nonRandomQuestionResults);

		    // [+] if the question reference mark is modified (in case of random question references)
		    for (QuestionReference modifiedReference : modifiedReferences.keySet()) {

			// in case of random question reference - search for the answer with the same maxmark (it does not matter to which random reference this question belong originally as the only thing that differentiate those references is maxMark)
			if (modifiedReference.isRandomQuestion()) {

			    for (AssessmentQuestionResult randomQuestionResult : randomQuestionResults) {
				int newReferenceMaxMark = modifiedReference.getMaxMark();
				int oldReferenceMaxMark = modifiedReferences.get(modifiedReference);

				if (randomQuestionResult.getMaxMark() != null
					&& randomQuestionResult.getMaxMark().intValue() == oldReferenceMaxMark) {

				    // update question answer's mark
				    Float oldQuestionResultMark = randomQuestionResult.getMark();
				    float newQuestionResultMark = (oldQuestionResultMark * newReferenceMaxMark)
					    / oldReferenceMaxMark;
				    randomQuestionResult.setMark(newQuestionResultMark);
				    randomQuestionResult.setMaxMark((float) newReferenceMaxMark);
				    assessmentQuestionResultDao.saveObject(randomQuestionResult);

				    nonRandomQuestionResults.add(randomQuestionResult);

				    assessmentMark += newQuestionResultMark - oldQuestionResultMark;
				    assessmentMaxMark += newReferenceMaxMark - oldReferenceMaxMark;
				    break;
				}
			    }
			}

		    }

		    // store new mark and maxMark if they were changed
		    storeAssessmentResultMarkAndMaxMark(assessmentResult, lastFinishedAssessmentResult, assessmentMark,
			    assessmentMaxMark, user);
		}
	    }
	}
    }
    
    /**
     * Store new mark and maxMark if they were changed
     */
    private void storeAssessmentResultMarkAndMaxMark(AssessmentResult assessmentResult, AssessmentResult lastFinishedAssessmentResult,
	    float newAssessmentMark, int newAssessmentMaxMark, AssessmentUser user) {
	// store new mark and maxMark if they were changed
	if ((assessmentResult.getGrade() != newAssessmentMark)
		|| (assessmentResult.getMaximumGrade() != newAssessmentMaxMark)) {

	    // marks can't be below zero
	    newAssessmentMark = (newAssessmentMark < 0) ? 0 : newAssessmentMark;
	    newAssessmentMaxMark = (newAssessmentMaxMark < 0) ? 0 : newAssessmentMaxMark;

	    assessmentResult.setGrade(newAssessmentMark);
	    assessmentResult.setMaximumGrade(newAssessmentMaxMark);
	    assessmentResultDao.saveObject(assessmentResult);

	    // if this is the last finished assessment result - propagade total mark to Gradebook
	    if (lastFinishedAssessmentResult != null
		    && lastFinishedAssessmentResult.getUid().equals(assessmentResult.getUid())) {
		toolService.updateActivityMark(Double.valueOf(newAssessmentMark), null, user.getUserId().intValue(),
			user.getSession().getSessionId(), false);
	    }
	}
    }

    @Override
    public String getMessage(String key) {
	return messageService.getMessage(key);
    }

    @Override
    public boolean isGroupedActivity(long toolContentID) {
	return toolService.isGroupedActivity(toolContentID);
    }

    @Override
    public void auditLogStartEditingActivityInMonitor(long toolContentID) {
	toolService.auditLogStartEditingActivityInMonitor(toolContentID);
    }

    @Override
    public boolean isLastActivity(Long toolSessionId) {
	return toolService.isLastActivity(toolSessionId);
    }

    @Override
    public String getActivityEvaluation(Long toolContentId) {
	return toolService.getActivityEvaluation(toolContentId);
    }

    @Override
    public void setActivityEvaluation(Long toolContentId, String toolOutputDefinition) {
	toolService.setActivityEvaluation(toolContentId, toolOutputDefinition);
    }

    @Override
    public String getLearnerContentFolder(Long toolSessionId, Long userId) {
	return toolService.getLearnerContentFolder(toolSessionId, userId);
    }

    @Override
    public void notifyTeachersOnAttemptCompletion(Long sessionId, String userName) {
	String message = messageService.getMessage("event.learner.completes.attempt.body", new Object[] { userName });
	eventNotificationService.notifyLessonMonitors(sessionId, message, false);
    }

    @Override
    public List<Number> getMarksArray(Long sessionId) {
	return assessmentUserDao.getRawUserMarksBySession(sessionId);
    }

    @Override
    public List<Number> getMarksArrayForLeaders(Long toolContentId) {
	return assessmentUserDao.getRawLeaderMarksByToolContentId(toolContentId);
    }

    private LinkedHashMap<String, Integer> getMarksSummaryForSession(List<AssessmentUserDTO> userDtos, float minGrade,
	    float maxGrade, Integer numBuckets) {

	LinkedHashMap<String, Integer> summary = new LinkedHashMap<>();
	TreeMap<Integer, Integer> inProgress = new TreeMap<>();

	if (numBuckets == null) {
	    numBuckets = 10;
	}

	int bucketSize = 1;
	int intMinGrade = (int) Math.floor(minGrade);
	float gradeDifference = maxGrade - minGrade;
	if (gradeDifference <= 10) {
	    for (int i = intMinGrade; i <= (int) Math.ceil(maxGrade); i++) {
		inProgress.put(i, 0);
	    }
	} else {
	    int intGradeDifference = (int) Math.ceil(gradeDifference);
	    bucketSize = (int) Math.ceil(intGradeDifference / numBuckets);
	    for (int i = intMinGrade; i <= maxGrade; i = i + bucketSize) {
		inProgress.put(i, 0);
	    }
	}

	for (AssessmentUserDTO userDto : userDtos) {
	    float grade = userDto.getGrade();
	    int bucketStart = intMinGrade;
	    int bucketStop = bucketStart + bucketSize;
	    boolean looking = true;
	    while (bucketStart <= maxGrade && looking) {
		if (grade >= bucketStart && grade < bucketStop) {
		    inProgress.put(bucketStart, inProgress.get(bucketStart) + 1);
		    looking = false;
		} else {
		    bucketStart = bucketStop;
		    bucketStop = bucketStart + bucketSize;
		}
	    }
	}

	for (Map.Entry<Integer, Integer> entry : inProgress.entrySet()) {
	    String key;
	    if (bucketSize == 1) {
		key = entry.getKey().toString();
	    } else {
		if (maxGrade >= entry.getKey() && maxGrade <= entry.getKey() + bucketSize - 1) {
		    if ((int) maxGrade == entry.getKey()) {
			key = NumberUtil.formatLocalisedNumber(maxGrade, (Locale) null, 2);
		    } else {
			key = new StringBuilder().append(entry.getKey()).append(" - ")
				.append(NumberUtil.formatLocalisedNumber(maxGrade, (Locale) null, 2)).toString();
		    }
		} else {
		    key = new StringBuilder().append(entry.getKey()).append(" - ")
			    .append(entry.getKey() + bucketSize - .01).toString();
		}
	    }
	    summary.put(key, entry.getValue());
	}

	return summary;
    }

    // *****************************************************************************
    // private methods
    // *****************************************************************************

    private Assessment getDefaultAssessment() throws AssessmentApplicationException {
	Long defaultAssessmentId = getToolDefaultContentIdBySignature(AssessmentConstants.TOOL_SIGNATURE);
	Assessment defaultAssessment = getAssessmentByContentId(defaultAssessmentId);
	if (defaultAssessment == null) {
	    String error = messageService.getMessage("error.msg.default.content.not.find");
	    log.error(error);
	    throw new AssessmentApplicationException(error);
	}

	return defaultAssessment;
    }

    private Long getToolDefaultContentIdBySignature(String toolSignature) throws AssessmentApplicationException {
	Long contentId = toolService.getToolDefaultContentIdBySignature(toolSignature);
	if (contentId == null) {
	    String error = messageService.getMessage("error.msg.default.content.not.find");
	    log.error(error);
	    throw new AssessmentApplicationException(error);
	}
	return contentId;
    }

    // *****************************************************************************
    // set methods for Spring Bean
    // *****************************************************************************

    public void setLogEventService(ILogEventService logEventService) {
	this.logEventService = logEventService;
    }

    public void setMessageService(MessageService messageService) {
	this.messageService = messageService;
    }

    public void setAssessmentDao(AssessmentDAO assessmentDao) {
	this.assessmentDao = assessmentDao;
    }

    public void setAssessmentQuestionDao(AssessmentQuestionDAO assessmentQuestionDao) {
	this.assessmentQuestionDao = assessmentQuestionDao;
    }

    public void setAssessmentSessionDao(AssessmentSessionDAO assessmentSessionDao) {
	this.assessmentSessionDao = assessmentSessionDao;
    }

    public void setAssessmentToolContentHandler(IToolContentHandler assessmentToolContentHandler) {
	this.assessmentToolContentHandler = assessmentToolContentHandler;
    }

    public void setAssessmentUserDao(AssessmentUserDAO assessmentUserDao) {
	this.assessmentUserDao = assessmentUserDao;
    }

    public void setToolService(ILamsToolService toolService) {
	this.toolService = toolService;
    }

    public void setAssessmentQuestionResultDao(AssessmentQuestionResultDAO assessmentQuestionResultDao) {
	this.assessmentQuestionResultDao = assessmentQuestionResultDao;
    }

    public void setAssessmentResultDao(AssessmentResultDAO assessmentResultDao) {
	this.assessmentResultDao = assessmentResultDao;
    }

    // *******************************************************************************
    // ToolContentManager, ToolSessionManager methods
    // *******************************************************************************

    @Override
    public void exportToolContent(Long toolContentId, String rootPath) throws DataMissingException, ToolException {
	Assessment toolContentObj = assessmentDao.getByContentId(toolContentId);
	if (toolContentObj == null) {
	    try {
		toolContentObj = getDefaultAssessment();
	    } catch (AssessmentApplicationException e) {
		throw new DataMissingException(e.getMessage());
	    }
	}
	if (toolContentObj == null) {
	    throw new DataMissingException("Unable to find default content for the assessment tool");
	}

	toolContentObj = Assessment.newInstance(toolContentObj, toolContentId);
	for (AssessmentQuestion assessmentQuestion : toolContentObj.getQuestions()) {
	    qbService.prepareQuestionForExport(assessmentQuestion.getQbQuestion());
	}

	try {
	    exportContentService.exportToolContent(toolContentId, toolContentObj, assessmentToolContentHandler,
		    rootPath);
	} catch (ExportToolContentException e) {
	    throw new ToolException(e);
	}
    }

    @Override
    public void importToolContent(Long toolContentId, Integer newUserUid, String toolContentPath, String fromVersion,
	    String toVersion) throws ToolException {

	try {
	    // register version filter class
	    exportContentService.registerImportVersionFilterClass(AssessmentImportContentVersionFilter.class);

	    Object toolPOJO = exportContentService.importToolContent(toolContentPath, assessmentToolContentHandler,
		    fromVersion, toVersion);
	    if (!(toolPOJO instanceof Assessment)) {
		throw new ImportToolContentException(
			"Import Share assessment tool content failed. Deserialized object is " + toolPOJO);
	    }
	    Assessment toolContentObj = (Assessment) toolPOJO;

	    // reset it to new toolContentId
	    toolContentObj.setContentId(toolContentId);
	    AssessmentUser user = assessmentUserDao.getUserCreatedAssessment(newUserUid.longValue(), toolContentId);
	    if (user == null) {
		user = new AssessmentUser();
		UserDTO sysUser = ((User) userManagementService.findById(User.class, newUserUid)).getUserDTO();
		user.setFirstName(sysUser.getFirstName());
		user.setLastName(sysUser.getLastName());
		user.setLoginName(sysUser.getLogin());
		user.setUserId(newUserUid.longValue());
		user.setAssessment(toolContentObj);
	    }
	    toolContentObj.setCreatedBy(user);

	    long publicQbCollectionUid = qbService.getPublicCollection().getUid();

	    // we need to save QB questions and options first
	    for (AssessmentQuestion assessmentQuestion : toolContentObj.getQuestions()) {
		QbQuestion qbQuestion = assessmentQuestion.getQbQuestion();
<<<<<<< HEAD
		qbService.insertQuestion(qbQuestion);
		qbService.addQuestionToCollection(publicQbCollectionUid, qbQuestion.getQuestionId(), false);
=======

		// try to match the question to an existing QB question in DB
		QbQuestion existingQuestion = qbService.getQuestionByUUID(qbQuestion.getUuid());
		if (existingQuestion == null) {
		    // none found, create a new QB question
		    qbService.insertQuestion(qbQuestion);
		    qbService.addQuestionToCollection(publicQbCollectionUid, qbQuestion.getQuestionId(), false);
		} else {
		    // found, use the existing one
		    assessmentQuestion.setQbQuestion(existingQuestion);
		}

>>>>>>> 3588ff75
		assessmentDao.insert(assessmentQuestion);
	    }

	    saveOrUpdateAssessment(toolContentObj);
	} catch (ImportToolContentException e) {
	    throw new ToolException(e);
	}
    }

    @Override
    public SortedMap<String, ToolOutputDefinition> getToolOutputDefinitions(Long toolContentId, int definitionType)
	    throws ToolException {
	Assessment assessment = getAssessmentByContentId(toolContentId);
	if (assessment == null) {
	    assessment = getDefaultAssessment();
	}
	return getAssessmentOutputFactory().getToolOutputDefinitions(assessment, definitionType);
    }

    @Override
    public void copyToolContent(Long fromContentId, Long toContentId) throws ToolException {
	if (toContentId == null) {
	    throw new ToolException("Failed to create the SharedAssessmentFiles tool seession");
	}

	Assessment assessment = null;
	if (fromContentId != null) {
	    assessment = assessmentDao.getByContentId(fromContentId);
	}
	if (assessment == null) {
	    try {
		assessment = getDefaultAssessment();
	    } catch (AssessmentApplicationException e) {
		throw new ToolException(e);
	    }
	}

	Assessment toContent = Assessment.newInstance(assessment, toContentId);
	saveOrUpdateAssessment(toContent);
    }

    @Override
    public void resetDefineLater(Long toolContentId) throws DataMissingException, ToolException {
	Assessment assessment = assessmentDao.getByContentId(toolContentId);
	if (assessment == null) {
	    throw new ToolException("No found tool content by given content ID:" + toolContentId);
	}
	assessment.setDefineLater(false);
    }

    @Override
    public void removeToolContent(Long toolContentId) throws ToolException {
	Assessment assessment = assessmentDao.getByContentId(toolContentId);
	if (assessment == null) {
	    log.warn("Can not remove the tool content as it does not exist, ID: " + toolContentId);
	    return;
	}

	for (AssessmentSession session : assessmentSessionDao.getByContentId(toolContentId)) {
	    List<NotebookEntry> entries = coreNotebookService.getEntry(session.getSessionId(),
		    CoreNotebookConstants.NOTEBOOK_TOOL, AssessmentConstants.TOOL_SIGNATURE);
	    for (NotebookEntry entry : entries) {
		coreNotebookService.deleteEntry(entry);
	    }
	}

	assessmentDao.delete(assessment);
    }

    @Override
    public void removeLearnerContent(Long toolContentId, Integer userId) throws ToolException {
	if (log.isDebugEnabled()) {
	    log.debug("Removing Assessment results for user ID " + userId + " and toolContentId " + toolContentId);
	}

	List<AssessmentSession> sessions = assessmentSessionDao.getByContentId(toolContentId);
	for (AssessmentSession session : sessions) {
	    List<AssessmentResult> results = assessmentResultDao.getAssessmentResultsBySession(session.getSessionId(),
		    userId.longValue());
	    for (AssessmentResult result : results) {
		for (AssessmentQuestionResult questionResult : result.getQuestionResults()) {
		    assessmentQuestionResultDao.removeObject(AssessmentQuestionResult.class, questionResult.getUid());
		}
		assessmentResultDao.removeObject(AssessmentResult.class, result.getUid());
	    }

	    AssessmentUser user = assessmentUserDao.getUserByUserIDAndSessionID(userId.longValue(),
		    session.getSessionId());
	    if (user != null) {
		NotebookEntry entry = getEntry(session.getSessionId(), userId);
		if (entry != null) {
		    assessmentDao.removeObject(NotebookEntry.class, entry.getUid());
		}

		if ((session.getGroupLeader() != null) && session.getGroupLeader().getUid().equals(user.getUid())) {
		    session.setGroupLeader(null);
		}

		// propagade changes to Gradebook
		toolService.removeActivityMark(userId, session.getSessionId());

		assessmentUserDao.removeObject(AssessmentUser.class, user.getUid());
	    }
	}
    }

    @Override
    public void createToolSession(Long toolSessionId, String toolSessionName, Long toolContentId) throws ToolException {
	AssessmentSession session = new AssessmentSession();
	session.setSessionId(toolSessionId);
	session.setSessionName(toolSessionName);
	Assessment assessment = assessmentDao.getByContentId(toolContentId);
	session.setAssessment(assessment);
	assessmentSessionDao.saveObject(session);
    }

    @Override
    public String leaveToolSession(Long toolSessionId, Long learnerId) throws DataMissingException, ToolException {
	if (toolSessionId == null) {
	    log.error("Fail to leave tool Session based on null tool session id.");
	    throw new ToolException("Fail to remove tool Session based on null tool session id.");
	}
	if (learnerId == null) {
	    log.error("Fail to leave tool Session based on null learner.");
	    throw new ToolException("Fail to remove tool Session based on null learner.");
	}

	AssessmentSession session = assessmentSessionDao.getSessionBySessionId(toolSessionId);
	if (session != null) {
	    session.setStatus(AssessmentConstants.COMPLETED);
	    assessmentSessionDao.saveObject(session);
	} else {
	    log.error("Fail to leave tool Session.Could not find shared assessment " + "session by given session id: "
		    + toolSessionId);
	    throw new DataMissingException("Fail to leave tool Session."
		    + "Could not find shared assessment session by given session id: " + toolSessionId);
	}
	return toolService.completeToolSession(toolSessionId, learnerId);
    }

    @Override
    public ToolSessionExportOutputData exportToolSession(Long toolSessionId)
	    throws DataMissingException, ToolException {
	return null;
    }

    @Override
    public ToolSessionExportOutputData exportToolSession(List<Long> toolSessionIds)
	    throws DataMissingException, ToolException {
	return null;
    }

    @Override
    public void removeToolSession(Long toolSessionId) throws DataMissingException, ToolException {
	assessmentSessionDao.deleteBySessionId(toolSessionId);
    }

    @Override
    public SortedMap<String, ToolOutput> getToolOutput(List<String> names, Long toolSessionId, Long learnerId) {
	return assessmentOutputFactory.getToolOutput(names, this, toolSessionId, learnerId);
    }

    @Override
    public ToolOutput getToolOutput(String name, Long toolSessionId, Long learnerId) {
	return assessmentOutputFactory.getToolOutput(name, this, toolSessionId, learnerId);
    }

    @Override
    public List<ToolOutput> getToolOutputs(String name, Long toolContentId) {
	return assessmentOutputFactory.getToolOutputs(name, this, toolContentId);
    }

    @Override
    public List<ConfidenceLevelDTO> getConfidenceLevels(Long toolSessionId) {
	List<ConfidenceLevelDTO> confidenceLevelDtos = new ArrayList<>();
	if (toolSessionId == null) {
	    return confidenceLevelDtos;
	}

	Assessment assessment = getAssessmentBySessionId(toolSessionId);
	//in case Assessment is leader aware return all leaders confidences, otherwise - confidences from the users from the same group as requestor
	List<Object[]> assessmentResultsAndPortraits = assessment.isUseSelectLeaderToolOuput()
		? assessmentResultDao.getLeadersLastFinishedAssessmentResults(assessment.getContentId())
		: assessmentResultDao.getLastFinishedAssessmentResultsBySession(toolSessionId);

	for (Object[] assessmentResultsAndPortraitIter : assessmentResultsAndPortraits) {
	    AssessmentResult assessmentResult = (AssessmentResult) assessmentResultsAndPortraitIter[0];
	    Long portraitUuid = assessmentResultsAndPortraitIter[1] == null ? null
		    : ((Number) assessmentResultsAndPortraitIter[1]).longValue();
	    AssessmentUser user = assessmentResult.getUser();

	    //fill in question's and user answer's hashes
	    for (AssessmentQuestionResult questionResult : assessmentResult.getQuestionResults()) {
		QbQuestion qbQuestion = questionResult.getQbQuestion();

		List<String> answers = new LinkedList<>();
		List<Long> optionUids = new LinkedList<>();

		if (qbQuestion.getType() == QbQuestion.TYPE_MULTIPLE_CHOICE) {

		    for (QbOption option : qbQuestion.getQbOptions()) {
			for (AssessmentOptionAnswer optionAnswer : questionResult.getOptionAnswers()) {
			    if (optionAnswer.getAnswerBoolean()
				    && (optionAnswer.getOptionUid().equals(option.getUid()))) {
				optionUids.add(option.getUid());
			    }
			}
		    }

		} else if (qbQuestion.getType() == QbQuestion.TYPE_MATCHING_PAIRS) {

		} else if (qbQuestion.getType() == QbQuestion.TYPE_VERY_SHORT_ANSWERS) {
		    answers.add(questionResult.getAnswer());

		} else if (qbQuestion.getType() == QbQuestion.TYPE_NUMERICAL) {
		    answers.add(questionResult.getAnswer());

		} else if (qbQuestion.getType() == QbQuestion.TYPE_TRUE_FALSE) {
		    if (questionResult.getAnswer() != null) {
			answers.add("" + questionResult.getAnswerBoolean());
		    }

		} else if (qbQuestion.getType() == QbQuestion.TYPE_ESSAY) {
		    answers.add(questionResult.getAnswer());

		} else if (qbQuestion.getType() == QbQuestion.TYPE_ORDERING) {

		} else if (qbQuestion.getType() == QbQuestion.TYPE_MARK_HEDGING) {

		}

		for (Long optionUid : optionUids) {
		    ConfidenceLevelDTO confidenceLevelDto = new ConfidenceLevelDTO();
		    confidenceLevelDto.setUserId(user.getUserId().intValue());
		    String userName = StringUtils.isBlank(user.getFirstName())
			    && StringUtils.isBlank(user.getLastName()) ? user.getLoginName()
				    : user.getFirstName() + " " + user.getLastName();
		    confidenceLevelDto.setUserName(userName);
		    confidenceLevelDto.setPortraitUuid(portraitUuid);
		    confidenceLevelDto.setLevel(questionResult.getConfidenceLevel());
		    confidenceLevelDto.setQbQuestionUid(qbQuestion.getUid());
		    confidenceLevelDto.setQbOptionUid(optionUid);

		    confidenceLevelDtos.add(confidenceLevelDto);
		}
		for (String answer : answers) {
//		    ConfidenceLevelDTO confidenceLevelDto = new ConfidenceLevelDTO();
//		    confidenceLevelDto.setUserId(userId.intValue());
//		    confidenceLevelDto.setPortraitUuid(portraitUuid);
//		    confidenceLevelDto.setLevel(questionResult.getConfidenceLevel());
//		    confidenceLevelDto.setQbQuestionUid(qbQuestion.getUid());
//		    confidenceLevelDto.setQbOptionUid(optionUid);
//
//		    confidenceLevelDtos.add(confidenceLevelDto);
		}
	    }

	}

	return confidenceLevelDtos;
    }
    
    @Override
    public Collection<VsaAnswerDTO> getVsaAnswers(Long toolSessionId) {
	if (toolSessionId == null) {
	    return new ArrayList<>();
	}
	
	Map<String, VsaAnswerDTO> uid_answerToVsaAnswerDtoMap = new LinkedHashMap<>();

	Assessment assessment = getAssessmentBySessionId(toolSessionId);
	//in case Assessment is leader aware return all leaders confidences, otherwise - confidences from the users from the same group as requestor
	List<Object[]> assessmentResultsAndPortraits = assessment.isUseSelectLeaderToolOuput()
		? assessmentResultDao.getLeadersLastFinishedAssessmentResults(assessment.getContentId())
		: assessmentResultDao.getLastFinishedAssessmentResultsBySession(toolSessionId);

	for (Object[] assessmentResultsAndPortraitIter : assessmentResultsAndPortraits) {
	    AssessmentResult assessmentResult = (AssessmentResult) assessmentResultsAndPortraitIter[0];
	    Long portraitUuid = assessmentResultsAndPortraitIter[1] == null ? null
		    : ((Number) assessmentResultsAndPortraitIter[1]).longValue();
	    AssessmentUser user = assessmentResult.getUser();

	    //fill in question's and user answer's hashes
	    for (AssessmentQuestionResult questionResult : assessmentResult.getQuestionResults()) {
		QbQuestion qbQuestion = questionResult.getQbQuestion();

		if (qbQuestion.getType() == QbQuestion.TYPE_VERY_SHORT_ANSWERS) {
		    //uid_answer should be unique in the final list
		    String uid_answer = qbQuestion.getUid() + "_" + questionResult.getAnswer();
		    
		    //find VsaAnswerDTO in the map, or create the new one if it doesn't exist
		    VsaAnswerDTO vsaAnswerDTO;
		    if (uid_answerToVsaAnswerDtoMap.containsKey(uid_answer)) {
			vsaAnswerDTO = uid_answerToVsaAnswerDtoMap.get(uid_answer);
			
		    } else {
			vsaAnswerDTO = new VsaAnswerDTO();
			vsaAnswerDTO.setQbQuestionUid(qbQuestion.getUid());
			vsaAnswerDTO.setAnswer(questionResult.getAnswer());
			vsaAnswerDTO.setCorrect(questionResult.getMark() > 0);
			vsaAnswerDTO.setUserId(user.getUserId());
			uid_answerToVsaAnswerDtoMap.put(uid_answer, vsaAnswerDTO);
			
			//find and store optionUid
			for (QbOption option : qbQuestion.getQbOptions()) {
			    for (AssessmentOptionAnswer optionAnswer : questionResult.getOptionAnswers()) {
				if (optionAnswer.getAnswerBoolean()
					&& (optionAnswer.getOptionUid().equals(option.getUid()))) {
				    Long optionUid = option.getUid();
				    vsaAnswerDTO.setQbOptionUid(optionUid);
				    break;
				}
			    }
			}
		    }
		    
		    ConfidenceLevelDTO confidenceLevelDto = new ConfidenceLevelDTO();
		    confidenceLevelDto.setUserId(user.getUserId().intValue());
		    String userName = StringUtils.isBlank(user.getFirstName())
			    && StringUtils.isBlank(user.getLastName()) ? user.getLoginName()
				    : user.getFirstName() + " " + user.getLastName();
		    confidenceLevelDto.setUserName(userName);
		    confidenceLevelDto.setPortraitUuid(portraitUuid);
		    confidenceLevelDto.setLevel(questionResult.getConfidenceLevel());

		    vsaAnswerDTO.getConfidenceLevels().add(confidenceLevelDto);		    
		}
	    }

	}

	return uid_answerToVsaAnswerDtoMap.values();
    }

    @Override
    public void forceCompleteUser(Long toolSessionId, User user) {
	Long userId = user.getUserId().longValue();

	AssessmentSession session = getSessionBySessionId(toolSessionId);
	if ((session == null) || (session.getAssessment() == null)) {
	    return;
	}
	Assessment assessment = session.getAssessment();

	// copy answers only in case leader aware feature is ON
	if (assessment.isUseSelectLeaderToolOuput()) {

	    AssessmentUser assessmentUser = getUserByIDAndSession(userId, toolSessionId);
	    // create user if he hasn't accessed this activity yet
	    if (assessmentUser == null) {
		assessmentUser = new AssessmentUser(user.getUserDTO(), session);
		createUser(assessmentUser);
	    }

	    AssessmentUser groupLeader = session.getGroupLeader();

	    // check if leader has submitted answers
	    if ((groupLeader != null) && isLastAttemptFinishedByUser(groupLeader)) {

		// we need to make sure specified user has the same scratches as a leader
		copyAnswersFromLeader(assessmentUser, groupLeader);
	    }

	}

    }

    @Override
    public boolean isContentEdited(Long toolContentId) {
	return getAssessmentByContentId(toolContentId).isDefineLater();
    }

    @Override
    public boolean isReadOnly(Long toolContentId) {
	for (AssessmentSession session : assessmentSessionDao.getByContentId(toolContentId)) {
	    if (!session.getAssessmentUsers().isEmpty()) {
		return true;
	    }
	}
	return false;
    }

    public void setExportContentService(IExportToolContentService exportContentService) {
	this.exportContentService = exportContentService;
    }

    public IUserManagementService getUserManagementService() {
	return userManagementService;
    }

    public void setUserManagementService(IUserManagementService userManagementService) {
	this.userManagementService = userManagementService;
    }

    public ICoreNotebookService getCoreNotebookService() {
	return coreNotebookService;
    }

    public void setCoreNotebookService(ICoreNotebookService coreNotebookService) {
	this.coreNotebookService = coreNotebookService;
    }

    public void setLearnerService(ILearnerService learnerService) {
	this.learnerService = learnerService;
    }

    public IEventNotificationService getEventNotificationService() {
	return eventNotificationService;
    }

    public void setEventNotificationService(IEventNotificationService eventNotificationService) {
	this.eventNotificationService = eventNotificationService;
    }

    public void setQbService(IQbService qbService) {
	this.qbService = qbService;
    }

    public AssessmentOutputFactory getAssessmentOutputFactory() {
	return assessmentOutputFactory;
    }

    public void setAssessmentOutputFactory(AssessmentOutputFactory assessmentOutputFactory) {
	this.assessmentOutputFactory = assessmentOutputFactory;
    }

    @Override
    public Class<?>[] getSupportedToolOutputDefinitionClasses(int definitionType) {
	return getAssessmentOutputFactory().getSupportedDefinitionClasses(definitionType);
    }

    @Override
    public String getToolContentTitle(Long toolContentId) {
	return getAssessmentByContentId(toolContentId).getTitle();
    }

    @Override
    public ToolCompletionStatus getCompletionStatus(Long learnerId, Long toolSessionId) {
	AssessmentUser learner = getUserByIDAndSession(learnerId, toolSessionId);
	if (learner == null) {
	    return new ToolCompletionStatus(ToolCompletionStatus.ACTIVITY_NOT_ATTEMPTED, null, null);
	}

	Assessment assessment = getAssessmentBySessionId(toolSessionId);
	List<AssessmentResult> results = assessmentResultDao.getAssessmentResults(assessment.getUid(),
		learner.getUserId());
	Date startDate = null;
	Date finishDate = null;
	for (AssessmentResult result : results) {
	    if (startDate == null || (result.getStartDate() != null && result.getStartDate().before(startDate))) {
		startDate = result.getStartDate();
	    }
	    if (finishDate == null || (result.getFinishDate() != null && result.getFinishDate().after(finishDate))) {
		finishDate = result.getFinishDate();
	    }
	}

	if (learner.isSessionFinished()) {
	    return new ToolCompletionStatus(ToolCompletionStatus.ACTIVITY_COMPLETED, startDate, finishDate);
	} else {
	    return new ToolCompletionStatus(ToolCompletionStatus.ACTIVITY_ATTEMPTED, startDate, null);
	}
    }
    // ****************** REST methods *************************

    /**
     * Rest call to create a new Assessment content. Required fields in toolContentJSON: "title", "instructions",
     * "questions", "firstName", "lastName", "lastName", "questions" and "references".
     *
     * The questions entry should be a ArrayNode containing JSON objects, which in turn must contain "questionTitle",
     * "questionText", "displayOrder" (Integer), "type" (Integer). If the type is Multiple Choice, Numerical or Matching
     * Pairs then a ArrayNode "answers" is required.
     *
     * The answers entry should be ArrayNode containing JSON objects, which in turn must contain "answerText" or
     * "answerFloat", "displayOrder" (Integer), "grade" (Integer).
     *
     * The references entry should be a ArrayNode containing JSON objects, which in turn must contain "displayOrder"
     * (Integer), "questionDisplayOrder" (Integer - to match to the question). It may also have "maxMark" (Integer)
     * and "randomQuestion" (Boolean)
     *
     * @throws IOException
     */
    @Override
    public void createRestToolContent(Integer userID, Long toolContentID, ObjectNode toolContentJSON)
	    throws IOException {

	Assessment assessment = new Assessment();
	assessment.setContentId(toolContentID);
	assessment.setTitle(toolContentJSON.get(RestTags.TITLE).asText());
	assessment.setInstructions(toolContentJSON.get(RestTags.INSTRUCTIONS).asText());
	assessment.setCreated(new Date());

	assessment.setReflectOnActivity(
		JsonUtil.optBoolean(toolContentJSON, RestTags.REFLECT_ON_ACTIVITY, Boolean.FALSE));
	assessment.setReflectInstructions(JsonUtil.optString(toolContentJSON, RestTags.REFLECT_INSTRUCTIONS));
	assessment.setAllowGradesAfterAttempt(
		JsonUtil.optBoolean(toolContentJSON, "allowGradesAfterAttempt", Boolean.FALSE));
	assessment
		.setAllowHistoryResponses(JsonUtil.optBoolean(toolContentJSON, "allowHistoryResponses", Boolean.FALSE));
	assessment.setAllowOverallFeedbackAfterQuestion(
		JsonUtil.optBoolean(toolContentJSON, "allowOverallFeedbackAfterQuestion", Boolean.FALSE));
	assessment
		.setAllowQuestionFeedback(JsonUtil.optBoolean(toolContentJSON, "allowQuestionFeedback", Boolean.FALSE));
	assessment.setAllowDiscloseAnswers(JsonUtil.optBoolean(toolContentJSON, "allowDiscloseAnswers", Boolean.FALSE));
	assessment.setAllowRightAnswersAfterQuestion(
		JsonUtil.optBoolean(toolContentJSON, "allowRightAnswersAfterQuestion", Boolean.FALSE));
	assessment.setAllowWrongAnswersAfterQuestion(
		JsonUtil.optBoolean(toolContentJSON, "allowWrongAnswersAfterQuestion", Boolean.FALSE));
	assessment.setAttemptsAllowed(JsonUtil.optInt(toolContentJSON, "attemptsAllows", 1));
	assessment.setDefineLater(false);
	assessment.setDisplaySummary(JsonUtil.optBoolean(toolContentJSON, "displaySummary", Boolean.FALSE));
	assessment.setNotifyTeachersOnAttemptCompletion(
		JsonUtil.optBoolean(toolContentJSON, "notifyTeachersOnAttemptCompletion", Boolean.FALSE));
	assessment.setNumbered(JsonUtil.optBoolean(toolContentJSON, "numbered", Boolean.TRUE));
	assessment.setPassingMark(JsonUtil.optInt(toolContentJSON, "passingMark", 0));
	assessment.setQuestionsPerPage(JsonUtil.optInt(toolContentJSON, "questionsPerPage", 0));
	assessment.setReflectInstructions(JsonUtil.optString(toolContentJSON, RestTags.REFLECT_INSTRUCTIONS, ""));
	assessment.setReflectOnActivity(
		JsonUtil.optBoolean(toolContentJSON, RestTags.REFLECT_ON_ACTIVITY, Boolean.FALSE));
	assessment.setShuffled(JsonUtil.optBoolean(toolContentJSON, "shuffled", Boolean.FALSE));
	assessment.setTimeLimit(JsonUtil.optInt(toolContentJSON, "timeLimit", 0));
	assessment.setUseSelectLeaderToolOuput(
		JsonUtil.optBoolean(toolContentJSON, RestTags.USE_SELECT_LEADER_TOOL_OUTPUT, Boolean.FALSE));
	// submission deadline set in monitoring

	if (toolContentJSON.has("overallFeedback")) {
	    throw new IOException(
		    "Assessment Tool does not support Overall Feedback for REST Authoring. " + toolContentJSON);
	}

	AssessmentUser assessmentUser = getUserCreatedAssessment(userID.longValue(), toolContentID);
	if (assessmentUser == null) {
	    assessmentUser = new AssessmentUser();
	    assessmentUser.setFirstName(toolContentJSON.get("firstName").asText());
	    assessmentUser.setLastName(toolContentJSON.get("lastName").asText());
	    assessmentUser.setLoginName(toolContentJSON.get("loginName").asText());
	    assessmentUser.setAssessment(assessment);
	}
	assessment.setCreatedBy(assessmentUser);

	// **************************** Set the question bank *********************
	ArrayNode questions = JsonUtil.optArray(toolContentJSON, "questions");
	Set<AssessmentQuestion> newQuestionSet = assessment.getQuestions(); // the Assessment constructor will set up the collection
	for (JsonNode questionJSONData : questions) {
	    AssessmentQuestion question = new AssessmentQuestion();
	    Integer type = JsonUtil.optInt(questionJSONData, "type");
	    question.getQbQuestion().setType(type);
	    question.getQbQuestion().setName(questionJSONData.get(RestTags.QUESTION_TITLE).asText());
	    question.getQbQuestion().setDescription(questionJSONData.get(RestTags.QUESTION_TEXT).asText());
	    question.setDisplayOrder(JsonUtil.optInt(questionJSONData, RestTags.DISPLAY_ORDER));

	    question.getQbQuestion().setAllowRichEditor(
		    JsonUtil.optBoolean(questionJSONData, RestTags.ALLOW_RICH_TEXT_EDITOR, Boolean.FALSE));
	    question.getQbQuestion()
		    .setAnswerRequired(JsonUtil.optBoolean(questionJSONData, "answerRequired", Boolean.FALSE));
	    question.getQbQuestion()
		    .setCaseSensitive(JsonUtil.optBoolean(questionJSONData, "caseSensitive", Boolean.FALSE));
	    question.getQbQuestion()
		    .setCorrectAnswer(JsonUtil.optBoolean(questionJSONData, "correctAnswer", Boolean.FALSE));
	    question.getQbQuestion().setMaxMark(JsonUtil.optInt(questionJSONData, "maxMark", 1));
	    question.getQbQuestion().setFeedback(JsonUtil.optString(questionJSONData, "feedback"));
	    question.getQbQuestion().setFeedbackOnCorrect(JsonUtil.optString(questionJSONData, "feedbackOnCorrect"));
	    question.getQbQuestion()
		    .setFeedbackOnIncorrect(JsonUtil.optString(questionJSONData, "feedbackOnIncorrect"));
	    question.getQbQuestion()
		    .setFeedbackOnPartiallyCorrect(JsonUtil.optString(questionJSONData, "feedbackOnPartiallyCorrect"));
	    question.getQbQuestion().setMaxWordsLimit(JsonUtil.optInt(questionJSONData, "maxWordsLimit", 0));
	    question.getQbQuestion().setMinWordsLimit(JsonUtil.optInt(questionJSONData, "minWordsLimit", 0));
	    question.getQbQuestion().setMultipleAnswersAllowed(
		    JsonUtil.optBoolean(questionJSONData, "multipleAnswersAllowed", Boolean.FALSE));
	    question.getQbQuestion().setIncorrectAnswerNullifiesMark(
		    JsonUtil.optBoolean(questionJSONData, "incorrectAnswerNullifiesMark", Boolean.FALSE));
	    question.getQbQuestion()
		    .setPenaltyFactor(JsonUtil.optDouble(questionJSONData, "penaltyFactor", 0.0).floatValue());
	    // question.setUnits(units); Needed for numerical type question

	    if ((type == QbQuestion.TYPE_MATCHING_PAIRS) || (type == QbQuestion.TYPE_MULTIPLE_CHOICE)
		    || (type == QbQuestion.TYPE_NUMERICAL) || (type == QbQuestion.TYPE_MARK_HEDGING)) {

		if (!questionJSONData.has(RestTags.ANSWERS)) {
		    throw new IOException("REST Authoring is missing answers for a question of type " + type + ". Data:"
			    + toolContentJSON);
		}

		List<QbOption> optionList = new ArrayList<>();
		ArrayNode optionsData = JsonUtil.optArray(questionJSONData, RestTags.ANSWERS);
		for (JsonNode answerData : optionsData) {
		    QbOption option = new QbOption();
		    option.setDisplayOrder(JsonUtil.optInt(answerData, RestTags.DISPLAY_ORDER));
		    option.setMaxMark(answerData.get("maxMark").floatValue());
		    option.setCorrect(JsonUtil.optBoolean(answerData, "correct", false));
		    option.setAcceptedError(JsonUtil.optDouble(answerData, "acceptedError", 0.0).floatValue());
		    option.setFeedback(JsonUtil.optString(answerData, "feedback"));
		    option.setName(JsonUtil.optString(answerData, RestTags.ANSWER_TEXT));
		    option.setNumericalOption(JsonUtil.optDouble(answerData, "answerFloat", 0.0).floatValue());
		    // option.setQuestion(question); can't find the use for this field yet!
		    optionList.add(option);
		}
		question.getQbQuestion().setQbOptions(optionList);
	    }

	    checkType(question.getType());
	    newQuestionSet.add(question);
	}

	// **************************** Now set up the references to the questions in the bank *********************
	ArrayNode references = JsonUtil.optArray(toolContentJSON, "references");
	Set<QuestionReference> newReferenceSet = assessment.getQuestionReferences(); // the Assessment constructor will set up the

	// collection
	for (JsonNode referenceJSONData : references) {
	    QuestionReference reference = new QuestionReference();
	    reference.setMaxMark(JsonUtil.optInt(referenceJSONData, "maxMark", 1));
	    reference.setSequenceId(JsonUtil.optInt(referenceJSONData, RestTags.DISPLAY_ORDER));
	    AssessmentQuestion matchingQuestion = matchQuestion(newQuestionSet,
		    JsonUtil.optInt(referenceJSONData, "questionDisplayOrder"));
	    if (matchingQuestion == null) {
		throw new IOException("Unable to find matching question for displayOrder "
			+ referenceJSONData.get("questionDisplayOrder") + ". Data:" + toolContentJSON);
	    }
	    reference.setQuestion(matchingQuestion);
	    reference.setRandomQuestion(JsonUtil.optBoolean(referenceJSONData, "randomQuestion", Boolean.FALSE));
	    newReferenceSet.add(reference);
	}

	saveOrUpdateAssessment(assessment);

    }

    // find the question that matches this sequence id - used by the REST calls only.
    AssessmentQuestion matchQuestion(Set<AssessmentQuestion> newReferenceSet, Integer displayOrder) {
	if (displayOrder != null) {
	    for (AssessmentQuestion question : newReferenceSet) {
		if (displayOrder.equals(question.getDisplayOrder())) {
		    return question;
		}
	    }
	}
	return null;
    }

    // TODO Implement REST support for all types and then remove checkType method
    void checkType(Integer type) throws IOException {
	if ((type != QbQuestion.TYPE_ESSAY) && (type != QbQuestion.TYPE_MULTIPLE_CHOICE)) {
	    throw new IOException(
		    "Assessment Tool does not support REST Authoring for anything but Essay Type and Multiple Choice. Found type "
			    + type);
	}
    }

    @Override
    public AssessmentQuestion getAssessmentQuestionByUid(Long questionUid) {
	return assessmentQuestionDao.getByUid(questionUid);
    }

    @Override
    public void notifyLearnersOnAnswerDisclose(long toolContentId) {
	List<AssessmentSession> sessions = assessmentSessionDao.getByContentId(toolContentId);
	Set<Integer> userIds = new HashSet<>();
	for (AssessmentSession session : sessions) {
	    for (AssessmentUser user : session.getAssessmentUsers()) {
		userIds.add(user.getUserId().intValue());
	    }
	}

	ObjectNode jsonCommand = JsonNodeFactory.instance.objectNode();
	jsonCommand.put("hookTrigger", "assessment-results-refresh-" + toolContentId);
	learnerService.createCommandForLearners(toolContentId, userIds, jsonCommand.toString());
    }
}<|MERGE_RESOLUTION|>--- conflicted
+++ resolved
@@ -2841,10 +2841,6 @@
 	    // we need to save QB questions and options first
 	    for (AssessmentQuestion assessmentQuestion : toolContentObj.getQuestions()) {
 		QbQuestion qbQuestion = assessmentQuestion.getQbQuestion();
-<<<<<<< HEAD
-		qbService.insertQuestion(qbQuestion);
-		qbService.addQuestionToCollection(publicQbCollectionUid, qbQuestion.getQuestionId(), false);
-=======
 
 		// try to match the question to an existing QB question in DB
 		QbQuestion existingQuestion = qbService.getQuestionByUUID(qbQuestion.getUuid());
@@ -2857,7 +2853,6 @@
 		    assessmentQuestion.setQbQuestion(existingQuestion);
 		}
 
->>>>>>> 3588ff75
 		assessmentDao.insert(assessmentQuestion);
 	    }
 
