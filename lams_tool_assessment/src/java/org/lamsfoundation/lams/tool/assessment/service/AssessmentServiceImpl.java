/****************************************************************
 * Copyright (C) 2005 LAMS Foundation (http://lamsfoundation.org)
 * =============================================================
 * License Information: http://lamsfoundation.org/licensing/lams/2.0/
 *
 * This program is free software; you can redistribute it and/or modify
 * it under the terms of the GNU General Public License as published by
 * the Free Software Foundation.
 *
 * This program is distributed in the hope that it will be useful,
 * but WITHOUT ANY WARRANTY; without even the implied warranty of
 * MERCHANTABILITY or FITNESS FOR A PARTICULAR PURPOSE.  See the
 * GNU General Public License for more details.
 *
 * You should have received a copy of the GNU General Public License
 * along with this program; if not, write to the Free Software
 * Foundation, Inc., 51 Franklin Street, Fifth Floor, Boston, MA 02110-1301
 * USA
 *
 * http://www.gnu.org/licenses/gpl.txt
 * ****************************************************************
 */

package org.lamsfoundation.lams.tool.assessment.service;

import java.io.IOException;
import java.lang.reflect.InvocationTargetException;
import java.sql.Timestamp;
import java.util.ArrayList;
import java.util.Arrays;
import java.util.Collection;
import java.util.Date;
import java.util.HashMap;
import java.util.HashSet;
import java.util.LinkedHashMap;
import java.util.LinkedList;
import java.util.List;
import java.util.Locale;
import java.util.Map;
import java.util.Optional;
import java.util.Set;
import java.util.SortedMap;
import java.util.SortedSet;
import java.util.TreeMap;
import java.util.TreeSet;
import java.util.UUID;
import java.util.regex.Pattern;
import java.util.stream.Collectors;

import org.apache.commons.beanutils.PropertyUtils;
import org.apache.commons.collections.CollectionUtils;
import org.apache.commons.lang.StringUtils;
import org.apache.log4j.Logger;
import org.apache.poi.ss.usermodel.IndexedColors;
import org.lamsfoundation.lams.confidencelevel.ConfidenceLevelDTO;
import org.lamsfoundation.lams.confidencelevel.VsaAnswerDTO;
import org.lamsfoundation.lams.contentrepository.client.IToolContentHandler;
import org.lamsfoundation.lams.events.IEventNotificationService;
import org.lamsfoundation.lams.learning.service.ILearnerService;
import org.lamsfoundation.lams.learningdesign.service.ExportToolContentException;
import org.lamsfoundation.lams.learningdesign.service.IExportToolContentService;
import org.lamsfoundation.lams.learningdesign.service.ImportToolContentException;
import org.lamsfoundation.lams.logevent.service.ILogEventService;
import org.lamsfoundation.lams.notebook.model.NotebookEntry;
import org.lamsfoundation.lams.notebook.service.CoreNotebookConstants;
import org.lamsfoundation.lams.notebook.service.ICoreNotebookService;
import org.lamsfoundation.lams.qb.model.QbCollection;
import org.lamsfoundation.lams.qb.model.QbOption;
import org.lamsfoundation.lams.qb.model.QbQuestion;
import org.lamsfoundation.lams.qb.model.QbQuestionUnit;
import org.lamsfoundation.lams.qb.model.QbToolQuestion;
import org.lamsfoundation.lams.qb.service.IQbService;
import org.lamsfoundation.lams.rest.RestTags;
import org.lamsfoundation.lams.rest.ToolRestManager;
import org.lamsfoundation.lams.tool.ToolCompletionStatus;
import org.lamsfoundation.lams.tool.ToolContentManager;
import org.lamsfoundation.lams.tool.ToolOutput;
import org.lamsfoundation.lams.tool.ToolOutputDefinition;
import org.lamsfoundation.lams.tool.ToolSessionExportOutputData;
import org.lamsfoundation.lams.tool.ToolSessionManager;
import org.lamsfoundation.lams.tool.assessment.AssessmentConstants;
import org.lamsfoundation.lams.tool.assessment.dao.AssessmentConfigDAO;
import org.lamsfoundation.lams.tool.assessment.dao.AssessmentDAO;
import org.lamsfoundation.lams.tool.assessment.dao.AssessmentQuestionDAO;
import org.lamsfoundation.lams.tool.assessment.dao.AssessmentQuestionResultDAO;
import org.lamsfoundation.lams.tool.assessment.dao.AssessmentResultDAO;
import org.lamsfoundation.lams.tool.assessment.dao.AssessmentSessionDAO;
import org.lamsfoundation.lams.tool.assessment.dao.AssessmentUserDAO;
import org.lamsfoundation.lams.tool.assessment.dto.AssessmentResultDTO;
import org.lamsfoundation.lams.tool.assessment.dto.AssessmentUserDTO;
import org.lamsfoundation.lams.tool.assessment.dto.LeaderResultsDTO;
import org.lamsfoundation.lams.tool.assessment.dto.OptionDTO;
import org.lamsfoundation.lams.tool.assessment.dto.QuestionDTO;
import org.lamsfoundation.lams.tool.assessment.dto.QuestionSummary;
import org.lamsfoundation.lams.tool.assessment.dto.ReflectDTO;
import org.lamsfoundation.lams.tool.assessment.dto.SessionDTO;
import org.lamsfoundation.lams.tool.assessment.dto.UserSummary;
import org.lamsfoundation.lams.tool.assessment.dto.UserSummaryItem;
import org.lamsfoundation.lams.tool.assessment.model.Assessment;
import org.lamsfoundation.lams.tool.assessment.model.AssessmentOptionAnswer;
import org.lamsfoundation.lams.tool.assessment.model.AssessmentQuestion;
import org.lamsfoundation.lams.tool.assessment.model.AssessmentQuestionResult;
import org.lamsfoundation.lams.tool.assessment.model.AssessmentResult;
import org.lamsfoundation.lams.tool.assessment.model.AssessmentSession;
import org.lamsfoundation.lams.tool.assessment.model.AssessmentUser;
import org.lamsfoundation.lams.tool.assessment.model.QuestionReference;
import org.lamsfoundation.lams.tool.assessment.util.AnswerIntComparator;
import org.lamsfoundation.lams.tool.assessment.util.AssessmentEscapeUtils;
import org.lamsfoundation.lams.tool.assessment.util.AssessmentSessionComparator;
import org.lamsfoundation.lams.tool.assessment.util.SequencableComparator;
import org.lamsfoundation.lams.tool.exception.DataMissingException;
import org.lamsfoundation.lams.tool.exception.ToolException;
import org.lamsfoundation.lams.tool.service.ICommonAssessmentService;
import org.lamsfoundation.lams.tool.service.ILamsToolService;
import org.lamsfoundation.lams.tool.service.IQbToolService;
import org.lamsfoundation.lams.usermanagement.User;
import org.lamsfoundation.lams.usermanagement.dto.UserDTO;
import org.lamsfoundation.lams.usermanagement.service.IUserManagementService;
import org.lamsfoundation.lams.util.FileUtil;
import org.lamsfoundation.lams.util.JsonUtil;
import org.lamsfoundation.lams.util.MessageService;
import org.lamsfoundation.lams.util.NumberUtil;
import org.lamsfoundation.lams.util.excel.ExcelCell;
import org.lamsfoundation.lams.util.excel.ExcelRow;
import org.lamsfoundation.lams.util.excel.ExcelSheet;

import com.fasterxml.jackson.databind.JsonNode;
import com.fasterxml.jackson.databind.node.ArrayNode;
import com.fasterxml.jackson.databind.node.JsonNodeFactory;
import com.fasterxml.jackson.databind.node.ObjectNode;

/**
 * @author Andrey Balan
 */
public class AssessmentServiceImpl implements IAssessmentService, ICommonAssessmentService, ToolContentManager,
	ToolSessionManager, ToolRestManager, IQbToolService {
    private static Logger log = Logger.getLogger(AssessmentServiceImpl.class.getName());

    private AssessmentDAO assessmentDao;

    private AssessmentQuestionDAO assessmentQuestionDao;

    private AssessmentUserDAO assessmentUserDao;

    private AssessmentSessionDAO assessmentSessionDao;

    private AssessmentQuestionResultDAO assessmentQuestionResultDao;

    private AssessmentResultDAO assessmentResultDao;

    private AssessmentConfigDAO assessmentConfigDao;

    // tool service
    private IToolContentHandler assessmentToolContentHandler;

    private MessageService messageService;

    private AssessmentOutputFactory assessmentOutputFactory;

    // system services

    private ILamsToolService toolService;

    private ILearnerService learnerService;

    private ILogEventService logEventService;

    private IUserManagementService userManagementService;

    private IExportToolContentService exportContentService;

    private ICoreNotebookService coreNotebookService;

    private IEventNotificationService eventNotificationService;

    private IQbService qbService;

    // *******************************************************************************
    // Service method
    // *******************************************************************************
    @Override
    public boolean isUserGroupLeader(Long userId, Long toolSessionId) {
	AssessmentSession session = getSessionBySessionId(toolSessionId);
	AssessmentUser groupLeader = session == null ? null : session.getGroupLeader();

	return (groupLeader != null) && userId.equals(groupLeader.getUserId());
    }

    @Override
    public AssessmentUser checkLeaderSelectToolForSessionLeader(AssessmentUser user, Long toolSessionId) {
	if ((user == null) || (toolSessionId == null)) {
	    return null;
	}

	AssessmentSession assessmentSession = getSessionBySessionId(toolSessionId);
	AssessmentUser leader = assessmentSession.getGroupLeader();
	// check leader select tool for a leader only in case QA tool doesn't know it. As otherwise it will screw
	// up previous scratches done
	if (leader == null) {

	    Long leaderUserId = toolService.getLeaderUserId(toolSessionId, user.getUserId().intValue());
	    if (leaderUserId != null) {
		leader = getUserByIDAndSession(leaderUserId, toolSessionId);

		// create new user in a DB
		if (leader == null) {
		    log.debug("creating new user with userId: " + leaderUserId);
		    User leaderDto = (User) userManagementService.findById(User.class, leaderUserId.intValue());
		    leader = new AssessmentUser(leaderDto.getUserDTO(), assessmentSession);
		    createUser(leader);
		}

		// set group leader
		assessmentSession.setGroupLeader(leader);
		assessmentSessionDao.saveObject(assessmentSession);
	    }
	}

	return leader;
    }

    @Override
    public void copyAnswersFromLeader(AssessmentUser user, AssessmentUser leader) {

	if ((user == null) || (leader == null) || user.getUid().equals(leader.getUid())) {
	    return;
	}
	Long assessmentUid = leader.getSession().getAssessment().getUid();

	AssessmentResult leaderResult = assessmentResultDao.getLastFinishedAssessmentResult(assessmentUid,
		leader.getUserId());
	if (leaderResult == null) {
	    return;
	}
	Set<AssessmentQuestionResult> leaderQuestionResults = leaderResult.getQuestionResults();

	// if response doesn't exist create new empty objects which we populate on the next step
	AssessmentResult userResult = assessmentResultDao.getLastAssessmentResult(assessmentUid, user.getUserId());
	if (userResult == null) {
	    userResult = new AssessmentResult();
	    userResult.setAssessment(leaderResult.getAssessment());
	    userResult.setUser(user);
	    userResult.setSessionId(leaderResult.getSessionId());

	    Set<AssessmentQuestionResult> userQuestionResults = userResult.getQuestionResults();
	    for (AssessmentQuestionResult leaderQuestionResult : leaderQuestionResults) {
		AssessmentQuestionResult userQuestionResult = new AssessmentQuestionResult();
		userQuestionResult.setQbToolQuestion(leaderQuestionResult.getQbToolQuestion());
		userQuestionResult.setAssessmentResult(userResult);
		userQuestionResults.add(userQuestionResult);

		Set<AssessmentOptionAnswer> leaderOptionAnswers = leaderQuestionResult.getOptionAnswers();
		Set<AssessmentOptionAnswer> userOptionAnswers = userQuestionResult.getOptionAnswers();
		for (AssessmentOptionAnswer leaderOptionAnswer : leaderOptionAnswers) {
		    AssessmentOptionAnswer userOptionAnswer = new AssessmentOptionAnswer();
		    userOptionAnswer.setOptionUid(leaderOptionAnswer.getOptionUid());
		    userOptionAnswers.add(userOptionAnswer);
		}
	    }
	}

	// copy results from leader to user in both cases (when there is no userResult yet and when if it's been changed
	// by the leader)
	userResult.setStartDate(leaderResult.getStartDate());
	userResult.setLatest(leaderResult.isLatest());
	userResult.setFinishDate(leaderResult.getFinishDate());
	userResult.setMaximumGrade(leaderResult.getMaximumGrade());
	userResult.setGrade(leaderResult.getGrade());

	Set<AssessmentQuestionResult> userQuestionResults = userResult.getQuestionResults();
	for (AssessmentQuestionResult leaderQuestionResult : leaderQuestionResults) {
	    for (AssessmentQuestionResult userQuestionResult : userQuestionResults) {
		if (userQuestionResult.getQbToolQuestion().getUid()
			.equals(leaderQuestionResult.getQbToolQuestion().getUid())) {

		    userQuestionResult.setAnswer(leaderQuestionResult.getAnswer());
		    userQuestionResult.setAnswerFloat(leaderQuestionResult.getAnswerFloat());
		    userQuestionResult.setAnswerBoolean(leaderQuestionResult.getAnswerBoolean());
		    userQuestionResult.setQbOption(leaderQuestionResult.getQbOption());
		    userQuestionResult.setMark(leaderQuestionResult.getMark());
		    userQuestionResult.setMaxMark(leaderQuestionResult.getMaxMark());
		    userQuestionResult.setPenalty(leaderQuestionResult.getPenalty());
		    userQuestionResult.setConfidenceLevel(leaderQuestionResult.getConfidenceLevel());

		    Set<AssessmentOptionAnswer> leaderOptionAnswers = leaderQuestionResult.getOptionAnswers();
		    Set<AssessmentOptionAnswer> userOptionAnswers = userQuestionResult.getOptionAnswers();
		    for (AssessmentOptionAnswer leaderOptionAnswer : leaderOptionAnswers) {
			for (AssessmentOptionAnswer userOptionAnswer : userOptionAnswers) {
			    if (userOptionAnswer.getOptionUid().equals(leaderOptionAnswer.getOptionUid())) {

				userOptionAnswer.setAnswerBoolean(leaderOptionAnswer.getAnswerBoolean());
				userOptionAnswer.setAnswerInt(leaderOptionAnswer.getAnswerInt());

			    }
			}

		    }

		}
	    }
	}

	assessmentResultDao.saveObject(userResult);
    }

    @Override
    public void launchTimeLimit(Long assessmentUid, Long userId) {
	AssessmentResult lastResult = getLastAssessmentResult(assessmentUid, userId);
	lastResult.setTimeLimitLaunchedDate(new Date());
	assessmentResultDao.saveObject(lastResult);
    }

    @Override
    public long getSecondsLeft(Assessment assessment, AssessmentUser user) {
	AssessmentResult lastResult = getLastAssessmentResult(assessment.getUid(), user.getUserId());

	long secondsLeft = 1;
	if (assessment.getTimeLimit() != 0) {
	    // if user has pressed OK button already - calculate remaining time, and full time otherwise
	    boolean isTimeLimitNotLaunched = (lastResult == null) || (lastResult.getTimeLimitLaunchedDate() == null);
	    secondsLeft = isTimeLimitNotLaunched ? assessment.getTimeLimit() * 60
		    : assessment.getTimeLimit() * 60
			    - (System.currentTimeMillis() - lastResult.getTimeLimitLaunchedDate().getTime()) / 1000;
	    // change negative or zero number to 1
	    secondsLeft = Math.max(1, secondsLeft);
	}

	return secondsLeft;
    }

    @Override
    public boolean checkTimeLimitExceeded(Assessment assessment, AssessmentUser groupLeader) {
	int timeLimit = assessment.getTimeLimit();
	if (timeLimit == 0) {
	    return false;
	}

	AssessmentResult lastLeaderResult = getLastAssessmentResult(assessment.getUid(), groupLeader.getUserId());

	//check if the time limit is exceeded
	return (lastLeaderResult != null) && (lastLeaderResult.getTimeLimitLaunchedDate() != null)
		&& lastLeaderResult.getTimeLimitLaunchedDate().getTime() + timeLimit * 60000 < System
			.currentTimeMillis();
    }

    @Override
    public List<AssessmentUser> getUsersBySession(Long toolSessionID) {
	return assessmentUserDao.getBySessionID(toolSessionID);
    }

    @Override
    public List<AssessmentUserDTO> getPagedUsersBySession(Long sessionId, int page, int size, String sortBy,
	    String sortOrder, String searchString) {
	return assessmentUserDao.getPagedUsersBySession(sessionId, page, size, sortBy, sortOrder, searchString,
		userManagementService);
    }

    @Override
    public int getCountUsersBySession(Long sessionId, String searchString) {
	return assessmentUserDao.getCountUsersBySession(sessionId, searchString);
    }

    @Override
    public int getCountUsersByContentId(Long contentId) {
	return assessmentUserDao.getCountUsersByContentId(contentId);
    }

    @Override
    public List<AssessmentUserDTO> getPagedUsersBySessionAndQuestion(Long sessionId, Long questionUid, int page,
	    int size, String sortBy, String sortOrder, String searchString) {
	return assessmentUserDao.getPagedUsersBySessionAndQuestion(sessionId, questionUid, page, size, sortBy,
		sortOrder, searchString, userManagementService);
    }

    @Override
    public String getPortraitId(Long userId) {
	if (userId != null) {
	    User user = (User) userManagementService.findById(User.class, userId.intValue());
	    return user == null || user.getPortraitUuid() == null ? null : user.getPortraitUuid().toString();
	}
	return null;
    }

    @Override
    public Assessment getAssessmentByContentId(Long contentId) {
	return assessmentDao.getByContentId(contentId);
    }

    @Override
    public Assessment getDefaultContent(Long contentId) throws AssessmentApplicationException {
	if (contentId == null) {
	    String error = messageService.getMessage("error.msg.default.content.not.find");
	    log.error(error);
	    throw new AssessmentApplicationException(error);
	}

	Assessment defaultContent = getDefaultAssessment();
	// save default content by given ID.
	Assessment content = new Assessment();
	content = Assessment.newInstance(defaultContent, contentId);
	return content;
    }

    @Override
    public void createUser(AssessmentUser assessmentUser) {
	// make sure the user was not created in the meantime
	AssessmentUser user = getUserByIDAndSession(assessmentUser.getUserId(),
		assessmentUser.getSession().getSessionId());
	if (user == null) {
	    user = assessmentUser;
	}
	// Save it no matter if the user already exists.
	// At checkLeaderSelectToolForSessionLeader() the user is added to session.
	// Sometimes session save is earlier that user save in another thread, leading to an exception.
	assessmentUserDao.saveObject(user);
    }

    @Override
    public AssessmentUser getUserCreatedAssessment(Long userId, Long contentId) {
	return assessmentUserDao.getUserCreatedAssessment(userId, contentId);
    }

    @Override
    public AssessmentUser getUserByIdAndContent(Long userId, Long contentId) {
	return assessmentUserDao.getUserByIdAndContent(userId, contentId);
    }

    @Override
    public AssessmentUser getUserByIDAndSession(Long userId, Long sessionId) {
	return assessmentUserDao.getUserByUserIDAndSessionID(userId, sessionId);
    }

    @Override
    public void saveOrUpdateAssessment(Assessment assessment) {
	for (QuestionReference reference : assessment.getQuestionReferences()) {
	    assessmentQuestionDao.saveObject(reference);
	}

	for (AssessmentQuestion question : assessment.getQuestions()) {
	    assessmentQuestionDao.saveObject(question);
	}

	//store object in DB
	assessmentDao.saveObject(assessment);
    }

    @Override
    public void updateAssessmentQuestion(AssessmentQuestion question) {
	assessmentQuestionDao.update(question);
    }

    @Override
    public void releaseFromCache(Object object) {
	assessmentDao.releaseFromCache(object);
    }

    @Override
    public void deleteAssessmentQuestion(Long uid) {
	assessmentQuestionDao.removeObject(AssessmentQuestion.class, uid);
    }

    @Override
    public void deleteQuestionReference(Long uid) {
	//releaseFromCache associated AssessmentQuestion, otherwise it's treated as "A different object with the same identifier value was already associated with the session: AssessmentQuestion"
	QuestionReference reference = (QuestionReference) assessmentQuestionDao.getObject(QuestionReference.class, uid);
	if (reference.getQuestion() != null) {
	    assessmentDao.releaseFromCache(reference.getQuestion());
	}

	assessmentQuestionDao.removeObject(QuestionReference.class, uid);
    }

    @Override
    public Assessment getAssessmentBySessionId(Long sessionId) {
	AssessmentSession session = assessmentSessionDao.getSessionBySessionId(sessionId);
	// to skip CGLib problem
	Long contentId = session.getAssessment().getContentId();
	Assessment res = assessmentDao.getByContentId(contentId);
	return res;
    }

    @Override
    public AssessmentSession getSessionBySessionId(Long sessionId) {
	return assessmentSessionDao.getSessionBySessionId(sessionId);
    }

    @Override
    public List<AssessmentSession> getSessionsByContentId(Long toolContentId) {
	return assessmentSessionDao.getByContentId(toolContentId);
    }

    @Override
    public void setAttemptStarted(Assessment assessment, AssessmentUser assessmentUser, Long toolSessionId,
	    List<Set<QuestionDTO>> pagedQuestionDtos) {
	//create list of all questions that user is going to answer (it will exclude random questions that user not going to answer)
	Set<AssessmentQuestion> questions = new TreeSet<>();
	if (pagedQuestionDtos != null) {
	    for (Set<QuestionDTO> questionsForOnePage : pagedQuestionDtos) {
		for (QuestionDTO questionDto : questionsForOnePage) {
		    AssessmentQuestion question = assessmentQuestionDao.getByUid(questionDto.getUid());
		    questions.add(question);
		}
	    }
	}

	AssessmentResult lastResult = getLastAssessmentResult(assessment.getUid(), assessmentUser.getUserId());
	if (lastResult != null) {

	    // don't instantiate new attempt if the previous one wasn't finished and thus continue working with it
	    if (lastResult.getFinishDate() == null) {

		//check all required questionResults exist, it can be missing in case of random question - create new one then
		Set<AssessmentQuestionResult> questionResults = lastResult.getQuestionResults();
		Set<AssessmentQuestionResult> updatedQuestionResults = new TreeSet<>();
		for (AssessmentQuestion question : questions) {

		    // get questionResult from DB instance of AssessmentResult
		    AssessmentQuestionResult questionResult = null;
		    for (AssessmentQuestionResult questionResultIter : questionResults) {
			if (question.getUid().equals(questionResultIter.getQbToolQuestion().getUid())) {
			    questionResult = questionResultIter;
			}
		    }
		    if (questionResult == null) {
			questionResult = createQuestionResultObject(question);
		    }
		    updatedQuestionResults.add(questionResult);
		}
		lastResult.setQuestionResults(updatedQuestionResults);
		assessmentResultDao.saveObject(lastResult);
		return;

		// mark previous attempt as being not the latest any longer
	    } else {
		lastResult.setLatest(null);
		assessmentResultDao.saveObject(lastResult);
		assessmentResultDao.flush();
	    }
	}

	AssessmentResult result = new AssessmentResult();
	result.setAssessment(assessment);
	result.setUser(assessmentUser);
	result.setSessionId(toolSessionId);
	result.setStartDate(new Timestamp(new Date().getTime()));
	result.setLatest(true);

	// create questionResult for each question
	Set<AssessmentQuestionResult> questionResults = result.getQuestionResults();
	for (AssessmentQuestion question : questions) {
	    AssessmentQuestionResult questionResult = createQuestionResultObject(question);
	    questionResults.add(questionResult);
	}

	assessmentResultDao.insert(result);
    }

    /*
     * Auxiliary method for setAttemptStarted(). Simply init new AssessmentQuestionResult object and fills it in with
     * values.
     */
    private AssessmentQuestionResult createQuestionResultObject(AssessmentQuestion question) {
	AssessmentQuestionResult questionResult = new AssessmentQuestionResult();
	questionResult.setQbToolQuestion(question);

	// create optionAnswer for each option
	Set<AssessmentOptionAnswer> optionAnswers = questionResult.getOptionAnswers();
	for (QbOption option : question.getQbQuestion().getQbOptions()) {
	    AssessmentOptionAnswer optionAnswer = new AssessmentOptionAnswer();
	    optionAnswer.setOptionUid(option.getUid());
	    optionAnswers.add(optionAnswer);
	}

	return questionResult;
    }

    @Override
    public void storeSingleMarkHedgingQuestion(Assessment assessment, Long userId,
	    List<Set<QuestionDTO>> pagedQuestions, Long singleMarkHedgingQuestionUid)
	    throws IllegalAccessException, InvocationTargetException, NoSuchMethodException {
	AssessmentResult result = assessmentResultDao.getLastAssessmentResult(assessment.getUid(), userId);

	// prohibit users from submitting (or autosubmitting) answers after result is finished but Resubmit button is
	// not pressed (e.g. using 2 browsers)
	if (result.getFinishDate() != null) {
	    return;
	}

	// search for the question corresponding to single MarkHedging question
	QuestionDTO questionDto = null;
	for (Set<QuestionDTO> questionsForOnePage : pagedQuestions) {
	    for (QuestionDTO questionDtoIter : questionsForOnePage) {
		if (questionDtoIter.getUid().equals(singleMarkHedgingQuestionUid)) {
		    questionDto = questionDtoIter;
		}
	    }
	}

	AssessmentQuestionResult questionResult = storeUserAnswer(result, questionDto);
	questionResult.setFinishDate(new Date());

	float mark = 0;
	for (OptionDTO optionDto : questionDto.getOptionDtos()) {
	    if (optionDto.isCorrect()) {
		//if hedgingMark is a default '-1', change it to '0'
		int hedgingMark = optionDto.getAnswerInt() == -1 ? 0 : optionDto.getAnswerInt();
		mark += hedgingMark;
		break;
	    }
	}
	questionResult.setMark(mark);
	questionResult.setMaxMark((float) questionDto.getMaxMark());
	assessmentResultDao.saveObject(questionResult);

	//for displaying purposes calculate mark and set it to questionDto
	questionDto.setMark(mark);
    }

    @Override
    public boolean storeUserAnswers(Assessment assessment, Long userId, List<Set<QuestionDTO>> pagedQuestions,
	    boolean isAutosave) throws IllegalAccessException, InvocationTargetException, NoSuchMethodException {
	AssessmentResult result = assessmentResultDao.getLastAssessmentResult(assessment.getUid(), userId);

	// prohibit users from submitting (or autosubmitting) answers after result is finished but Resubmit button is
	// not pressed (e.g. using 2 browsers)
	if (result.getFinishDate() != null) {
	    return false;
	}

	// store all answers (in all pages)
	for (Set<QuestionDTO> questionsForOnePage : pagedQuestions) {
	    for (QuestionDTO questionDto : questionsForOnePage) {
		storeUserAnswer(result, questionDto);
	    }
	}

	// store finished date only on user hitting submit all answers button (and not submit mark hedging
	// question)
	int maximumGrade = 0;
	float grade = 0;

	//sum up user mark and max mark for all questions
	for (Set<QuestionDTO> questionsForOnePage : pagedQuestions) {
	    for (QuestionDTO questionDto : questionsForOnePage) {
		// get questionResult from DB instance of AssessmentResult
		AssessmentQuestionResult questionResult = null;
		for (AssessmentQuestionResult questionResultIter : result.getQuestionResults()) {
		    if (questionDto.getUid().equals(questionResultIter.getQbToolQuestion().getUid())) {
			questionResult = questionResultIter;
		    }
		}
		calculateAnswerMark(assessment.getUid(), userId, questionResult, questionDto);
		if (!isAutosave) {
		    questionResult.setFinishDate(new Date());
		}

		grade += questionResult.getMark();
		maximumGrade += questionDto.getMaxMark();
	    }
	}

	result.setMaximumGrade(maximumGrade);
	result.setGrade(grade);
	if (!isAutosave) {
	    result.setFinishDate(new Timestamp(new Date().getTime()));
	}
	assessmentResultDao.update(result);

	return true;
    }

    /**
     * Stores given AssessmentQuestion's answer.
     */
    private AssessmentQuestionResult storeUserAnswer(AssessmentResult assessmentResult, QuestionDTO questionDto)
	    throws IllegalAccessException, InvocationTargetException, NoSuchMethodException {
	Assessment assessment = assessmentResult.getAssessment();

	// get questionResult from DB instance of AssessmentResult
	AssessmentQuestionResult questionResult = null;
	for (AssessmentQuestionResult questionResultIter : assessmentResult.getQuestionResults()) {
	    if (questionDto.getUid().equals(questionResultIter.getQbToolQuestion().getUid())) {
		questionResult = questionResultIter;
	    }
	}

	//if teacher modified question in monitor - update questionDto now
	if (assessment.isContentModifiedInMonitor(assessmentResult.getStartDate())) {
	    AssessmentQuestion modifiedQuestion = assessmentQuestionDao.getByUid(questionDto.getUid());
	    QuestionDTO updatedQuestionDto = modifiedQuestion.getQuestionDTO();
	    PropertyUtils.copyProperties(questionDto, updatedQuestionDto);
	}

	// store question answer values
	questionResult.setAnswerBoolean(questionDto.getAnswerBoolean());
	questionResult.setAnswerFloat(questionDto.getAnswerFloat());
	questionResult.setAnswer(questionDto.getAnswer());

	int j = 0;
	for (OptionDTO optionDto : questionDto.getOptionDtos()) {

	    // find according optionAnswer
	    AssessmentOptionAnswer optionAnswer = null;
	    for (AssessmentOptionAnswer optionAnswerIter : questionResult.getOptionAnswers()) {
		if (optionDto.getUid().equals(optionAnswerIter.getOptionUid())) {
		    optionAnswer = optionAnswerIter;
		}
	    }

	    // store option answer values
	    optionAnswer.setAnswerBoolean(optionDto.getAnswerBoolean());
	    optionAnswer.setAnswerInt(optionDto.getAnswerInt());
	    if (questionDto.getType() == QbQuestion.TYPE_ORDERING) {
		optionAnswer.setAnswerInt(j++);
	    }
	}

	// store confidence levels entered by the learner
	if (assessment.isEnableConfidenceLevels()) {
	    questionResult.setConfidenceLevel(questionDto.getConfidenceLevel());
	}

	return questionResult;
    }

    /**
     *
     * @return grade that user scored by answering that question
     */
    private void calculateAnswerMark(Long assessmentUid, Long userId, AssessmentQuestionResult questionResult,
	    QuestionDTO questionDto) {
	//calculate both mark and maxMark
	float mark = 0;
	float maxMark = questionDto.getMaxMark();
	if (questionDto.getType() == QbQuestion.TYPE_MULTIPLE_CHOICE) {
	    boolean isMarkNullified = false;
	    float optionMaxMark = 0;
	    for (OptionDTO optionDto : questionDto.getOptionDtos()) {
		if (optionDto.getAnswerBoolean()) {
		    optionMaxMark += optionDto.getMaxMark();
		    mark += optionDto.getMaxMark() * maxMark;

		    // if option of "incorrect answer nullifies mark" is ON check if selected answer has a zero grade
		    // and if so nullify question's mark
		    if (questionDto.isIncorrectAnswerNullifiesMark() && (optionDto.getMaxMark() == 0)) {
			isMarkNullified = true;
		    }
		}
	    }
	    // set optionMaxMark to let jsp know whether the question was answered correctly/partly/incorrectly even if mark=0
	    questionDto.setOptionMaxMark(optionMaxMark);

	    if (isMarkNullified) {
		mark = 0;
	    }

	} else if (questionDto.getType() == QbQuestion.TYPE_MATCHING_PAIRS) {
	    float maxMarkForCorrectAnswer = maxMark / questionDto.getOptionDtos().size();
	    for (OptionDTO optionDto : questionDto.getOptionDtos()) {
		if (optionDto.getAnswerInt() == optionDto.getUid()) {
		    mark += maxMarkForCorrectAnswer;
		}
	    }

	} else if (questionDto.getType() == QbQuestion.TYPE_VERY_SHORT_ANSWERS) {
	    //clear previous answer
	    questionResult.setQbOption(null);

	    for (OptionDTO optionDto : questionDto.getOptionDtos()) {
		String[] optionAnswers = optionDto.getName().strip().split("\\r\\n");
		boolean isAnswerMatchedCurrentOption = false;
		for (String optionAnswer : optionAnswers) {
		    optionAnswer = optionAnswer.strip();

		    //prepare regex which takes into account only * special character
		    String regexWithOnlyAsteriskSymbolActive = "\\Q";
		    for (int i = 0; i < optionAnswer.length(); i++) {
			//everything in between \\Q and \\E are taken literally no matter which characters it contains
			if (optionAnswer.charAt(i) == '*') {
			    regexWithOnlyAsteriskSymbolActive += "\\E.*\\Q";
			} else {
			    regexWithOnlyAsteriskSymbolActive += optionAnswer.charAt(i);
			}
		    }
		    regexWithOnlyAsteriskSymbolActive += "\\E";

		    //check whether answer matches regex
		    Pattern pattern;
		    if (questionDto.isCaseSensitive()) {
			pattern = Pattern.compile(regexWithOnlyAsteriskSymbolActive);
		    } else {
			pattern = Pattern.compile(regexWithOnlyAsteriskSymbolActive,
				java.util.regex.Pattern.CASE_INSENSITIVE | java.util.regex.Pattern.UNICODE_CASE);
		    }
		    if (questionDto.getAnswer() != null && pattern.matcher(questionDto.getAnswer().strip()).matches()) {
			isAnswerMatchedCurrentOption = true;
			break;
		    }
		}

		if (isAnswerMatchedCurrentOption) {
		    mark = optionDto.getMaxMark() * maxMark;
		    QbOption qbOption = qbService.getOptionByUid(optionDto.getUid());
		    questionResult.setQbOption(qbOption);
		    break;
		}
	    }

	} else if (questionDto.getType() == QbQuestion.TYPE_NUMERICAL) {
	    String answer = questionDto.getAnswer();
	    if (answer != null) {
		for (OptionDTO optionDto : questionDto.getOptionDtos()) {
		    boolean isAnswerMatchedCurrentOption = false;
		    try {
			float answerFloat = Float.valueOf(questionDto.getAnswer());
			isAnswerMatchedCurrentOption = ((answerFloat >= (optionDto.getNumericalOption()
				- optionDto.getAcceptedError()))
				&& (answerFloat <= (optionDto.getNumericalOption() + optionDto.getAcceptedError())));
		    } catch (Exception e) {
		    }

		    if (!isAnswerMatchedCurrentOption) {
			for (QbQuestionUnit unit : questionDto.getUnits()) {
			    String regex = ".*" + unit.getName() + "$";
			    Pattern pattern = Pattern.compile(regex,
				    java.util.regex.Pattern.CASE_INSENSITIVE | java.util.regex.Pattern.UNICODE_CASE);
			    if (pattern.matcher(answer).matches()) {
				String answerFloatStr = answer.substring(0, answer.length() - unit.getName().length());
				try {
				    float answerFloat = Float.valueOf(answerFloatStr);
				    answerFloat = answerFloat / unit.getMultiplier();
				    isAnswerMatchedCurrentOption = ((answerFloat >= (optionDto.getNumericalOption()
					    - optionDto.getAcceptedError()))
					    && (answerFloat <= (optionDto.getNumericalOption()
						    + optionDto.getAcceptedError())));
				    if (isAnswerMatchedCurrentOption) {
					break;
				    }
				} catch (Exception e) {
				}
			    }
			}
		    }
		    if (isAnswerMatchedCurrentOption) {
			mark = optionDto.getMaxMark() * maxMark;
			QbOption qbOption = qbService.getOptionByUid(optionDto.getUid());
			questionResult.setQbOption(qbOption);
			break;
		    }
		}
	    }

	} else if (questionDto.getType() == QbQuestion.TYPE_TRUE_FALSE) {
	    if ((questionDto.getAnswerBoolean() == questionDto.getCorrectAnswer())
		    && (questionDto.getAnswer() != null)) {
		mark = maxMark;
	    }

	} else if (questionDto.getType() == QbQuestion.TYPE_ORDERING) {
	    float maxMarkForCorrectAnswer = maxMark / questionDto.getOptionDtos().size();

	    Set<OptionDTO> originalOptions = (new QuestionDTO(questionResult.getQbToolQuestion())).getOptionDtos();
	    ArrayList<OptionDTO> optionsInCorrectOrder = new ArrayList<>(originalOptions);

	    int i = 0;
	    for (OptionDTO optionDto : questionDto.getOptionDtos()) {
		if (optionDto.getUid().equals(optionsInCorrectOrder.get(i++).getUid())) {
		    mark += maxMarkForCorrectAnswer;
		}
	    }

	} else if (questionDto.getType() == QbQuestion.TYPE_MARK_HEDGING) {
	    for (OptionDTO optionDto : questionDto.getOptionDtos()) {
		if (optionDto.isCorrect()) {
		    //if hedgingMark is a default '-1', change it to '0'
		    int hedgingMark = optionDto.getAnswerInt() == -1 ? 0 : optionDto.getAnswerInt();
		    mark += hedgingMark;
		    break;
		}
	    }
	}

	//total mark can't be more than maxMark
	if (mark > maxMark) {
	    mark = maxMark;

	    // in case options have negative marks (<0), their total mark can't be less than -maxMark
	} else if (mark < -maxMark) {
	    mark = -maxMark;
	}

	// calculate penalty
	if (mark > 0) {
	    // calculate number of wrong answers
	    int numberWrongAnswers = assessmentQuestionResultDao.getNumberWrongAnswersDoneBefore(assessmentUid, userId,
		    questionDto.getUid());

	    // calculate penalty itself
	    float penalty = questionDto.getPenaltyFactor() * numberWrongAnswers;
	    mark -= penalty;
	    if (penalty > maxMark) {
		penalty = maxMark;
	    }
	    questionResult.setPenalty(penalty);

	    // don't let penalty make mark less than 0
	    if (mark < 0) {
		mark = 0;
	    }
	}

	questionResult.setMark(mark);
	questionResult.setMaxMark(maxMark);
    }

    @Override
    public void loadupLastAttempt(Long assessmentUid, Long userId, List<Set<QuestionDTO>> pagedQuestionDtos) {
	//get the latest result (it can be unfinished one)
	AssessmentResult lastResult = getLastAssessmentResult(assessmentUid, userId);
	//if there is no results yet - no action required
	if (lastResult == null) {
	    return;
	}

	//get the latest finished result (required for mark hedging type of questions only)
	AssessmentResult lastFinishedResult = null;
	if (lastResult.getFinishDate() == null) {
	    lastFinishedResult = getLastFinishedAssessmentResult(assessmentUid, userId);
	}

	for (Set<QuestionDTO> questionsForOnePage : pagedQuestionDtos) {
	    for (QuestionDTO questionDto : questionsForOnePage) {

		//load last finished results for hedging type of questions (in order to prevent retry)
		Set<AssessmentQuestionResult> questionResults = lastResult.getQuestionResults();
		if ((questionDto.getType() == QbQuestion.TYPE_MARK_HEDGING) && (lastResult.getFinishDate() == null)
			&& (lastFinishedResult != null)) {
		    questionResults = lastFinishedResult.getQuestionResults();
		}

		for (AssessmentQuestionResult questionResult : questionResults) {
		    if (questionDto.getUid().equals(questionResult.getQbToolQuestion().getUid())) {
			loadupQuestionResultIntoQuestionDto(questionDto, questionResult);
			break;
		    }
		}
	    }
	}
    }

    /**
     * Loads up all information from questionResult into questionDto.
     */
    private void loadupQuestionResultIntoQuestionDto(QuestionDTO questionDto, AssessmentQuestionResult questionResult) {
	questionDto.setAnswerBoolean(questionResult.getAnswerBoolean());
	questionDto.setAnswerFloat(questionResult.getAnswerFloat());
	questionDto.setAnswer(questionResult.getAnswer());
	questionDto.setMark(questionResult.getMark());
	questionDto.setResponseSubmitted(questionResult.getFinishDate() != null);
	questionDto.setPenalty(questionResult.getPenalty());
	questionDto.setConfidenceLevel(questionResult.getConfidenceLevel());

	for (OptionDTO optionDto : questionDto.getOptionDtos()) {

	    for (AssessmentOptionAnswer optionAnswer : questionResult.getOptionAnswers()) {
		if (optionDto.getUid().equals(optionAnswer.getOptionUid())) {
		    optionDto.setAnswerBoolean(optionAnswer.getAnswerBoolean());
		    optionDto.setAnswerInt(optionAnswer.getAnswerInt());
		    break;
		}
	    }
	}

	//sort ordering type of question in order to show how learner has sorted them
	if (questionDto.getType() == QbQuestion.TYPE_ORDERING) {

	    //don't sort ordering type of questions that haven't been submitted to not break their shuffled order
	    boolean isOptionAnswersNeverSubmitted = true;
	    for (OptionDTO optionDto : questionDto.getOptionDtos()) {
		if (optionDto.getAnswerInt() != 0) {
		    isOptionAnswersNeverSubmitted = false;
		}
	    }

	    if (!isOptionAnswersNeverSubmitted) {
		TreeSet<OptionDTO> orderedSet = new TreeSet<>(new AnswerIntComparator());
		orderedSet.addAll(questionDto.getOptionDtos());
		questionDto.setOptionDtos(orderedSet);
	    }
	}

	// set optionMaxMark to let jsp know whether the question was answered correctly/partly/incorrectly even if mark=0
	if (questionDto.getType() == QbQuestion.TYPE_MULTIPLE_CHOICE) {
	    float optionMaxMark = 0;
	    for (OptionDTO optionDto : questionDto.getOptionDtos()) {
		if (optionDto.getAnswerBoolean()) {
		    optionMaxMark += optionDto.getMaxMark();
		}
	    }
	    questionDto.setOptionMaxMark(optionMaxMark);
	}

    }

    @Override
    public AssessmentResult getLastAssessmentResult(Long assessmentUid, Long userId) {
	return assessmentResultDao.getLastAssessmentResult(assessmentUid, userId);
    }

    @Override
    public Boolean isLastAttemptFinishedByUser(AssessmentUser user) {
	return assessmentResultDao.isLastAttemptFinishedByUser(user);
    }

    @Override
    public AssessmentResult getLastFinishedAssessmentResult(Long assessmentUid, Long userId) {
	return assessmentResultDao.getLastFinishedAssessmentResult(assessmentUid, userId);
    }

    @Override
    public Float getLastTotalScoreByUser(Long assessmentUid, Long userId) {
	return assessmentResultDao.getLastTotalScoreByUser(assessmentUid, userId);
    }

    @Override
    public List<AssessmentUserDTO> getLastTotalScoresByContentId(Long toolContentId) {
	return assessmentResultDao.getLastTotalScoresByContentId(toolContentId);
    }

    @Override
    public Float getBestTotalScoreByUser(Long sessionId, Long userId) {
	return assessmentResultDao.getBestTotalScoreByUser(sessionId, userId);
    }

    @Override
    public List<AssessmentUserDTO> getBestTotalScoresByContentId(Long toolContentId) {
	return assessmentResultDao.getBestTotalScoresByContentId(toolContentId);
    }

    @Override
    public Float getFirstTotalScoreByUser(Long sessionId, Long userId) {
	return assessmentResultDao.getFirstTotalScoreByUser(sessionId, userId);
    }

    @Override
    public List<AssessmentUserDTO> getFirstTotalScoresByContentId(Long toolContentId) {
	return assessmentResultDao.getFirstTotalScoresByContentId(toolContentId);
    }

    @Override
    public Float getAvergeTotalScoreByUser(Long sessionId, Long userId) {
	return assessmentResultDao.getAvergeTotalScoreByUser(sessionId, userId);
    }

    @Override
    public List<AssessmentUserDTO> getAverageTotalScoresByContentId(Long toolContentId) {
	return assessmentResultDao.getAverageTotalScoresByContentId(toolContentId);
    }

    @Override
    public Integer getLastFinishedAssessmentResultTimeTaken(Long assessmentUid, Long userId) {
	return assessmentResultDao.getLastFinishedAssessmentResultTimeTaken(assessmentUid, userId);
    }

    @Override
    public int countAttemptsPerOption(Long toolContentId, Long optionUid) {
	return assessmentResultDao.countAttemptsPerOption(toolContentId, optionUid);
    }

    @Override
    public AssessmentResult getLastFinishedAssessmentResultNotFromChache(Long assessmentUid, Long userId) {
	AssessmentResult finishedResult = getLastFinishedAssessmentResult(assessmentUid, userId);

	//in case user played tricks with accessing Assessment using two tabs, finishedResult can be null and thus we need to request the last *not finished* result
	if (finishedResult == null) {
	    AssessmentResult notFinishedResult = getLastAssessmentResult(assessmentUid, userId);
	    assessmentDao.releaseFromCache(notFinishedResult);
	    return getLastAssessmentResult(assessmentUid, userId);

	} else {
	    assessmentDao.releaseFromCache(finishedResult);
	    return getLastFinishedAssessmentResult(assessmentUid, userId);
	}
    }

    @Override
    public int getAssessmentResultCount(Long assessmentUid, Long userId) {
	return assessmentResultDao.getAssessmentResultCount(assessmentUid, userId);
    }

    @Override
    public boolean isAssessmentAttempted(Long assessmentUid) {
	return assessmentResultDao.isAssessmentAttempted(assessmentUid);
    }

    @Override
    public AssessmentQuestionResult getAssessmentQuestionResultByUid(Long questionResultUid) {
	return assessmentQuestionResultDao.getAssessmentQuestionResultByUid(questionResultUid);
    }

    @Override
    public List<Object[]> getAssessmentQuestionResultList(Long assessmentUid, Long userId, Long questionUid) {
	return assessmentQuestionResultDao.getAssessmentQuestionResultList(assessmentUid, userId, questionUid);
    }

    @Override
    public Float getQuestionResultMark(Long assessmentUid, Long userId, int questionDisplayOrder) {
	return assessmentQuestionResultDao.getQuestionResultMark(assessmentUid, userId, questionDisplayOrder);
    }

    @Override
    public Long createNotebookEntry(Long sessionId, Integer userId, String entryText) {
	return coreNotebookService.createNotebookEntry(sessionId, CoreNotebookConstants.NOTEBOOK_TOOL,
		AssessmentConstants.TOOL_SIGNATURE, userId, "", entryText);
    }

    @Override
    public NotebookEntry getEntry(Long sessionId, Integer userId) {
	List<NotebookEntry> list = coreNotebookService.getEntry(sessionId, CoreNotebookConstants.NOTEBOOK_TOOL,
		AssessmentConstants.TOOL_SIGNATURE, userId);
	if ((list == null) || list.isEmpty()) {
	    return null;
	} else {
	    return list.get(0);
	}
    }

    @Override
    public void updateEntry(NotebookEntry notebookEntry) {
	coreNotebookService.updateEntry(notebookEntry);
    }

    @Override
    public List<ReflectDTO> getReflectList(Long contentId) {
	List<ReflectDTO> reflectList = new LinkedList<>();

	List<AssessmentSession> sessionList = assessmentSessionDao.getByContentId(contentId);
	for (AssessmentSession session : sessionList) {
	    Long sessionId = session.getSessionId();
	    // get all users in this session
	    List<AssessmentUser> users = assessmentUserDao.getBySessionID(sessionId);
	    for (AssessmentUser user : users) {

		NotebookEntry entry = getEntry(sessionId, user.getUserId().intValue());
		if (entry != null) {
		    ReflectDTO ref = new ReflectDTO(user);
		    ref.setReflect(entry.getEntry());
		    Date postedDate = (entry.getLastModified() != null) ? entry.getLastModified()
			    : entry.getCreateDate();
		    ref.setDate(postedDate);
		    reflectList.add(ref);
		}

	    }
	}

	return reflectList;
    }

    @Override
    public String finishToolSession(Long toolSessionId, Long userId) throws AssessmentApplicationException {
	//mark user as finished
	AssessmentUser user = assessmentUserDao.getUserByUserIDAndSessionID(userId, toolSessionId);
	user.setSessionFinished(true);
	assessmentUserDao.saveObject(user);

	//if this is a leader finishes, complete all non-leaders as well, also copy leader results to them
	AssessmentSession session = user.getSession();
	Assessment assessment = session.getAssessment();
	if (assessment.isUseSelectLeaderToolOuput() && isUserGroupLeader(userId, toolSessionId)) {
	    session.getAssessmentUsers().forEach(sessionUser -> {
		//finish non-leader
		sessionUser.setSessionFinished(true);
		assessmentUserDao.saveObject(user);

		//copy answers from leader to non-leaders
		copyAnswersFromLeader(sessionUser, session.getGroupLeader());
	    });
	}

	String nextUrl = null;
	try {
	    nextUrl = leaveToolSession(toolSessionId, userId);
	} catch (DataMissingException e) {
	    throw new AssessmentApplicationException(e);
	} catch (ToolException e) {
	    throw new AssessmentApplicationException(e);
	}
	return nextUrl;
    }

    @Override
    public void unsetSessionFinished(Long toolSessionId, Long userId) {
	AssessmentUser user = assessmentUserDao.getUserByUserIDAndSessionID(userId, toolSessionId);
	user.setSessionFinished(false);
	assessmentUserDao.saveObject(user);
    }

    @Override
    public List<SessionDTO> getSessionDtos(Long contentId, boolean includeStatistics) {
	List<SessionDTO> sessionDtos = new ArrayList<>();

	List<AssessmentSession> sessionList = assessmentSessionDao.getByContentId(contentId);
	for (AssessmentSession session : sessionList) {
	    Long sessionId = session.getSessionId();
	    SessionDTO sessionDto = new SessionDTO(sessionId, session.getSessionName());

	    //for statistics tab
	    if (includeStatistics) {
		int countUsers = assessmentUserDao.getCountUsersBySession(sessionId, "");
		sessionDto.setNumberLearners(countUsers);
		Object[] markStats = assessmentUserDao.getStatsMarksBySession(sessionId);
		if (markStats != null) {
		    sessionDto.setMinMark(markStats[0] != null
			    ? NumberUtil.formatLocalisedNumber((Float) markStats[0], (Locale) null, 2)
			    : "0.00");
		    sessionDto.setAvgMark(markStats[1] != null
			    ? NumberUtil.formatLocalisedNumber((Float) markStats[1], (Locale) null, 2)
			    : "0.00");
		    sessionDto.setMaxMark(markStats[2] != null
			    ? NumberUtil.formatLocalisedNumber((Float) markStats[2], (Locale) null, 2)
			    : "0.00");
		}
	    }

	    sessionDtos.add(sessionDto);
	}

	return sessionDtos;
    }

    @Override
    public LeaderResultsDTO getLeaderResultsDTOForLeaders(Long contentId) {
	LeaderResultsDTO newDto = new LeaderResultsDTO(contentId);
	Object[] markStats = assessmentUserDao.getStatsMarksForLeaders(contentId);
	if (markStats != null) {
	    newDto.setMinMark(
		    markStats[0] != null ? NumberUtil.formatLocalisedNumber((Float) markStats[0], (Locale) null, 2)
			    : "0.00");
	    newDto.setAvgMark(
		    markStats[1] != null ? NumberUtil.formatLocalisedNumber((Float) markStats[1], (Locale) null, 2)
			    : "0.00");
	    newDto.setMaxMark(
		    markStats[2] != null ? NumberUtil.formatLocalisedNumber((Float) markStats[2], (Locale) null, 2)
			    : "0.00");
	    newDto.setNumberGroupsLeaderFinished((Integer) markStats[3]);
	}
	return newDto;
    }

    @Override
    public AssessmentResultDTO getUserMasterDetail(Long sessionId, Long userId) {
	AssessmentResultDTO resultDto = new AssessmentResultDTO();
	resultDto.setSessionId(sessionId);

	AssessmentResult lastFinishedResult = assessmentResultDao.getLastFinishedAssessmentResultByUser(sessionId,
		userId);
	if (lastFinishedResult != null) {
	    Assessment assessment = lastFinishedResult.getAssessment();
	    Set<QuestionReference> questionReferences = lastFinishedResult.getAssessment().getQuestionReferences();
	    Set<AssessmentQuestionResult> questionResults = lastFinishedResult.getQuestionResults();

	    //prepare list of the questions to display in user master detail table, filtering out questions that aren't supposed to be answered
	    SortedSet<AssessmentQuestionResult> questionResultsToDisplay = new TreeSet<>();
	    //in case there is at least one random question - we need to show all questions
	    if (assessment.hasRandomQuestion()) {
		questionResultsToDisplay.addAll(questionResults);

		//otherwise show only questions from the question list
	    } else {
		for (QuestionReference reference : questionReferences) {
		    for (AssessmentQuestionResult questionResult : questionResults) {
			if (reference.getQuestion().getUid().equals(questionResult.getQbToolQuestion().getUid())) {
			    questionResultsToDisplay.add(questionResult);
			}
		    }
		}
	    }

	    resultDto.setQuestionResults(questionResultsToDisplay);

	    //escaping
	    AssessmentEscapeUtils.escapeQuotes(resultDto);
	}

	return resultDto;
    }

    @Override
    public UserSummary getUserSummary(Long contentId, Long userId, Long sessionId) {
	Assessment assessment = assessmentDao.getByContentId(contentId);

	UserSummary userSummary = new UserSummary();
	AssessmentUser user = assessmentUserDao.getUserByUserIDAndSessionID(userId, sessionId);
	userSummary.setUser(user);
	List<AssessmentResult> results = assessmentResultDao.getFinishedAssessmentResultsByUser(sessionId, userId);
	userSummary.setNumberOfAttempts(results.size());

	AssessmentResult lastFinishedResult = assessmentResultDao.getLastFinishedAssessmentResultByUser(sessionId,
		userId);
	long timeTaken = lastFinishedResult == null ? 0
		: lastFinishedResult.getFinishDate().getTime() - lastFinishedResult.getStartDate().getTime();
	userSummary.setTimeOfLastAttempt(new Date(timeTaken));
	if (lastFinishedResult != null) {
	    userSummary.setLastAttemptGrade(lastFinishedResult.getGrade());
	}

	if (!results.isEmpty()) {

	    //prepare list of the questions to display, filtering out questions that aren't supposed to be answered
	    Set<AssessmentQuestion> questions = new TreeSet<>();
	    //in case there is at least one random question - we need to show all questions in a drop down select
	    if (assessment.hasRandomQuestion()) {
		questions.addAll(assessment.getQuestions());

		//otherwise show only questions from the question list
	    } else {
		for (QuestionReference reference : assessment.getQuestionReferences()) {
		    questions.add(reference.getQuestion());
		}
	    }

	    //prepare list of UserSummaryItems
	    ArrayList<UserSummaryItem> userSummaryItems = new ArrayList<>();
	    for (AssessmentQuestion question : questions) {
		UserSummaryItem userSummaryItem = new UserSummaryItem(question);

		//find all questionResults that correspond to the current question
		List<AssessmentQuestionResult> questionResults = new ArrayList<>();
		for (AssessmentResult result : results) {
		    for (AssessmentQuestionResult questionResult : result.getQuestionResults()) {
			if (question.getUid().equals(questionResult.getQbToolQuestion().getUid())) {

			    // for displaying purposes only (no saving occurs)
			    questionResult.setFinishDate(result.getFinishDate());

			    questionResults.add(questionResult);
			    break;
			}
		    }
		}

		userSummaryItem.setQuestionResults(questionResults);
		userSummaryItems.add(userSummaryItem);
	    }
	    userSummary.setUserSummaryItems(userSummaryItems);
	    AssessmentEscapeUtils.escapeQuotes(userSummary);
	}

	return userSummary;
    }

    @Override
    public QuestionSummary getQuestionSummary(Long contentId, Long questionUid) {
	AssessmentQuestion question = assessmentQuestionDao.getByUid(questionUid);
	QbQuestion qbQuestion = question.getQbQuestion();
	List<AssessmentQuestionResult> allQuestionResults = assessmentQuestionResultDao
		.getQuestionResultsByQuestionUid(questionUid);

	QuestionSummary questionSummary = new QuestionSummary(question);

	//prepare extra data for VSA type of questions, so teachers can allocate answers into groups
	if (question.getType() == QbQuestion.TYPE_VERY_SHORT_ANSWERS) {
	    //find all questionResults that are not allocated into groups yet
	    List<AssessmentQuestionResult> notAllocatedQuestionResults = new ArrayList<>();
	    for (AssessmentQuestionResult questionResult : allQuestionResults) {
		String answer = questionResult.getAnswer();
		if (StringUtils.isBlank(answer)) {
		    continue;
		}

		boolean isAnswerAllocated = false;
		for (QbOption option : qbQuestion.getQbOptions()) {
		    String[] alternatives = option.getName().split("\r\n");
		    for (String alternative : alternatives) {
			if (AssessmentServiceImpl.isAnswersEqual(question, answer, alternative)) {
			    isAnswerAllocated = true;
			    break;
			}
		    }
		}

		if (!isAnswerAllocated) {
		    notAllocatedQuestionResults.add(questionResult);
		}
	    }
	    questionSummary.setNotAllocatedQuestionResults(notAllocatedQuestionResults);

	    //check is it a TBL case, i.e. only two option groups available, one has 0%, second - 100%
	    boolean isCompatibleWithTbl = qbQuestion.isVsaAndCompatibleWithTbl();
	    questionSummary.setTbl(isCompatibleWithTbl);
	}

	return questionSummary;
    }

    public static boolean isAnswersEqual(AssessmentQuestion question, String answer1, String answer2) {
	if (answer1 == null || answer2 == null) {
	    return false;
	}

	return question.getQbQuestion().isCaseSensitive() ? answer1.equals(answer2) : answer1.equalsIgnoreCase(answer2);
    }

    @Override
    public Optional<Long> allocateAnswerToOption(Long questionUid, Long targetOptionUid, Long previousOptionUid,
	    Long questionResultUid) {
	AssessmentQuestion assessmentQuestion = assessmentQuestionDao.getByUid(questionUid);
	QbQuestion qbQuestion = assessmentQuestion.getQbQuestion();
	AssessmentQuestionResult questionRes = assessmentQuestionResultDao
		.getAssessmentQuestionResultByUid(questionResultUid);
	String answer = questionRes.getAnswer();

	//adding
	if (previousOptionUid.equals(-1L)) {
	    //search for duplicates and, if found, return false
	    for (QbOption option : qbQuestion.getQbOptions()) {
		String name = option.getName();
		String[] alternatives = name.split("\r\n");
		if (Arrays.asList(alternatives).contains(answer)) {
		    return Optional.of(option.getUid());
		}
	    }

	    for (QbOption targetOption : qbQuestion.getQbOptions()) {
		if (targetOption.getUid().equals(targetOptionUid)) {
		    String name = targetOption.getName();
		    name += "\r\n" + answer;
		    targetOption.setName(name);
		    assessmentDao.saveObject(targetOption);
		    break;
		}
	    }

	}
	//removing
	else if (targetOptionUid.equals(-1L)) {
	    for (QbOption previousOption : qbQuestion.getQbOptions()) {
		if (previousOption.getUid().equals(previousOptionUid)) {
		    String name = previousOption.getName();
		    String[] alternatives = name.split("\r\n");

		    String nameWithoutUserAnswer = "";
		    for (String alternative : alternatives) {
			if (!alternative.equals(answer)) {
			    nameWithoutUserAnswer += alternative + "\r\n";
			}
		    }
		    if (nameWithoutUserAnswer.length() > 2) {
			previousOption.setName(nameWithoutUserAnswer.substring(0, nameWithoutUserAnswer.length() - 2));
			assessmentDao.saveObject(previousOption);
		    }
		    break;
		}
	    }

	}
	//reshuffling inside the same container - do nothing
	else if (targetOptionUid.equals(previousOptionUid)) {

	}
	//moving from one to another
	else {
	    for (QbOption targetOption : qbQuestion.getQbOptions()) {
		if (targetOption.getUid().equals(targetOptionUid)) {
		    String name = targetOption.getName();
		    name += "\r\n" + answer;
		    targetOption.setName(name);
		    assessmentDao.saveObject(targetOption);
		    break;
		}
	    }

	    for (QbOption previousOption : qbQuestion.getQbOptions()) {
		if (previousOption.getUid().equals(previousOptionUid)) {
		    String name = previousOption.getName();
		    String[] alternatives = name.split("\r\n");

		    String nameWithoutUserAnswer = "";
		    for (String alternative : alternatives) {
			if (!alternative.equals(answer)) {
			    nameWithoutUserAnswer += alternative + "\r\n";
			}
		    }
		    if (nameWithoutUserAnswer.length() > 2) {
			nameWithoutUserAnswer = nameWithoutUserAnswer.substring(0, nameWithoutUserAnswer.length() - 2);
		    }
		    previousOption.setName(nameWithoutUserAnswer);
		    assessmentDao.saveObject(previousOption);
		    break;
		}
	    }
	}
	assessmentResultDao.flush();

	//recalculate marks for all lessons in all cases except for reshuffling inside the same container
	if (!targetOptionUid.equals(previousOptionUid)) {

	    // get all finished user results
	    List<AssessmentResult> assessmentResults = assessmentResultDao
		    .getAssessmentResultsByQbQuestion(qbQuestion.getUid());

	    //stores userId->lastFinishedAssessmentResult
	    Map<Long, AssessmentResult> lastFinishedAssessmentResults = new LinkedHashMap<>();
	    for (AssessmentResult assessmentResult : assessmentResults) {
		Long userId = assessmentResult.getUser().getUserId();
		lastFinishedAssessmentResults.put(userId, assessmentResult);
	    }

	    for (AssessmentResult assessmentResult : assessmentResults) {
		AssessmentUser user = assessmentResult.getUser();
		float assessmentMark = assessmentResult.getGrade();
		int assessmentMaxMark = assessmentResult.getMaximumGrade();

		for (AssessmentQuestionResult questionResult : assessmentResult.getQuestionResults()) {
		    if (questionResult.getQbQuestion().getUid().equals(qbQuestion.getUid())) {
			Float oldQuestionAnswerMark = questionResult.getMark();
			int oldResultMaxMark = questionResult.getMaxMark() == null ? 0
				: questionResult.getMaxMark().intValue();

			//actually recalculate marks
			QuestionDTO questionDto = new QuestionDTO(assessmentQuestion);
			questionDto.setMaxMark(oldResultMaxMark);
			loadupQuestionResultIntoQuestionDto(questionDto, questionResult);
			calculateAnswerMark(assessmentResult.getAssessment().getUid(), user.getUserId(), questionResult,
				questionDto);
			assessmentQuestionResultDao.saveObject(questionResult);

			float newQuestionAnswerMark = questionResult.getMark();
			assessmentMark += newQuestionAnswerMark - oldQuestionAnswerMark;
			break;
		    }
		}

		// store new mark and maxMark if they were changed
		AssessmentResult lastFinishedAssessmentResult = lastFinishedAssessmentResults.get(user.getUserId());
		storeAssessmentResultMarkAndMaxMark(assessmentResult, lastFinishedAssessmentResult, assessmentMark,
			assessmentMaxMark, user);
	    }

	    //recalculate marks in all Scratchie activities, that use modified QbQuestion
	    toolService.recalculateScratchieMarksForVsaQuestion(qbQuestion.getUid());
	}

	return Optional.empty();
    }

    @Override
    public Map<Long, QuestionSummary> getQuestionSummaryForExport(Assessment assessment) {
	Map<Long, QuestionSummary> questionSummaries = new LinkedHashMap<>();

	if (assessment.getQuestions() == null) {
	    return questionSummaries;
	}

	SortedSet<AssessmentSession> sessions = new TreeSet<>(new AssessmentSessionComparator());
	sessions.addAll(assessmentSessionDao.getByContentId(assessment.getContentId()));

	List<AssessmentResult> assessmentResults = assessmentResultDao
		.getLastFinishedAssessmentResults(assessment.getContentId());
	Map<Long, AssessmentResult> userUidToResultMap = new HashMap<>();
	for (AssessmentResult assessmentResult : assessmentResults) {
	    userUidToResultMap.put(assessmentResult.getUser().getUid(), assessmentResult);
	}

	Map<Long, List<AssessmentUser>> sessionIdToUsersMap = new HashMap<>();
	for (AssessmentSession session : sessions) {

	    Long sessionId = session.getSessionId();
	    List<AssessmentUser> users = new ArrayList<>();

	    // in case of leader aware tool show only leaders' responses
	    if (assessment.isUseSelectLeaderToolOuput()) {
		AssessmentUser leader = session.getGroupLeader();
		if (leader != null) {
		    users.add(leader);
		}
	    } else {
		users = assessmentUserDao.getBySessionID(sessionId);
	    }

	    sessionIdToUsersMap.put(sessionId, users);
	}

	for (AssessmentQuestion question : assessment.getQuestions()) {
	    Long questionUid = question.getUid();
	    QuestionSummary questionSummary = new QuestionSummary(question);

	    List<List<AssessmentQuestionResult>> questionResults = new ArrayList<>();

	    for (AssessmentSession session : sessions) {

		Long sessionId = session.getSessionId();
		List<AssessmentUser> users = sessionIdToUsersMap.get(sessionId);

		ArrayList<AssessmentQuestionResult> sessionQuestionResults = new ArrayList<>();
		for (AssessmentUser user : users) {
		    AssessmentResult assessmentResult = userUidToResultMap.get(user.getUid());
		    AssessmentQuestionResult questionResult = null;
		    if (assessmentResult == null) {
			questionResult = new AssessmentQuestionResult();
			questionResult.setQbToolQuestion(question);
		    } else {
			for (AssessmentQuestionResult dbQuestionResult : assessmentResult.getQuestionResults()) {
			    if (dbQuestionResult.getQbToolQuestion().getUid().equals(questionUid)) {
				questionResult = dbQuestionResult;
				break;
			    }
			}
			if (questionResult == null) {
			    continue;
			}
		    }
		    questionResult.setUser(user);
		    sessionQuestionResults.add(questionResult);
		}
		questionResults.add(sessionQuestionResults);
	    }
	    questionSummary.setQuestionResultsPerSession(questionResults);

	    int count = 0;
	    float total = 0;
	    for (List<AssessmentQuestionResult> sessionQuestionResults : questionResults) {
		for (AssessmentQuestionResult questionResult : sessionQuestionResults) {
		    if (questionResult.getUid() != null) {
			count++;
			total += questionResult.getMark();
		    }
		}
	    }
	    float averageMark = (count == 0) ? 0 : total / count;
	    questionSummary.setAverageMark(averageMark);

	    AssessmentEscapeUtils.escapeQuotes(questionSummary);

	    questionSummaries.put(questionUid, questionSummary);
	}

	return questionSummaries;
    }

    @Override
<<<<<<< HEAD
    public List<ExcelSheet> exportSummary(Assessment assessment, List<SessionDTO> sessionDtos, boolean showUserNames) {
	List<ExcelSheet> sheets = new LinkedList<>();
=======
    public List<ExcelSheet> exportSummary(Assessment assessment, List<SessionDTO> sessionDtos) {
	List<ExcelSheet> sheets = new LinkedList<ExcelSheet>();
>>>>>>> 8ea1e40c

	// -------------- First tab: Summary ----------------------------------------------------
	ExcelSheet summarySheet = new ExcelSheet(getMessage("label.export.summary"));
	sheets.add(summarySheet);

	if (sessionDtos != null) {
	    for (SessionDTO sessionDTO : sessionDtos) {
		Long sessionId = sessionDTO.getSessionId();

		summarySheet.addEmptyRow();

		ExcelRow sessionTitleRow = summarySheet.initRow();
		sessionTitleRow.addCell(sessionDTO.getSessionName(), true);

		List<AssessmentUserDTO> userDtos = new ArrayList<>();
		// in case of UseSelectLeaderToolOuput - display only one user
		if (assessment.isUseSelectLeaderToolOuput()) {

		    AssessmentSession session = getSessionBySessionId(sessionId);
		    AssessmentUser groupLeader = session.getGroupLeader();

		    if (groupLeader != null) {

			float assessmentResult = getLastTotalScoreByUser(assessment.getUid(), groupLeader.getUserId());

			AssessmentUserDTO userDto = new AssessmentUserDTO();
			userDto.setFirstName(groupLeader.getFirstName());
			userDto.setLastName(groupLeader.getLastName());
			userDto.setGrade(assessmentResult);
			userDtos.add(userDto);
		    }

		} else {
		    int countSessionUsers = sessionDTO.getNumberLearners();

		    // Get the user list from the db
		    userDtos = getPagedUsersBySession(sessionId, 0, countSessionUsers, "userName", "ASC", "");
		}

		float minGrade = -9999999;
		float maxGrade = 0;
		for (AssessmentUserDTO userDto : userDtos) {
		    float grade = userDto.getGrade();
		    if (grade < minGrade || minGrade == -9999999) {
			minGrade = grade;
		    }
		    if (grade > maxGrade) {
			maxGrade = grade;
		    }
		}
		if (minGrade == -9999999) {
		    minGrade = 0;
		}

		LinkedHashMap<String, Integer> markSummary = getMarksSummaryForSession(userDtos, minGrade, maxGrade,
			10);
		// work out total marks so we can do percentages. need as float for the correct divisions
		int totalNumEntries = 0;
		for (Map.Entry<String, Integer> entry : markSummary.entrySet()) {
		    totalNumEntries += entry.getValue();
		}

<<<<<<< HEAD
		    // Mark Summary Min, Max + Grouped Percentages
		    summarySheet.addEmptyRow();
		    ExcelRow minMaxRow = summarySheet.initRow();
		    minMaxRow.addCell(getMessage("label.number.learners"), true);
		    minMaxRow.addCell(totalNumEntries);

		    minMaxRow = summarySheet.initRow();
		    minMaxRow.addCell(getMessage("label.lowest.mark"), true);
		    minMaxRow.addCell((double) minGrade);

		    minMaxRow = summarySheet.initRow();
		    minMaxRow.addCell(getMessage("label.highest.mark"), true);
		    minMaxRow.addCell((double) maxGrade);
		    summarySheet.addEmptyRow();

		    ExcelRow binSummaryRow = summarySheet.initRow();
		    binSummaryRow.addCell(getMessage("label.authoring.basic.list.header.mark"), true,
			    ExcelCell.BORDER_STYLE_BOTTOM_THIN);
		    binSummaryRow.addCell(getMessage("label.number.learners"), true,
			    ExcelCell.BORDER_STYLE_BOTTOM_THIN);
		    binSummaryRow.addCell(getMessage("label.percentage"), true, ExcelCell.BORDER_STYLE_BOTTOM_THIN);
		    float totalNumEntriesAsFloat = totalNumEntries;
		    for (Map.Entry<String, Integer> entry : markSummary.entrySet()) {
			binSummaryRow = summarySheet.initRow();
			binSummaryRow.addCell(entry.getKey());
			binSummaryRow.addCell(entry.getValue());
			binSummaryRow.addCell(Math.round(entry.getValue() / totalNumEntriesAsFloat * 100));
		    }
		    summarySheet.addEmptyRow();
		    summarySheet.addEmptyRow();

		    ExcelRow summaryTitleRow = summarySheet.initRow();
		    summaryTitleRow.addCell(getMessage("label.export.user.id"), true,
			    ExcelCell.BORDER_STYLE_BOTTOM_THIN);
		    summaryTitleRow.addCell(getMessage("label.monitoring.summary.user.name"), true,
			    ExcelCell.BORDER_STYLE_BOTTOM_THIN);
		    summaryTitleRow.addCell(getMessage("label.monitoring.summary.total"), true,
			    ExcelCell.BORDER_STYLE_BOTTOM_THIN);

		    for (AssessmentUserDTO userDto : userDtos) {
			ExcelRow userResultRow = summarySheet.initRow();
			userResultRow.addCell(userDto.getLogin());
			userResultRow.addCell(userDto.getFirstName() + " " + userDto.getLastName());
			userResultRow.addCell(userDto.getGrade());
		    }
		    summarySheet.addEmptyRow();
=======
		// Mark Summary Min, Max + Grouped Percentages
		summarySheet.addEmptyRow();
		ExcelRow minMaxRow = summarySheet.initRow();
		minMaxRow.addCell(getMessage("label.number.learners"), true);
		minMaxRow.addCell(totalNumEntries);

		minMaxRow = summarySheet.initRow();
		minMaxRow.addCell(getMessage("label.lowest.mark"), true);
		minMaxRow.addCell((double) minGrade);

		minMaxRow = summarySheet.initRow();
		minMaxRow.addCell(getMessage("label.highest.mark"), true);
		minMaxRow.addCell((double) maxGrade);
		summarySheet.addEmptyRow();

		ExcelRow binSummaryRow = summarySheet.initRow();
		binSummaryRow.addCell(getMessage("label.authoring.basic.list.header.mark"), true,
			ExcelCell.BORDER_STYLE_BOTTOM_THIN);
		binSummaryRow.addCell(getMessage("label.number.learners"), true, ExcelCell.BORDER_STYLE_BOTTOM_THIN);
		binSummaryRow.addCell(getMessage("label.percentage"), true, ExcelCell.BORDER_STYLE_BOTTOM_THIN);
		float totalNumEntriesAsFloat = totalNumEntries;
		for (Map.Entry<String, Integer> entry : markSummary.entrySet()) {
		    binSummaryRow = summarySheet.initRow();
		    binSummaryRow.addCell(entry.getKey());
		    binSummaryRow.addCell(entry.getValue());
		    binSummaryRow.addCell(Math.round(entry.getValue() / totalNumEntriesAsFloat * 100));
		}
		summarySheet.addEmptyRow();
		summarySheet.addEmptyRow();

		ExcelRow summaryTitleRow = summarySheet.initRow();
		summaryTitleRow.addCell(getMessage("label.export.user.id"), true, ExcelCell.BORDER_STYLE_BOTTOM_THIN);
		summaryTitleRow.addCell(getMessage("label.monitoring.summary.user.name"), true,
			ExcelCell.BORDER_STYLE_BOTTOM_THIN);
		summaryTitleRow.addCell(getMessage("label.monitoring.summary.total"), true,
			ExcelCell.BORDER_STYLE_BOTTOM_THIN);

		for (AssessmentUserDTO userDto : userDtos) {
		    ExcelRow userResultRow = summarySheet.initRow();
		    userResultRow.addCell(userDto.getLogin());
		    userResultRow.addCell(userDto.getFirstName() + " " + userDto.getLastName());
		    userResultRow.addCell(userDto.getGrade());
>>>>>>> 8ea1e40c
		}
		summarySheet.addEmptyRow();
	    }
	}

	// ------------------------------------------------------------------
	// -------------- Second tab: Question Summary ----------------------
	ExcelSheet questionSummarySheet = new ExcelSheet(getMessage("lable.export.summary.by.question"));
	sheets.add(questionSummarySheet);

	// Create the question summary
	ExcelRow summaryTitleRow = questionSummarySheet.initRow();
	summaryTitleRow.addCell(getMessage("label.export.question.summary"), true);
	questionSummarySheet.addEmptyRow();

	Map<Long, QuestionSummary> questionSummaries = getQuestionSummaryForExport(assessment);

	if (assessment.getQuestions() != null) {
	    Set<AssessmentQuestion> questions = assessment.getQuestions();

	    // question row title
	    ExcelRow questionTitleRow = new ExcelRow();
	    questionTitleRow.addCell(getMessage("label.monitoring.question.summary.question"), true,
		    ExcelCell.BORDER_STYLE_BOTTOM_THIN);
	    questionTitleRow.addCell(getMessage("label.authoring.basic.list.header.type"), true,
		    ExcelCell.BORDER_STYLE_BOTTOM_THIN);
	    questionTitleRow.addCell(getMessage("label.authoring.basic.penalty.factor"), true,
		    ExcelCell.BORDER_STYLE_BOTTOM_THIN);
	    questionTitleRow.addCell(getMessage("label.monitoring.question.summary.default.mark"), true,
<<<<<<< HEAD
		    ExcelCell.BORDER_STYLE_BOTTOM_THIN);
	    questionTitleRow.addCell(getMessage("label.export.user.id"), true, ExcelCell.BORDER_STYLE_BOTTOM_THIN);
	    if (showUserNames) {
		questionTitleRow.addCell(getMessage("label.monitoring.user.summary.user.name"), true,
			ExcelCell.BORDER_STYLE_BOTTOM_THIN);
	    }
=======
		    ExcelCell.BORDER_STYLE_BOTTOM_THIN);
	    questionTitleRow.addCell(getMessage("label.export.user.id"), true, ExcelCell.BORDER_STYLE_BOTTOM_THIN);
	    questionTitleRow.addCell(getMessage("label.monitoring.user.summary.user.name"), true,
		    ExcelCell.BORDER_STYLE_BOTTOM_THIN);
>>>>>>> 8ea1e40c
	    questionTitleRow.addCell(getMessage("label.export.date.attempted"), true,
		    ExcelCell.BORDER_STYLE_BOTTOM_THIN);
	    questionTitleRow.addCell(getMessage("label.export.time.attempted"), true,
		    ExcelCell.BORDER_STYLE_BOTTOM_THIN);
	    questionTitleRow.addCell(getMessage("label.authoring.basic.option.answer"), true,
		    ExcelCell.BORDER_STYLE_BOTTOM_THIN);
	    questionTitleRow.addCell(getMessage("label.export.time.taken"), true, ExcelCell.BORDER_STYLE_BOTTOM_THIN);
	    questionTitleRow.addCell(getMessage("label.export.mark"), true, ExcelCell.BORDER_STYLE_BOTTOM_THIN);

	    int questionNumber = 1;

	    for (AssessmentQuestion question : questions) {
		ExcelRow questionTitle = questionSummarySheet.initRow();
		questionTitle.addCell(getMessage("label.monitoring.question.summary.question") + " " + questionNumber++,
			true);

		// set up the summary table data for the top of the question area.
		boolean doSummaryTable = question.getType() == QbQuestion.TYPE_MULTIPLE_CHOICE
			|| question.getType() == QbQuestion.TYPE_VERY_SHORT_ANSWERS
			|| question.getType() == QbQuestion.TYPE_NUMERICAL
			|| question.getType() == QbQuestion.TYPE_TRUE_FALSE;
		// For MC, Numeric & Short Answer Key is optionUid, Value is number of answers
		// For True/False Key 0 is false and Key 1 is true
		Map<Long, Integer> summaryOfAnswers = new HashMap<>();
		Integer summaryNACount = 0;
		Long trueKey = 1L;
		Long falseKey = 0L;
		if (doSummaryTable) {
		    questionSummarySheet.addRow(startSummaryTable(question, summaryOfAnswers, trueKey, falseKey));
		}

		//we need to create questionSummaryTabTemp variable prior to writing it to sheet, in order to fill summaryOfAnswers
		ArrayList<ExcelRow> questionSummaryTabTemp = new ArrayList<>();

		//add question title row
		if (question.getType() == QbQuestion.TYPE_MARK_HEDGING) {
		    List<QbOption> options = question.getQbQuestion().getQbOptions();
		    // question row title
		    ExcelRow hedgeQuestionTitleRow = new ExcelRow();
		    hedgeQuestionTitleRow.addCell(getMessage("label.monitoring.question.summary.question"), true);
		    hedgeQuestionTitleRow.addCell(getMessage("label.authoring.basic.list.header.type"), true);
		    hedgeQuestionTitleRow.addCell(getMessage("label.authoring.basic.penalty.factor"), true);
		    hedgeQuestionTitleRow.addCell(getMessage("label.monitoring.question.summary.default.mark"), true);
		    hedgeQuestionTitleRow.addCell(getMessage("label.export.user.id"), true);
<<<<<<< HEAD
		    if (showUserNames) {
			hedgeQuestionTitleRow.addCell(getMessage("label.monitoring.user.summary.user.name"), true);
		    }
		    hedgeQuestionTitleRow.addCell(getMessage("label.export.date.attempted"), true);
		    hedgeQuestionTitleRow.addCell(getMessage("label.export.time.attempted"), true);
		    for (QbOption option : options) {
			ExcelCell cell = hedgeQuestionTitleRow.addCell(option.getName().replaceAll("\\<.*?\\>", ""),
				true);
=======
		    hedgeQuestionTitleRow.addCell(getMessage("label.monitoring.user.summary.user.name"), true);
		    hedgeQuestionTitleRow.addCell(getMessage("label.export.date.attempted"), true);
		    hedgeQuestionTitleRow.addCell(getMessage("label.export.time.attempted"), true);
		    for (AssessmentQuestionOption option : options) {
			ExcelCell cell = hedgeQuestionTitleRow
				.addCell(option.getOptionString().replaceAll("\\<.*?\\>", ""), true);
>>>>>>> 8ea1e40c
			if (option.isCorrect()) {
			    cell.setColor(IndexedColors.GREEN);
			}
		    }
		    hedgeQuestionTitleRow.addCell(getMessage("label.export.time.taken"), true);
		    hedgeQuestionTitleRow.addCell(getMessage("label.export.mark"), true);
		    questionSummaryTabTemp.add(hedgeQuestionTitleRow);
		} else {
		    questionSummaryTabTemp.add(questionTitleRow);
		}

		QuestionSummary questionSummary = questionSummaries.get(question.getUid());
		List<List<AssessmentQuestionResult>> allResultsForQuestion = questionSummary
			.getQuestionResultsPerSession();

		int markCount = 0;
		Float markTotal = 0.0F;
		int timeTakenCount = 0;
		int timeTakenTotal = 0;
		for (List<AssessmentQuestionResult> resultList : allResultsForQuestion) {
		    for (AssessmentQuestionResult questionResult : resultList) {
			ExcelRow userResultRow = new ExcelRow();
<<<<<<< HEAD
			userResultRow.addCell(questionResult.getQbQuestion().getName());
			userResultRow.addCell(AssessmentServiceImpl
				.getQuestionTypeLanguageLabel(questionResult.getQbQuestion().getType()));
			userResultRow.addCell(Float.valueOf(questionResult.getQbQuestion().getPenaltyFactor()));

			Float maxMark = (questionResult.getMaxMark() == null) ? 0
				: Float.valueOf(questionResult.getMaxMark());
			userResultRow.addCell(maxMark);
			if (showUserNames) {
			    userResultRow.addCell(questionResult.getUser().getLoginName());
			    userResultRow.addCell(questionResult.getUser().getFullName());
			} else {
			    userResultRow.addCell(questionResult.getUser().getUserId());
			}
=======
			userResultRow.addCell(questionResult.getAssessmentQuestion().getTitle());
			userResultRow.addCell(
				getQuestionTypeLanguageLabel(questionResult.getAssessmentQuestion().getType()));
			userResultRow.addCell(Float.valueOf(questionResult.getAssessmentQuestion().getPenaltyFactor()));
			Float maxMark = (questionResult.getMaxMark() == null) ? 0
				: Float.valueOf(questionResult.getMaxMark());
			userResultRow.addCell(maxMark);
			userResultRow.addCell(questionResult.getUser().getLoginName());
			userResultRow.addCell(questionResult.getUser().getFullName());
>>>>>>> 8ea1e40c

			//date and time
			ExcelCell dateCell = userResultRow.addCell(questionResult.getFinishDate());
			dateCell.setDataFormat(ExcelCell.CELL_FORMAT_DATE);
			ExcelCell timeCell = userResultRow.addCell(questionResult.getFinishDate());
			timeCell.setDataFormat(ExcelCell.CELL_FORMAT_TIME);

			//answer
			if (question.getType() == QbQuestion.TYPE_MARK_HEDGING) {
			    Set<AssessmentOptionAnswer> optionAnswers = questionResult.getOptionAnswers();
			    for (QbOption option : question.getQbQuestion().getQbOptions()) {
				for (AssessmentOptionAnswer optionAnswer : optionAnswers) {
				    if (option.getUid().equals(optionAnswer.getOptionUid())) {
					userResultRow.addCell(optionAnswer.getAnswerInt());
					break;
				    }
				}
			    }

			} else {
			    userResultRow.addCell(AssessmentEscapeUtils.printResponsesForExcelExport(questionResult));

			    if (doSummaryTable) {
				summaryNACount = updateSummaryCounts(question, questionResult, summaryOfAnswers,
					summaryNACount);
			    }
			}

			//time taken
			if (questionResult.getAssessmentResult() != null) {
			    Date startDate = questionResult.getAssessmentResult().getStartDate();
			    Date finishDate = questionResult.getFinishDate();
			    if ((startDate != null) && (finishDate != null)) {
				Long seconds = (finishDate.getTime() - startDate.getTime()) / 1000;
				userResultRow.addCell(seconds);
				timeTakenCount++;
				timeTakenTotal += seconds;
			    }
			}

			//mark
			userResultRow.addCell(questionResult.getMark());
			questionSummaryTabTemp.add(userResultRow);

			//calculating markCount & markTotal
			if (questionResult.getMark() != null) {
			    markCount++;
			    markTotal += questionResult.getMark();
			}
		    }
		}

		if (doSummaryTable) {
		    questionSummarySheet
			    .addRow(outputSummaryTable(question, summaryOfAnswers, summaryNACount, trueKey, falseKey));
		    questionSummarySheet.addEmptyRow();
		}
		questionSummarySheet.getRows().addAll(questionSummaryTabTemp);

		// Calculating the averages
		ExcelRow averageRow = questionSummarySheet.initRow();
		averageRow.addEmptyCells(8);
		averageRow.addCell(getMessage("label.export.average"), true);
		if (timeTakenTotal > 0) {
		    averageRow.addCell(Long.valueOf(timeTakenTotal / timeTakenCount));
		}
		Float averageMark = markTotal > 0 ? Float.valueOf(markTotal / markCount) : 0.0F;
		averageRow.addCell(averageMark);

		questionSummarySheet.addEmptyRow();
	    }
	}

	// ------------------------------------------------------------------
	// -------------- Third tab: User Summary ---------------------------

	ExcelSheet userSummarySheet = new ExcelSheet(getMessage("label.export.summary.by.user"));
	sheets.add(userSummarySheet);

	// Create the question summary
	ExcelRow userSummaryTitle = userSummarySheet.initRow();
	userSummaryTitle.addCell(getMessage("label.export.user.summary"), true);

	ExcelRow summaryRowTitle = userSummarySheet.initRow();
	summaryRowTitle.addCell("#", true, ExcelCell.BORDER_STYLE_BOTTOM_THIN);
	summaryRowTitle.addCell(getMessage("label.monitoring.question.summary.question"), true,
		ExcelCell.BORDER_STYLE_BOTTOM_THIN);
	summaryRowTitle.addCell(getMessage("label.authoring.basic.list.header.type"), true,
		ExcelCell.BORDER_STYLE_BOTTOM_THIN);
	summaryRowTitle.addCell(getMessage("label.authoring.basic.penalty.factor"), true,
		ExcelCell.BORDER_STYLE_BOTTOM_THIN);
	summaryRowTitle.addCell(getMessage("label.monitoring.question.summary.default.mark"), true,
		ExcelCell.BORDER_STYLE_BOTTOM_THIN);
	summaryRowTitle.addCell(getMessage("label.monitoring.question.summary.average.mark"), true,
		ExcelCell.BORDER_STYLE_BOTTOM_THIN);

	Float totalGradesPossible = 0F;
	Float totalAverage = 0F;
	int questionIndex = 1;
	if (assessment.getQuestionReferences() != null) {
	    Set<QuestionReference> questionReferences = new TreeSet<>(new SequencableComparator());
	    questionReferences.addAll(assessment.getQuestionReferences());

	    int randomQuestionsCount = 1;
	    for (QuestionReference questionReference : questionReferences) {

		String title;
		String questionType;
		Float penaltyFactor;
		Float averageMark = null;
		if (questionReference.isRandomQuestion()) {

		    title = getMessage("label.authoring.basic.type.random.question") + randomQuestionsCount++;
		    questionType = getMessage("label.authoring.basic.type.random.question");
		    penaltyFactor = null;
		    averageMark = null;
		} else {

		    AssessmentQuestion question = questionReference.getQuestion();
		    title = question.getQbQuestion().getName();
		    questionType = AssessmentServiceImpl.getQuestionTypeLanguageLabel(question.getType());
		    penaltyFactor = question.getQbQuestion().getPenaltyFactor();

		    QuestionSummary questionSummary = questionSummaries.get(question.getUid());
		    if (questionSummary != null) {
			averageMark = questionSummary.getAverageMark();
			totalAverage += questionSummary.getAverageMark();
		    }
		}

		int maxGrade = questionReference.getMaxMark();
		totalGradesPossible += maxGrade;

		ExcelRow questCellRow = userSummarySheet.initRow();
		questCellRow.addCell(questionIndex++);
		questCellRow.addCell(title);
		questCellRow.addCell(questionType);
		questCellRow.addCell(penaltyFactor);
		questCellRow.addCell(maxGrade);
		questCellRow.addCell(averageMark);
	    }

	    if (totalGradesPossible.floatValue() > 0) {
		ExcelRow totalCellRow = userSummarySheet.initRow();
		totalCellRow.addEmptyCells(2);
		totalCellRow.addCell(getMessage("label.monitoring.summary.total"), true);
		totalCellRow.addCell(totalGradesPossible);
		totalCellRow.addCell(totalAverage);
	    }
	    userSummarySheet.addEmptyRow();
	}

	if (sessionDtos != null) {
	    List<AssessmentResult> assessmentResults = assessmentResultDao
		    .getLastFinishedAssessmentResults(assessment.getContentId());
	    Map<Long, AssessmentResult> userUidToResultMap = new HashMap<>();
	    for (AssessmentResult assessmentResult : assessmentResults) {
		userUidToResultMap.put(assessmentResult.getUser().getUid(), assessmentResult);
	    }

	    for (SessionDTO sessionDTO : sessionDtos) {
		userSummarySheet.addEmptyRow();

		ExcelRow sessionTitle = userSummarySheet.initRow();
		sessionTitle.addCell(sessionDTO.getSessionName(), true);

		AssessmentSession assessmentSession = getSessionBySessionId(sessionDTO.getSessionId());
		Set<AssessmentUser> assessmentUsers = assessmentSession.getAssessmentUsers();
		if (assessmentUsers != null) {
		    for (AssessmentUser assessmentUser : assessmentUsers) {
<<<<<<< HEAD
			if (showUserNames) {
			    ExcelRow userTitleRow = userSummarySheet.initRow();
			    userTitleRow.addCell(getMessage("label.export.user.id"), true);
			    userTitleRow.addCell(getMessage("label.monitoring.user.summary.user.name"), true);
			    userTitleRow.addCell(getMessage("label.export.date.attempted"), true);
			    userTitleRow.addCell(getMessage("label.monitoring.question.summary.question"), true);
			    userTitleRow.addCell(getMessage("label.authoring.basic.option.answer"), true);
			    userTitleRow.addCell(getMessage("label.export.mark"), true);

			} else {
			    ExcelRow userTitleRow = userSummarySheet.initRow();
			    userTitleRow.addCell(getMessage("label.export.user.id"), true);
			    userTitleRow.addCell(getMessage("label.export.date.attempted"), true);
			    userTitleRow.addCell(getMessage("label.monitoring.question.summary.question"), true);
			    userTitleRow.addCell(getMessage("label.authoring.basic.option.answer"), true);
			    userTitleRow.addCell(getMessage("label.export.mark"), true);
			}
=======
			ExcelRow userTitleRow = userSummarySheet.initRow();
			userTitleRow.addCell(getMessage("label.export.user.id"), true);
			userTitleRow.addCell(getMessage("label.monitoring.user.summary.user.name"), true);
			userTitleRow.addCell(getMessage("label.export.date.attempted"), true);
			userTitleRow.addCell(getMessage("label.monitoring.question.summary.question"), true);
			userTitleRow.addCell(getMessage("label.authoring.basic.option.answer"), true);
			userTitleRow.addCell(getMessage("label.export.mark"), true);
>>>>>>> 8ea1e40c

			AssessmentResult assessmentResult = userUidToResultMap.get(assessmentUser.getUid());
			if (assessmentResult != null) {
			    Set<AssessmentQuestionResult> questionResults = assessmentResult.getQuestionResults();
			    if (questionResults != null) {
				for (AssessmentQuestionResult questionResult : questionResults) {
				    ExcelRow userResultRow = userSummarySheet.initRow();
<<<<<<< HEAD
				    if (showUserNames) {
					userResultRow.addCell(assessmentUser.getLoginName());
					userResultRow.addCell(assessmentUser.getFullName());
				    } else {
					userResultRow.addCell(assessmentUser.getUserId());
				    }

=======
				    userResultRow.addCell(assessmentUser.getLoginName());
				    userResultRow.addCell(assessmentUser.getFullName());
>>>>>>> 8ea1e40c
				    userResultRow.addCell(assessmentResult.getStartDate());
				    userResultRow.addCell(questionResult.getQbQuestion().getName());
				    userResultRow.addCell(
					    AssessmentEscapeUtils.printResponsesForExcelExport(questionResult));
				    userResultRow.addCell(questionResult.getMark());
				}
			    }

			    ExcelRow userTotalRow = userSummarySheet.initRow();
			    userTotalRow.addEmptyCells(4);
			    userTotalRow.addCell(getMessage("label.monitoring.summary.total"), true);
			    userTotalRow.addCell(assessmentResult.getGrade());
			    userSummarySheet.addEmptyRow();
			}
		    }
		}
	    }
	}

	return sheets;
    }

    private ExcelRow startSummaryTable(AssessmentQuestion question, Map<Long, Integer> summaryOfAnswers, Long trueKey,
	    Long falseKey) {
	ExcelRow summaryTableRow;
	int i = 0;
	if (question.getType() == QbQuestion.TYPE_MULTIPLE_CHOICE
		|| question.getType() == QbQuestion.TYPE_VERY_SHORT_ANSWERS
		|| question.getType() == QbQuestion.TYPE_NUMERICAL) {

	    summaryTableRow = new ExcelRow();
	    List<QbOption> options = question.getQbQuestion().getQbOptions();
	    for (QbOption option : options) {
		summaryOfAnswers.put(option.getUid(), 0);
		StringBuilder bldr = new StringBuilder(getMessage("label.authoring.basic.option.answer")).append(" ")
			.append(i + 1).append(" - ");
		if (question.getType() == QbQuestion.TYPE_NUMERICAL) {
		    bldr.append(option.getNumericalOption()).append(" +- ").append(option.getAcceptedError());
		} else {
		    bldr.append(option.getName().replaceAll("\\<.*?\\>", ""));
		}
		summaryTableRow.addCell(bldr.toString());
		i++;
	    }
	    if (question.getType() == QbQuestion.TYPE_MULTIPLE_CHOICE) {
		summaryTableRow.addCell(getMessage("label.not.answered"));
	    } else {
		summaryTableRow.addCell(getMessage("label.other"));
	    }
	} else {
	    summaryTableRow = new ExcelRow();
	    summaryTableRow.addCell(getMessage("label.authoring.true.false.true"));
	    summaryTableRow.addCell(getMessage("label.authoring.true.false.false"));
	    summaryTableRow.addCell(getMessage("label.not.answered"));
	    summaryOfAnswers.put(trueKey, 0);
	    summaryOfAnswers.put(falseKey, 0);
	}
	return summaryTableRow;
    }

    private Integer updateSummaryCounts(AssessmentQuestion question, AssessmentQuestionResult questionResult,
	    Map<Long, Integer> summaryOfAnswers, Integer summaryNACount) {
	if (question.getType() == QbQuestion.TYPE_MULTIPLE_CHOICE) {
	    boolean foundOption = false;
	    Set<AssessmentOptionAnswer> optionAnswers = questionResult.getOptionAnswers();
	    if (optionAnswers != null) {
		for (AssessmentOptionAnswer optionAnswer : optionAnswers) {
		    if (optionAnswer.getAnswerBoolean()) {
			Integer currentCount = summaryOfAnswers.get(optionAnswer.getOptionUid());
			if (currentCount == null) {
			    log.error(
				    "Assessment Export: Unable to count answer in summary, refers to an unexpected option. QuestionResult "
					    + questionResult.getUid() + " OptionUid " + optionAnswer.getOptionUid()
					    + " question " + question.getUid());
			} else {
			    summaryOfAnswers.put(optionAnswer.getOptionUid(), currentCount + 1);
			    foundOption = true;
			}
		    }
		}
	    }
	    if (!foundOption) {
		summaryNACount++;
	    }
	} else if (question.getType() == QbQuestion.TYPE_VERY_SHORT_ANSWERS
		|| question.getType() == QbQuestion.TYPE_NUMERICAL) {
	    Long submittedOptionUid = questionResult.getQbOption() == null ? null
		    : questionResult.getQbOption().getUid();
	    if (submittedOptionUid != null) {
		Integer currentCount = summaryOfAnswers.get(submittedOptionUid);
		if (currentCount == null) {
		    log.error(
			    "Assessment Export: Unable to count answer in summary, refers to an unexpected option. QuestionResult "
				    + questionResult.getUid() + " chosen optionUid " + submittedOptionUid + " question "
				    + question.getUid());
		} else {
		    summaryOfAnswers.put(submittedOptionUid, currentCount + 1);
		}
	    } else {
		summaryNACount++;
	    }
	} else if (question.getType() == QbQuestion.TYPE_TRUE_FALSE) {
	    if (questionResult.getAnswer() == null) {
		summaryNACount++;
	    } else {
		long key = questionResult.getAnswerBoolean() ? 1 : 0;
		Integer currentCount = summaryOfAnswers.get(key);
		summaryOfAnswers.put(key, currentCount + 1);
	    }
	}
	return summaryNACount;
    }

    private ExcelRow outputSummaryTable(AssessmentQuestion question, Map<Long, Integer> summaryOfAnswers,
	    Integer summaryNACount, Long trueKey, Long falseKey) {
	ExcelRow summaryTableRow = new ExcelRow();
	int total = summaryNACount;
	for (int value : summaryOfAnswers.values()) {
	    total += value;
	}
	if (question.getType() == QbQuestion.TYPE_MULTIPLE_CHOICE
		|| question.getType() == QbQuestion.TYPE_VERY_SHORT_ANSWERS
		|| question.getType() == QbQuestion.TYPE_NUMERICAL) {
	    for (QbOption option : question.getQbQuestion().getQbOptions()) {
		Double optionPercentage = total == 0 || summaryOfAnswers.get(option.getUid()) == null ? 0
			: (double) summaryOfAnswers.get(option.getUid()) / total;
		ExcelCell optionCell = summaryTableRow.addPercentageCell(optionPercentage);
		if (option.getMaxMark() > 0) {
		    optionCell.setColor(IndexedColors.GREEN);
		}
	    }

	} else {
	    Double correctPercentage = total == 0 || summaryOfAnswers.get(trueKey) == null ? 0
		    : (double) summaryOfAnswers.get(trueKey) / total;
	    ExcelCell correctCell = summaryTableRow.addPercentageCell(correctPercentage);

	    Double wrongPercentage = total == 0 || summaryOfAnswers.get(falseKey) == null ? 0
		    : (double) summaryOfAnswers.get(falseKey) / total;
	    ExcelCell wrongCell = summaryTableRow.addPercentageCell(wrongPercentage);

	    if (question.getQbQuestion().getCorrectAnswer()) {
		correctCell.setColor(IndexedColors.GREEN);
	    } else {
		wrongCell.setColor(IndexedColors.GREEN);
	    }
	}

	Double summaryNAPercentage = total == 0 ? 0 : (double) summaryNACount / total;
	summaryTableRow.addPercentageCell(summaryNAPercentage);

	return summaryTableRow;
    }

    /**
     * Used only for excell export (for getUserSummaryData() method).
     */
    public static String getQuestionTypeLanguageLabel(int type) {
	switch (type) {
	    case QbQuestion.TYPE_ESSAY:
		return "Essay";
	    case QbQuestion.TYPE_MATCHING_PAIRS:
		return "Matching Pairs";
	    case QbQuestion.TYPE_MULTIPLE_CHOICE:
		return "Multiple Choice";
	    case QbQuestion.TYPE_NUMERICAL:
		return "Numerical";
	    case QbQuestion.TYPE_ORDERING:
		return "Ordering";
	    case QbQuestion.TYPE_VERY_SHORT_ANSWERS:
		return "Short Answer";
	    case QbQuestion.TYPE_TRUE_FALSE:
		return "True/False";
	    case QbQuestion.TYPE_MARK_HEDGING:
		return "Mark Hedging";
	    default:
		return null;
	}
    }

    @Override
    public void changeQuestionResultMark(Long questionResultUid, float newMark) {
	AssessmentQuestionResult questionResult = assessmentQuestionResultDao
		.getAssessmentQuestionResultByUid(questionResultUid);
	float oldMark = questionResult.getMark();
	AssessmentResult assessmentResult = questionResult.getAssessmentResult();
	float assessmentMark = (assessmentResult.getGrade() - oldMark) + newMark;

	Long toolSessionId = assessmentResult.getSessionId();
	Assessment assessment = assessmentResult.getAssessment();
	Long questionUid = questionResult.getQbToolQuestion().getUid();

	// When changing a mark for user and isUseSelectLeaderToolOuput is true, the mark should be propagated to all
	// students within the group
	List<AssessmentUser> users = new ArrayList<>();
	if (assessment.isUseSelectLeaderToolOuput()) {
	    users = getUsersBySession(toolSessionId);
	} else {
	    users = new ArrayList<>();
	    AssessmentUser user = assessmentResult.getUser();
	    users.add(user);
	}

	for (AssessmentUser user : users) {
	    Long userId = user.getUserId();

	    List<Object[]> questionResults = assessmentQuestionResultDao
		    .getAssessmentQuestionResultList(assessment.getUid(), userId, questionUid);

	    if ((questionResults == null) || questionResults.isEmpty()) {
		log.warn("User with uid: " + user.getUid()
			+ " doesn't have any results despite the fact group leader has some.");
		continue;
	    }

	    Object[] lastAssessmentQuestionResultObj = questionResults.get(questionResults.size() - 1);
	    AssessmentQuestionResult lastAssessmentQuestionResult = (AssessmentQuestionResult) lastAssessmentQuestionResultObj[0];

	    lastAssessmentQuestionResult.setMark(newMark);
	    assessmentQuestionResultDao.saveObject(lastAssessmentQuestionResult);

	    AssessmentResult result = lastAssessmentQuestionResult.getAssessmentResult();
	    result.setGrade(assessmentMark);
	    assessmentResultDao.saveObject(result);

	    // propagade changes to Gradebook
	    toolService.updateActivityMark(Double.valueOf(assessmentMark), null, userId.intValue(), toolSessionId,
		    false);

	    // records mark change with audit service
	    logEventService.logMarkChange(userId, user.getLoginName(), assessment.getContentId(), "" + oldMark,
		    "" + assessmentMark);
	}

    }

    @SuppressWarnings("unchecked")
    @Override
    public void recalculateUserAnswers(final Long assessmentUid, final Long toolContentId,
	    Set<AssessmentQuestion> oldQuestions, Set<AssessmentQuestion> newQuestions,
	    Set<QuestionReference> oldReferences, Set<QuestionReference> newReferences) {

	// create list of modified questions
	List<AssessmentQuestion> modifiedQuestions = new ArrayList<>();
	for (AssessmentQuestion oldQuestion : oldQuestions) {

	    if (QbQuestion.TYPE_ESSAY == oldQuestion.getType()
		    || QbQuestion.TYPE_MATCHING_PAIRS == oldQuestion.getType()
		    || QbQuestion.TYPE_ORDERING == oldQuestion.getType()) {
		continue;
	    }

	    for (AssessmentQuestion newQuestion : newQuestions) {
		if (oldQuestion.getDisplayOrder() == newQuestion.getDisplayOrder()) {

		    boolean isQuestionModified = false;

		    // title or question is different - do nothing. Also question grade can't be changed

		    //QbQuestion.TYPE_TRUE_FALSE
		    if (oldQuestion.getQbQuestion().getCorrectAnswer() != newQuestion.getQbQuestion()
			    .getCorrectAnswer()) {
			isQuestionModified = true;
		    }

		    // options are different
		    List<QbOption> oldOptions = oldQuestion.getQbQuestion().getQbOptions();
		    List<QbOption> newOptions = newQuestion.getQbQuestion().getQbOptions();
		    for (QbOption oldOption : oldOptions) {
			for (QbOption newOption : newOptions) {
			    if (oldOption.getDisplayOrder() == newOption.getDisplayOrder()) {

				//short answer
				if (((oldQuestion.getType() == QbQuestion.TYPE_VERY_SHORT_ANSWERS)
					&& !StringUtils.equals(oldOption.getName(), newOption.getName()))
					//numbering
					|| (oldOption.getNumericalOption() != newOption.getNumericalOption())
					|| (oldOption.getAcceptedError() != newOption.getAcceptedError())
					//option grade
					|| (oldOption.getMaxMark() != newOption.getMaxMark())
					//changed correct option
					|| (oldOption.isCorrect() != newOption.isCorrect())) {
				    isQuestionModified = true;
				}
			    }
			}
		    }
		    if (oldOptions.size() != newOptions.size()) {
			isQuestionModified = true;
		    }

		    if (isQuestionModified) {
			modifiedQuestions.add(newQuestion);
		    }
		}
	    }
	}

	// create list of references with modified grades.
	// modifiedReferences holds pairs newReference -> oldReference.getMaxMark()
	Map<QuestionReference, Integer> modifiedReferences = new HashMap<>();
	for (QuestionReference oldReference : oldReferences) {
	    for (QuestionReference newReference : newReferences) {
		if (oldReference.getUid().equals(newReference.getUid())
			&& (oldReference.getMaxMark() != newReference.getMaxMark())) {
		    modifiedReferences.put(newReference, oldReference.getMaxMark());
		}
	    }
	}

	List<AssessmentSession> sessionList = assessmentSessionDao.getByContentId(toolContentId);
	for (AssessmentSession session : sessionList) {
	    Long toolSessionId = session.getSessionId();
	    Set<AssessmentUser> sessionUsers = session.getAssessmentUsers();

	    for (AssessmentUser user : sessionUsers) {

		// get all finished user results
		List<AssessmentResult> assessmentResults = assessmentResultDao.getAssessmentResults(assessmentUid,
			user.getUserId());
		AssessmentResult lastFinishedAssessmentResult = (assessmentResults.isEmpty()) ? null
			: assessmentResults.get(assessmentResults.size() - 1);

		//add autosave assessmentResult as well
		AssessmentResult lastAssessmentResult = getLastAssessmentResult(assessmentUid, user.getUserId());
		if (lastAssessmentResult != null && lastAssessmentResult.getFinishDate() == null) {
		    assessmentResults.add(lastAssessmentResult);
		}

		for (AssessmentResult assessmentResult : assessmentResults) {

		    float assessmentMark = assessmentResult.getGrade();
		    int assessmentMaxMark = assessmentResult.getMaximumGrade();
		    Set<AssessmentQuestionResult> questionResults = assessmentResult.getQuestionResults();

		    // [+] if the question is modified
		    for (AssessmentQuestionResult questionResult : questionResults) {
			QbToolQuestion oldQuestion = questionResult.getQbToolQuestion();
			Float oldQuestionAnswerMark = questionResult.getMark();
			int oldResultMaxMark = questionResult.getMaxMark() == null ? 0
				: questionResult.getMaxMark().intValue();

			//check whether according question was modified
			for (AssessmentQuestion modifiedQuestion : modifiedQuestions) {
			    if (oldQuestion.getDisplayOrder() == modifiedQuestion.getDisplayOrder()) {

				//update questionResult's qbQuestion with the new one
				questionResult.setQbToolQuestion(modifiedQuestion);
				//update questionResult's qbOption - it seems to be redundant, as it's done in loadupQuestionResultIntoQuestionDto()
//				for (QbOption newOption : modifiedQuestion.getQbQuestion().getQbOptions()) {
//				    if (questionResult.getQbOption().getDisplayOrder() == newOption.getDisplayOrder()) {
//					questionResult.setQbOption(newOption);
//					break;
//				    }
//				}
				//update questionResult's optionAnswers
				for (AssessmentOptionAnswer oldOptionAnswer : questionResult.getOptionAnswers()) {

				    //find according old qbOption
				    QbOption oldOption = null;
				    for (QbOption oldOptionIter : oldQuestion.getQbQuestion().getQbOptions()) {
					if (oldOptionIter.getUid().equals(oldOptionAnswer.getOptionUid())) {
					    oldOption = oldOptionIter;
					}
				    }

				    //update
				    for (QbOption newOption : modifiedQuestion.getQbQuestion().getQbOptions()) {
					if (oldOption.getDisplayOrder() == newOption.getDisplayOrder()) {
					    oldOptionAnswer.setOptionUid(newOption.getUid());
					    break;
					}
				    }
				}

				//actually recalculate marks
				QuestionDTO modifiedQuestionDto = new QuestionDTO(modifiedQuestion);
				modifiedQuestionDto.setMaxMark(oldResultMaxMark);
				loadupQuestionResultIntoQuestionDto(modifiedQuestionDto, questionResult);
				calculateAnswerMark(assessmentUid, user.getUserId(), questionResult,
					modifiedQuestionDto);
				assessmentQuestionResultDao.saveObject(questionResult);

				float newQuestionAnswerMark = questionResult.getMark();
				assessmentMark += newQuestionAnswerMark - oldQuestionAnswerMark;
				break;
			    }
			}
		    }

		    // [+] if the question reference mark is modified
		    for (AssessmentQuestionResult questionResult : questionResults) {
			Long questionUid = questionResult.getQbToolQuestion().getUid();

			for (QuestionReference modifiedReference : modifiedReferences.keySet()) {
			    if (!modifiedReference.isRandomQuestion()
				    && questionUid.equals(modifiedReference.getQuestion().getUid())) {
				int newReferenceMaxMark = modifiedReference.getMaxMark();
				int oldReferenceMaxMark = modifiedReferences.get(modifiedReference);

				// update question answer's mark
				Float oldQuestionAnswerMark = questionResult.getMark();
				float newQuestionAnswerMark = (oldQuestionAnswerMark * newReferenceMaxMark)
					/ oldReferenceMaxMark;
				questionResult.setMark(newQuestionAnswerMark);
				questionResult.setMaxMark((float) newReferenceMaxMark);
				assessmentQuestionResultDao.saveObject(questionResult);

				assessmentMark += newQuestionAnswerMark - oldQuestionAnswerMark;
				assessmentMaxMark += newReferenceMaxMark - oldReferenceMaxMark;
				break;
			    }
			}
		    }

		    // find all question results from random question references
		    ArrayList<AssessmentQuestionResult> nonRandomQuestionResults = new ArrayList<>();
		    for (AssessmentQuestionResult questionResult : questionResults) {
			for (QuestionReference reference : newReferences) {
			    if (!reference.isRandomQuestion() && questionResult.getQbToolQuestion().getUid()
				    .equals(reference.getQuestion().getUid())) {
				nonRandomQuestionResults.add(questionResult);
			    }
			}
		    }
		    Collection<AssessmentQuestionResult> randomQuestionResults = CollectionUtils
			    .subtract(questionResults, nonRandomQuestionResults);

		    // [+] if the question reference mark is modified (in case of random question references)
		    for (QuestionReference modifiedReference : modifiedReferences.keySet()) {

			// in case of random question reference - search for the answer with the same maxmark (it does not matter to which random reference this question belong originally as the only thing that differentiate those references is maxMark)
			if (modifiedReference.isRandomQuestion()) {

			    for (AssessmentQuestionResult randomQuestionResult : randomQuestionResults) {
				int newReferenceMaxMark = modifiedReference.getMaxMark();
				int oldReferenceMaxMark = modifiedReferences.get(modifiedReference);

				if (randomQuestionResult.getMaxMark() != null
					&& randomQuestionResult.getMaxMark().intValue() == oldReferenceMaxMark) {

				    // update question answer's mark
				    Float oldQuestionResultMark = randomQuestionResult.getMark();
				    float newQuestionResultMark = (oldQuestionResultMark * newReferenceMaxMark)
					    / oldReferenceMaxMark;
				    randomQuestionResult.setMark(newQuestionResultMark);
				    randomQuestionResult.setMaxMark((float) newReferenceMaxMark);
				    assessmentQuestionResultDao.saveObject(randomQuestionResult);

				    nonRandomQuestionResults.add(randomQuestionResult);

				    assessmentMark += newQuestionResultMark - oldQuestionResultMark;
				    assessmentMaxMark += newReferenceMaxMark - oldReferenceMaxMark;
				    break;
				}
			    }
			}

		    }

		    // store new mark and maxMark if they were changed
		    storeAssessmentResultMarkAndMaxMark(assessmentResult, lastFinishedAssessmentResult, assessmentMark,
			    assessmentMaxMark, user);
		}
	    }
	}
    }

    /**
     * Store new mark and maxMark if they were changed
     */
    private void storeAssessmentResultMarkAndMaxMark(AssessmentResult assessmentResult,
	    AssessmentResult lastFinishedAssessmentResult, float newAssessmentMark, int newAssessmentMaxMark,
	    AssessmentUser user) {
	// store new mark and maxMark if they were changed
	if ((assessmentResult.getGrade() != newAssessmentMark)
		|| (assessmentResult.getMaximumGrade() != newAssessmentMaxMark)) {

	    // marks can't be below zero
	    newAssessmentMark = (newAssessmentMark < 0) ? 0 : newAssessmentMark;
	    newAssessmentMaxMark = (newAssessmentMaxMark < 0) ? 0 : newAssessmentMaxMark;

	    assessmentResult.setGrade(newAssessmentMark);
	    assessmentResult.setMaximumGrade(newAssessmentMaxMark);
	    assessmentResultDao.saveObject(assessmentResult);

	    // if this is the last finished assessment result - propagade total mark to Gradebook
	    if (lastFinishedAssessmentResult != null
		    && lastFinishedAssessmentResult.getUid().equals(assessmentResult.getUid())) {
		toolService.updateActivityMark(Double.valueOf(newAssessmentMark), null, user.getUserId().intValue(),
			user.getSession().getSessionId(), false);
	    }
	}
    }

    @Override
    public String getMessage(String key) {
	return messageService.getMessage(key);
    }

    @Override
    public boolean isGroupedActivity(long toolContentID) {
	return toolService.isGroupedActivity(toolContentID);
    }

    @Override
    public void auditLogStartEditingActivityInMonitor(long toolContentID) {
	toolService.auditLogStartEditingActivityInMonitor(toolContentID);
    }

    @Override
    public boolean isLastActivity(Long toolSessionId) {
	return toolService.isLastActivity(toolSessionId);
    }

    @Override
    public String getActivityEvaluation(Long toolContentId) {
	return toolService.getActivityEvaluation(toolContentId);
    }

    @Override
    public void setActivityEvaluation(Long toolContentId, String toolOutputDefinition) {
	toolService.setActivityEvaluation(toolContentId, toolOutputDefinition);
    }

    @Override
    public String getLearnerContentFolder(Long toolSessionId, Long userId) {
	return toolService.getLearnerContentFolder(toolSessionId, userId);
    }

    @Override
    public void notifyTeachersOnAttemptCompletion(Long sessionId, String userName) {
	String message = messageService.getMessage("event.learner.completes.attempt.body", new Object[] { userName });
	eventNotificationService.notifyLessonMonitors(sessionId, message, false);
    }

    @Override
    public List<Number> getMarksArray(Long sessionId) {
	return assessmentUserDao.getRawUserMarksBySession(sessionId);
    }

    @Override
    public List<Number> getMarksArrayForLeaders(Long toolContentId) {
	return assessmentUserDao.getRawLeaderMarksByToolContentId(toolContentId);
    }

    private LinkedHashMap<String, Integer> getMarksSummaryForSession(List<AssessmentUserDTO> userDtos, float minGrade,
	    float maxGrade, Integer numBuckets) {

	LinkedHashMap<String, Integer> summary = new LinkedHashMap<>();
	TreeMap<Integer, Integer> inProgress = new TreeMap<>();

	if (numBuckets == null) {
	    numBuckets = 10;
	}

	int bucketSize = 1;
	int intMinGrade = (int) Math.floor(minGrade);
	float gradeDifference = maxGrade - minGrade;
	if (gradeDifference <= 10) {
	    for (int i = intMinGrade; i <= (int) Math.ceil(maxGrade); i++) {
		inProgress.put(i, 0);
	    }
	} else {
	    int intGradeDifference = (int) Math.ceil(gradeDifference);
	    bucketSize = (int) Math.ceil(intGradeDifference / numBuckets);
	    for (int i = intMinGrade; i <= maxGrade; i = i + bucketSize) {
		inProgress.put(i, 0);
	    }
	}

	for (AssessmentUserDTO userDto : userDtos) {
	    float grade = userDto.getGrade();
	    int bucketStart = intMinGrade;
	    int bucketStop = bucketStart + bucketSize;
	    boolean looking = true;
	    while (bucketStart <= maxGrade && looking) {
		if (grade >= bucketStart && grade < bucketStop) {
		    inProgress.put(bucketStart, inProgress.get(bucketStart) + 1);
		    looking = false;
		} else {
		    bucketStart = bucketStop;
		    bucketStop = bucketStart + bucketSize;
		}
	    }
	}

	for (Map.Entry<Integer, Integer> entry : inProgress.entrySet()) {
	    String key;
	    if (bucketSize == 1) {
		key = entry.getKey().toString();
	    } else {
		if (maxGrade >= entry.getKey() && maxGrade <= entry.getKey() + bucketSize - 1) {
		    if ((int) maxGrade == entry.getKey()) {
			key = NumberUtil.formatLocalisedNumber(maxGrade, (Locale) null, 2);
		    } else {
			key = new StringBuilder().append(entry.getKey()).append(" - ")
				.append(NumberUtil.formatLocalisedNumber(maxGrade, (Locale) null, 2)).toString();
		    }
		} else {
		    key = new StringBuilder().append(entry.getKey()).append(" - ")
			    .append(entry.getKey() + bucketSize - .01).toString();
		}
	    }
	    summary.put(key, entry.getValue());
	}

	return summary;
    }

    @Override
    public void replaceQuestions(long toolContentId, String newActivityName, List<QbQuestion> newQuestions) {
	Assessment assessment = getAssessmentByContentId(toolContentId);
	if (newActivityName != null) {
	    assessment.setTitle(newActivityName);
	    assessmentDao.update(assessment);
	}

	// remove all existing question references
	for (QuestionReference oldReference : assessment.getQuestionReferences()) {
	    assessmentQuestionDao.delete(oldReference);
	}
	assessment.getQuestionReferences().clear();

	// remove all existing questions
	for (AssessmentQuestion oldQuestion : assessment.getQuestions()) {
	    assessmentQuestionDao.delete(oldQuestion);
	}
	// this is needed, otherwise Hibernate wants to re-save the deleted Assessment questions
	assessment.getQuestions().clear();

	// populate Assessment with new questions and references
	int displayOrder = 1;
	for (QbQuestion qbQuestion : newQuestions) {
	    AssessmentQuestion assessmentQuestion = new AssessmentQuestion();
	    assessmentQuestion.setDisplayOrder(displayOrder++);
	    assessmentQuestion.setQbQuestion(qbQuestion);
	    assessmentQuestion.setToolContentId(toolContentId);
	    assessmentQuestionDao.insert(assessmentQuestion);
	    assessment.getQuestions().add(assessmentQuestion);

	    QuestionReference questionReference = new QuestionReference();
	    questionReference.setQuestion(assessmentQuestion);
	    questionReference.setSequenceId(displayOrder);
	    assessmentQuestionDao.insert(questionReference);
	    assessment.getQuestionReferences().add(questionReference);

	    displayOrder++;
	}
	assessmentDao.update(assessment);
    }
    // *****************************************************************************
    // private methods
    // *****************************************************************************

    private Assessment getDefaultAssessment() throws AssessmentApplicationException {
	Long defaultAssessmentId = getToolDefaultContentIdBySignature(AssessmentConstants.TOOL_SIGNATURE);
	Assessment defaultAssessment = getAssessmentByContentId(defaultAssessmentId);
	if (defaultAssessment == null) {
	    String error = messageService.getMessage("error.msg.default.content.not.find");
	    log.error(error);
	    throw new AssessmentApplicationException(error);
	}

	return defaultAssessment;
    }

    private Long getToolDefaultContentIdBySignature(String toolSignature) throws AssessmentApplicationException {
	Long contentId = toolService.getToolDefaultContentIdBySignature(toolSignature);
	if (contentId == null) {
	    String error = messageService.getMessage("error.msg.default.content.not.find");
	    log.error(error);
	    throw new AssessmentApplicationException(error);
	}
	return contentId;
    }

    // *****************************************************************************
    // set methods for Spring Bean
    // *****************************************************************************

    public void setLogEventService(ILogEventService logEventService) {
	this.logEventService = logEventService;
    }

    public void setMessageService(MessageService messageService) {
	this.messageService = messageService;
    }

    public void setAssessmentDao(AssessmentDAO assessmentDao) {
	this.assessmentDao = assessmentDao;
    }

    public void setAssessmentQuestionDao(AssessmentQuestionDAO assessmentQuestionDao) {
	this.assessmentQuestionDao = assessmentQuestionDao;
    }

    public void setAssessmentSessionDao(AssessmentSessionDAO assessmentSessionDao) {
	this.assessmentSessionDao = assessmentSessionDao;
    }

    public void setAssessmentToolContentHandler(IToolContentHandler assessmentToolContentHandler) {
	this.assessmentToolContentHandler = assessmentToolContentHandler;
    }

    public void setAssessmentUserDao(AssessmentUserDAO assessmentUserDao) {
	this.assessmentUserDao = assessmentUserDao;
    }

    public void setToolService(ILamsToolService toolService) {
	this.toolService = toolService;
    }

    public void setAssessmentQuestionResultDao(AssessmentQuestionResultDAO assessmentQuestionResultDao) {
	this.assessmentQuestionResultDao = assessmentQuestionResultDao;
    }

    public void setAssessmentResultDao(AssessmentResultDAO assessmentResultDao) {
	this.assessmentResultDao = assessmentResultDao;
    }

    public void setAssessmentConfigDao(AssessmentConfigDAO assessmentConfigDao) {
	this.assessmentConfigDao = assessmentConfigDao;
    }

    // *******************************************************************************
    // ToolContentManager, ToolSessionManager methods
    // *******************************************************************************

    @Override
    public void exportToolContent(Long toolContentId, String rootPath) throws DataMissingException, ToolException {
	Assessment toolContentObj = assessmentDao.getByContentId(toolContentId);
	if (toolContentObj == null) {
	    try {
		toolContentObj = getDefaultAssessment();
	    } catch (AssessmentApplicationException e) {
		throw new DataMissingException(e.getMessage());
	    }
	}
	if (toolContentObj == null) {
	    throw new DataMissingException("Unable to find default content for the assessment tool");
	}

	toolContentObj = Assessment.newInstance(toolContentObj, toolContentId);
	for (AssessmentQuestion assessmentQuestion : toolContentObj.getQuestions()) {
	    qbService.prepareQuestionForExport(assessmentQuestion.getQbQuestion());
	}

	try {
	    exportContentService.exportToolContent(toolContentId, toolContentObj, assessmentToolContentHandler,
		    rootPath);
	} catch (ExportToolContentException e) {
	    throw new ToolException(e);
	}
    }

    @Override
    public void importToolContent(Long toolContentId, Integer newUserUid, String toolContentPath, String fromVersion,
	    String toVersion) throws ToolException {

	try {
	    // register version filter class
	    exportContentService.registerImportVersionFilterClass(AssessmentImportContentVersionFilter.class);

	    Object toolPOJO = exportContentService.importToolContent(toolContentPath, assessmentToolContentHandler,
		    fromVersion, toVersion);
	    if (!(toolPOJO instanceof Assessment)) {
		throw new ImportToolContentException(
			"Import Share assessment tool content failed. Deserialized object is " + toolPOJO);
	    }
	    Assessment toolContentObj = (Assessment) toolPOJO;

	    // reset it to new toolContentId
	    toolContentObj.setContentId(toolContentId);
	    AssessmentUser user = assessmentUserDao.getUserCreatedAssessment(newUserUid.longValue(), toolContentId);
	    if (user == null) {
		user = new AssessmentUser();
		UserDTO sysUser = ((User) userManagementService.findById(User.class, newUserUid)).getUserDTO();
		user.setFirstName(sysUser.getFirstName());
		user.setLastName(sysUser.getLastName());
		user.setLoginName(sysUser.getLogin());
		user.setUserId(newUserUid.longValue());
		user.setAssessment(toolContentObj);
	    }
	    toolContentObj.setCreatedBy(user);

	    long userQbCollectionUid = qbService.getUserPrivateCollection(newUserUid).getUid();

	    // we need to save QB questions and options first
	    for (AssessmentQuestion assessmentQuestion : toolContentObj.getQuestions()) {
		QbQuestion qbQuestion = assessmentQuestion.getQbQuestion();

		// try to match the question to an existing QB question in DB
		QbQuestion existingQuestion = qbService.getQuestionByUUID(qbQuestion.getUuid());
		if (existingQuestion == null) {
		    // none found, create a new QB question
		    qbService.insertQuestion(qbQuestion);
		    qbService.addQuestionToCollection(userQbCollectionUid, qbQuestion.getQuestionId(), false);
		} else {
		    // found, use the existing one
		    assessmentQuestion.setQbQuestion(existingQuestion);
		}

		assessmentDao.insert(assessmentQuestion);
	    }

	    saveOrUpdateAssessment(toolContentObj);
	} catch (ImportToolContentException e) {
	    throw new ToolException(e);
	}
    }

    @Override
    public SortedMap<String, ToolOutputDefinition> getToolOutputDefinitions(Long toolContentId, int definitionType)
	    throws ToolException {
	Assessment assessment = getAssessmentByContentId(toolContentId);
	if (assessment == null) {
	    assessment = getDefaultAssessment();
	}
	return getAssessmentOutputFactory().getToolOutputDefinitions(assessment, definitionType);
    }

    @Override
    public void copyToolContent(Long fromContentId, Long toContentId) throws ToolException {
	if (toContentId == null) {
	    throw new ToolException("Failed to create the SharedAssessmentFiles tool seession");
	}

	Assessment assessment = null;
	if (fromContentId != null) {
	    assessment = assessmentDao.getByContentId(fromContentId);
	}
	if (assessment == null) {
	    try {
		assessment = getDefaultAssessment();
	    } catch (AssessmentApplicationException e) {
		throw new ToolException(e);
	    }
	}

	Assessment toContent = Assessment.newInstance(assessment, toContentId);
	saveOrUpdateAssessment(toContent);
    }

    @Override
    public void resetDefineLater(Long toolContentId) throws DataMissingException, ToolException {
	Assessment assessment = assessmentDao.getByContentId(toolContentId);
	if (assessment == null) {
	    throw new ToolException("No found tool content by given content ID:" + toolContentId);
	}
	assessment.setDefineLater(false);
    }

    @Override
    public void removeToolContent(Long toolContentId) throws ToolException {
	Assessment assessment = assessmentDao.getByContentId(toolContentId);
	if (assessment == null) {
	    log.warn("Can not remove the tool content as it does not exist, ID: " + toolContentId);
	    return;
	}

	for (AssessmentSession session : assessmentSessionDao.getByContentId(toolContentId)) {
	    List<NotebookEntry> entries = coreNotebookService.getEntry(session.getSessionId(),
		    CoreNotebookConstants.NOTEBOOK_TOOL, AssessmentConstants.TOOL_SIGNATURE);
	    for (NotebookEntry entry : entries) {
		coreNotebookService.deleteEntry(entry);
	    }
	}

	assessmentDao.delete(assessment);
    }

    @Override
    public void removeLearnerContent(Long toolContentId, Integer userId) throws ToolException {
	if (log.isDebugEnabled()) {
	    log.debug("Removing Assessment results for user ID " + userId + " and toolContentId " + toolContentId);
	}

	List<AssessmentSession> sessions = assessmentSessionDao.getByContentId(toolContentId);
	for (AssessmentSession session : sessions) {
	    List<AssessmentResult> results = assessmentResultDao.getAssessmentResultsBySession(session.getSessionId(),
		    userId.longValue());
	    for (AssessmentResult result : results) {
		for (AssessmentQuestionResult questionResult : result.getQuestionResults()) {
		    assessmentQuestionResultDao.removeObject(AssessmentQuestionResult.class, questionResult.getUid());
		}
		assessmentResultDao.removeObject(AssessmentResult.class, result.getUid());
	    }

	    AssessmentUser user = assessmentUserDao.getUserByUserIDAndSessionID(userId.longValue(),
		    session.getSessionId());
	    if (user != null) {
		NotebookEntry entry = getEntry(session.getSessionId(), userId);
		if (entry != null) {
		    assessmentDao.removeObject(NotebookEntry.class, entry.getUid());
		}

		if ((session.getGroupLeader() != null) && session.getGroupLeader().getUid().equals(user.getUid())) {
		    session.setGroupLeader(null);
		}

		// propagade changes to Gradebook
		toolService.removeActivityMark(userId, session.getSessionId());

		assessmentUserDao.removeObject(AssessmentUser.class, user.getUid());
	    }
	}
    }

    @Override
    public void createToolSession(Long toolSessionId, String toolSessionName, Long toolContentId) throws ToolException {
	AssessmentSession session = new AssessmentSession();
	session.setSessionId(toolSessionId);
	session.setSessionName(toolSessionName);
	Assessment assessment = assessmentDao.getByContentId(toolContentId);
	session.setAssessment(assessment);
	assessmentSessionDao.saveObject(session);
    }

    @Override
    public String leaveToolSession(Long toolSessionId, Long learnerId) throws DataMissingException, ToolException {
	if (toolSessionId == null) {
	    log.error("Fail to leave tool Session based on null tool session id.");
	    throw new ToolException("Fail to remove tool Session based on null tool session id.");
	}
	if (learnerId == null) {
	    log.error("Fail to leave tool Session based on null learner.");
	    throw new ToolException("Fail to remove tool Session based on null learner.");
	}

	AssessmentSession session = assessmentSessionDao.getSessionBySessionId(toolSessionId);
	if (session != null) {
	    session.setStatus(AssessmentConstants.COMPLETED);
	    assessmentSessionDao.saveObject(session);
	} else {
	    log.error("Fail to leave tool Session.Could not find shared assessment " + "session by given session id: "
		    + toolSessionId);
	    throw new DataMissingException("Fail to leave tool Session."
		    + "Could not find shared assessment session by given session id: " + toolSessionId);
	}
	return toolService.completeToolSession(toolSessionId, learnerId);
    }

    @Override
    public ToolSessionExportOutputData exportToolSession(Long toolSessionId)
	    throws DataMissingException, ToolException {
	return null;
    }

    @Override
    public ToolSessionExportOutputData exportToolSession(List<Long> toolSessionIds)
	    throws DataMissingException, ToolException {
	return null;
    }

    @Override
    public void removeToolSession(Long toolSessionId) throws DataMissingException, ToolException {
	assessmentSessionDao.deleteBySessionId(toolSessionId);
    }

    @Override
    public SortedMap<String, ToolOutput> getToolOutput(List<String> names, Long toolSessionId, Long learnerId) {
	return assessmentOutputFactory.getToolOutput(names, this, toolSessionId, learnerId);
    }

    @Override
    public ToolOutput getToolOutput(String name, Long toolSessionId, Long learnerId) {
	return assessmentOutputFactory.getToolOutput(name, this, toolSessionId, learnerId);
    }

    @Override
    public List<ToolOutput> getToolOutputs(String name, Long toolContentId) {
	return assessmentOutputFactory.getToolOutputs(name, this, toolContentId);
    }

    @Override
    public List<ConfidenceLevelDTO> getConfidenceLevels(Long toolSessionId) {
	List<ConfidenceLevelDTO> confidenceLevelDtos = new ArrayList<>();
	if (toolSessionId == null) {
	    return confidenceLevelDtos;
	}

	Assessment assessment = getAssessmentBySessionId(toolSessionId);
	//in case Assessment is leader aware return all leaders confidences, otherwise - confidences from the users from the same group as requestor
	List<Object[]> assessmentResultsAndPortraits = assessment.isUseSelectLeaderToolOuput()
		? assessmentResultDao.getLeadersLastFinishedAssessmentResults(assessment.getContentId())
		: assessmentResultDao.getLastFinishedAssessmentResultsBySession(toolSessionId);

	for (Object[] assessmentResultsAndPortraitIter : assessmentResultsAndPortraits) {
	    AssessmentResult assessmentResult = (AssessmentResult) assessmentResultsAndPortraitIter[0];
	    UUID portraitUuid = (UUID) assessmentResultsAndPortraitIter[1];
	    AssessmentUser user = assessmentResult.getUser();

	    //fill in question's and user answer's hashes
	    for (AssessmentQuestionResult questionResult : assessmentResult.getQuestionResults()) {
		QbQuestion qbQuestion = questionResult.getQbQuestion();

		List<String> answers = new LinkedList<>();
		List<Long> optionUids = new LinkedList<>();

		if (qbQuestion.getType() == QbQuestion.TYPE_MULTIPLE_CHOICE) {

		    for (QbOption option : qbQuestion.getQbOptions()) {
			for (AssessmentOptionAnswer optionAnswer : questionResult.getOptionAnswers()) {
			    if (optionAnswer.getAnswerBoolean()
				    && (optionAnswer.getOptionUid().equals(option.getUid()))) {
				optionUids.add(option.getUid());
			    }
			}
		    }

		} else if (qbQuestion.getType() == QbQuestion.TYPE_MATCHING_PAIRS) {

		} else if (qbQuestion.getType() == QbQuestion.TYPE_VERY_SHORT_ANSWERS) {
		    answers.add(questionResult.getAnswer());

		} else if (qbQuestion.getType() == QbQuestion.TYPE_NUMERICAL) {
		    answers.add(questionResult.getAnswer());

		} else if (qbQuestion.getType() == QbQuestion.TYPE_TRUE_FALSE) {
		    if (questionResult.getAnswer() != null) {
			answers.add("" + questionResult.getAnswerBoolean());
		    }

		} else if (qbQuestion.getType() == QbQuestion.TYPE_ESSAY) {
		    answers.add(questionResult.getAnswer());

		} else if (qbQuestion.getType() == QbQuestion.TYPE_ORDERING) {

		} else if (qbQuestion.getType() == QbQuestion.TYPE_MARK_HEDGING) {

		}

		for (Long optionUid : optionUids) {
		    ConfidenceLevelDTO confidenceLevelDto = new ConfidenceLevelDTO();
		    confidenceLevelDto.setUserId(user.getUserId().intValue());
		    String userName = StringUtils.isBlank(user.getFirstName())
			    && StringUtils.isBlank(user.getLastName()) ? user.getLoginName()
				    : user.getFirstName() + " " + user.getLastName();
		    confidenceLevelDto.setUserName(userName);
		    confidenceLevelDto.setPortraitUuid(portraitUuid == null ? null : portraitUuid.toString());
		    confidenceLevelDto.setLevel(questionResult.getConfidenceLevel());
		    confidenceLevelDto.setType(assessment.getConfidenceLevelsType());
		    confidenceLevelDto.setQbQuestionUid(qbQuestion.getUid());
		    confidenceLevelDto.setQbOptionUid(optionUid);

		    confidenceLevelDtos.add(confidenceLevelDto);
		}
		for (String answer : answers) {
//		    ConfidenceLevelDTO confidenceLevelDto = new ConfidenceLevelDTO();
//		    confidenceLevelDto.setUserId(userId.intValue());
//		    confidenceLevelDto.setPortraitUuid(portraitUuid);
//		    confidenceLevelDto.setLevel(questionResult.getConfidenceLevel());
//		    confidenceLevelDto.setQbQuestionUid(qbQuestion.getUid());
//		    confidenceLevelDto.setQbOptionUid(optionUid);
//
//		    confidenceLevelDtos.add(confidenceLevelDto);
		}
	    }

	}

	return confidenceLevelDtos;
    }

    @Override
    public Collection<VsaAnswerDTO> getVsaAnswers(Long toolSessionId) {
	if (toolSessionId == null) {
	    return new ArrayList<>();
	}

	Map<String, VsaAnswerDTO> uid_answerToVsaAnswerDtoMap = new LinkedHashMap<>();

	Assessment assessment = getAssessmentBySessionId(toolSessionId);
	//in case Assessment is leader aware return all leaders confidences, otherwise - confidences from the users from the same group as requestor
	List<Object[]> assessmentResultsAndPortraits = assessment.isUseSelectLeaderToolOuput()
		? assessmentResultDao.getLeadersLastFinishedAssessmentResults(assessment.getContentId())
		: assessmentResultDao.getLastFinishedAssessmentResultsBySession(toolSessionId);

	for (Object[] assessmentResultsAndPortraitIter : assessmentResultsAndPortraits) {
	    AssessmentResult assessmentResult = (AssessmentResult) assessmentResultsAndPortraitIter[0];
	    UUID portraitUuid = (UUID) assessmentResultsAndPortraitIter[1];
	    AssessmentUser user = assessmentResult.getUser();

	    //fill in question's and user answer's hashes
	    for (AssessmentQuestionResult questionResult : assessmentResult.getQuestionResults()) {
		QbQuestion qbQuestion = questionResult.getQbQuestion();

		if (qbQuestion.getType() == QbQuestion.TYPE_VERY_SHORT_ANSWERS) {
		    //uid_answer should be unique in the final list
		    String uid_answer = qbQuestion.getUid() + "_" + questionResult.getAnswer();

		    //find VsaAnswerDTO in the map, or create the new one if it doesn't exist
		    VsaAnswerDTO vsaAnswerDTO;
		    if (uid_answerToVsaAnswerDtoMap.containsKey(uid_answer)) {
			vsaAnswerDTO = uid_answerToVsaAnswerDtoMap.get(uid_answer);

		    } else {
			vsaAnswerDTO = new VsaAnswerDTO();
			vsaAnswerDTO.setQbQuestionUid(qbQuestion.getUid());
			vsaAnswerDTO.setAnswer(questionResult.getAnswer());
			vsaAnswerDTO.setCorrect(questionResult.getMark() > 0);
			vsaAnswerDTO.setUserId(user.getUserId());
			uid_answerToVsaAnswerDtoMap.put(uid_answer, vsaAnswerDTO);

			//find and store optionUid
			for (QbOption option : qbQuestion.getQbOptions()) {
			    for (AssessmentOptionAnswer optionAnswer : questionResult.getOptionAnswers()) {
				if (optionAnswer.getAnswerBoolean()
					&& (optionAnswer.getOptionUid().equals(option.getUid()))) {
				    Long optionUid = option.getUid();
				    vsaAnswerDTO.setQbOptionUid(optionUid);
				    break;
				}
			    }
			}
		    }

		    ConfidenceLevelDTO confidenceLevelDto = new ConfidenceLevelDTO();
		    confidenceLevelDto.setUserId(user.getUserId().intValue());
		    String userName = StringUtils.isBlank(user.getFirstName())
			    && StringUtils.isBlank(user.getLastName()) ? user.getLoginName()
				    : user.getFirstName() + " " + user.getLastName();
		    confidenceLevelDto.setUserName(userName);
		    confidenceLevelDto.setPortraitUuid(portraitUuid == null ? null : portraitUuid.toString());
		    confidenceLevelDto.setLevel(questionResult.getConfidenceLevel());
		    confidenceLevelDto.setType(assessment.getConfidenceLevelsType());

		    vsaAnswerDTO.getConfidenceLevels().add(confidenceLevelDto);
		}
	    }

	}

	return uid_answerToVsaAnswerDtoMap.values();
    }

    @Override
    public void forceCompleteUser(Long toolSessionId, User user) {
	Long userId = user.getUserId().longValue();

	AssessmentSession session = getSessionBySessionId(toolSessionId);
	if ((session == null) || (session.getAssessment() == null)) {
	    return;
	}
	Assessment assessment = session.getAssessment();

	AssessmentUser assessmentUser = getUserByIDAndSession(userId, toolSessionId);
	// create user if he hasn't accessed this activity yet
	if (assessmentUser == null) {
	    assessmentUser = new AssessmentUser(user.getUserDTO(), session);
	    createUser(assessmentUser);

	    setAttemptStarted(assessment, assessmentUser, toolSessionId, null);
	}

	//finalize the latest result, if it's still active
	AssessmentResult lastAssessmentResult = getLastAssessmentResult(assessment.getUid(), userId);
	if (lastAssessmentResult != null && lastAssessmentResult.getFinishDate() == null) {
	    lastAssessmentResult.setFinishDate(new Date());
	    lastAssessmentResult.getQuestionResults()
		    .forEach(questionResult -> questionResult.setFinishDate(new Date()));
	    assessmentResultDao.update(lastAssessmentResult);
	}

	//if this is a leader finishes, complete all non-leaders as well, also copy leader results to them
	AssessmentUser groupLeader = checkLeaderSelectToolForSessionLeader(assessmentUser, toolSessionId);
	if (isUserGroupLeader(userId, toolSessionId)) {
	    session.getAssessmentUsers().forEach(sessionUser -> {
		//finish non-leader
		sessionUser.setSessionFinished(true);
		assessmentUserDao.saveObject(user);

		//copy answers from leader to non-leaders
		copyAnswersFromLeader(sessionUser, groupLeader);
	    });

	} else {
	    assessmentUser.setSessionFinished(true);
	    assessmentUserDao.saveObject(user);
	}

    }

    @Override
    public boolean isContentEdited(Long toolContentId) {
	return getAssessmentByContentId(toolContentId).isDefineLater();
    }

    @Override
    public boolean isReadOnly(Long toolContentId) {
	for (AssessmentSession session : assessmentSessionDao.getByContentId(toolContentId)) {
	    if (!session.getAssessmentUsers().isEmpty()) {
		return true;
	    }
	}
	return false;
    }

    public void setExportContentService(IExportToolContentService exportContentService) {
	this.exportContentService = exportContentService;
    }

    public IUserManagementService getUserManagementService() {
	return userManagementService;
    }

    public void setUserManagementService(IUserManagementService userManagementService) {
	this.userManagementService = userManagementService;
    }

    public ICoreNotebookService getCoreNotebookService() {
	return coreNotebookService;
    }

    public void setCoreNotebookService(ICoreNotebookService coreNotebookService) {
	this.coreNotebookService = coreNotebookService;
    }

    public void setLearnerService(ILearnerService learnerService) {
	this.learnerService = learnerService;
    }

    public IEventNotificationService getEventNotificationService() {
	return eventNotificationService;
    }

    public void setEventNotificationService(IEventNotificationService eventNotificationService) {
	this.eventNotificationService = eventNotificationService;
    }

    public void setQbService(IQbService qbService) {
	this.qbService = qbService;
    }

    public AssessmentOutputFactory getAssessmentOutputFactory() {
	return assessmentOutputFactory;
    }

    public void setAssessmentOutputFactory(AssessmentOutputFactory assessmentOutputFactory) {
	this.assessmentOutputFactory = assessmentOutputFactory;
    }

    @Override
    public Class<?>[] getSupportedToolOutputDefinitionClasses(int definitionType) {
	return getAssessmentOutputFactory().getSupportedDefinitionClasses(definitionType);
    }

    @Override
    public String getToolContentTitle(Long toolContentId) {
	return getAssessmentByContentId(toolContentId).getTitle();
    }

    @Override
    public ToolCompletionStatus getCompletionStatus(Long learnerId, Long toolSessionId) {
	AssessmentUser learner = getUserByIDAndSession(learnerId, toolSessionId);
	if (learner == null) {
	    return new ToolCompletionStatus(ToolCompletionStatus.ACTIVITY_NOT_ATTEMPTED, null, null);
	}

	Assessment assessment = getAssessmentBySessionId(toolSessionId);
	List<AssessmentResult> results = assessmentResultDao.getAssessmentResults(assessment.getUid(),
		learner.getUserId());
	Date startDate = null;
	Date finishDate = null;
	for (AssessmentResult result : results) {
	    if (startDate == null || (result.getStartDate() != null && result.getStartDate().before(startDate))) {
		startDate = result.getStartDate();
	    }
	    if (finishDate == null || (result.getFinishDate() != null && result.getFinishDate().after(finishDate))) {
		finishDate = result.getFinishDate();
	    }
	}

	if (learner.isSessionFinished()) {
	    return new ToolCompletionStatus(ToolCompletionStatus.ACTIVITY_COMPLETED, startDate, finishDate);
	} else {
	    return new ToolCompletionStatus(ToolCompletionStatus.ACTIVITY_ATTEMPTED, startDate, null);
	}
    }
    // ****************** REST methods *************************

    /**
     * Rest call to create a new Assessment content. Required fields in toolContentJSON: "title", "instructions",
     * "questions", "firstName", "lastName", "lastName", "questions" and "references".
     *
     * The questions entry should be a ArrayNode containing JSON objects, which in turn must contain "questionTitle",
     * "questionText", "displayOrder" (Integer), "type" (Integer). If the type is Multiple Choice, Numerical or Matching
     * Pairs then a ArrayNode "answers" is required.
     *
     * The answers entry should be ArrayNode containing JSON objects, which in turn must contain "answerText" or
     * "answerFloat", "displayOrder" (Integer), "grade" (Integer).
     *
     * The references entry should be a ArrayNode containing JSON objects, which in turn must contain "displayOrder"
     * (Integer), "questionDisplayOrder" (Integer - to match to the question). It may also have "maxMark" (Integer)
     * and "randomQuestion" (Boolean)
     *
     * @throws IOException
     */
    @Override
    public void createRestToolContent(Integer userID, Long toolContentID, ObjectNode toolContentJSON)
	    throws IOException {

	Assessment assessment = new Assessment();
	assessment.setContentId(toolContentID);
	assessment.setTitle(toolContentJSON.get(RestTags.TITLE).asText());
	assessment.setInstructions(toolContentJSON.get(RestTags.INSTRUCTIONS).asText());
	assessment.setCreated(new Date());

	assessment.setReflectOnActivity(
		JsonUtil.optBoolean(toolContentJSON, RestTags.REFLECT_ON_ACTIVITY, Boolean.FALSE));
	assessment.setReflectInstructions(JsonUtil.optString(toolContentJSON, RestTags.REFLECT_INSTRUCTIONS));
	assessment.setAllowGradesAfterAttempt(
		JsonUtil.optBoolean(toolContentJSON, "allowGradesAfterAttempt", Boolean.FALSE));
	assessment
		.setAllowHistoryResponses(JsonUtil.optBoolean(toolContentJSON, "allowHistoryResponses", Boolean.FALSE));
	assessment.setAllowOverallFeedbackAfterQuestion(
		JsonUtil.optBoolean(toolContentJSON, "allowOverallFeedbackAfterQuestion", Boolean.FALSE));
	assessment
		.setAllowQuestionFeedback(JsonUtil.optBoolean(toolContentJSON, "allowQuestionFeedback", Boolean.FALSE));
	assessment.setAllowDiscloseAnswers(JsonUtil.optBoolean(toolContentJSON, "allowDiscloseAnswers", Boolean.FALSE));
	assessment.setAllowRightAnswersAfterQuestion(
		JsonUtil.optBoolean(toolContentJSON, "allowRightAnswersAfterQuestion", Boolean.FALSE));
	assessment.setAllowWrongAnswersAfterQuestion(
		JsonUtil.optBoolean(toolContentJSON, "allowWrongAnswersAfterQuestion", Boolean.FALSE));
	assessment.setAttemptsAllowed(JsonUtil.optInt(toolContentJSON, "attemptsAllows", 1));
	assessment.setDefineLater(false);
	assessment.setDisplaySummary(JsonUtil.optBoolean(toolContentJSON, "displaySummary", Boolean.FALSE));
	assessment.setNotifyTeachersOnAttemptCompletion(
		JsonUtil.optBoolean(toolContentJSON, "notifyTeachersOnAttemptCompletion", Boolean.FALSE));
	assessment.setNumbered(JsonUtil.optBoolean(toolContentJSON, "numbered", Boolean.TRUE));
	assessment.setPassingMark(JsonUtil.optInt(toolContentJSON, "passingMark", 0));
	assessment.setQuestionsPerPage(JsonUtil.optInt(toolContentJSON, "questionsPerPage", 0));
	assessment.setReflectInstructions(JsonUtil.optString(toolContentJSON, RestTags.REFLECT_INSTRUCTIONS, ""));
	assessment.setReflectOnActivity(
		JsonUtil.optBoolean(toolContentJSON, RestTags.REFLECT_ON_ACTIVITY, Boolean.FALSE));
	assessment.setShuffled(JsonUtil.optBoolean(toolContentJSON, "shuffled", Boolean.FALSE));
	assessment.setTimeLimit(JsonUtil.optInt(toolContentJSON, "timeLimit", 0));
	assessment.setUseSelectLeaderToolOuput(
		JsonUtil.optBoolean(toolContentJSON, RestTags.USE_SELECT_LEADER_TOOL_OUTPUT, Boolean.FALSE));
	// submission deadline set in monitoring

	if (toolContentJSON.has("overallFeedback")) {
	    throw new IOException(
		    "Assessment Tool does not support Overall Feedback for REST Authoring. " + toolContentJSON);
	}

	AssessmentUser assessmentUser = getUserCreatedAssessment(userID.longValue(), toolContentID);
	if (assessmentUser == null) {
	    assessmentUser = new AssessmentUser();
	    assessmentUser.setFirstName(toolContentJSON.get("firstName").asText());
	    assessmentUser.setLastName(toolContentJSON.get("lastName").asText());
	    assessmentUser.setLoginName(toolContentJSON.get("loginName").asText());
	    assessmentUser.setAssessment(assessment);
	}
	assessment.setCreatedBy(assessmentUser);

	// **************************** Set the question bank *********************
	QbCollection collection = qbService.getUserPrivateCollection(userID);
	Set<String> collectionUUIDs = collection == null ? new HashSet<>()
		: qbService.getCollectionQuestions(collection.getUid()).stream().filter(q -> q.getUuid() != null)
			.collect(Collectors.mapping(q -> q.getUuid().toString(), Collectors.toSet()));
	ArrayNode questions = JsonUtil.optArray(toolContentJSON, "questions");
	Set<AssessmentQuestion> newQuestionSet = assessment.getQuestions(); // the Assessment constructor will set up the collection
	for (JsonNode questionJSONData : questions) {
	    boolean addToCollection = false;

	    AssessmentQuestion question = new AssessmentQuestion();
	    Integer type = JsonUtil.optInt(questionJSONData, "type");
	    question.setToolContentId(toolContentID);
	    question.setDisplayOrder(JsonUtil.optInt(questionJSONData, RestTags.DISPLAY_ORDER));

	    QbQuestion qbQuestion = null;
	    String uuid = JsonUtil.optString(questionJSONData, RestTags.QUESTION_UUID);

	    // try to match the question to an existing QB question in DB
	    if (StringUtils.isNotBlank(uuid)) {
		qbQuestion = qbService.getQuestionByUUID(UUID.fromString(uuid));
	    }

	    if (qbQuestion == null) {
		addToCollection = collection != null;

		qbQuestion = new QbQuestion();
		qbQuestion.setQuestionId(qbService.generateNextQuestionId());
		qbQuestion.setContentFolderId(FileUtil.generateUniqueContentFolderID());
		qbQuestion.setType(type);
		qbQuestion.setName(JsonUtil.optString(questionJSONData, RestTags.QUESTION_TITLE));
		qbQuestion.setDescription(JsonUtil.optString(questionJSONData, RestTags.QUESTION_TEXT));

		qbQuestion.setAllowRichEditor(
			JsonUtil.optBoolean(questionJSONData, RestTags.ALLOW_RICH_TEXT_EDITOR, Boolean.FALSE));
		qbQuestion.setAnswerRequired(JsonUtil.optBoolean(questionJSONData, "answerRequired", Boolean.FALSE));
		qbQuestion.setCaseSensitive(JsonUtil.optBoolean(questionJSONData, "caseSensitive", Boolean.FALSE));
		qbQuestion.setCorrectAnswer(JsonUtil.optBoolean(questionJSONData, "correctAnswer", Boolean.FALSE));
		qbQuestion.setMaxMark(JsonUtil.optInt(questionJSONData, "maxMark", 1));
		qbQuestion.setFeedback(JsonUtil.optString(questionJSONData, "feedback"));
		qbQuestion.setFeedbackOnCorrect(JsonUtil.optString(questionJSONData, "feedbackOnCorrect"));
		qbQuestion.setFeedbackOnIncorrect(JsonUtil.optString(questionJSONData, "feedbackOnIncorrect"));
		qbQuestion.setFeedbackOnPartiallyCorrect(
			JsonUtil.optString(questionJSONData, "feedbackOnPartiallyCorrect"));
		qbQuestion.setMaxWordsLimit(JsonUtil.optInt(questionJSONData, "maxWordsLimit", 0));
		qbQuestion.setMinWordsLimit(JsonUtil.optInt(questionJSONData, "minWordsLimit", 0));
		qbQuestion.setMultipleAnswersAllowed(
			JsonUtil.optBoolean(questionJSONData, "multipleAnswersAllowed", Boolean.FALSE));
		qbQuestion.setIncorrectAnswerNullifiesMark(
			JsonUtil.optBoolean(questionJSONData, "incorrectAnswerNullifiesMark", Boolean.FALSE));
		qbQuestion.setPenaltyFactor(JsonUtil.optDouble(questionJSONData, "penaltyFactor", 0.0).floatValue());

		assessmentDao.insert(qbQuestion);

		if ((type == QbQuestion.TYPE_MATCHING_PAIRS) || (type == QbQuestion.TYPE_MULTIPLE_CHOICE)
			|| (type == QbQuestion.TYPE_NUMERICAL) || (type == QbQuestion.TYPE_MARK_HEDGING)) {

		    if (!questionJSONData.has(RestTags.ANSWERS)) {
			throw new IOException("REST Authoring is missing answers for a question of type " + type
				+ ". Data:" + toolContentJSON);
		    }

		    List<QbOption> optionList = new ArrayList<>();
		    ArrayNode optionsData = JsonUtil.optArray(questionJSONData, RestTags.ANSWERS);
		    for (JsonNode answerData : optionsData) {
			QbOption option = new QbOption();
			option.setQbQuestion(qbQuestion);
			option.setDisplayOrder(JsonUtil.optInt(answerData, RestTags.DISPLAY_ORDER));
			Double grade = JsonUtil.optDouble(answerData, "grade");
			option.setMaxMark(grade == null ? 0 : grade.floatValue());
			option.setAcceptedError(JsonUtil.optDouble(answerData, "acceptedError", 0.0).floatValue());
			option.setFeedback(JsonUtil.optString(answerData, "feedback"));
			option.setName(JsonUtil.optString(answerData, RestTags.ANSWER_TEXT));
			option.setNumericalOption(JsonUtil.optDouble(answerData, "answerFloat", 0.0).floatValue());
			// option.setQuestion(question); can't find the use for this field yet!
			optionList.add(option);
		    }
		    qbQuestion.setQbOptions(optionList);
		}
	    } else if (collection != null && !collectionUUIDs.contains(uuid)) {
		addToCollection = true;
	    }

	    // question.setUnits(units); Needed for numerical type question
	    question.setQbQuestion(qbQuestion);
	    checkType(question.getType());
	    newQuestionSet.add(question);

	    // all questions need to end up in user's private collection
	    if (addToCollection) {
		qbService.addQuestionToCollection(collection.getUid(), qbQuestion.getQuestionId(), false);
		collectionUUIDs.add(uuid);
	    }
	}

	// **************************** Now set up the references to the questions in the bank *********************
	ArrayNode references = JsonUtil.optArray(toolContentJSON, "references");
	Set<QuestionReference> newReferenceSet = assessment.getQuestionReferences(); // the Assessment constructor will set up the

	// collection
	for (JsonNode referenceJSONData : references) {
	    QuestionReference reference = new QuestionReference();
	    reference.setMaxMark(JsonUtil.optInt(referenceJSONData, "maxMark", 1));
	    reference.setSequenceId(JsonUtil.optInt(referenceJSONData, RestTags.DISPLAY_ORDER));
	    AssessmentQuestion matchingQuestion = matchQuestion(newQuestionSet,
		    JsonUtil.optInt(referenceJSONData, "questionDisplayOrder"));
	    if (matchingQuestion == null) {
		throw new IOException("Unable to find matching question for displayOrder "
			+ referenceJSONData.get("questionDisplayOrder") + ". Data:" + toolContentJSON);
	    }
	    reference.setQuestion(matchingQuestion);
	    reference.setRandomQuestion(JsonUtil.optBoolean(referenceJSONData, "randomQuestion", Boolean.FALSE));
	    newReferenceSet.add(reference);
	}

	saveOrUpdateAssessment(assessment);

    }

    // find the question that matches this sequence id - used by the REST calls only.
    AssessmentQuestion matchQuestion(Set<AssessmentQuestion> newReferenceSet, Integer displayOrder) {
	if (displayOrder != null) {
	    for (AssessmentQuestion question : newReferenceSet) {
		if (displayOrder.equals(question.getDisplayOrder())) {
		    return question;
		}
	    }
	}
	return null;
    }

    // TODO Implement REST support for all types and then remove checkType method
    void checkType(Integer type) throws IOException {
	if ((type != QbQuestion.TYPE_ESSAY) && (type != QbQuestion.TYPE_MULTIPLE_CHOICE)) {
	    throw new IOException(
		    "Assessment Tool does not support REST Authoring for anything but Essay Type and Multiple Choice. Found type "
			    + type);
	}
    }

    @Override
    public AssessmentQuestion getAssessmentQuestionByUid(Long questionUid) {
	return assessmentQuestionDao.getByUid(questionUid);
    }

    @Override
    public void notifyLearnersOnAnswerDisclose(long toolContentId) {
	List<AssessmentSession> sessions = assessmentSessionDao.getByContentId(toolContentId);
	Set<Integer> userIds = new HashSet<>();
	for (AssessmentSession session : sessions) {
	    for (AssessmentUser user : session.getAssessmentUsers()) {
		userIds.add(user.getUserId().intValue());
	    }
	}

	ObjectNode jsonCommand = JsonNodeFactory.instance.objectNode();
	jsonCommand.put("hookTrigger", "assessment-results-refresh-" + toolContentId);
	learnerService.createCommandForLearners(toolContentId, userIds, jsonCommand.toString());
    }

    @Override
    public void setConfigValue(String key, String value) {
	assessmentConfigDao.setConfigValue(key, value);
    }

    @Override
    public String getConfigValue(String key) {
	return assessmentConfigDao.getConfigValue(key);
    }
}<|MERGE_RESOLUTION|>--- conflicted
+++ resolved
@@ -1640,13 +1640,8 @@
     }
 
     @Override
-<<<<<<< HEAD
-    public List<ExcelSheet> exportSummary(Assessment assessment, List<SessionDTO> sessionDtos, boolean showUserNames) {
-	List<ExcelSheet> sheets = new LinkedList<>();
-=======
     public List<ExcelSheet> exportSummary(Assessment assessment, List<SessionDTO> sessionDtos) {
 	List<ExcelSheet> sheets = new LinkedList<ExcelSheet>();
->>>>>>> 8ea1e40c
 
 	// -------------- First tab: Summary ----------------------------------------------------
 	ExcelSheet summarySheet = new ExcelSheet(getMessage("label.export.summary"));
@@ -1709,54 +1704,6 @@
 		    totalNumEntries += entry.getValue();
 		}
 
-<<<<<<< HEAD
-		    // Mark Summary Min, Max + Grouped Percentages
-		    summarySheet.addEmptyRow();
-		    ExcelRow minMaxRow = summarySheet.initRow();
-		    minMaxRow.addCell(getMessage("label.number.learners"), true);
-		    minMaxRow.addCell(totalNumEntries);
-
-		    minMaxRow = summarySheet.initRow();
-		    minMaxRow.addCell(getMessage("label.lowest.mark"), true);
-		    minMaxRow.addCell((double) minGrade);
-
-		    minMaxRow = summarySheet.initRow();
-		    minMaxRow.addCell(getMessage("label.highest.mark"), true);
-		    minMaxRow.addCell((double) maxGrade);
-		    summarySheet.addEmptyRow();
-
-		    ExcelRow binSummaryRow = summarySheet.initRow();
-		    binSummaryRow.addCell(getMessage("label.authoring.basic.list.header.mark"), true,
-			    ExcelCell.BORDER_STYLE_BOTTOM_THIN);
-		    binSummaryRow.addCell(getMessage("label.number.learners"), true,
-			    ExcelCell.BORDER_STYLE_BOTTOM_THIN);
-		    binSummaryRow.addCell(getMessage("label.percentage"), true, ExcelCell.BORDER_STYLE_BOTTOM_THIN);
-		    float totalNumEntriesAsFloat = totalNumEntries;
-		    for (Map.Entry<String, Integer> entry : markSummary.entrySet()) {
-			binSummaryRow = summarySheet.initRow();
-			binSummaryRow.addCell(entry.getKey());
-			binSummaryRow.addCell(entry.getValue());
-			binSummaryRow.addCell(Math.round(entry.getValue() / totalNumEntriesAsFloat * 100));
-		    }
-		    summarySheet.addEmptyRow();
-		    summarySheet.addEmptyRow();
-
-		    ExcelRow summaryTitleRow = summarySheet.initRow();
-		    summaryTitleRow.addCell(getMessage("label.export.user.id"), true,
-			    ExcelCell.BORDER_STYLE_BOTTOM_THIN);
-		    summaryTitleRow.addCell(getMessage("label.monitoring.summary.user.name"), true,
-			    ExcelCell.BORDER_STYLE_BOTTOM_THIN);
-		    summaryTitleRow.addCell(getMessage("label.monitoring.summary.total"), true,
-			    ExcelCell.BORDER_STYLE_BOTTOM_THIN);
-
-		    for (AssessmentUserDTO userDto : userDtos) {
-			ExcelRow userResultRow = summarySheet.initRow();
-			userResultRow.addCell(userDto.getLogin());
-			userResultRow.addCell(userDto.getFirstName() + " " + userDto.getLastName());
-			userResultRow.addCell(userDto.getGrade());
-		    }
-		    summarySheet.addEmptyRow();
-=======
 		// Mark Summary Min, Max + Grouped Percentages
 		summarySheet.addEmptyRow();
 		ExcelRow minMaxRow = summarySheet.initRow();
@@ -1799,7 +1746,6 @@
 		    userResultRow.addCell(userDto.getLogin());
 		    userResultRow.addCell(userDto.getFirstName() + " " + userDto.getLastName());
 		    userResultRow.addCell(userDto.getGrade());
->>>>>>> 8ea1e40c
 		}
 		summarySheet.addEmptyRow();
 	    }
@@ -1829,19 +1775,10 @@
 	    questionTitleRow.addCell(getMessage("label.authoring.basic.penalty.factor"), true,
 		    ExcelCell.BORDER_STYLE_BOTTOM_THIN);
 	    questionTitleRow.addCell(getMessage("label.monitoring.question.summary.default.mark"), true,
-<<<<<<< HEAD
-		    ExcelCell.BORDER_STYLE_BOTTOM_THIN);
-	    questionTitleRow.addCell(getMessage("label.export.user.id"), true, ExcelCell.BORDER_STYLE_BOTTOM_THIN);
-	    if (showUserNames) {
-		questionTitleRow.addCell(getMessage("label.monitoring.user.summary.user.name"), true,
-			ExcelCell.BORDER_STYLE_BOTTOM_THIN);
-	    }
-=======
 		    ExcelCell.BORDER_STYLE_BOTTOM_THIN);
 	    questionTitleRow.addCell(getMessage("label.export.user.id"), true, ExcelCell.BORDER_STYLE_BOTTOM_THIN);
 	    questionTitleRow.addCell(getMessage("label.monitoring.user.summary.user.name"), true,
 		    ExcelCell.BORDER_STYLE_BOTTOM_THIN);
->>>>>>> 8ea1e40c
 	    questionTitleRow.addCell(getMessage("label.export.date.attempted"), true,
 		    ExcelCell.BORDER_STYLE_BOTTOM_THIN);
 	    questionTitleRow.addCell(getMessage("label.export.time.attempted"), true,
@@ -1886,23 +1823,12 @@
 		    hedgeQuestionTitleRow.addCell(getMessage("label.authoring.basic.penalty.factor"), true);
 		    hedgeQuestionTitleRow.addCell(getMessage("label.monitoring.question.summary.default.mark"), true);
 		    hedgeQuestionTitleRow.addCell(getMessage("label.export.user.id"), true);
-<<<<<<< HEAD
-		    if (showUserNames) {
-			hedgeQuestionTitleRow.addCell(getMessage("label.monitoring.user.summary.user.name"), true);
-		    }
+		    hedgeQuestionTitleRow.addCell(getMessage("label.monitoring.user.summary.user.name"), true);
 		    hedgeQuestionTitleRow.addCell(getMessage("label.export.date.attempted"), true);
 		    hedgeQuestionTitleRow.addCell(getMessage("label.export.time.attempted"), true);
 		    for (QbOption option : options) {
 			ExcelCell cell = hedgeQuestionTitleRow.addCell(option.getName().replaceAll("\\<.*?\\>", ""),
 				true);
-=======
-		    hedgeQuestionTitleRow.addCell(getMessage("label.monitoring.user.summary.user.name"), true);
-		    hedgeQuestionTitleRow.addCell(getMessage("label.export.date.attempted"), true);
-		    hedgeQuestionTitleRow.addCell(getMessage("label.export.time.attempted"), true);
-		    for (AssessmentQuestionOption option : options) {
-			ExcelCell cell = hedgeQuestionTitleRow
-				.addCell(option.getOptionString().replaceAll("\\<.*?\\>", ""), true);
->>>>>>> 8ea1e40c
 			if (option.isCorrect()) {
 			    cell.setColor(IndexedColors.GREEN);
 			}
@@ -1925,32 +1851,16 @@
 		for (List<AssessmentQuestionResult> resultList : allResultsForQuestion) {
 		    for (AssessmentQuestionResult questionResult : resultList) {
 			ExcelRow userResultRow = new ExcelRow();
-<<<<<<< HEAD
 			userResultRow.addCell(questionResult.getQbQuestion().getName());
 			userResultRow.addCell(AssessmentServiceImpl
 				.getQuestionTypeLanguageLabel(questionResult.getQbQuestion().getType()));
 			userResultRow.addCell(Float.valueOf(questionResult.getQbQuestion().getPenaltyFactor()));
 
-			Float maxMark = (questionResult.getMaxMark() == null) ? 0
-				: Float.valueOf(questionResult.getMaxMark());
-			userResultRow.addCell(maxMark);
-			if (showUserNames) {
-			    userResultRow.addCell(questionResult.getUser().getLoginName());
-			    userResultRow.addCell(questionResult.getUser().getFullName());
-			} else {
-			    userResultRow.addCell(questionResult.getUser().getUserId());
-			}
-=======
-			userResultRow.addCell(questionResult.getAssessmentQuestion().getTitle());
-			userResultRow.addCell(
-				getQuestionTypeLanguageLabel(questionResult.getAssessmentQuestion().getType()));
-			userResultRow.addCell(Float.valueOf(questionResult.getAssessmentQuestion().getPenaltyFactor()));
 			Float maxMark = (questionResult.getMaxMark() == null) ? 0
 				: Float.valueOf(questionResult.getMaxMark());
 			userResultRow.addCell(maxMark);
 			userResultRow.addCell(questionResult.getUser().getLoginName());
 			userResultRow.addCell(questionResult.getUser().getFullName());
->>>>>>> 8ea1e40c
 
 			//date and time
 			ExcelCell dateCell = userResultRow.addCell(questionResult.getFinishDate());
@@ -2121,8 +2031,6 @@
 		Set<AssessmentUser> assessmentUsers = assessmentSession.getAssessmentUsers();
 		if (assessmentUsers != null) {
 		    for (AssessmentUser assessmentUser : assessmentUsers) {
-<<<<<<< HEAD
-			if (showUserNames) {
 			    ExcelRow userTitleRow = userSummarySheet.initRow();
 			    userTitleRow.addCell(getMessage("label.export.user.id"), true);
 			    userTitleRow.addCell(getMessage("label.monitoring.user.summary.user.name"), true);
@@ -2131,42 +2039,14 @@
 			    userTitleRow.addCell(getMessage("label.authoring.basic.option.answer"), true);
 			    userTitleRow.addCell(getMessage("label.export.mark"), true);
 
-			} else {
-			    ExcelRow userTitleRow = userSummarySheet.initRow();
-			    userTitleRow.addCell(getMessage("label.export.user.id"), true);
-			    userTitleRow.addCell(getMessage("label.export.date.attempted"), true);
-			    userTitleRow.addCell(getMessage("label.monitoring.question.summary.question"), true);
-			    userTitleRow.addCell(getMessage("label.authoring.basic.option.answer"), true);
-			    userTitleRow.addCell(getMessage("label.export.mark"), true);
-			}
-=======
-			ExcelRow userTitleRow = userSummarySheet.initRow();
-			userTitleRow.addCell(getMessage("label.export.user.id"), true);
-			userTitleRow.addCell(getMessage("label.monitoring.user.summary.user.name"), true);
-			userTitleRow.addCell(getMessage("label.export.date.attempted"), true);
-			userTitleRow.addCell(getMessage("label.monitoring.question.summary.question"), true);
-			userTitleRow.addCell(getMessage("label.authoring.basic.option.answer"), true);
-			userTitleRow.addCell(getMessage("label.export.mark"), true);
->>>>>>> 8ea1e40c
-
 			AssessmentResult assessmentResult = userUidToResultMap.get(assessmentUser.getUid());
 			if (assessmentResult != null) {
 			    Set<AssessmentQuestionResult> questionResults = assessmentResult.getQuestionResults();
 			    if (questionResults != null) {
 				for (AssessmentQuestionResult questionResult : questionResults) {
 				    ExcelRow userResultRow = userSummarySheet.initRow();
-<<<<<<< HEAD
-				    if (showUserNames) {
-					userResultRow.addCell(assessmentUser.getLoginName());
-					userResultRow.addCell(assessmentUser.getFullName());
-				    } else {
-					userResultRow.addCell(assessmentUser.getUserId());
-				    }
-
-=======
 				    userResultRow.addCell(assessmentUser.getLoginName());
 				    userResultRow.addCell(assessmentUser.getFullName());
->>>>>>> 8ea1e40c
 				    userResultRow.addCell(assessmentResult.getStartDate());
 				    userResultRow.addCell(questionResult.getQbQuestion().getName());
 				    userResultRow.addCell(
