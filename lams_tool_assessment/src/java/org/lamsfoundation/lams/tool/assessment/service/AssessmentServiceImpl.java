/****************************************************************
 * Copyright (C) 2005 LAMS Foundation (http://lamsfoundation.org)
 * =============================================================
 * License Information: http://lamsfoundation.org/licensing/lams/2.0/
 *
 * This program is free software; you can redistribute it and/or modify
 * it under the terms of the GNU General Public License as published by
 * the Free Software Foundation.
 *
 * This program is distributed in the hope that it will be useful,
 * but WITHOUT ANY WARRANTY; without even the implied warranty of
 * MERCHANTABILITY or FITNESS FOR A PARTICULAR PURPOSE.  See the
 * GNU General Public License for more details.
 *
 * You should have received a copy of the GNU General Public License
 * along with this program; if not, write to the Free Software
 * Foundation, Inc., 51 Franklin Street, Fifth Floor, Boston, MA 02110-1301
 * USA
 *
 * http://www.gnu.org/licenses/gpl.txt
 * ****************************************************************
 */

package org.lamsfoundation.lams.tool.assessment.service;

import java.io.IOException;
import java.lang.reflect.InvocationTargetException;
import java.nio.charset.StandardCharsets;
import java.security.InvalidParameterException;
import java.sql.Timestamp;
import java.time.LocalDateTime;
import java.util.ArrayList;
import java.util.Collection;
import java.util.Date;
import java.util.HashMap;
import java.util.HashSet;
import java.util.LinkedHashMap;
import java.util.LinkedList;
import java.util.List;
import java.util.Locale;
import java.util.Map;
import java.util.Objects;
import java.util.Set;
import java.util.SortedMap;
import java.util.SortedSet;
import java.util.TreeMap;
import java.util.TreeSet;
import java.util.UUID;
import java.util.function.Function;
import java.util.regex.Pattern;
import java.util.stream.Collectors;

import org.apache.commons.beanutils.PropertyUtils;
import org.apache.commons.collections.CollectionUtils;
import org.apache.commons.lang.StringUtils;
import org.apache.log4j.Logger;
import org.apache.poi.ss.usermodel.IndexedColors;
import org.lamsfoundation.lams.confidencelevel.ConfidenceLevelDTO;
import org.lamsfoundation.lams.confidencelevel.VsaAnswerDTO;
import org.lamsfoundation.lams.contentrepository.client.IToolContentHandler;
import org.lamsfoundation.lams.events.IEventNotificationService;
import org.lamsfoundation.lams.flux.FluxMap;
import org.lamsfoundation.lams.flux.FluxRegistry;
import org.lamsfoundation.lams.learning.service.ILearnerService;
import org.lamsfoundation.lams.learningdesign.Group;
import org.lamsfoundation.lams.learningdesign.Grouping;
import org.lamsfoundation.lams.learningdesign.ToolActivity;
import org.lamsfoundation.lams.learningdesign.service.ExportToolContentException;
import org.lamsfoundation.lams.learningdesign.service.IExportToolContentService;
import org.lamsfoundation.lams.learningdesign.service.ImportToolContentException;
import org.lamsfoundation.lams.lesson.Lesson;
import org.lamsfoundation.lams.lesson.service.ILessonService;
import org.lamsfoundation.lams.logevent.LearnerInteractionEvent;
import org.lamsfoundation.lams.logevent.service.ILearnerInteractionService;
import org.lamsfoundation.lams.logevent.service.ILogEventService;
import org.lamsfoundation.lams.outcome.Outcome;
import org.lamsfoundation.lams.outcome.OutcomeMapping;
import org.lamsfoundation.lams.outcome.service.IOutcomeService;
import org.lamsfoundation.lams.qb.QbUtils;
import org.lamsfoundation.lams.qb.model.QbCollection;
import org.lamsfoundation.lams.qb.model.QbOption;
import org.lamsfoundation.lams.qb.model.QbQuestion;
import org.lamsfoundation.lams.qb.model.QbQuestionUnit;
import org.lamsfoundation.lams.qb.model.QbToolQuestion;
import org.lamsfoundation.lams.qb.service.IQbService;
import org.lamsfoundation.lams.rest.RestTags;
import org.lamsfoundation.lams.rest.ToolRestManager;
import org.lamsfoundation.lams.tool.ToolCompletionStatus;
import org.lamsfoundation.lams.tool.ToolContentManager;
import org.lamsfoundation.lams.tool.ToolOutput;
import org.lamsfoundation.lams.tool.ToolOutputDefinition;
import org.lamsfoundation.lams.tool.ToolSessionExportOutputData;
import org.lamsfoundation.lams.tool.ToolSessionManager;
import org.lamsfoundation.lams.tool.assessment.AssessmentConstants;
import org.lamsfoundation.lams.tool.assessment.dao.AssessmentConfigDAO;
import org.lamsfoundation.lams.tool.assessment.dao.AssessmentDAO;
import org.lamsfoundation.lams.tool.assessment.dao.AssessmentQuestionDAO;
import org.lamsfoundation.lams.tool.assessment.dao.AssessmentQuestionResultDAO;
import org.lamsfoundation.lams.tool.assessment.dao.AssessmentResultDAO;
import org.lamsfoundation.lams.tool.assessment.dao.AssessmentSessionDAO;
import org.lamsfoundation.lams.tool.assessment.dao.AssessmentUserDAO;
import org.lamsfoundation.lams.tool.assessment.dto.AssessmentResultDTO;
import org.lamsfoundation.lams.tool.assessment.dto.AssessmentUserDTO;
import org.lamsfoundation.lams.tool.assessment.dto.GradeStatsDTO;
import org.lamsfoundation.lams.tool.assessment.dto.OptionDTO;
import org.lamsfoundation.lams.tool.assessment.dto.QuestionDTO;
import org.lamsfoundation.lams.tool.assessment.dto.QuestionSummary;
import org.lamsfoundation.lams.tool.assessment.dto.UserSummary;
import org.lamsfoundation.lams.tool.assessment.dto.UserSummaryItem;
import org.lamsfoundation.lams.tool.assessment.model.Assessment;
import org.lamsfoundation.lams.tool.assessment.model.AssessmentOptionAnswer;
import org.lamsfoundation.lams.tool.assessment.model.AssessmentQuestion;
import org.lamsfoundation.lams.tool.assessment.model.AssessmentQuestionResult;
import org.lamsfoundation.lams.tool.assessment.model.AssessmentResult;
import org.lamsfoundation.lams.tool.assessment.model.AssessmentSection;
import org.lamsfoundation.lams.tool.assessment.model.AssessmentSession;
import org.lamsfoundation.lams.tool.assessment.model.AssessmentUser;
import org.lamsfoundation.lams.tool.assessment.model.QuestionReference;
import org.lamsfoundation.lams.tool.assessment.util.AnswerIntComparator;
import org.lamsfoundation.lams.tool.assessment.util.AssessmentEscapeUtils;
import org.lamsfoundation.lams.tool.assessment.util.AssessmentEscapeUtils.AssessmentExcelCell;
import org.lamsfoundation.lams.tool.assessment.util.AssessmentSessionComparator;
import org.lamsfoundation.lams.tool.assessment.util.SequencableComparator;
import org.lamsfoundation.lams.tool.assessment.web.controller.LearningWebsocketServer;
import org.lamsfoundation.lams.tool.exception.DataMissingException;
import org.lamsfoundation.lams.tool.exception.ToolException;
import org.lamsfoundation.lams.tool.service.ICommonAssessmentService;
import org.lamsfoundation.lams.tool.service.ILamsToolService;
import org.lamsfoundation.lams.tool.service.IQbToolService;
import org.lamsfoundation.lams.usermanagement.User;
import org.lamsfoundation.lams.usermanagement.dto.UserDTO;
import org.lamsfoundation.lams.usermanagement.service.IUserManagementService;
import org.lamsfoundation.lams.util.CommonConstants;
import org.lamsfoundation.lams.util.FileUtil;
import org.lamsfoundation.lams.util.JsonUtil;
import org.lamsfoundation.lams.util.MessageService;
import org.lamsfoundation.lams.util.NumberUtil;
import org.lamsfoundation.lams.util.WebUtil;
import org.lamsfoundation.lams.util.excel.ExcelCell;
import org.lamsfoundation.lams.util.excel.ExcelRow;
import org.lamsfoundation.lams.util.excel.ExcelSheet;
import org.lamsfoundation.lams.util.hibernate.HibernateSessionManager;
import org.springframework.web.util.UriUtils;

<<<<<<< HEAD
import com.fasterxml.jackson.databind.JsonNode;
import com.fasterxml.jackson.databind.node.ArrayNode;
import com.fasterxml.jackson.databind.node.JsonNodeFactory;
import com.fasterxml.jackson.databind.node.ObjectNode;
=======
import java.io.IOException;
import java.lang.reflect.InvocationTargetException;
import java.nio.charset.StandardCharsets;
import java.security.InvalidParameterException;
import java.sql.Timestamp;
import java.time.LocalDateTime;
import java.util.ArrayList;
import java.util.Collection;
import java.util.Date;
import java.util.HashMap;
import java.util.HashSet;
import java.util.LinkedHashMap;
import java.util.LinkedHashSet;
import java.util.LinkedList;
import java.util.List;
import java.util.Locale;
import java.util.Map;
import java.util.Objects;
import java.util.Set;
import java.util.SortedMap;
import java.util.SortedSet;
import java.util.TreeMap;
import java.util.TreeSet;
import java.util.UUID;
import java.util.function.Function;
import java.util.regex.Pattern;
import java.util.stream.Collectors;
>>>>>>> d089acba

/**
 * @author Andrey Balan
 */
public class AssessmentServiceImpl
	implements IAssessmentService, ICommonAssessmentService, ToolContentManager, ToolSessionManager,
	ToolRestManager, IQbToolService {
    private static Logger log = Logger.getLogger(AssessmentServiceImpl.class.getName());
    private static Logger logAutosave = Logger.getLogger(AssessmentServiceImpl.class.getName() + "_autosave");

    private AssessmentDAO assessmentDao;

    private AssessmentQuestionDAO assessmentQuestionDao;

    private AssessmentUserDAO assessmentUserDao;

    private AssessmentSessionDAO assessmentSessionDao;

    private AssessmentQuestionResultDAO assessmentQuestionResultDao;

    private AssessmentResultDAO assessmentResultDao;

    private AssessmentConfigDAO assessmentConfigDao;

    // tool service
    private IToolContentHandler assessmentToolContentHandler;

    private MessageService messageService;

    private AssessmentOutputFactory assessmentOutputFactory;

    // system services

    private ILamsToolService toolService;

    private ILearnerService learnerService;

    private ILogEventService logEventService;

    private IUserManagementService userManagementService;

    private ILessonService lessonService;

    private IExportToolContentService exportContentService;

    private IEventNotificationService eventNotificationService;

    private IQbService qbService;

    private IOutcomeService outcomeService;

    private ILearnerInteractionService learnerInteractionService;

    public AssessmentServiceImpl() {
	FluxRegistry.initFluxMap(AssessmentConstants.COMPLETION_CHARTS_UPDATE_FLUX_NAME,
		AssessmentConstants.COMPLETION_CHARTS_UPDATE_SINK_NAME, null, (Long toolContentId) -> {
		    try {
			HibernateSessionManager.openSession();
			return UriUtils.encode(getCompletionChartsData(toolContentId),
				StandardCharsets.UTF_8.toString());
		    } finally {
			HibernateSessionManager.closeSession();
		    }
		}, FluxMap.SHORT_THROTTLE, FluxMap.STANDARD_TIMEOUT);
	FluxRegistry.bindSink(AssessmentConstants.LEARNER_TRAVERSED_SINK_NAME,
		AssessmentConstants.COMPLETION_CHARTS_UPDATE_SINK_NAME, contentId -> contentId);
	FluxRegistry.bindSink(AssessmentConstants.ANSWERS_UPDATED_SINK_NAME,
		AssessmentConstants.COMPLETION_CHARTS_UPDATE_SINK_NAME, contentId -> contentId);

	FluxRegistry.initFluxMap(AssessmentConstants.TIME_LIMIT_PANEL_UPDATE_FLUX_NAME,
		AssessmentConstants.TIME_LIMIT_PANEL_UPDATE_SINK_NAME, null, (Long toolContentId) -> {
		    try {
			// without separate session the flux fetches cached data
			HibernateSessionManager.openSession();

			ObjectNode timeLimitSettingsJson = getTimeLimitSettingsJson(toolContentId);
			return timeLimitSettingsJson.toString();
		    } finally {
			HibernateSessionManager.closeSession();
		    }
		}, FluxMap.STANDARD_THROTTLE, FluxMap.STANDARD_TIMEOUT);
    }

    // *******************************************************************************
    // Service method
    // *******************************************************************************
    @Override
    public boolean isUserGroupLeader(Long userId, Long toolSessionId) {
	AssessmentSession session = getSessionBySessionId(toolSessionId);
	AssessmentUser groupLeader = session == null ? null : session.getGroupLeader();

	return (groupLeader != null) && userId.equals(groupLeader.getUserId());
    }

    @Override
    public AssessmentUser checkLeaderSelectToolForSessionLeader(AssessmentUser user, Long toolSessionId) {
	if ((user == null) || (toolSessionId == null)) {
	    return null;
	}

	AssessmentSession assessmentSession = getSessionBySessionId(toolSessionId);
	AssessmentUser leader = assessmentSession.getGroupLeader();
	// check leader select tool for a leader only in case Assessment tool doesn't know it. As otherwise it will screw
	// up previous scratches done
	if (leader == null) {

	    Long leaderUserId = toolService.getLeaderUserId(toolSessionId, user.getUserId().intValue());
	    // set leader only if the leader entered the activity
	    if (user.getUserId().equals(leaderUserId)) {
		// is it me?
		leader = user;
	    } else {
		leader = getUserByIDAndSession(leaderUserId, toolSessionId);
	    }
	    if (leader != null) {
		// set group leader
		assessmentSession.setGroupLeader(leader);
		assessmentSessionDao.saveObject(assessmentSession);
	    }
	}

	return leader;
    }

    @Override
    public void copyAnswersFromLeader(AssessmentUser user, AssessmentUser leader) {

	if ((user == null) || (leader == null) || user.getUid().equals(leader.getUid())) {
	    return;
	}
	Long assessmentUid = leader.getSession().getAssessment().getUid();

	AssessmentResult leaderResult = assessmentResultDao.getLastFinishedAssessmentResult(assessmentUid,
		leader.getUserId());
	if (leaderResult == null) {
	    return;
	}
	Set<AssessmentQuestionResult> leaderQuestionResults = leaderResult.getQuestionResults();

	// if response doesn't exist create new empty objects which we populate on the next step
	AssessmentResult userResult = assessmentResultDao.getLastAssessmentResult(assessmentUid, user.getUserId());
	if (userResult == null) {
	    userResult = new AssessmentResult();
	    userResult.setAssessment(leaderResult.getAssessment());
	    userResult.setUser(user);
	    userResult.setSessionId(leaderResult.getSessionId());

	    Set<AssessmentQuestionResult> userQuestionResults = userResult.getQuestionResults();
	    for (AssessmentQuestionResult leaderQuestionResult : leaderQuestionResults) {
		AssessmentQuestionResult userQuestionResult = new AssessmentQuestionResult();
		userQuestionResult.setQbToolQuestion(leaderQuestionResult.getQbToolQuestion());
		userQuestionResult.setAssessmentResult(userResult);
		userQuestionResults.add(userQuestionResult);

		Set<AssessmentOptionAnswer> leaderOptionAnswers = leaderQuestionResult.getOptionAnswers();
		Set<AssessmentOptionAnswer> userOptionAnswers = userQuestionResult.getOptionAnswers();
		for (AssessmentOptionAnswer leaderOptionAnswer : leaderOptionAnswers) {
		    AssessmentOptionAnswer userOptionAnswer = new AssessmentOptionAnswer();
		    userOptionAnswer.setOptionUid(leaderOptionAnswer.getOptionUid());
		    userOptionAnswers.add(userOptionAnswer);
		}

	    }
	} else if (userResult.getFinishDate().equals(leaderResult.getFinishDate())) {
	    // the latest result is already copied, so no need to copy it again
	    return;
	}

	// copy results from leader to user in both cases (when there is no userResult yet and when if it's been changed
	// by the leader)
	userResult.setStartDate(leaderResult.getStartDate());
	userResult.setLatest(leaderResult.isLatest());
	userResult.setFinishDate(leaderResult.getFinishDate());
	userResult.setMaximumGrade(leaderResult.getMaximumGrade());
	userResult.setGrade(leaderResult.getGrade());

	Set<AssessmentQuestionResult> userQuestionResults = userResult.getQuestionResults();
	for (AssessmentQuestionResult leaderQuestionResult : leaderQuestionResults) {
	    for (AssessmentQuestionResult userQuestionResult : userQuestionResults) {
		if (userQuestionResult.getQbToolQuestion().getUid()
			.equals(leaderQuestionResult.getQbToolQuestion().getUid())) {

		    userQuestionResult.setAnswer(leaderQuestionResult.getAnswer());
		    userQuestionResult.setAnswerFloat(leaderQuestionResult.getAnswerFloat());
		    userQuestionResult.setAnswerBoolean(leaderQuestionResult.getAnswerBoolean());
		    userQuestionResult.setQbOption(leaderQuestionResult.getQbOption());
		    userQuestionResult.setMark(leaderQuestionResult.getMark());
		    userQuestionResult.setMaxMark(leaderQuestionResult.getMaxMark());
		    userQuestionResult.setPenalty(leaderQuestionResult.getPenalty());
		    userQuestionResult.setConfidenceLevel(leaderQuestionResult.getConfidenceLevel());
		    userQuestionResult.setJustification(leaderQuestionResult.getJustification());

		    Set<AssessmentOptionAnswer> leaderOptionAnswers = leaderQuestionResult.getOptionAnswers();
		    Set<AssessmentOptionAnswer> userOptionAnswers = userQuestionResult.getOptionAnswers();
		    for (AssessmentOptionAnswer leaderOptionAnswer : leaderOptionAnswers) {
			for (AssessmentOptionAnswer userOptionAnswer : userOptionAnswers) {
			    if (userOptionAnswer.getOptionUid().equals(leaderOptionAnswer.getOptionUid())) {

				userOptionAnswer.setAnswerBoolean(leaderOptionAnswer.getAnswerBoolean());
				userOptionAnswer.setAnswerInt(leaderOptionAnswer.getAnswerInt());

			    }
			}
		    }
		}
	    }
	}

	assessmentResultDao.saveObject(userResult);
    }

    @Override
    public LocalDateTime launchTimeLimit(long toolContentId, int userId) {
	Assessment assessment = getAssessmentByContentId(toolContentId);
	int learnersStarted = assessmentUserDao.getCountLearnersByContentId(toolContentId, null);
	if (learnersStarted > 0 && assessment.getRelativeTimeLimit() == 0 && assessment.getAbsoluteTimeLimit() > 0
		&& assessment.getAbsoluteTimeLimitFinish() == null) {
	    assessment.setAbsoluteTimeLimitFinish(LocalDateTime.now().plusMinutes(assessment.getAbsoluteTimeLimit()));
	    assessment.setAbsoluteTimeLimit(0);
	    assessmentDao.saveObject(assessment);

	    FluxRegistry.emit(CommonConstants.ACTIVITY_TIME_LIMIT_CHANGED_SINK_NAME, Set.of(toolContentId));
	    FluxRegistry.emit(AssessmentConstants.TIME_LIMIT_PANEL_UPDATE_SINK_NAME, toolContentId);
	}

	AssessmentResult lastResult = getLastAssessmentResult(assessment.getUid(), Long.valueOf(userId));
	if (lastResult == null) {
	    return null;
	}
	LocalDateTime launchedDate = lastResult.getTimeLimitLaunchedDate();
	if (launchedDate == null) {
	    launchedDate = LocalDateTime.now();
	    lastResult.setTimeLimitLaunchedDate(launchedDate);
	    assessmentResultDao.saveObject(lastResult);
	}
	return launchedDate;
    }

    @Override
    public boolean checkTimeLimitExceeded(long toolContentId, int userId) {
	Long secondsLeft = LearningWebsocketServer.getSecondsLeft(toolContentId, userId);
	return secondsLeft != null && secondsLeft.equals(0L);
    }

    @Override
    public List<AssessmentUser> getUsersBySession(Long toolSessionID) {
	return assessmentUserDao.getBySessionID(toolSessionID);
    }

    @Override
    public List<AssessmentUserDTO> getPagedUsersBySession(Long sessionId, int page, int size, String sortBy,
	    String sortOrder, String searchString) {
	return assessmentUserDao.getPagedUsersBySession(sessionId, page, size, sortBy, sortOrder, searchString,
		userManagementService);
    }

    @Override
    public List<AssessmentUserDTO> getPagedUsersByContentId(Long contentId, int page, int size, String sortBy,
	    String sortOrder, String searchString) {
	return assessmentUserDao.getPagedUsersByContentId(contentId, page, size, sortBy, sortOrder, searchString,
		userManagementService);
    }

    @Override
    public int getCountUsersBySession(Long sessionId, String searchString) {
	return assessmentUserDao.getCountUsersBySession(sessionId, searchString);
    }

    @Override
    public int getCountLearnersByContentId(Long contentId) {
	return getCountLearnersByContentId(contentId, null);
    }

    @Override
    public int getCountLearnersByContentId(Long contentId, String searchString) {
	return assessmentUserDao.getCountLearnersByContentId(contentId, searchString);
    }

    @Override
    public ArrayNode getLearnersByContentIdJson(Long contentId) {
	ArrayNode result = JsonNodeFactory.instance.arrayNode();
	List<Object[]> learnersDetails = assessmentUserDao.getLearnersByContentIdForCompletionChart(contentId);
	for (Object[] learnerDetails : learnersDetails) {
	    ObjectNode learner = JsonNodeFactory.instance.objectNode();
	    learner.put("id", learnerDetails[0].toString());
	    learner.put("portraitUuid", learnerDetails[1] == null ? null : learnerDetails[1].toString());
	    learner.put("name", learnerDetails[2] == null ? "?" : learnerDetails[2].toString());
	    learner.put("group", learnerDetails[3] == null ? null : learnerDetails[3].toString());
	    result.add(learner);
	}
	return result;
    }

    /**
     * How many learners can possibly access this activity
     */
    @Override
    public int getCountLessonLearnersByContentId(long contentId) {
	long lessonId = lessonService.getLessonByToolContentId(contentId).getLessonId();
	return lessonService.getCountLessonLearners(lessonId, null);
    }

    /**
     * How many learners can possibly access this activity
     */
    @Override
    public ArrayNode getLessonLearnersByContentIdJson(long contentId) {
	long lessonId = lessonService.getLessonByToolContentId(contentId).getLessonId();
	List<User> learners = lessonService.getLessonLearners(lessonId, null, null, null, true);

	Grouping grouping = getGrouping(contentId);
	ArrayNode result = JsonNodeFactory.instance.arrayNode();
	for (User learner : learners) {
	    ObjectNode learnerJson = JsonNodeFactory.instance.objectNode();
	    learnerJson.put("id", learner.getUserId());
	    learnerJson.put("name", learner.getFullName());
	    learnerJson.put("portraitUuid",
		    learner.getPortraitUuid() == null ? null : learner.getPortraitUuid().toString());
	    if (grouping != null) {
		Group group = grouping.getGroupBy(learner);
		if (group != null) {
		    learnerJson.put("group", group.getGroupName());
		}
	    }
	    result.add(learnerJson);
	}

	return result;

    }

    /**
     * Learners have already finished answering questions. They are either on results page or left the activity
     * completely.
     */
    @Override
    public ArrayNode getLearnersWithFinishedCurrentAttemptJson(long contentId) {
	List<Object[]> learnersDetails = assessmentResultDao.getLearnersWithFinishedCurrentAttemptForCompletionChart(
		contentId);
	ArrayNode result = JsonNodeFactory.instance.arrayNode();
	for (Object[] learnerDetails : learnersDetails) {
	    ObjectNode learner = JsonNodeFactory.instance.objectNode();
	    learner.put("id", learnerDetails[0].toString());
	    learner.put("portraitUuid", learnerDetails[1] == null ? null : learnerDetails[1].toString());
	    learner.put("name", learnerDetails[2] == null ? "?" : learnerDetails[2].toString());
	    learner.put("group", learnerDetails[3] == null ? null : learnerDetails[3].toString());
	    result.add(learner);
	}

	return result;
    }

    @Override
    public List<AssessmentUserDTO> getPagedUsersBySessionAndQuestion(Long sessionId, Long questionUid, int page,
	    int size, String sortBy, String sortOrder, String searchString) {
	return assessmentUserDao.getPagedUsersBySessionAndQuestion(sessionId, questionUid, page, size, sortBy,
		sortOrder, searchString, userManagementService);
    }

    @Override
    public String getPortraitId(Long userId) {
	if (userId != null) {
	    User user = (User) userManagementService.findById(User.class, userId.intValue());
	    return user == null || user.getPortraitUuid() == null ? null : user.getPortraitUuid().toString();
	}
	return null;
    }

    @Override
    public Assessment getAssessmentByContentId(Long contentId) {
	return assessmentDao.getByContentId(contentId);
    }

    @Override
    public Assessment getDefaultContent(Long contentId) throws AssessmentApplicationException {
	if (contentId == null) {
	    String error = messageService.getMessage("error.msg.default.content.not.find");
	    log.error(error);
	    throw new AssessmentApplicationException(error);
	}

	Assessment defaultContent = getDefaultAssessment();
	// save default content by given ID.
	Assessment content = new Assessment();
	content = Assessment.newInstance(defaultContent, contentId);
	return content;
    }

    @Override
    public void createUser(AssessmentUser assessmentUser) {
	// make sure the user was not created in the meantime
	AssessmentUser user = getUserByIDAndSession(assessmentUser.getUserId(),
		assessmentUser.getSession().getSessionId());
	if (user == null) {
	    user = assessmentUser;
	}
	// Save it no matter if the user already exists.
	// At checkLeaderSelectToolForSessionLeader() the user is added to session.
	// Sometimes session save is earlier that user save in another thread, leading to an exception.
	assessmentUserDao.saveObject(user);
    }

    @Override
    public AssessmentUser getUserCreatedAssessment(Long userId, Long contentId) {
	return assessmentUserDao.getUserCreatedAssessment(userId, contentId);
    }

    @Override
    public AssessmentUser getUserByIdAndContent(Long userId, Long contentId) {
	return assessmentUserDao.getUserByIdAndContent(userId, contentId);
    }

    @Override
    public AssessmentUser getUserByLoginAndContent(String login, Long contentId) {
	return assessmentUserDao.getUserByLoginAndContent(login, contentId);
    }

    @Override
    public AssessmentUser getUserByIDAndSession(Long userId, Long sessionId) {
	return assessmentUserDao.getUserByUserIDAndSessionID(userId, sessionId);
    }

    @Override
    public void saveOrUpdateAssessment(Assessment assessment) {
	for (QuestionReference reference : assessment.getQuestionReferences()) {
	    assessmentQuestionDao.saveObject(reference);
	}

	for (AssessmentQuestion question : assessment.getQuestions()) {
	    assessmentQuestionDao.saveObject(question);
	}

	//store object in DB
	assessmentDao.saveObject(assessment);
    }

    @Override
    public void updateAssessmentQuestion(AssessmentQuestion question) {
	assessmentQuestionDao.update(question);
    }

    @Override
    public void releaseFromCache(Object object) {
	assessmentDao.releaseFromCache(object);
    }

    @Override
    public void deleteAssessmentQuestion(Long uid) {
	assessmentQuestionDao.removeObject(AssessmentQuestion.class, uid);
    }

    @Override
    public void deleteQuestionReference(Long uid) {
	//releaseFromCache associated AssessmentQuestion, otherwise it's treated as "A different object with the same identifier value was already associated with the session: AssessmentQuestion"
	QuestionReference reference = (QuestionReference) assessmentQuestionDao.getObject(QuestionReference.class, uid);
	if (reference.getQuestion() != null) {
	    assessmentDao.releaseFromCache(reference.getQuestion());
	}

	assessmentQuestionDao.removeObject(QuestionReference.class, uid);
    }

    @Override
    public void deleteSection(Long uid) {
	assessmentDao.removeObject(AssessmentSection.class, uid);
    }

    @Override
    public Assessment getAssessmentBySessionId(Long sessionId) {
	AssessmentSession session = assessmentSessionDao.getSessionBySessionId(sessionId);
	// to skip CGLib problem
	Long contentId = session.getAssessment().getContentId();
	Assessment res = assessmentDao.getByContentId(contentId);
	return res;
    }

    @Override
    public AssessmentSession getSessionBySessionId(Long sessionId) {
	return assessmentSessionDao.getSessionBySessionId(sessionId);
    }

    @Override
    public List<AssessmentSession> getSessionsByContentId(Long toolContentId) {
	return assessmentSessionDao.getByContentId(toolContentId);
    }

    @Override
    public void setAttemptStarted(Assessment assessment, AssessmentUser assessmentUser, Long toolSessionId,
	    List<Set<QuestionDTO>> pagedQuestionDtos) {
	//create list of all questions that user is going to answer (it will exclude random questions that user not going to answer)
	Set<AssessmentQuestion> questions = new TreeSet<>();
	if (pagedQuestionDtos != null) {
	    for (Set<QuestionDTO> questionsForOnePage : pagedQuestionDtos) {
		for (QuestionDTO questionDto : questionsForOnePage) {
		    AssessmentQuestion question = assessmentQuestionDao.getByUid(questionDto.getUid());
		    questions.add(question);
		}
	    }
	}

	AssessmentResult lastResult = getLastAssessmentResult(assessment.getUid(), assessmentUser.getUserId());
	if (lastResult != null) {

	    // don't instantiate new attempt if the previous one wasn't finished and thus continue working with it
	    if (lastResult.getFinishDate() == null) {

		//check all required questionResults exist, it can be missing in case of random question - create new one then
		Set<AssessmentQuestionResult> questionResults = lastResult.getQuestionResults();
		Set<AssessmentQuestionResult> updatedQuestionResults = new TreeSet<>();
		for (AssessmentQuestion question : questions) {

		    // get questionResult from DB instance of AssessmentResult
		    AssessmentQuestionResult questionResult = null;
		    for (AssessmentQuestionResult questionResultIter : questionResults) {
			if (question.getUid().equals(questionResultIter.getQbToolQuestion().getUid())) {
			    questionResult = questionResultIter;
			}
		    }
		    if (questionResult == null) {
			questionResult = createQuestionResultObject(question);
		    }
		    updatedQuestionResults.add(questionResult);
		}
		lastResult.setQuestionResults(updatedQuestionResults);
		assessmentResultDao.saveObject(lastResult);
		return;

		// mark previous attempt as being not the latest any longer
	    } else {
		lastResult.setLatest(null);
		assessmentResultDao.saveObject(lastResult);
		assessmentResultDao.flush();
	    }
	}

	AssessmentResult result = new AssessmentResult();
	result.setAssessment(assessment);
	result.setUser(assessmentUser);
	result.setSessionId(toolSessionId);
	result.setStartDate(new Timestamp(new Date().getTime()));
	result.setLatest(true);

	// create questionResult for each question
	Set<AssessmentQuestionResult> questionResults = result.getQuestionResults();
	for (AssessmentQuestion question : questions) {
	    AssessmentQuestionResult questionResult = createQuestionResultObject(question);
	    questionResults.add(questionResult);
	}

	assessmentResultDao.insert(result);
    }

    /*
     * Auxiliary method for setAttemptStarted(). Simply init new AssessmentQuestionResult object and fills it in with
     * values.
     */
    private AssessmentQuestionResult createQuestionResultObject(AssessmentQuestion question) {
	AssessmentQuestionResult questionResult = new AssessmentQuestionResult();
	questionResult.setQbToolQuestion(question);

	// create optionAnswer for each option
	Set<AssessmentOptionAnswer> optionAnswers = questionResult.getOptionAnswers();
	for (QbOption option : question.getQbQuestion().getQbOptions()) {
	    AssessmentOptionAnswer optionAnswer = new AssessmentOptionAnswer();
	    optionAnswer.setOptionUid(option.getUid());
	    optionAnswers.add(optionAnswer);
	}

	return questionResult;
    }

    @Override
    public void storeSingleMarkHedgingQuestion(Assessment assessment, Long userId,
	    List<Set<QuestionDTO>> pagedQuestions, Long singleMarkHedgingQuestionUid)
	    throws IllegalAccessException, InvocationTargetException, NoSuchMethodException {
	AssessmentResult result = assessmentResultDao.getLastAssessmentResult(assessment.getUid(), userId);

	// prohibit users from submitting (or autosubmitting) answers after result is finished but Resubmit button is
	// not pressed (e.g. using 2 browsers)
	if (result.getFinishDate() != null) {
	    return;
	}

	// search for the question corresponding to single MarkHedging question
	QuestionDTO questionDto = null;
	for (Set<QuestionDTO> questionsForOnePage : pagedQuestions) {
	    for (QuestionDTO questionDtoIter : questionsForOnePage) {
		if (questionDtoIter.getUid().equals(singleMarkHedgingQuestionUid)) {
		    questionDto = questionDtoIter;
		}
	    }
	}

	AssessmentQuestionResult questionResult = storeUserAnswer(result, questionDto);
	questionResult.setFinishDate(new Date());

	float mark = 0;
	for (OptionDTO optionDto : questionDto.getOptionDtos()) {
	    if (optionDto.isCorrect()) {
		//if hedgingMark is a default '-1', change it to '0'
		int hedgingMark = optionDto.getAnswerInt() == -1 ? 0 : optionDto.getAnswerInt();
		mark += hedgingMark;
		break;
	    }
	}
	questionResult.setMark(mark);
	questionResult.setMaxMark((float) questionDto.getMaxMark());
	assessmentResultDao.saveObject(questionResult);

	//for displaying purposes calculate mark and set it to questionDto
	questionDto.setMark(mark);
    }

    @Override
    public boolean storeUserAnswers(Assessment assessment, Long userId, List<Set<QuestionDTO>> pagedQuestions,
	    boolean isAutosave) throws IllegalAccessException, InvocationTargetException, NoSuchMethodException {
	AssessmentResult result = assessmentResultDao.getLastAssessmentResult(assessment.getUid(), userId);

	// prohibit users from submitting (or autosubmitting) answers after result is finished but Resubmit button is
	// not pressed (e.g. using 2 browsers)
	if (result.getFinishDate() != null) {
	    return false;
	}

	boolean isAnswerModified = false;
	// store all answers (in all pages)
	for (Set<QuestionDTO> questionsForOnePage : pagedQuestions) {
	    for (QuestionDTO questionDto : questionsForOnePage) {
		AssessmentQuestionResult questionResult = storeUserAnswer(result, questionDto);
		isAnswerModified |= questionResult.isAnswerModified();
	    }
	}

	// store finished date only on user hitting submit all answers button (and not submit mark hedging
	// question)
	int maximumGrade = 0;
	float grade = 0;

	//sum up user mark and max mark for all questions
	for (Set<QuestionDTO> questionsForOnePage : pagedQuestions) {
	    for (QuestionDTO questionDto : questionsForOnePage) {
		// get questionResult from DB instance of AssessmentResult
		AssessmentQuestionResult questionResult = null;
		for (AssessmentQuestionResult questionResultIter : result.getQuestionResults()) {
		    if (questionDto.getUid().equals(questionResultIter.getQbToolQuestion().getUid())) {
			questionResult = questionResultIter;
		    }
		}
		calculateAnswerMark(assessment.getUid(), userId, questionResult, questionDto);
		if (!isAutosave) {
		    questionResult.setFinishDate(new Date());
		}

		grade += questionResult.getMark();
		maximumGrade += questionDto.getMaxMark();
	    }
	}

	result.setMaximumGrade(maximumGrade);
	result.setGrade(grade);

	if (!isAutosave) {
	    result.setFinishDate(new Timestamp(new Date().getTime()));
	}

	assessmentResultDao.update(result);

	// refresh non-leaders when leader changed his answers or submitted them
	if (assessment.isUseSelectLeaderToolOuput() && (!isAutosave || isAnswerModified)) {
	    AssessmentSession session = getSessionBySessionId(result.getSessionId());
	    Long leaderUid = session.getGroupLeader() == null ? null : session.getGroupLeader().getUid();
	    Set<Integer> userIds = session.getAssessmentUsers().stream().filter(u -> !u.getUid().equals(leaderUid))
		    .collect(Collectors.mapping(assessmentUser -> assessmentUser.getUserId().intValue(),
			    Collectors.toSet()));

	    ObjectNode jsonCommand = JsonNodeFactory.instance.objectNode();
	    jsonCommand.put("hookTrigger", "assessment-leader-triggered-refresh-" + result.getSessionId());
	    learnerService.createCommandForLearners(assessment.getContentId(), userIds, jsonCommand.toString());
	}

	if (isAnswerModified) {
	    // need to flush so subscribers to sink see new answers in DB
	    assessmentResultDao.flush();
	    FluxRegistry.emit(AssessmentConstants.ANSWERS_UPDATED_SINK_NAME, assessment.getContentId());
	}

	return true;
    }

    /**
     * Stores given AssessmentQuestion's answer.
     */
    private AssessmentQuestionResult storeUserAnswer(AssessmentResult assessmentResult, QuestionDTO questionDto)
	    throws IllegalAccessException, InvocationTargetException, NoSuchMethodException {
	Assessment assessment = assessmentResult.getAssessment();

	// get questionResult from DB instance of AssessmentResult
	AssessmentQuestionResult questionResult = null;
	for (AssessmentQuestionResult questionResultIter : assessmentResult.getQuestionResults()) {
	    if (questionDto.getUid().equals(questionResultIter.getQbToolQuestion().getUid())) {
		questionResult = questionResultIter;
		break;
	    }
	}

	boolean isAnswerModified =
		!Objects.equals(questionResult.getAnswerBoolean(), questionDto.getAnswerBoolean()) || !Objects.equals(
			questionResult.getAnswerFloat(), questionDto.getAnswerFloat()) || !Objects.equals(
			questionResult.getAnswer(), questionDto.getAnswer());

	// this is for logging every autosave as requested by Imperial
	// it produces a lot of logs, so it goes to a separate file
	StringBuilder autosaveLogBuilder = null;
	if (logAutosave.isTraceEnabled()) {
	    autosaveLogBuilder = new StringBuilder("For learner ").append(assessmentResult.getUser().getUid())
		    .append(" \"").append(assessmentResult.getUser().getLoginName()).append("\" for question ")
		    .append(questionDto.getUid()).append(" for question result ").append(questionResult.getUid())
		    .append(" answer was \"").append(questionResult.getAnswer()).append("\" and it is now \"")
		    .append(questionDto.getAnswer()).append("\", answerBoolean was \"")
		    .append(questionResult.getAnswerBoolean()).append("\" and it is now \"")
		    .append(questionDto.getAnswerBoolean()).append("\", answerFloat was \"")
		    .append(questionResult.getAnswerFloat()).append("\" and it is now \"")
		    .append(questionDto.getAnswerFloat()).append("\"");
	}

	// store question answer values
	questionResult.setAnswerBoolean(questionDto.getAnswerBoolean());
	questionResult.setAnswerFloat(questionDto.getAnswerFloat());
	questionResult.setAnswer(questionDto.getAnswer());

	for (OptionDTO optionDto : questionDto.getOptionDtos()) {

	    // find according optionAnswer
	    AssessmentOptionAnswer optionAnswer = null;
	    for (AssessmentOptionAnswer optionAnswerIter : questionResult.getOptionAnswers()) {
		if (optionDto.getUid().equals(optionAnswerIter.getOptionUid())) {
		    optionAnswer = optionAnswerIter;
		    break;
		}
	    }

	    if (optionAnswer == null) {
		isAnswerModified = true;
		optionAnswer = new AssessmentOptionAnswer();
		optionAnswer.setOptionUid(optionDto.getUid());
		questionResult.getOptionAnswers().add(optionAnswer);
		assessmentResultDao.insert(optionAnswer);

	    } else {
		isAnswerModified |= !Objects.equals(optionAnswer.getAnswerBoolean(), optionDto.getAnswerBoolean());
	    }

	    if (logAutosave.isTraceEnabled()) {
		autosaveLogBuilder.append(", for option ").append(optionDto.getUid()).append(" option result ")
			.append(optionAnswer.getUid()).append(" was \"").append(optionAnswer.getAnswerBoolean())
			.append("\" and it is now \"").append(optionDto.getAnswerBoolean()).append("\"");
	    }

	    // store option answer values
	    optionAnswer.setAnswerBoolean(optionDto.getAnswerBoolean());
	    if (questionDto.getType() == QbQuestion.TYPE_ORDERING) {
		isAnswerModified |= !Objects.equals(optionAnswer.getAnswerInt(), optionDto.getDisplayOrder());
		optionAnswer.setAnswerInt(optionDto.getDisplayOrder());
	    } else {
		isAnswerModified |= !Objects.equals(optionAnswer.getAnswerInt(), optionDto.getAnswerInt());
		optionAnswer.setAnswerInt(optionDto.getAnswerInt());
	    }
	}

	if (logAutosave.isTraceEnabled()) {
	    logAutosave.trace(autosaveLogBuilder);
	}

	// store confidence levels entered by the learner
	if (assessment.isEnableConfidenceLevels()) {
	    isAnswerModified |= !Objects.equals(questionResult.getConfidenceLevel(), questionDto.getConfidenceLevel());
	    questionResult.setConfidenceLevel(questionDto.getConfidenceLevel());
	}

	// store justification entered by the learner
	if (assessment.isAllowAnswerJustification() || (questionDto.getType().equals(QbQuestion.TYPE_MARK_HEDGING)
		&& questionDto.isHedgingJustificationEnabled())) {
	    isAnswerModified |= !Objects.equals(questionResult.getJustification(), questionDto.getJustification());
	    questionResult.setJustification(questionDto.getJustification());
	}

	//if teacher modified question in monitor - update questionDto now
	if (assessment.isContentModifiedInMonitor(assessmentResult.getStartDate())) {
	    AssessmentQuestion modifiedQuestion = assessmentQuestionDao.getByUid(questionDto.getUid());
	    QuestionDTO updatedQuestionDto = modifiedQuestion.getQuestionDTO();
	    PropertyUtils.copyProperties(questionDto, updatedQuestionDto);

	    assessmentResult.setStartDate(assessment.getUpdated());

	    isAnswerModified = true;
	}

	questionResult.setAnswerModified(isAnswerModified);
	return questionResult;
    }

    /**
     * @return grade that user scored by answering that question
     */
    private void calculateAnswerMark(Long assessmentUid, Long userId, AssessmentQuestionResult questionResult,
	    QuestionDTO questionDto) {
	//calculate both mark and maxMark
	float mark = 0;
	float maxMark = questionDto.getMaxMark();
	if (questionDto.getType() == QbQuestion.TYPE_MULTIPLE_CHOICE) {
	    boolean isMarkNullified = false;
	    float optionMaxMark = 0;
	    for (OptionDTO optionDto : questionDto.getOptionDtos()) {
		if (optionDto.getAnswerBoolean()) {
		    optionMaxMark += optionDto.getMaxMark();
		    mark += optionDto.getMaxMark() * maxMark;

		    // if option of "incorrect answer nullifies mark" is ON check if selected answer has a zero grade
		    // and if so nullify question's mark
		    if (questionDto.isIncorrectAnswerNullifiesMark() && (optionDto.getMaxMark() == 0)) {
			isMarkNullified = true;
		    }
		}
	    }
	    // set optionMaxMark to let jsp know whether the question was answered correctly/partly/incorrectly even if mark=0
	    questionDto.setOptionMaxMark(optionMaxMark);

	    if (isMarkNullified) {
		mark = 0;
	    }

	} else if (questionDto.getType() == QbQuestion.TYPE_MATCHING_PAIRS) {
	    float maxMarkForCorrectAnswer = maxMark / questionDto.getOptionDtos().size();
	    for (OptionDTO optionDto : questionDto.getOptionDtos()) {
		if (optionDto.getAnswerInt() == optionDto.getUid()) {
		    mark += maxMarkForCorrectAnswer;
		}
	    }

	} else if (questionDto.getType() == QbQuestion.TYPE_VERY_SHORT_ANSWERS) {

	    //clear previous answer
	    questionResult.setQbOption(null);

	    if (questionDto.getAnswer() != null) {
		boolean isQuestionCaseSensitive = questionDto.isCaseSensitive();
		boolean isExactMatch = questionDto.isExactMatch();
		String normalisedQuestionAnswer = QbUtils.normaliseVSAnswer(questionDto.getAnswer(), isExactMatch);

		for (OptionDTO optionDto : questionDto.getOptionDtos()) {
		    // refresh latest answers from DB
		    QbOption qbOption = qbService.getOptionByUid(optionDto.getUid());
		    optionDto.setName(qbOption.getName());
		    boolean isAnswerAllocated = QbUtils.isVSAnswerAllocated(qbOption.getName(),
			    normalisedQuestionAnswer, isQuestionCaseSensitive, isExactMatch);

		    if (isAnswerAllocated) {
			mark = optionDto.getMaxMark() * maxMark;
			questionResult.setQbOption(qbOption);
			break;
		    }
		}
	    }

	} else if (questionDto.getType() == QbQuestion.TYPE_NUMERICAL) {
	    String answer = questionDto.getAnswer();
	    if (answer != null) {
		for (OptionDTO optionDto : questionDto.getOptionDtos()) {
		    boolean isAnswerMatchedCurrentOption = false;
		    try {
			float answerFloat = Float.valueOf(questionDto.getAnswer());
			isAnswerMatchedCurrentOption = (
				(answerFloat >= (optionDto.getNumericalOption() - optionDto.getAcceptedError())) && (
					answerFloat <= (optionDto.getNumericalOption()
						+ optionDto.getAcceptedError())));
		    } catch (Exception e) {
		    }

		    if (!isAnswerMatchedCurrentOption) {
			for (QbQuestionUnit unit : questionDto.getUnits()) {
			    String regex = ".*" + unit.getName() + "$";
			    Pattern pattern = Pattern.compile(regex,
				    java.util.regex.Pattern.CASE_INSENSITIVE | java.util.regex.Pattern.UNICODE_CASE);
			    if (pattern.matcher(answer).matches()) {
				String answerFloatStr = answer.substring(0, answer.length() - unit.getName().length());
				try {
				    float answerFloat = Float.valueOf(answerFloatStr);
				    answerFloat = answerFloat / unit.getMultiplier();
				    isAnswerMatchedCurrentOption = ((answerFloat >= (optionDto.getNumericalOption()
					    - optionDto.getAcceptedError())) && (answerFloat <= (
					    optionDto.getNumericalOption() + optionDto.getAcceptedError())));
				    if (isAnswerMatchedCurrentOption) {
					break;
				    }
				} catch (Exception e) {
				}
			    }
			}
		    }
		    if (isAnswerMatchedCurrentOption) {
			mark = optionDto.getMaxMark() * maxMark;
			QbOption qbOption = qbService.getOptionByUid(optionDto.getUid());
			questionResult.setQbOption(qbOption);
			break;
		    }
		}
	    }

	} else if (questionDto.getType() == QbQuestion.TYPE_TRUE_FALSE) {
	    if ((questionDto.getAnswerBoolean() == questionDto.getCorrectAnswer()) && (questionDto.getAnswer()
		    != null)) {
		mark = maxMark;
	    }

	} else if (questionDto.getType() == QbQuestion.TYPE_ORDERING) {
	    float maxMarkForCorrectAnswer = maxMark / questionDto.getOptionDtos().size();

	    Set<OptionDTO> originalOptions = (new QuestionDTO(questionResult.getQbToolQuestion())).getOptionDtos();
	    ArrayList<OptionDTO> optionsInCorrectOrder = new ArrayList<>(originalOptions);

	    int i = 0;
	    for (OptionDTO optionDto : questionDto.getOptionDtos()) {
		if (optionDto.getUid().equals(optionsInCorrectOrder.get(i++).getUid())) {
		    mark += maxMarkForCorrectAnswer;
		}
	    }

	} else if (questionDto.getType() == QbQuestion.TYPE_MARK_HEDGING) {
	    for (OptionDTO optionDto : questionDto.getOptionDtos()) {
		if (optionDto.isCorrect()) {
		    //if hedgingMark is a default '-1', change it to '0'
		    int hedgingMark = optionDto.getAnswerInt() == -1 ? 0 : optionDto.getAnswerInt();
		    mark += hedgingMark;
		    break;
		}
	    }
	}

	//total mark can't be more than maxMark
	if (mark > maxMark) {
	    mark = maxMark;

	    // in case options have negative marks (<0), their total mark can't be less than -maxMark
	} else if (mark < -maxMark) {
	    mark = -maxMark;
	}

	// calculate penalty if needed
	float penalty = 0;
	if (mark > 0 && questionDto.getPenaltyFactor() != 0) {
	    // calculate number of wrong answers
	    int numberWrongAnswers = assessmentQuestionResultDao.getNumberWrongAnswersDoneBefore(assessmentUid, userId,
		    questionDto.getUid());

	    // calculate penalty itself
	    penalty = questionDto.getPenaltyFactor() * numberWrongAnswers;
	    mark -= penalty;
	    if (penalty > maxMark) {
		penalty = maxMark;
	    }

	    // don't let penalty make mark less than 0
	    if (mark < 0) {
		mark = 0;
	    }
	}

	questionResult.setPenalty(penalty);
	questionResult.setMark(mark);
	questionResult.setMaxMark(maxMark);
    }

    @Override
    public void loadupLastAttempt(Long assessmentUid, Long userId, List<Set<QuestionDTO>> pagedQuestionDtos) {
	Assessment assessment = assessmentDao.getByUid(assessmentUid);

	// for non-leaders the result of the leader should be used instead
	Long targetUserId = userId;
	AssessmentUser user = getUserByIdAndContent(userId, assessment.getContentId());
	if (assessment.isUseSelectLeaderToolOuput()) {
	    AssessmentSession session = user.getSession();
	    if (session.getGroupLeader() != null && !session.getGroupLeader().getUserId().equals(targetUserId)) {
		targetUserId = session.getGroupLeader().getUserId();
	    }
	}

	//get the latest result (it can be unfinished one)
	AssessmentResult lastResult = getLastAssessmentResult(assessmentUid, targetUserId);
	//if there is no results yet - no action required
	if (lastResult == null) {
	    return;
	}

	//get the latest finished result (required for mark hedging type of questions only)
	AssessmentResult lastFinishedResult = null;
	if (lastResult.getFinishDate() == null) {
	    lastFinishedResult = getLastFinishedAssessmentResult(assessmentUid, targetUserId);
	}

	Map<Long, AssessmentQuestionResult> questionToResultMap = lastResult.getQuestionResults().stream()
		.collect(Collectors.toMap(q -> q.getQbToolQuestion().getUid(), q -> q));
	Map<Long, AssessmentQuestionResult> questionToFinishedResultMap = lastFinishedResult == null
		? null
		: lastFinishedResult.getQuestionResults().stream()
			.collect(Collectors.toMap(q -> q.getQbToolQuestion().getUid(), q -> q));

	for (Set<QuestionDTO> questionsForOnePage : pagedQuestionDtos) {
	    for (QuestionDTO questionDto : questionsForOnePage) {

		// load last finished results for hedging type of questions (in order to prevent retry)
		AssessmentQuestionResult questionResult =
			(questionDto.getType() == QbQuestion.TYPE_MARK_HEDGING) && (lastResult.getFinishDate() == null)
				&& (lastFinishedResult != null)
				? questionToFinishedResultMap.get(questionDto.getUid())
				: questionToResultMap.get(questionDto.getUid());
		if (questionResult != null) {
		    loadupQuestionResultIntoQuestionDto(questionDto, questionResult);
		}
	    }
	}
    }

    /**
     * Loads up all information from questionResult into questionDto.
     */
    private void loadupQuestionResultIntoQuestionDto(QuestionDTO questionDto, AssessmentQuestionResult questionResult) {
	questionDto.setAnswerBoolean(questionResult.getAnswerBoolean());
	questionDto.setAnswerFloat(questionResult.getAnswerFloat());
	questionDto.setAnswer(questionResult.getAnswer());
	questionDto.setJustification(questionResult.getJustification());
	questionDto.setMark(questionResult.getMark());
	questionDto.setResponseSubmitted(questionResult.getFinishDate() != null);
	questionDto.setPenalty(questionResult.getPenalty());
	questionDto.setConfidenceLevel(questionResult.getConfidenceLevel());

	Map<Long, AssessmentOptionAnswer> answerMap = questionResult.getOptionAnswers().stream()
		.collect(Collectors.toMap(a -> a.getOptionUid(), a -> a));

	for (OptionDTO optionDto : questionDto.getOptionDtos()) {
	    AssessmentOptionAnswer optionAnswer = answerMap.get(optionDto.getUid());
	    if (optionAnswer != null) {
		optionDto.setAnswerBoolean(optionAnswer.getAnswerBoolean());
		optionDto.setAnswerInt(optionAnswer.getAnswerInt());
	    }
	}

	//sort ordering type of question in order to show how learner has sorted them
	if (questionDto.getType() == QbQuestion.TYPE_ORDERING) {

	    //don't sort ordering type of questions that haven't been submitted to not break their shuffled order
	    boolean isOptionAnswersNeverSubmitted = true;
	    for (OptionDTO optionDto : questionDto.getOptionDtos()) {
		if (optionDto.getAnswerInt() != 0) {
		    isOptionAnswersNeverSubmitted = false;
		}
	    }

	    if (!isOptionAnswersNeverSubmitted) {
		TreeSet<OptionDTO> orderedSet = new TreeSet<>(new AnswerIntComparator());
		orderedSet.addAll(questionDto.getOptionDtos());
		questionDto.setOptionDtos(orderedSet);
	    }
	}

	// set optionMaxMark to let jsp know whether the question was answered correctly/partly/incorrectly even if mark=0
	if (questionDto.getType() == QbQuestion.TYPE_MULTIPLE_CHOICE) {
	    float optionMaxMark = 0;
	    for (OptionDTO optionDto : questionDto.getOptionDtos()) {
		if (optionDto.getAnswerBoolean()) {
		    optionMaxMark += optionDto.getMaxMark();
		}
	    }
	    questionDto.setOptionMaxMark(optionMaxMark);
	}

    }

    @Override
    public AssessmentResult getLastAssessmentResult(Long assessmentUid, Long userId) {
	return assessmentResultDao.getLastAssessmentResult(assessmentUid, userId);
    }

    @Override
    public Boolean isLastAttemptFinishedByUser(AssessmentUser user) {
	return assessmentResultDao.isLastAttemptFinishedByUser(user);
    }

    @Override
    public AssessmentResult getLastFinishedAssessmentResult(Long assessmentUid, Long userId) {
	return assessmentResultDao.getLastFinishedAssessmentResult(assessmentUid, userId);
    }

    @Override
    public Float getLastTotalScoreByUser(Long assessmentUid, Long userId) {
	return assessmentResultDao.getLastTotalScoreByUser(assessmentUid, userId);
    }

    @Override
    public List<AssessmentUserDTO> getLastTotalScoresByContentId(Long toolContentId) {
	return assessmentResultDao.getLastTotalScoresByContentId(toolContentId);
    }

    @Override
    public Float getBestTotalScoreByUser(Long sessionId, Long userId) {
	return assessmentResultDao.getBestTotalScoreByUser(sessionId, userId);
    }

    @Override
    public List<AssessmentUserDTO> getBestTotalScoresByContentId(Long toolContentId) {
	return assessmentResultDao.getBestTotalScoresByContentId(toolContentId);
    }

    @Override
    public Float getFirstTotalScoreByUser(Long sessionId, Long userId) {
	return assessmentResultDao.getFirstTotalScoreByUser(sessionId, userId);
    }

    @Override
    public List<AssessmentUserDTO> getFirstTotalScoresByContentId(Long toolContentId) {
	return assessmentResultDao.getFirstTotalScoresByContentId(toolContentId);
    }

    @Override
    public Float getAvergeTotalScoreByUser(Long sessionId, Long userId) {
	return assessmentResultDao.getAvergeTotalScoreByUser(sessionId, userId);
    }

    @Override
    public List<AssessmentUserDTO> getAverageTotalScoresByContentId(Long toolContentId) {
	return assessmentResultDao.getAverageTotalScoresByContentId(toolContentId);
    }

    @Override
    public Integer getLastFinishedAssessmentResultTimeTaken(Long assessmentUid, Long userId) {
	return assessmentResultDao.getLastFinishedAssessmentResultTimeTaken(assessmentUid, userId);
    }

    @Override
    public int countAttemptsPerOption(Long toolContentId, Long optionUid) {
	return assessmentResultDao.countAttemptsPerOption(toolContentId, optionUid);
    }

    @Override
    public int getAssessmentResultCount(Long assessmentUid, Long userId) {
	return assessmentResultDao.getAssessmentResultCount(assessmentUid, userId);
    }

    @Override
    public boolean isAssessmentAttempted(Long assessmentUid) {
	return assessmentResultDao.isAssessmentAttempted(assessmentUid);
    }

    @Override
    public AssessmentQuestionResult getAssessmentQuestionResultByUid(Long questionResultUid) {
	return assessmentQuestionResultDao.getAssessmentQuestionResultByUid(questionResultUid);
    }

    @Override
    public List<Object[]> getAssessmentQuestionResultList(Long assessmentUid, Long userId, Long questionUid) {
	return assessmentQuestionResultDao.getAssessmentQuestionResultList(assessmentUid, userId, questionUid);
    }

    @Override
    public Float getQuestionResultMark(Long assessmentUid, Long userId, int questionDisplayOrder) {
	return assessmentQuestionResultDao.getQuestionResultMark(assessmentUid, userId, questionDisplayOrder);
    }

    @Override
    public String finishToolSession(Long toolSessionId, Long userId) throws AssessmentApplicationException {
	//mark user as finished
	AssessmentUser user = assessmentUserDao.getUserByUserIDAndSessionID(userId, toolSessionId);
	user.setSessionFinished(true);
	assessmentUserDao.saveObject(user);

	//if this is a leader finishes, complete all non-leaders as well, also copy leader results to them
	AssessmentSession session = user.getSession();
	Assessment assessment = session.getAssessment();
	if (assessment.isUseSelectLeaderToolOuput() && isUserGroupLeader(userId, toolSessionId)) {
	    session.getAssessmentUsers().forEach(sessionUser -> {
		//finish non-leader
		sessionUser.setSessionFinished(true);
		assessmentUserDao.saveObject(user);

		//copy answers from leader to non-leaders
		copyAnswersFromLeader(sessionUser, session.getGroupLeader());
	    });
	}

	String nextUrl = null;
	try {
	    nextUrl = leaveToolSession(toolSessionId, userId);
	} catch (DataMissingException e) {
	    throw new AssessmentApplicationException(e);
	} catch (ToolException e) {
	    throw new AssessmentApplicationException(e);
	}

	FluxRegistry.emit(AssessmentConstants.LEARNER_TRAVERSED_SINK_NAME, assessment.getContentId());

	return nextUrl;
    }

    @Override
    public void unsetSessionFinished(Long toolSessionId, Long userId) {
	AssessmentUser user = assessmentUserDao.getUserByUserIDAndSessionID(userId, toolSessionId);
	user.setSessionFinished(false);
	assessmentUserDao.saveObject(user);
    }

    @Override
    public List<GradeStatsDTO> getSessionDtos(Long contentId, boolean includeStatistics) {
	List<GradeStatsDTO> sessionDtos = new ArrayList<>();

	List<AssessmentSession> sessionList = assessmentSessionDao.getByContentId(contentId);
	for (AssessmentSession session : sessionList) {
	    Long sessionId = session.getSessionId();
	    GradeStatsDTO sessionDto = null;

	    if (includeStatistics) {
		List<Float> grades = assessmentUserDao.getRawUserMarksBySession(sessionId);
		sessionDto = new GradeStatsDTO(sessionId, session.getSessionName(), grades);
	    } else {
		sessionDto = new GradeStatsDTO(sessionId, session.getSessionName());

		if (session.getAssessment().isUseSelectLeaderToolOuput()) {
		    sessionDto.setNumberOfLearners(session.getAssessmentUsers().size());

		    AssessmentUser leader = session.getGroupLeader();
		    if (leader != null) {
			if (leader.isSessionFinished()) {
			    sessionDto.setLeaderFinished(true);
			} else {
			    AssessmentResult result = getLastAssessmentResult(session.getAssessment().getUid(),
				    leader.getUserId());
			    if (result != null && result.getFinishDate() != null) {
				leader.setSessionFinished(true);
			    }
			}
		    }
		}
	    }

	    sessionDtos.add(sessionDto);
	}

	return sessionDtos;
    }

    @Override
    public GradeStatsDTO getStatsDtoForActivity(Long contentId) {
	List<Float> grades = assessmentUserDao.getRawUserMarksByToolContentId(contentId);
	return new GradeStatsDTO(grades);
    }

    @Override
    public GradeStatsDTO getStatsDtoForLeaders(Long contentId) {
	List<Float> grades = assessmentUserDao.getRawLeaderMarksByToolContentId(contentId);
	return new GradeStatsDTO(grades);
    }

    @Override
    public AssessmentResultDTO getUserMasterDetail(Long sessionId, Long userId) {
	AssessmentResultDTO resultDto = new AssessmentResultDTO();
	resultDto.setSessionId(sessionId);

	AssessmentResult lastFinishedResult = assessmentResultDao.getLastFinishedAssessmentResultByUser(sessionId,
		userId);
	if (lastFinishedResult != null) {
	    Assessment assessment = lastFinishedResult.getAssessment();
	    Set<QuestionReference> questionReferences = lastFinishedResult.getAssessment().getQuestionReferences();
	    Set<AssessmentQuestionResult> questionResults = lastFinishedResult.getQuestionResults();

	    //prepare list of the questions to display in user master detail table, filtering out questions that aren't supposed to be answered
	    Set<AssessmentQuestionResult> questionResultsToDisplay;
	    //in case there is at least one random question - we need to show all questions
	    if (assessment.hasRandomQuestion()) {
		questionResultsToDisplay = new TreeSet<>(questionResults);

		//otherwise show only questions from the question list
	    } else {
		questionResultsToDisplay = new LinkedHashSet<>();
		for (QuestionReference reference : questionReferences) {
		    for (AssessmentQuestionResult questionResult : questionResults) {
			if (reference.getQuestion().getUid().equals(questionResult.getQbToolQuestion().getUid())) {
			    questionResultsToDisplay.add(questionResult);
			}
		    }
		}
	    }

	    resultDto.setQuestionResults(questionResultsToDisplay);

	    //escaping
	    AssessmentEscapeUtils.escapeQuotes(resultDto);
	}

	return resultDto;
    }

    @Override
    public UserSummary getUserSummary(Long contentId, Long userId, Long sessionId) {
	Assessment assessment = assessmentDao.getByContentId(contentId);

	UserSummary userSummary = new UserSummary();
	AssessmentUser user = assessmentUserDao.getUserByUserIDAndSessionID(userId, sessionId);
	userSummary.setUser(user);
	List<AssessmentResult> results = assessmentResultDao.getFinishedAssessmentResultsByUser(sessionId, userId);
	userSummary.setNumberOfAttempts(results.size());

	AssessmentResult lastFinishedResult = assessmentResultDao.getLastFinishedAssessmentResultByUser(sessionId,
		userId);
	long timeTaken = lastFinishedResult == null
		? 0
		: lastFinishedResult.getFinishDate().getTime() - lastFinishedResult.getStartDate().getTime();
	userSummary.setTimeOfLastAttempt(new Date(timeTaken));
	if (lastFinishedResult != null) {
	    userSummary.setLastAttemptGrade(lastFinishedResult.getGrade());
	}

	if (!results.isEmpty()) {

	    //prepare list of the questions to display, filtering out questions that aren't supposed to be answered
	    Set<AssessmentQuestion> questions = new TreeSet<>();
	    //in case there is at least one random question - we need to show all questions in a drop down select
	    if (assessment.hasRandomQuestion()) {
		questions.addAll(assessment.getQuestions());

		//otherwise show only questions from the question list
	    } else {
		for (QuestionReference reference : assessment.getQuestionReferences()) {
		    questions.add(reference.getQuestion());
		}
	    }

	    //prepare list of UserSummaryItems
	    ArrayList<UserSummaryItem> userSummaryItems = new ArrayList<>();
	    for (AssessmentQuestion question : questions) {
		UserSummaryItem userSummaryItem = new UserSummaryItem(question);

		//find all questionResults that correspond to the current question
		List<AssessmentQuestionResult> questionResults = new ArrayList<>();
		for (AssessmentResult result : results) {
		    for (AssessmentQuestionResult questionResult : result.getQuestionResults()) {
			if (question.getUid().equals(questionResult.getQbToolQuestion().getUid())) {

			    // for displaying purposes only (no saving occurs)
			    questionResult.setFinishDate(result.getFinishDate());

			    questionResults.add(questionResult);
			    break;
			}
		    }
		}

		userSummaryItem.setQuestionResults(questionResults);
		userSummaryItems.add(userSummaryItem);
	    }
	    userSummary.setUserSummaryItems(userSummaryItems);
	    AssessmentEscapeUtils.escapeQuotes(userSummary);
	}

	return userSummary;
    }

    @Override
    public Map<QbToolQuestion, Map<String, Integer>> getUnallocatedVSAnswers(long toolContentId) {
	Map<QbToolQuestion, Map<String, Integer>> result = new LinkedHashMap<>();

	Assessment assessment = getAssessmentByContentId(toolContentId);
	for (AssessmentQuestion question : assessment.getQuestions()) {
	    if (question.getType().equals(QbQuestion.TYPE_VERY_SHORT_ANSWERS)) {
		// gets mapping answer -> user ID for all answers which were not allocation into VSA option yet
		QuestionSummary questionSummary = getQuestionSummary(toolContentId, question.getUid());
		Map<String, Integer> notAllocatedAnswerMap = questionSummary.getNotAllocatedQuestionResults().stream()
			.collect(Collectors.toMap(AssessmentQuestionResult::getAnswer,
				r -> r.getAssessmentResult().getUser().getUserId().intValue(), (user1, user2) -> user1,
				LinkedHashMap::new));
		result.put(question, notAllocatedAnswerMap);
	    }
	}
	return result;
    }

    @Override
    public QuestionSummary getQuestionSummary(Long contentId, Long questionUid) {
	AssessmentQuestion question = assessmentQuestionDao.getByUid(questionUid);
	QbQuestion qbQuestion = question.getQbQuestion();
	boolean isVSA = question.getType() == QbQuestion.TYPE_VERY_SHORT_ANSWERS;
	List<AssessmentQuestionResult> allQuestionResults = assessmentQuestionResultDao.getQuestionResultsByQuestionUid(
		questionUid, !isVSA);

	QuestionSummary questionSummary = new QuestionSummary(question);

	//prepare extra data for VSA type of questions, so teachers can allocate answers into groups
	if (isVSA) {
	    //find all questionResults that are not allocated into groups yet
	    List<AssessmentQuestionResult> notAllocatedQuestionResults = new ArrayList<>();

	    for (AssessmentQuestionResult questionResult : allQuestionResults) {
		String answer = questionResult.getAnswer();
		if (QbUtils.normaliseVSAnswer(answer, qbQuestion.isExactMatch()) == null) {
		    continue;
		}

		Set<String> notAllocatedAnswers = new HashSet<>();
		boolean isAnswerAllocated = QbUtils.isVSAnswerAllocated(qbQuestion, answer, notAllocatedAnswers);
		if (!isAnswerAllocated) {
		    notAllocatedQuestionResults.add(questionResult);
		}
	    }
	    questionSummary.setNotAllocatedQuestionResults(notAllocatedQuestionResults);

	    //check is it a TBL case, i.e. only two option groups available, one has 0%, second - 100%
	    boolean isCompatibleWithTbl = qbQuestion.isVsaAndCompatibleWithTbl();
	    questionSummary.setTbl(isCompatibleWithTbl);
	}

	return questionSummary;
    }

    @Override
    public boolean recalculateMarksForVsaQuestion(Long toolQuestionUid, String answer) {
	// get all user results
	List<AssessmentResult> assessmentResults = assessmentResultDao.getAssessmentResultsByQbToolQuestionAndAnswer(
		toolQuestionUid, answer);
	QbToolQuestion toolQuestion = assessmentResultDao.find(QbToolQuestion.class, toolQuestionUid);
	Long qbQuestionUid = toolQuestion.getQbQuestion().getUid();
	//stores userId->lastFinishedAssessmentResult
	Map<Long, AssessmentResult> assessmentResultsMap = new LinkedHashMap<>();
	for (AssessmentResult assessmentResult : assessmentResults) {
	    Long userId = assessmentResult.getUser().getUserId();
	    assessmentResultsMap.put(userId, assessmentResult);
	}

	for (AssessmentResult assessmentResult : assessmentResults) {
	    AssessmentUser user = assessmentResult.getUser();
	    float assessmentMark = assessmentResult.getGrade();
	    int assessmentMaxMark = assessmentResult.getMaximumGrade();

	    for (AssessmentQuestionResult questionResult : assessmentResult.getQuestionResults()) {
		if (questionResult.getQbQuestion().getUid().equals(qbQuestionUid)) {
		    Float oldQuestionAnswerMark = questionResult.getMark();
		    int oldResultMaxMark =
			    questionResult.getMaxMark() == null ? 0 : questionResult.getMaxMark().intValue();

		    //actually recalculate marks
		    QuestionDTO questionDto = new QuestionDTO(questionResult.getQbToolQuestion());
		    questionDto.setMaxMark(oldResultMaxMark);
		    loadupQuestionResultIntoQuestionDto(questionDto, questionResult);
		    calculateAnswerMark(assessmentResult.getAssessment().getUid(), user.getUserId(), questionResult,
			    questionDto);
		    assessmentQuestionResultDao.saveObject(questionResult);

		    float newQuestionAnswerMark = questionResult.getMark();
		    assessmentMark += newQuestionAnswerMark - oldQuestionAnswerMark;
		    break;
		}
	    }

	    // store new mark and maxMark if they were changed
	    AssessmentResult lastFinishedAssessmentResult = assessmentResultsMap.get(user.getUserId());
	    storeAssessmentResultMarkAndMaxMark(assessmentResult, lastFinishedAssessmentResult, assessmentMark,
		    assessmentMaxMark, user);
	}

	return !assessmentResults.isEmpty();
    }

    @Override
    public Map<Long, QuestionSummary> getQuestionSummaryForExport(Assessment assessment, boolean finishedAttemptsOnly) {
	Map<Long, QuestionSummary> questionSummaries = new LinkedHashMap<>();

	if (assessment.getQuestions() == null) {
	    return questionSummaries;
	}

	SortedSet<AssessmentSession> sessions = new TreeSet<>(new AssessmentSessionComparator());
	sessions.addAll(assessmentSessionDao.getByContentId(assessment.getContentId()));

	List<AssessmentResult> assessmentResults = finishedAttemptsOnly
		? assessmentResultDao.getLastFinishedAssessmentResults(assessment.getContentId())
		: assessmentResultDao.getLastAssessmentResults(assessment.getUid());
	Map<Long, AssessmentResult> userUidToResultMap = new HashMap<>();
	for (AssessmentResult assessmentResult : assessmentResults) {
	    userUidToResultMap.put(assessmentResult.getUser().getUid(), assessmentResult);
	}

	Map<Long, List<AssessmentUser>> sessionIdToUsersMap = new HashMap<>();
	for (AssessmentSession session : sessions) {

	    Long sessionId = session.getSessionId();
	    List<AssessmentUser> users = new ArrayList<>();

	    // in case of leader aware tool show only leaders' responses
	    if (assessment.isUseSelectLeaderToolOuput()) {
		AssessmentUser leader = session.getGroupLeader();
		if (leader != null) {
		    users.add(leader);
		}
	    } else {
		users = assessmentUserDao.getBySessionID(sessionId);
	    }

	    sessionIdToUsersMap.put(sessionId, users);
	}
	Set<QuestionReference> questionReferences = new TreeSet<>(new SequencableComparator());
	questionReferences.addAll(assessment.getQuestionReferences());

	for (QuestionReference questionReference : questionReferences) {
	    AssessmentQuestion question = questionReference.getQuestion();
	    Long questionUid = question.getUid();
	    QuestionSummary questionSummary = new QuestionSummary(question);

	    List<List<AssessmentQuestionResult>> questionResults = new ArrayList<>();

	    for (AssessmentSession session : sessions) {

		Long sessionId = session.getSessionId();
		List<AssessmentUser> users = sessionIdToUsersMap.get(sessionId);

		ArrayList<AssessmentQuestionResult> sessionQuestionResults = new ArrayList<>();
		for (AssessmentUser user : users) {
		    AssessmentResult assessmentResult = userUidToResultMap.get(user.getUid());
		    AssessmentQuestionResult questionResult = null;
		    if (assessmentResult == null) {
			questionResult = new AssessmentQuestionResult();
			questionResult.setQbToolQuestion(question);
		    } else {
			for (AssessmentQuestionResult dbQuestionResult : assessmentResult.getQuestionResults()) {
			    if (dbQuestionResult.getQbToolQuestion().getUid().equals(questionUid)) {
				questionResult = dbQuestionResult;
				break;
			    }
			}
			if (questionResult == null) {
			    continue;
			}
		    }
		    questionResult.setUser(user);
		    sessionQuestionResults.add(questionResult);
		}
		questionResults.add(sessionQuestionResults);
	    }
	    questionSummary.setQuestionResultsPerSession(questionResults);

	    int count = 0;
	    float total = 0;
	    for (List<AssessmentQuestionResult> sessionQuestionResults : questionResults) {
		for (AssessmentQuestionResult questionResult : sessionQuestionResults) {
		    if (questionResult.getUid() != null) {
			count++;
			total += questionResult.getMark();
		    }
		}
	    }
	    float averageMark = (count == 0) ? 0 : total / count;
	    questionSummary.setAverageMark(averageMark);

	    AssessmentEscapeUtils.escapeQuotes(questionSummary);

	    questionSummaries.put(questionUid, questionSummary);
	}

	return questionSummaries;
    }

    @Override
    public List<ExcelSheet> exportSummary(Assessment assessment, long toolContentId) {
	List<ExcelSheet> sheets = new LinkedList<>();

	// -------------- First tab: Summary ----------------------------------------------------
	ExcelSheet summarySheet = new ExcelSheet(getMessage("label.export.summary"));
	sheets.add(summarySheet);

	GradeStatsDTO overallDTO = getStatsDtoForActivity(toolContentId);

	summarySheet.addEmptyRow();
	ExcelRow overallSummaryRow = summarySheet.initRow();
	overallSummaryRow.addCell(getMessage("label.export.overall.summary"), true);
	summarySheet.addEmptyRow();

	overallSummaryRow = summarySheet.initRow();
	overallSummaryRow.addCell(getMessage("label.number.learners"), true);
	overallSummaryRow.addCell(overallDTO.getCount());

	overallSummaryRow = summarySheet.initRow();
	overallSummaryRow.addCell(getMessage("label.lowest.mark"), true);
	overallSummaryRow.addCell(overallDTO.getMin() == null ? 0 : overallDTO.getMin());

	overallSummaryRow = summarySheet.initRow();
	overallSummaryRow.addCell(getMessage("label.highest.mark"), true);
	overallSummaryRow.addCell(overallDTO.getMax() == null ? 0 : overallDTO.getMax());

	overallSummaryRow = summarySheet.initRow();
	overallSummaryRow.addCell(getMessage("label.average.mark") + ":", true);
	overallSummaryRow.addCell(overallDTO.getAverage() == null ? 0 : overallDTO.getAverage());

	overallSummaryRow = summarySheet.initRow();
	overallSummaryRow.addCell(getMessage("label.median.mark"), true);
	overallSummaryRow.addCell(overallDTO.getMedian() == null ? 0 : overallDTO.getMedian());

	overallSummaryRow = summarySheet.initRow();
	overallSummaryRow.addCell(getMessage("label.modes.mark"), true);
	overallSummaryRow.addCell(overallDTO.getModesString());
	summarySheet.addEmptyRow();
	summarySheet.addEmptyRow();

	List<GradeStatsDTO> sessionDtos = getSessionDtos(toolContentId, true);
	for (GradeStatsDTO sessionDTO : sessionDtos) {
	    Long sessionId = sessionDTO.getSessionId();

	    summarySheet.addEmptyRow();

	    ExcelRow sessionTitleRow = summarySheet.initRow();
	    sessionTitleRow.addCell(sessionDTO.getSessionName(), true);

	    List<AssessmentUserDTO> userDtos = new ArrayList<>();
	    // in case of UseSelectLeaderToolOuput - display only one user
	    if (assessment.isUseSelectLeaderToolOuput()) {

		AssessmentSession session = getSessionBySessionId(sessionId);
		AssessmentUser groupLeader = session.getGroupLeader();

		if (groupLeader != null) {

		    Float assessmentResult = getLastTotalScoreByUser(assessment.getUid(), groupLeader.getUserId());

		    AssessmentUserDTO userDto = new AssessmentUserDTO();
		    userDto.setLogin(groupLeader.getLoginName());
		    userDto.setFirstName(groupLeader.getFirstName());
		    userDto.setLastName(groupLeader.getLastName());
		    userDto.setGrade(assessmentResult == null ? 0 : assessmentResult);
		    userDto.setResultSubmitted(assessmentResult != null);
		    userDtos.add(userDto);
		}

		summarySheet.addEmptyRow();
		ExcelRow minMaxRow = summarySheet.initRow();
		minMaxRow.addCell(getMessage("label.number.learners"), true);
		minMaxRow.addCell(userDtos.size());

	    } else {
		int countSessionUsers = getCountUsersBySession(sessionId, null);

		// Get the user list from the db
		userDtos = getPagedUsersBySession(sessionId, 0, countSessionUsers, "userName", "ASC", "");

		float minGrade = sessionDTO.getMin() == null ? 0 : sessionDTO.getMin();
		float maxGrade = sessionDTO.getMax() == null ? 0 : sessionDTO.getMax();

		LinkedHashMap<String, Integer> markSummary = getMarksSummaryForSession(userDtos, minGrade, maxGrade,
			10);

		// Mark Summary Min, Max + Grouped Percentages
		summarySheet.addEmptyRow();
		ExcelRow minMaxRow = summarySheet.initRow();
		minMaxRow.addCell(getMessage("label.number.learners"), true);
		minMaxRow.addCell(sessionDTO.getCount());

		minMaxRow = summarySheet.initRow();
		minMaxRow.addCell(getMessage("label.lowest.mark"), true);
		minMaxRow.addCell(minGrade);

		minMaxRow = summarySheet.initRow();
		minMaxRow.addCell(getMessage("label.highest.mark"), true);
		minMaxRow.addCell(maxGrade);

		minMaxRow = summarySheet.initRow();
		minMaxRow.addCell(getMessage("label.average.mark") + ":", true);
		minMaxRow.addCell(sessionDTO.getAverage() == null ? 0 : sessionDTO.getAverage());

		minMaxRow = summarySheet.initRow();
		minMaxRow.addCell(getMessage("label.median.mark"), true);
		minMaxRow.addCell(sessionDTO.getMedian() == null ? 0 : sessionDTO.getMedian());

		minMaxRow = summarySheet.initRow();
		minMaxRow.addCell(getMessage("label.modes.mark"), true);
		minMaxRow.addCell(sessionDTO.getModesString());
		summarySheet.addEmptyRow();

		ExcelRow binSummaryRow = summarySheet.initRow();
		binSummaryRow.addCell(getMessage("label.authoring.basic.list.header.mark"), true,
			ExcelCell.BORDER_STYLE_BOTTOM_THIN);
		binSummaryRow.addCell(getMessage("label.number.learners"), true, ExcelCell.BORDER_STYLE_BOTTOM_THIN);
		binSummaryRow.addCell(getMessage("label.percentage"), true, ExcelCell.BORDER_STYLE_BOTTOM_THIN);
		float totalNumEntriesAsFloat = sessionDTO.getCount();
		for (Map.Entry<String, Integer> entry : markSummary.entrySet()) {
		    binSummaryRow = summarySheet.initRow();
		    binSummaryRow.addCell(entry.getKey());
		    binSummaryRow.addCell(entry.getValue());
		    binSummaryRow.addCell(Math.round(entry.getValue() / totalNumEntriesAsFloat * 100));
		}
	    }

	    summarySheet.addEmptyRow();
	    summarySheet.addEmptyRow();

	    ExcelRow summaryTitleRow = summarySheet.initRow();
	    summaryTitleRow.addCell(getMessage("label.export.user.id"), true, ExcelCell.BORDER_STYLE_BOTTOM_THIN);
	    summaryTitleRow.addCell(getMessage("label.monitoring.summary.user.name"), true,
		    ExcelCell.BORDER_STYLE_BOTTOM_THIN);
	    summaryTitleRow.addCell(getMessage("label.monitoring.summary.total"), true,
		    ExcelCell.BORDER_STYLE_BOTTOM_THIN);
	    for (AssessmentUserDTO userDto : userDtos) {
		ExcelRow userResultRow = summarySheet.initRow();
		userResultRow.addCell(userDto.getLogin());
		userResultRow.addCell(userDto.getFirstName() + " " + userDto.getLastName());
		userResultRow.addCell(userDto.isResultSubmitted() ? userDto.getGrade() : "-");
	    }
	    summarySheet.addEmptyRow();
	}

	// ------------------------------------------------------------------
	// -------------- Second tab: Question Summary ----------------------
	ExcelSheet questionSummarySheet = new ExcelSheet(getMessage("lable.export.summary.by.question"));
	sheets.add(questionSummarySheet);

	// Create the question summary
	ExcelRow summaryTitleRow = questionSummarySheet.initRow();
	summaryTitleRow.addCell(getMessage("label.export.question.summary"), true);
	questionSummarySheet.addEmptyRow();

	Map<Long, QuestionSummary> questionSummaries = getQuestionSummaryForExport(assessment, true);

	if (assessment.getQuestions() != null) {
	    Set<AssessmentQuestion> questions = assessment.getQuestions();

	    boolean allowAnswerJustification = assessment.isAllowAnswerJustification();
	    if (!allowAnswerJustification) {
		for (AssessmentQuestion question : questions) {
		    if (question.getType().equals(QbQuestion.TYPE_MARK_HEDGING) && question.getQbQuestion()
			    .isHedgingJustificationEnabled()) {
			allowAnswerJustification = true;
			break;
		    }
		}
	    }

	    // question row title
	    ExcelRow questionTitleRow = new ExcelRow();
	    questionTitleRow.addCell(getMessage("label.monitoring.question.summary.question"), true,
		    ExcelCell.BORDER_STYLE_BOTTOM_THIN);
	    questionTitleRow.addCell(getMessage("label.authoring.basic.list.header.type"), true,
		    ExcelCell.BORDER_STYLE_BOTTOM_THIN);
	    questionTitleRow.addCell(getMessage("label.authoring.basic.penalty.factor"), true,
		    ExcelCell.BORDER_STYLE_BOTTOM_THIN);
	    questionTitleRow.addCell(getMessage("label.monitoring.question.summary.default.mark"), true,
		    ExcelCell.BORDER_STYLE_BOTTOM_THIN);
	    questionTitleRow.addCell(getMessage("label.export.user.id"), true, ExcelCell.BORDER_STYLE_BOTTOM_THIN);
	    questionTitleRow.addCell(getMessage("label.monitoring.user.summary.user.name"), true,
		    ExcelCell.BORDER_STYLE_BOTTOM_THIN);
	    questionTitleRow.addCell(getMessage("label.export.date.attempted"), true,
		    ExcelCell.BORDER_STYLE_BOTTOM_THIN);
	    questionTitleRow.addCell(getMessage("label.export.time.attempted"), true,
		    ExcelCell.BORDER_STYLE_BOTTOM_THIN);
	    questionTitleRow.addCell(getMessage("label.authoring.basic.option.answer"), true,
		    ExcelCell.BORDER_STYLE_BOTTOM_THIN);
	    questionTitleRow.addCell(getMessage("label.export.time.taken"), true, ExcelCell.BORDER_STYLE_BOTTOM_THIN);
	    questionTitleRow.addCell(getMessage("label.export.mark"), true, ExcelCell.BORDER_STYLE_BOTTOM_THIN);
	    if (allowAnswerJustification) {
		questionTitleRow.addCell(getMessage("label.answer.justification"), true,
			ExcelCell.BORDER_STYLE_BOTTOM_THIN);
	    }
	    questionTitleRow.addCell(getMessage("label.monitoring.user.summary.marker"), true,
		    ExcelCell.BORDER_STYLE_BOTTOM_THIN);
	    questionTitleRow.addCell(getMessage("label.monitoring.user.summary.marker.comment"), true,
		    ExcelCell.BORDER_STYLE_BOTTOM_THIN);

	    int questionNumber = 1;

	    for (AssessmentQuestion question : questions) {
		ExcelRow questionTitle = questionSummarySheet.initRow();
		questionTitle.addCell(getMessage("label.monitoring.question.summary.question") + " " + questionNumber++,
			true);

		// set up the summary table data for the top of the question area.
		boolean doSummaryTable = question.getType() == QbQuestion.TYPE_MULTIPLE_CHOICE
			|| question.getType() == QbQuestion.TYPE_VERY_SHORT_ANSWERS
			|| question.getType() == QbQuestion.TYPE_NUMERICAL
			|| question.getType() == QbQuestion.TYPE_TRUE_FALSE;
		// For MC, Numeric & Short Answer Key is optionUid, Value is number of answers
		// For True/False Key 0 is false and Key 1 is true
		Map<Long, Integer> summaryOfAnswers = new HashMap<>();
		Integer summaryNACount = 0;
		Long trueKey = 1L;
		Long falseKey = 0L;
		if (doSummaryTable) {
		    questionSummarySheet.addRow(startSummaryTable(question, summaryOfAnswers, trueKey, falseKey));
		}

		//we need to create questionSummaryTabTemp variable prior to writing it to sheet, in order to fill summaryOfAnswers
		ArrayList<ExcelRow> questionSummaryTabTemp = new ArrayList<>();

		//add question title row
		if (question.getType() == QbQuestion.TYPE_MARK_HEDGING) {
		    List<QbOption> options = question.getQbQuestion().getQbOptions();
		    // question row title
		    ExcelRow hedgeQuestionTitleRow = new ExcelRow();
		    hedgeQuestionTitleRow.addCell(getMessage("label.monitoring.question.summary.question"), true);
		    hedgeQuestionTitleRow.addCell(getMessage("label.authoring.basic.list.header.type"), true);
		    hedgeQuestionTitleRow.addCell(getMessage("label.authoring.basic.penalty.factor"), true);
		    hedgeQuestionTitleRow.addCell(getMessage("label.monitoring.question.summary.default.mark"), true);
		    hedgeQuestionTitleRow.addCell(getMessage("label.export.user.id"), true);
		    hedgeQuestionTitleRow.addCell(getMessage("label.monitoring.user.summary.user.name"), true);
		    hedgeQuestionTitleRow.addCell(getMessage("label.export.date.attempted"), true);
		    hedgeQuestionTitleRow.addCell(getMessage("label.export.time.attempted"), true);
		    for (QbOption option : options) {
			ExcelCell cell = hedgeQuestionTitleRow.addCell(option.getName().replaceAll("\\<.*?\\>", ""),
				true);
			if (option.isCorrect()) {
			    cell.setColor(IndexedColors.GREEN);
			}
		    }
		    hedgeQuestionTitleRow.addCell(getMessage("label.export.time.taken"), true);
		    hedgeQuestionTitleRow.addCell(getMessage("label.export.mark"), true);
		    questionSummaryTabTemp.add(hedgeQuestionTitleRow);
		} else {
		    questionSummaryTabTemp.add(questionTitleRow);
		}

		QuestionSummary questionSummary = questionSummaries.get(question.getUid());
		List<List<AssessmentQuestionResult>> allResultsForQuestion = questionSummary.getQuestionResultsPerSession();

		int markCount = 0;
		float markTotal = 0.0F;
		int timeTakenCount = 0;
		int timeTakenTotal = 0;
		for (List<AssessmentQuestionResult> resultList : allResultsForQuestion) {
		    for (AssessmentQuestionResult questionResult : resultList) {
			ExcelRow userResultRow = new ExcelRow();
			userResultRow.addCell(questionResult.getQbQuestion().getName());
			userResultRow.addCell(AssessmentServiceImpl.getQuestionTypeLanguageLabel(
				questionResult.getQbQuestion().getType()));
			userResultRow.addCell(Float.valueOf(questionResult.getQbQuestion().getPenaltyFactor()));

			Float maxMark = (questionResult.getMaxMark() == null)
				? 0
				: Float.valueOf(questionResult.getMaxMark());
			userResultRow.addCell(maxMark);
			userResultRow.addCell(questionResult.getUser().getLoginName());
			userResultRow.addCell(questionResult.getUser().getFullName());

			//date and time
			ExcelCell dateCell = userResultRow.addCell(questionResult.getFinishDate());
			dateCell.setDataFormat(ExcelCell.CELL_FORMAT_DATE);
			ExcelCell timeCell = userResultRow.addCell(questionResult.getFinishDate());
			timeCell.setDataFormat(ExcelCell.CELL_FORMAT_TIME);

			//answer
			if (question.getType() == QbQuestion.TYPE_MARK_HEDGING) {
			    Set<AssessmentOptionAnswer> optionAnswers = questionResult.getOptionAnswers();
			    for (QbOption option : question.getQbQuestion().getQbOptions()) {
				for (AssessmentOptionAnswer optionAnswer : optionAnswers) {
				    if (option.getUid().equals(optionAnswer.getOptionUid())) {
					userResultRow.addCell(optionAnswer.getAnswerInt());
					break;
				    }
				}
			    }

			} else {
			    AssessmentExcelCell assessmentCell = AssessmentEscapeUtils.addResponseCellForExcelExport(
				    questionResult, false);
			    userResultRow.addCell(assessmentCell.value,
				    assessmentCell.isHighlighted ? IndexedColors.GREEN : IndexedColors.AUTOMATIC);

			    if (doSummaryTable) {
				summaryNACount = updateSummaryCounts(question, questionResult, summaryOfAnswers,
					summaryNACount);
			    }
			}

			//time taken
			if (questionResult.getAssessmentResult() != null) {
			    Date startDate = questionResult.getAssessmentResult().getStartDate();
			    Date finishDate = questionResult.getFinishDate();
			    if ((startDate != null) && (finishDate != null)) {
				Long seconds = (finishDate.getTime() - startDate.getTime()) / 1000;
				userResultRow.addCell(seconds);
				timeTakenCount++;
				timeTakenTotal += seconds;
			    } else {
				userResultRow.addEmptyCell();
			    }
			} else {
			    userResultRow.addEmptyCell();
			}

			//mark
			//calculating markCount & markTotal
			if (questionResult.getMark() != null && questionResult.getFinishDate() != null) {
			    userResultRow.addCell(questionResult.getMarkedBy() == null && question.getType()
				    .equals(QbQuestion.TYPE_ESSAY) ? "-" : questionResult.getMark().toString());

			    markCount++;
			    markTotal += questionResult.getMark();
			} else {
			    userResultRow.addEmptyCell();
			}

			if (allowAnswerJustification) {
			    userResultRow.addCell(AssessmentEscapeUtils.escapeStringForExcelExport(
				    questionResult.getJustification()));
			}
			userResultRow.addCell(
				questionResult.getMarkedBy() == null ? "" : questionResult.getMarkedBy().getFullName());
			userResultRow.addCell(questionResult.getMarkerComment());

			questionSummaryTabTemp.add(userResultRow);

		    }
		}

		if (doSummaryTable) {
		    questionSummarySheet.addRow(
			    outputSummaryTable(question, summaryOfAnswers, summaryNACount, trueKey, falseKey));
		    questionSummarySheet.addEmptyRow();
		}
		questionSummarySheet.getRows().addAll(questionSummaryTabTemp);

		// Calculating the averages
		ExcelRow averageRow = questionSummarySheet.initRow();
		averageRow.addEmptyCells(8);
		averageRow.addCell(getMessage("label.export.average"), true);
		if (timeTakenTotal > 0) {
		    averageRow.addCell(Long.valueOf(timeTakenTotal / timeTakenCount));
		}
		Float averageMark = markTotal > 0 ? Float.valueOf(markTotal / markCount) : 0.0F;
		averageRow.addCell(averageMark);

		questionSummarySheet.addEmptyRow();
	    }
	}

	// ------------------------------------------------------------------
	// -------------- Third tab: Learner summary ---------------------------

	ExcelSheet userSummarySheet = new ExcelSheet(getMessage("label.export.summary.by.user"));
	sheets.add(userSummarySheet);

	if (sessionDtos != null && assessment.getQuestionReferences() != null) {
	    // if there are multiple session, then the activity has to be grouped
	    boolean isActivityGrouped = sessionDtos.size() > 1;

	    // Row with just "Questions" header
	    ExcelRow userSummaryTitle = userSummarySheet.initRow();
	    // if there is no grouping, then we skip "Group" column
	    int questionLeftPadding = isActivityGrouped ? 3 : 2;
	    userSummaryTitle.addEmptyCells(questionLeftPadding);
	    userSummaryTitle.addCell(getMessage("label.export.questions"), true, ExcelCell.BORDER_STYLE_LEFT_THIN);

	    // Row with question titles
	    ExcelRow questionTitlesRow = userSummarySheet.initRow();
	    questionTitlesRow.addEmptyCells(questionLeftPadding);

	    Set<QuestionReference> questionReferences = new TreeSet<>(new SequencableComparator());
	    questionReferences.addAll(assessment.getQuestionReferences());

	    int questionCounter = 1;
	    // print out all question titles
	    for (QuestionReference questionReference : questionReferences) {
		AssessmentQuestion question = questionReference.getQuestion();
		String title = question.getQbQuestion().getName();
		// leave pure text of title
		title = WebUtil.removeHTMLtags(title).strip();
		// add question numbering in front of title
		title = questionCounter + ". " + title;
		questionCounter++;

		// shorten long title
		if (title.length() > 80) {
		    title = title.substring(0, 80) + "...";
		}
		questionTitlesRow.addCell(title, true, ExcelCell.BORDER_STYLE_LEFT_THIN);

		int columnShift = 1;
		if (QbQuestion.TYPE_ESSAY == question.getType()) {
		    columnShift += 2;
		}
		// currently only MCQ and True/False questions have learner interaction logged
		// for other question types, do not include the column
		boolean addAnsweredDateColumn = QbQuestion.TYPE_MULTIPLE_CHOICE == question.getType()
			|| QbQuestion.TYPE_TRUE_FALSE == question.getType();
		if (addAnsweredDateColumn) {
		    columnShift++;
		}
		if (assessment.isEnableConfidenceLevels() && QbQuestion.TYPE_MARK_HEDGING != question.getType()) {
		    columnShift++;
		}
		questionTitlesRow.addEmptyCells(columnShift);
		userSummarySheet.addMergedCells(5, questionLeftPadding, questionLeftPadding + columnShift);

		questionLeftPadding += columnShift + 1;
	    }
	    questionTitlesRow.addCell("", ExcelCell.BORDER_STYLE_LEFT_THIN);

	    // Row with column header below question titles
	    ExcelRow userSummaryUserHeadersRow = userSummarySheet.initRow();
	    if (isActivityGrouped) {
		userSummaryUserHeadersRow.addCell(getMessage("label.export.group"), true);
	    }
	    userSummaryUserHeadersRow.addCell(getMessage("label.export.user.id"), true);
	    userSummaryUserHeadersRow.addCell(getMessage("label.monitoring.user.summary.full.name"), true);

	    for (QuestionReference questionReference : questionReferences) {
		userSummaryUserHeadersRow.addCell(getMessage("label.export.mark"), ExcelCell.BORDER_STYLE_LEFT_THIN);
		userSummaryUserHeadersRow.addCell(getMessage("label.authoring.basic.option.answer"));
		AssessmentQuestion question = questionReference.getQuestion();
		if (QbQuestion.TYPE_ESSAY == question.getType()) {
		    userSummaryUserHeadersRow.addCell(getMessage("label.monitoring.user.summary.marker"));
		    userSummaryUserHeadersRow.addCell(getMessage("label.monitoring.user.summary.marker.comment"));
		}

		boolean addAnsweredDateColumn = QbQuestion.TYPE_MULTIPLE_CHOICE == question.getType()
			|| QbQuestion.TYPE_TRUE_FALSE == question.getType();
		if (addAnsweredDateColumn) {
		    userSummaryUserHeadersRow.addCell(getMessage("monitor.summary.after.date"));
		}
		if (assessment.isEnableConfidenceLevels() && QbQuestion.TYPE_MARK_HEDGING != question.getType()) {
		    userSummaryUserHeadersRow.addCell(getMessage("label.confidence"));
		}

	    }

	    // a single column at the end of previous headers
	    userSummaryUserHeadersRow.addCell(getMessage("label.monitoring.summary.total"),
		    ExcelCell.BORDER_STYLE_LEFT_THIN);

	    List<AssessmentResult> assessmentResults = assessmentResultDao.getLastFinishedAssessmentResults(
		    assessment.getContentId());
	    Map<Long, AssessmentResult> userUidToResultMap = assessmentResults.stream()
		    .collect(Collectors.toMap(r -> r.getUser().getUid(), r -> r));

	    for (GradeStatsDTO sessionDTO : sessionDtos) {
		AssessmentSession assessmentSession = getSessionBySessionId(sessionDTO.getSessionId());
		Set<AssessmentUser> assessmentUsers = assessmentSession.getAssessmentUsers();
		for (AssessmentUser assessmentUser : assessmentUsers) {
		    ExcelRow userResultRow = userSummarySheet.initRow();
		    if (isActivityGrouped) {
			userResultRow.addCell(sessionDTO.getSessionName());
		    }
		    userResultRow.addCell(assessmentUser.getLoginName());
		    userResultRow.addCell(assessmentUser.getFullName());

		    AssessmentResult assessmentResult = userUidToResultMap.get(assessmentUser.getUid());
		    if (assessmentResult == null) {
			continue;
		    }

		    Set<AssessmentQuestionResult> questionResults = assessmentResult.getQuestionResults();
		    if (questionResults == null || questionResults.isEmpty()) {
			continue;
		    }
		    Map<Long, AssessmentQuestionResult> questionResultsMap = questionResults.stream().collect(
			    Collectors.toMap(questionResult -> questionResult.getQbToolQuestion().getUid(),
				    Function.identity()));

		    // get information when a learner started interaction with given questions
		    Map<Long, LearnerInteractionEvent> learnerInteractions = learnerInteractionService.getFirstLearnerInteractions(
			    assessment.getContentId(), assessmentUser.getUserId().intValue());

		    // follow question reference ordering, to QbToolQuestion's
		    for (QuestionReference questionReference : questionReferences) {
			AssessmentQuestionResult questionResult = questionResultsMap.get(
				questionReference.getQuestion().getUid());
			// mark
			userResultRow.addCell(questionResult.getMark(), ExcelCell.BORDER_STYLE_LEFT_THIN);

			// option chosen or full answer
			AssessmentExcelCell assessmentCell = AssessmentEscapeUtils.addResponseCellForExcelExport(
				questionResult, true);
			userResultRow.addCell(assessmentCell.value,
				assessmentCell.isHighlighted ? IndexedColors.GREEN : IndexedColors.AUTOMATIC);

			// learner interaction
			QbQuestion question = questionResult.getQbQuestion();
			if (QbQuestion.TYPE_ESSAY == question.getType()) {
			    userResultRow.addCell(questionResult.getMarkedBy() == null
				    ? ""
				    : questionResult.getMarkedBy().getFullName());
			    userResultRow.addCell(questionResult.getMarkerComment());
			}

			boolean addAnsweredDateColumn = QbQuestion.TYPE_MULTIPLE_CHOICE == question.getType()
				|| QbQuestion.TYPE_TRUE_FALSE == question.getType();
			if (addAnsweredDateColumn) {
			    // only put interaction time into sheet if auto submit picked up answer
			    LearnerInteractionEvent interaction = assessmentCell.value == null
				    ? null
				    : learnerInteractions.get(questionResult.getQbToolQuestion().getUid());
			    if (interaction == null) {
				userResultRow.addEmptyCell();
			    } else {
				userResultRow.addCell(interaction.getFormattedDate());
			    }
			}

			// confidence level
			if (assessment.isEnableConfidenceLevels()
				&& QbQuestion.TYPE_MARK_HEDGING != question.getType()) {
			    String confidenceLevel = null;

			    switch (assessment.getConfidenceLevelsType()) {
				case 2:
				    confidenceLevel = new String[] { getMessage("label.not.confident"),
					    getMessage("label.confident"), getMessage("label.very.confident") }[
					    questionResult.getConfidenceLevel() / 5];
				    break;
				case 3:
				    confidenceLevel = new String[] { getMessage("label.not.sure"),
					    getMessage("label.sure"), getMessage("label.very.sure") }[
					    questionResult.getConfidenceLevel() / 5];
				    break;
				default:
				    confidenceLevel = questionResult.getConfidenceLevel() * 10 + "%";
			    }

			    userResultRow.addCell(confidenceLevel);
			}
		    }
		    userResultRow.addCell(assessmentResult.getGrade(), ExcelCell.BORDER_STYLE_LEFT_THIN);
		}

		userSummarySheet.addEmptyRow();
		userSummarySheet.addEmptyRow();
	    }
	}
	return sheets;
    }

    private ExcelRow startSummaryTable(AssessmentQuestion question, Map<Long, Integer> summaryOfAnswers, Long trueKey,
	    Long falseKey) {
	ExcelRow summaryTableRow;
	int i = 0;
	if (question.getType() == QbQuestion.TYPE_MULTIPLE_CHOICE
		|| question.getType() == QbQuestion.TYPE_VERY_SHORT_ANSWERS
		|| question.getType() == QbQuestion.TYPE_NUMERICAL) {

	    summaryTableRow = new ExcelRow();
	    List<QbOption> options = question.getQbQuestion().getQbOptions();
	    for (QbOption option : options) {
		if (option == null || StringUtils.isBlank(option.getName())) {
		    continue;
		}
		summaryOfAnswers.put(option.getUid(), 0);
		StringBuilder bldr = new StringBuilder(getMessage("label.authoring.basic.option.answer")).append(" ")
			.append(i + 1).append(" - ");
		if (question.getType() == QbQuestion.TYPE_NUMERICAL) {
		    bldr.append(option.getNumericalOption()).append(" +- ").append(option.getAcceptedError());
		} else {
		    bldr.append(option.getName().replaceAll("\\<.*?\\>", ""));
		}
		summaryTableRow.addCell(bldr.toString());
		i++;
	    }
	    if (question.getType() == QbQuestion.TYPE_MULTIPLE_CHOICE) {
		summaryTableRow.addCell(getMessage("label.not.answered"));
	    } else {
		summaryTableRow.addCell(getMessage("label.other"));
	    }
	} else {
	    summaryTableRow = new ExcelRow();
	    summaryTableRow.addCell(getMessage("label.authoring.true.false.true"));
	    summaryTableRow.addCell(getMessage("label.authoring.true.false.false"));
	    summaryTableRow.addCell(getMessage("label.not.answered"));
	    summaryOfAnswers.put(trueKey, 0);
	    summaryOfAnswers.put(falseKey, 0);
	}
	return summaryTableRow;
    }

    private Integer updateSummaryCounts(AssessmentQuestion question, AssessmentQuestionResult questionResult,
	    Map<Long, Integer> summaryOfAnswers, Integer summaryNACount) {
	if (question.getType() == QbQuestion.TYPE_MULTIPLE_CHOICE) {
	    boolean foundOption = false;
	    Set<AssessmentOptionAnswer> optionAnswers = questionResult.getOptionAnswers();
	    if (optionAnswers != null) {
		for (AssessmentOptionAnswer optionAnswer : optionAnswers) {
		    if (optionAnswer.getAnswerBoolean()) {
			Integer currentCount = summaryOfAnswers.get(optionAnswer.getOptionUid());
			if (currentCount == null) {
			    log.error(
				    "Assessment Export: Unable to count answer in summary, refers to an unexpected option. QuestionResult "
					    + questionResult.getUid() + " OptionUid " + optionAnswer.getOptionUid()
					    + " question " + question.getUid());
			} else {
			    summaryOfAnswers.put(optionAnswer.getOptionUid(), currentCount + 1);
			    foundOption = true;
			}
		    }
		}
	    }
	    if (!foundOption) {
		summaryNACount++;
	    }
	} else if (question.getType() == QbQuestion.TYPE_VERY_SHORT_ANSWERS
		|| question.getType() == QbQuestion.TYPE_NUMERICAL) {
	    Long submittedOptionUid =
		    questionResult.getQbOption() == null ? null : questionResult.getQbOption().getUid();
	    if (submittedOptionUid != null) {
		Integer currentCount = summaryOfAnswers.get(submittedOptionUid);
		if (currentCount == null) {
		    log.error(
			    "Assessment Export: Unable to count answer in summary, refers to an unexpected option. QuestionResult "
				    + questionResult.getUid() + " chosen optionUid " + submittedOptionUid + " question "
				    + question.getUid());
		} else {
		    summaryOfAnswers.put(submittedOptionUid, currentCount + 1);
		}
	    } else {
		summaryNACount++;
	    }
	} else if (question.getType() == QbQuestion.TYPE_TRUE_FALSE) {
	    if (questionResult.getAnswer() == null) {
		summaryNACount++;
	    } else {
		long key = questionResult.getAnswerBoolean() ? 1 : 0;
		Integer currentCount = summaryOfAnswers.get(key);
		summaryOfAnswers.put(key, currentCount + 1);
	    }
	}
	return summaryNACount;
    }

    private ExcelRow outputSummaryTable(AssessmentQuestion question, Map<Long, Integer> summaryOfAnswers,
	    Integer summaryNACount, Long trueKey, Long falseKey) {
	ExcelRow summaryTableRow = new ExcelRow();
	int total = summaryNACount;
	for (int value : summaryOfAnswers.values()) {
	    total += value;
	}
	if (question.getType() == QbQuestion.TYPE_MULTIPLE_CHOICE
		|| question.getType() == QbQuestion.TYPE_VERY_SHORT_ANSWERS
		|| question.getType() == QbQuestion.TYPE_NUMERICAL) {
	    for (QbOption option : question.getQbQuestion().getQbOptions()) {
		Double optionPercentage = total == 0 || summaryOfAnswers.get(option.getUid()) == null
			? 0
			: (double) summaryOfAnswers.get(option.getUid()) / total;
		ExcelCell optionCell = summaryTableRow.addPercentageCell(optionPercentage);
		if (option.getMaxMark() > 0) {
		    optionCell.setColor(IndexedColors.GREEN);
		}
	    }

	} else {
	    Double correctPercentage = total == 0 || summaryOfAnswers.get(trueKey) == null
		    ? 0
		    : (double) summaryOfAnswers.get(trueKey) / total;
	    ExcelCell correctCell = summaryTableRow.addPercentageCell(correctPercentage);

	    Double wrongPercentage = total == 0 || summaryOfAnswers.get(falseKey) == null
		    ? 0
		    : (double) summaryOfAnswers.get(falseKey) / total;
	    ExcelCell wrongCell = summaryTableRow.addPercentageCell(wrongPercentage);

	    if (question.getQbQuestion().getCorrectAnswer()) {
		correctCell.setColor(IndexedColors.GREEN);
	    } else {
		wrongCell.setColor(IndexedColors.GREEN);
	    }
	}

	Double summaryNAPercentage = total == 0 ? 0 : (double) summaryNACount / total;
	summaryTableRow.addPercentageCell(summaryNAPercentage);

	return summaryTableRow;
    }

    /**
     * Used only for excell export (for getUserSummaryData() method).
     */
    public static String getQuestionTypeLanguageLabel(int type) {
	switch (type) {
	    case QbQuestion.TYPE_ESSAY:
		return "Essay";
	    case QbQuestion.TYPE_MATCHING_PAIRS:
		return "Matching Pairs";
	    case QbQuestion.TYPE_MULTIPLE_CHOICE:
		return "Multiple Choice";
	    case QbQuestion.TYPE_NUMERICAL:
		return "Numerical";
	    case QbQuestion.TYPE_ORDERING:
		return "Ordering";
	    case QbQuestion.TYPE_VERY_SHORT_ANSWERS:
		return "Short Answer";
	    case QbQuestion.TYPE_TRUE_FALSE:
		return "True/False";
	    case QbQuestion.TYPE_MARK_HEDGING:
		return "Mark Hedging";
	    default:
		return null;
	}
    }

    @Override
    public void changeQuestionResultMark(Long questionResultUid, Float newMark, String markerComment,
	    Integer teacherId) {
	if (newMark == null && markerComment == null) {
	    // nothing to chagne
	    return;
	}
	AssessmentQuestionResult questionResult = assessmentQuestionResultDao.getAssessmentQuestionResultByUid(
		questionResultUid);
	if (newMark != null) {
	    float oldMark = questionResult.getMark();
	    AssessmentResult assessmentResult = questionResult.getAssessmentResult();
	    float assessmentMark = (assessmentResult.getGrade() - oldMark) + newMark;

	    Long toolSessionId = assessmentResult.getSessionId();
	    Assessment assessment = assessmentResult.getAssessment();
	    Long questionUid = questionResult.getQbToolQuestion().getUid();

	    User teacher = null;
	    if (teacherId != null) {
		teacher = userManagementService.getUserById(teacherId);
	    }

	    // When changing a mark for user and isUseSelectLeaderToolOuput is true, the mark should be propagated to all
	    // students within the group
	    List<AssessmentUser> users = new ArrayList<>();
	    if (assessment.isUseSelectLeaderToolOuput()) {
		users = getUsersBySession(toolSessionId);
	    } else {
		users = new ArrayList<>();
		AssessmentUser user = assessmentResult.getUser();
		users.add(user);
	    }

	    for (AssessmentUser user : users) {
		Long userId = user.getUserId();

		List<Object[]> questionResults = assessmentQuestionResultDao.getAssessmentQuestionResultList(
			assessment.getUid(), userId, questionUid);

		if ((questionResults == null) || questionResults.isEmpty()) {
		    log.warn("User with uid: " + user.getUid()
			    + " doesn't have any results despite the fact group leader has some.");
		    continue;
		}

		Object[] lastAssessmentQuestionResultObj = questionResults.get(questionResults.size() - 1);
		AssessmentQuestionResult lastAssessmentQuestionResult = (AssessmentQuestionResult) lastAssessmentQuestionResultObj[0];

		lastAssessmentQuestionResult.setMark(newMark);
		if (teacher != null) {
		    lastAssessmentQuestionResult.setMarkedBy(teacher);
		}
		assessmentQuestionResultDao.saveObject(lastAssessmentQuestionResult);

		AssessmentResult result = lastAssessmentQuestionResult.getAssessmentResult();
		result.setGrade(assessmentMark);
		assessmentResultDao.saveObject(result);

		// propagade changes to Gradebook
		toolService.updateActivityMark(Double.valueOf(assessmentMark), null, userId.intValue(), toolSessionId,
			false);

		// records mark change with audit service
		logEventService.logMarkChange(userId, user.getLoginName(), assessment.getContentId(), "" + oldMark,
			"" + assessmentMark);
	    }
	}
	if (markerComment != null) {
	    questionResult.setMarkerComment(markerComment);
	    assessmentResultDao.saveObject(questionResult);
	}

    }

    @SuppressWarnings("unchecked")
    @Override
    public void recalculateUserAnswers(final Long assessmentUid, final Long toolContentId,
	    Set<AssessmentQuestion> oldQuestions, Set<AssessmentQuestion> newQuestions,
	    Set<QuestionReference> oldReferences, Set<QuestionReference> newReferences) {

	// create list of modified questions
	List<AssessmentQuestion> modifiedQuestions = new ArrayList<>();
	for (AssessmentQuestion oldQuestion : oldQuestions) {

	    if (QbQuestion.TYPE_ESSAY == oldQuestion.getType()
		    || QbQuestion.TYPE_MATCHING_PAIRS == oldQuestion.getType()
		    || QbQuestion.TYPE_ORDERING == oldQuestion.getType()) {
		continue;
	    }

	    for (AssessmentQuestion newQuestion : newQuestions) {
		if (oldQuestion.getDisplayOrder() == newQuestion.getDisplayOrder()) {

		    boolean isQuestionModified = false;

		    // title or question is different - do nothing. Also question grade can't be changed

		    //QbQuestion.TYPE_TRUE_FALSE
		    if (oldQuestion.getQbQuestion().getCorrectAnswer() != newQuestion.getQbQuestion()
			    .getCorrectAnswer()) {
			isQuestionModified = true;
		    }

		    // options are different
		    List<QbOption> oldOptions = oldQuestion.getQbQuestion().getQbOptions();
		    List<QbOption> newOptions = newQuestion.getQbQuestion().getQbOptions();
		    for (QbOption oldOption : oldOptions) {
			for (QbOption newOption : newOptions) {
			    if (oldOption.getDisplayOrder() == newOption.getDisplayOrder()) {

				//short answer
				if (((oldQuestion.getType() == QbQuestion.TYPE_VERY_SHORT_ANSWERS)
					&& !StringUtils.equals(oldOption.getName(), newOption.getName()))
					//numbering
					|| (oldOption.getNumericalOption() != newOption.getNumericalOption()) || (
					oldOption.getAcceptedError() != newOption.getAcceptedError())
					//option grade
					|| (oldOption.getMaxMark() != newOption.getMaxMark())
					//changed correct option
					|| (oldOption.isCorrect() != newOption.isCorrect())) {
				    isQuestionModified = true;
				    break;
				}
			    }
			}
			if (isQuestionModified) {
			    break;
			}
		    }
		    if (oldOptions.size() != newOptions.size()) {
			isQuestionModified = true;
		    }

		    if (isQuestionModified) {
			modifiedQuestions.add(newQuestion);
		    }
		}
	    }
	}

	// create list of references with modified grades.
	// modifiedReferences holds pairs newReference -> oldReference.getMaxMark()
	Map<QuestionReference, Integer> modifiedReferences = new HashMap<>();
	for (QuestionReference oldReference : oldReferences) {
	    for (QuestionReference newReference : newReferences) {
		if (oldReference.getUid().equals(newReference.getUid()) && (oldReference.getMaxMark()
			!= newReference.getMaxMark())) {
		    modifiedReferences.put(newReference, oldReference.getMaxMark());
		}
	    }
	}

	List<AssessmentSession> sessionList = assessmentSessionDao.getByContentId(toolContentId);
	for (AssessmentSession session : sessionList) {
	    Long toolSessionId = session.getSessionId();
	    Set<AssessmentUser> sessionUsers = session.getAssessmentUsers();

	    for (AssessmentUser user : sessionUsers) {

		// get all finished user results
		List<AssessmentResult> assessmentResults = assessmentResultDao.getAssessmentResults(assessmentUid,
			user.getUserId());
		AssessmentResult lastFinishedAssessmentResult = (assessmentResults.isEmpty())
			? null
			: assessmentResults.get(assessmentResults.size() - 1);

		//add autosave assessmentResult as well
		AssessmentResult lastAssessmentResult = getLastAssessmentResult(assessmentUid, user.getUserId());
		if (lastAssessmentResult != null && lastAssessmentResult.getFinishDate() == null) {
		    assessmentResults.add(lastAssessmentResult);
		}

		for (AssessmentResult assessmentResult : assessmentResults) {

		    float assessmentMark = assessmentResult.getGrade();
		    int assessmentMaxMark = assessmentResult.getMaximumGrade();
		    Set<AssessmentQuestionResult> questionResults = assessmentResult.getQuestionResults();

		    // [+] if the question is modified
		    for (AssessmentQuestionResult questionResult : questionResults) {
			QbToolQuestion oldQuestion = questionResult.getQbToolQuestion();
			Float oldQuestionAnswerMark = questionResult.getMark();
			int oldResultMaxMark =
				questionResult.getMaxMark() == null ? 0 : questionResult.getMaxMark().intValue();

			//check whether according question was modified
			for (AssessmentQuestion modifiedQuestion : modifiedQuestions) {
			    if (oldQuestion.getDisplayOrder() == modifiedQuestion.getDisplayOrder()) {

				//update questionResult's qbQuestion with the new one
				questionResult.setQbToolQuestion(modifiedQuestion);
				//update questionResult's qbOption - it seems to be redundant, as it's done in loadupQuestionResultIntoQuestionDto()
//				for (QbOption newOption : modifiedQuestion.getQbQuestion().getQbOptions()) {
//				    if (questionResult.getQbOption().getDisplayOrder() == newOption.getDisplayOrder()) {
//					questionResult.setQbOption(newOption);
//					break;
//				    }
//				}
				//update questionResult's optionAnswers
				for (AssessmentOptionAnswer oldOptionAnswer : questionResult.getOptionAnswers()) {

				    //find according old qbOption
				    QbOption oldOption = null;
				    int oldOptionDisplayOrder = 1;
				    for (QbOption oldOptionIter : oldQuestion.getQbQuestion().getQbOptions()) {
					if (oldOptionIter.getUid().equals(oldOptionAnswer.getOptionUid())) {
					    oldOption = oldOptionIter;
					    break;
					}
					oldOptionDisplayOrder++;
				    }

				    if (oldOption != null) {
					//update
					int newOptionDisplayOrder = 1;
					for (QbOption newOption : modifiedQuestion.getQbQuestion().getQbOptions()) {
					    if (oldOptionDisplayOrder == newOptionDisplayOrder) {
						oldOptionAnswer.setOptionUid(newOption.getUid());
						break;
					    }
					    newOptionDisplayOrder++;
					}
				    }
				}

				//actually recalculate marks
				QuestionDTO modifiedQuestionDto = new QuestionDTO(modifiedQuestion);
				modifiedQuestionDto.setMaxMark(oldResultMaxMark);
				loadupQuestionResultIntoQuestionDto(modifiedQuestionDto, questionResult);
				calculateAnswerMark(assessmentUid, user.getUserId(), questionResult,
					modifiedQuestionDto);
				assessmentQuestionResultDao.saveObject(questionResult);

				float newQuestionAnswerMark = questionResult.getMark();
				assessmentMark += newQuestionAnswerMark - oldQuestionAnswerMark;
				break;
			    }
			}
		    }

		    // [+] if the question reference mark is modified
		    for (AssessmentQuestionResult questionResult : questionResults) {
			Long questionUid = questionResult.getQbToolQuestion().getUid();

			for (QuestionReference modifiedReference : modifiedReferences.keySet()) {
			    if (!modifiedReference.isRandomQuestion() && questionUid.equals(
				    modifiedReference.getQuestion().getUid())) {
				int newReferenceMaxMark = modifiedReference.getMaxMark();
				int oldReferenceMaxMark = modifiedReferences.get(modifiedReference);

				// update question answer's mark
				Float oldQuestionAnswerMark = questionResult.getMark();
				float newQuestionAnswerMark =
					(oldQuestionAnswerMark * newReferenceMaxMark) / oldReferenceMaxMark;
				questionResult.setMark(newQuestionAnswerMark);
				questionResult.setMaxMark((float) newReferenceMaxMark);
				assessmentQuestionResultDao.saveObject(questionResult);

				assessmentMark += newQuestionAnswerMark - oldQuestionAnswerMark;
				assessmentMaxMark += newReferenceMaxMark - oldReferenceMaxMark;
				break;
			    }
			}
		    }

		    // find all question results from random question references
		    ArrayList<AssessmentQuestionResult> nonRandomQuestionResults = new ArrayList<>();
		    for (AssessmentQuestionResult questionResult : questionResults) {
			for (QuestionReference reference : newReferences) {
			    if (!reference.isRandomQuestion() && questionResult.getQbToolQuestion().getUid()
				    .equals(reference.getQuestion().getUid())) {
				nonRandomQuestionResults.add(questionResult);
			    }
			}
		    }
		    Collection<AssessmentQuestionResult> randomQuestionResults = CollectionUtils.subtract(
			    questionResults, nonRandomQuestionResults);

		    // [+] if the question reference mark is modified (in case of random question references)
		    for (QuestionReference modifiedReference : modifiedReferences.keySet()) {

			// in case of random question reference - search for the answer with the same maxmark (it does not matter to which random reference this question belong originally as the only thing that differentiate those references is maxMark)
			if (modifiedReference.isRandomQuestion()) {

			    for (AssessmentQuestionResult randomQuestionResult : randomQuestionResults) {
				int newReferenceMaxMark = modifiedReference.getMaxMark();
				int oldReferenceMaxMark = modifiedReferences.get(modifiedReference);

				if (randomQuestionResult.getMaxMark() != null
					&& randomQuestionResult.getMaxMark().intValue() == oldReferenceMaxMark) {

				    // update question answer's mark
				    Float oldQuestionResultMark = randomQuestionResult.getMark();
				    float newQuestionResultMark =
					    (oldQuestionResultMark * newReferenceMaxMark) / oldReferenceMaxMark;
				    randomQuestionResult.setMark(newQuestionResultMark);
				    randomQuestionResult.setMaxMark((float) newReferenceMaxMark);
				    assessmentQuestionResultDao.saveObject(randomQuestionResult);

				    nonRandomQuestionResults.add(randomQuestionResult);

				    assessmentMark += newQuestionResultMark - oldQuestionResultMark;
				    assessmentMaxMark += newReferenceMaxMark - oldReferenceMaxMark;
				    break;
				}
			    }
			}

		    }

		    // store new mark and maxMark if they were changed
		    storeAssessmentResultMarkAndMaxMark(assessmentResult, lastFinishedAssessmentResult, assessmentMark,
			    assessmentMaxMark, user);
		}
	    }
	}
    }

    /**
     * Store new mark and maxMark if they were changed
     */
    private void storeAssessmentResultMarkAndMaxMark(AssessmentResult assessmentResult,
	    AssessmentResult lastFinishedAssessmentResult, float newAssessmentMark, int newAssessmentMaxMark,
	    AssessmentUser user) {
	// store new mark and maxMark if they were changed
	if ((assessmentResult.getGrade() != newAssessmentMark) || (assessmentResult.getMaximumGrade()
		!= newAssessmentMaxMark)) {

	    // marks can't be below zero
	    newAssessmentMark = (newAssessmentMark < 0) ? 0 : newAssessmentMark;
	    newAssessmentMaxMark = (newAssessmentMaxMark < 0) ? 0 : newAssessmentMaxMark;

	    assessmentResult.setGrade(newAssessmentMark);
	    assessmentResult.setMaximumGrade(newAssessmentMaxMark);
	    assessmentResultDao.saveObject(assessmentResult);

	    // if this is the last finished assessment result - propagade total mark to Gradebook
	    if (lastFinishedAssessmentResult != null && lastFinishedAssessmentResult.getUid()
		    .equals(assessmentResult.getUid())) {
		toolService.updateActivityMark(Double.valueOf(newAssessmentMark), null, user.getUserId().intValue(),
			user.getSession().getSessionId(), false);
	    }
	}
    }

    @Override
    public String getMessage(String key) {
	return messageService.getMessage(key);
    }

    @Override
    public String getMessage(String key, Object[] args) {
	return messageService.getMessage(key, args);
    }

    @Override
    public boolean isGroupedActivity(long toolContentID) {
	return toolService.isGroupedActivity(toolContentID);
    }

    @Override
    public void auditLogStartEditingActivityInMonitor(long toolContentID) {
	toolService.auditLogStartEditingActivityInMonitor(toolContentID);
    }

    @Override
    public boolean isLastActivity(Long toolSessionId) {
	return toolService.isLastActivity(toolSessionId);
    }

    @Override
    public String getActivityEvaluation(Long toolContentId) {
	return toolService.getActivityEvaluation(toolContentId);
    }

    @Override
    public void setActivityEvaluation(Long toolContentId, String toolOutputDefinition) {
	toolService.setActivityEvaluation(toolContentId, toolOutputDefinition);
    }

    @Override
    public String getLearnerContentFolder(Long toolSessionId, Long userId) {
	return toolService.getLearnerContentFolder(toolSessionId, userId);
    }

    @Override
    public void notifyTeachersOnAttemptCompletion(Long sessionId, String userName) {
	String message = messageService.getMessage("event.learner.completes.attempt.body", new Object[] { userName });
	eventNotificationService.notifyLessonMonitors(sessionId, message, false);
    }

    @Override
    public List<Float> getMarksArray(Long sessionId) {
	return assessmentUserDao.getRawUserMarksBySession(sessionId);
    }

    @Override
    public List<Float> getMarksArrayByContentId(Long toolContentId) {
	return assessmentUserDao.getRawUserMarksByToolContentId(toolContentId);
    }

    @Override
    public List<Float> getMarksArrayForLeaders(Long toolContentId) {
	return assessmentUserDao.getRawLeaderMarksByToolContentId(toolContentId);
    }

    private LinkedHashMap<String, Integer> getMarksSummaryForSession(List<AssessmentUserDTO> userDtos, float minGrade,
	    float maxGrade, Integer numBuckets) {

	LinkedHashMap<String, Integer> summary = new LinkedHashMap<>();
	TreeMap<Integer, Integer> inProgress = new TreeMap<>();

	if (numBuckets == null) {
	    numBuckets = 10;
	}

	int bucketSize = 1;
	int intMinGrade = (int) Math.floor(minGrade);
	float gradeDifference = maxGrade - minGrade;
	if (gradeDifference <= 10) {
	    for (int i = intMinGrade; i <= (int) Math.ceil(maxGrade); i++) {
		inProgress.put(i, 0);
	    }
	} else {
	    int intGradeDifference = (int) Math.ceil(gradeDifference);
	    bucketSize = (int) Math.ceil(intGradeDifference / numBuckets);
	    for (int i = intMinGrade; i <= maxGrade; i = i + bucketSize) {
		inProgress.put(i, 0);
	    }
	}

	for (AssessmentUserDTO userDto : userDtos) {
	    // skip learners who have not submitted answers
	    if (!userDto.isResultSubmitted()) {
		continue;
	    }
	    float grade = userDto.getGrade();
	    int bucketStart = intMinGrade;
	    int bucketStop = bucketStart + bucketSize;
	    boolean looking = true;
	    while (bucketStart <= maxGrade && looking) {
		if (grade >= bucketStart && grade < bucketStop) {
		    inProgress.put(bucketStart, inProgress.get(bucketStart) + 1);
		    looking = false;
		} else {
		    bucketStart = bucketStop;
		    bucketStop = bucketStart + bucketSize;
		}
	    }
	}

	for (Map.Entry<Integer, Integer> entry : inProgress.entrySet()) {
	    String key;
	    if (bucketSize == 1) {
		key = entry.getKey().toString();
	    } else {
		if (maxGrade >= entry.getKey() && maxGrade <= entry.getKey() + bucketSize - 1) {
		    if ((int) maxGrade == entry.getKey()) {
			key = NumberUtil.formatLocalisedNumber(maxGrade, (Locale) null, 2);
		    } else {
			key = new StringBuilder().append(entry.getKey()).append(" - ")
				.append(NumberUtil.formatLocalisedNumber(maxGrade, (Locale) null, 2)).toString();
		    }
		} else {
		    key = new StringBuilder().append(entry.getKey()).append(" - ")
			    .append(entry.getKey() + bucketSize - .01).toString();
		}
	    }
	    summary.put(key, entry.getValue());
	}

	return summary;
    }

    @Override
    public List<QbToolQuestion> replaceQuestions(long toolContentId, String newActivityName,
	    List<QbQuestion> newQuestions) {
	Assessment assessment = getAssessmentByContentId(toolContentId);
	if (newActivityName != null) {
	    assessment.setTitle(newActivityName);
	    assessmentDao.update(assessment);
	}

	// remove all existing question references
	for (QuestionReference oldReference : assessment.getQuestionReferences()) {
	    assessmentQuestionDao.delete(oldReference);
	}
	assessment.getQuestionReferences().clear();

	// remove all existing questions
	for (AssessmentQuestion oldQuestion : assessment.getQuestions()) {
	    assessmentQuestionDao.delete(oldQuestion);
	}
	// this is needed, otherwise Hibernate wants to re-save the deleted Assessment questions
	assessment.getQuestions().clear();

	List<QbToolQuestion> result = new ArrayList<>(newQuestions.size());
	// populate Assessment with new questions and references
	int displayOrder = 1;
	for (QbQuestion qbQuestion : newQuestions) {
	    AssessmentQuestion assessmentQuestion = new AssessmentQuestion();
	    assessmentQuestion.setDisplayOrder(displayOrder);
	    assessmentQuestion.setQbQuestion(qbQuestion);
	    assessmentQuestion.setToolContentId(toolContentId);
	    assessmentQuestionDao.insert(assessmentQuestion);
	    assessment.getQuestions().add(assessmentQuestion);
	    result.add(assessmentQuestion);

	    QuestionReference questionReference = new QuestionReference();
	    questionReference.setQuestion(assessmentQuestion);
	    questionReference.setSequenceId(displayOrder);
	    questionReference.setMaxMark(qbQuestion.getMaxMark());
	    assessmentQuestionDao.insert(questionReference);
	    assessment.getQuestionReferences().add(questionReference);

	    displayOrder++;
	}
	assessmentDao.update(assessment);

	return result;
    }

    /**
     * Updates updates this iRAT activity with tRAT questions.
     */
    @Override
    public boolean syncRatQuestions(long toolContentId, List<Long> newQuestionUids) {
	Assessment assessment = getAssessmentByContentId(toolContentId);

	List<QuestionReference> existingReferences = new ArrayList<>(assessment.getQuestionReferences());
	List<QuestionReference> newReferences = new ArrayList<>();
	Set<QuestionReference> referencesToRemove = new HashSet<>(existingReferences);
	List<AssessmentQuestion> newAssessmentQuestions = new ArrayList<>();

	int displayOrder = 0;
	boolean syncNeeded = false;
	for (Long newQuestionUid : newQuestionUids) {
	    QbQuestion newQuestion = qbService.getQuestionByUid(newQuestionUid);
	    displayOrder++;

	    QuestionReference matchingReference = null;
	    for (QuestionReference existingReference : existingReferences) {
		// try to find exactly same question
		if (newQuestion.getUid().equals(existingReference.getQuestion().getQbQuestion().getUid())) {
		    matchingReference = existingReference;
		    syncNeeded |= displayOrder != existingReference.getSequenceId();
		    break;
		}
	    }

	    if (matchingReference == null) {
		syncNeeded = true;
		for (QuestionReference existingReference : existingReferences) {
		    // try to find same question with another version
		    if (newQuestion.getQuestionId()
			    .equals(existingReference.getQuestion().getQbQuestion().getQuestionId())) {
			existingReference.getQuestion().setQbQuestion(newQuestion);
			matchingReference = existingReference;
			break;
		    }
		}
	    }
	    if (matchingReference == null) {
		// build question reference from scratch
		AssessmentQuestion assessmentQuestion = new AssessmentQuestion();
		assessmentQuestion.setDisplayOrder(displayOrder);
		assessmentQuestion.setAnswerRequired(true);
		assessmentQuestion.setQbQuestion(newQuestion);
		assessmentQuestion.setToolContentId(toolContentId);
		assessmentQuestionDao.insert(assessmentQuestion);

		matchingReference = new QuestionReference();
		matchingReference.setQuestion(assessmentQuestion);
		matchingReference.setSequenceId(displayOrder);
		matchingReference.setMaxMark(1);
		assessmentQuestionDao.insert(matchingReference);
	    } else {
		matchingReference.setSequenceId(displayOrder);
		matchingReference.getQuestion().setDisplayOrder(displayOrder);
		referencesToRemove.remove(matchingReference);
	    }

	    newReferences.add(matchingReference);
	    newAssessmentQuestions.add(matchingReference.getQuestion());
	}

	// all this collections clearing is for Hibernate to feel safe
	existingReferences.clear();
	syncNeeded |= !referencesToRemove.isEmpty();

	if (!syncNeeded) {
	    return false;
	}

	assessment.getQuestionReferences().clear();
	assessment.getQuestions().clear();

	for (QuestionReference referenceToRemove : referencesToRemove) {
	    // remove question removed from the matching RAT activity
	    assessmentQuestionDao.delete(referenceToRemove.getQuestion());
	    assessmentQuestionDao.delete(referenceToRemove);
	}
	referencesToRemove.clear();

	assessment.getQuestions().addAll(newAssessmentQuestions);
	assessment.getQuestionReferences().addAll(newReferences);
	newAssessmentQuestions.clear();
	newReferences.clear();

	assessmentDao.update(assessment);

	return true;
    }

    @Override
    public void replaceQuestion(long toolContentId, long oldQbQuestionUid, long newQbQuestionUid) {
	Assessment assessment = getAssessmentByContentId(toolContentId);
	QbQuestion newQbQuestion = null;
	for (AssessmentQuestion assessmentQuestion : assessment.getQuestions()) {
	    if (assessmentQuestion.getQbQuestion().getUid().equals(oldQbQuestionUid)) {
		if (newQbQuestion == null) {
		    newQbQuestion = qbService.getQuestionByUid(newQbQuestionUid);
		}
		assessmentQuestion.setQbQuestion(newQbQuestion);
	    }
	}
    }

    // *****************************************************************************
    // private methods
    // *****************************************************************************

    private Assessment getDefaultAssessment() throws AssessmentApplicationException {
	Long defaultAssessmentId = getToolDefaultContentIdBySignature(AssessmentConstants.TOOL_SIGNATURE);
	Assessment defaultAssessment = getAssessmentByContentId(defaultAssessmentId);
	if (defaultAssessment == null) {
	    String error = messageService.getMessage("error.msg.default.content.not.find");
	    log.error(error);
	    throw new AssessmentApplicationException(error);
	}

	return defaultAssessment;
    }

    private Long getToolDefaultContentIdBySignature(String toolSignature) throws AssessmentApplicationException {
	Long contentId = toolService.getToolDefaultContentIdBySignature(toolSignature);
	if (contentId == null) {
	    String error = messageService.getMessage("error.msg.default.content.not.find");
	    log.error(error);
	    throw new AssessmentApplicationException(error);
	}
	return contentId;
    }

    // *****************************************************************************
    // set methods for Spring Bean
    // *****************************************************************************

    public void setLogEventService(ILogEventService logEventService) {
	this.logEventService = logEventService;
    }

    public void setMessageService(MessageService messageService) {
	this.messageService = messageService;
    }

    public void setAssessmentDao(AssessmentDAO assessmentDao) {
	this.assessmentDao = assessmentDao;
    }

    public void setAssessmentQuestionDao(AssessmentQuestionDAO assessmentQuestionDao) {
	this.assessmentQuestionDao = assessmentQuestionDao;
    }

    public void setAssessmentSessionDao(AssessmentSessionDAO assessmentSessionDao) {
	this.assessmentSessionDao = assessmentSessionDao;
    }

    public void setAssessmentToolContentHandler(IToolContentHandler assessmentToolContentHandler) {
	this.assessmentToolContentHandler = assessmentToolContentHandler;
    }

    public void setAssessmentUserDao(AssessmentUserDAO assessmentUserDao) {
	this.assessmentUserDao = assessmentUserDao;
    }

    public void setToolService(ILamsToolService toolService) {
	this.toolService = toolService;
    }

    public void setAssessmentQuestionResultDao(AssessmentQuestionResultDAO assessmentQuestionResultDao) {
	this.assessmentQuestionResultDao = assessmentQuestionResultDao;
    }

    public void setAssessmentResultDao(AssessmentResultDAO assessmentResultDao) {
	this.assessmentResultDao = assessmentResultDao;
    }

    public void setAssessmentConfigDao(AssessmentConfigDAO assessmentConfigDao) {
	this.assessmentConfigDao = assessmentConfigDao;
    }

    // *******************************************************************************
    // ToolContentManager, ToolSessionManager methods
    // *******************************************************************************

    @Override
    public void exportToolContent(Long toolContentId, String rootPath) throws DataMissingException, ToolException {
	Assessment toolContentObj = assessmentDao.getByContentId(toolContentId);
	if (toolContentObj == null) {
	    try {
		toolContentObj = getDefaultAssessment();
	    } catch (AssessmentApplicationException e) {
		throw new DataMissingException(e.getMessage());
	    }
	}
	if (toolContentObj == null) {
	    throw new DataMissingException("Unable to find default content for the assessment tool");
	}

	toolContentObj = Assessment.newInstance(toolContentObj, toolContentId);
	for (AssessmentQuestion assessmentQuestion : toolContentObj.getQuestions()) {
	    qbService.prepareQuestionForExport(assessmentQuestion.getQbQuestion());
	}
	// do not export time limits if the LD gets exported from a running sequence
	toolContentObj.setTimeLimitAdjustments(null);
	toolContentObj.setAbsoluteTimeLimitFinish(null);

	try {
	    exportContentService.exportToolContent(toolContentId, toolContentObj, assessmentToolContentHandler,
		    rootPath);
	} catch (ExportToolContentException e) {
	    throw new ToolException(e);
	}
    }

    @Override
    public void importToolContent(Long toolContentId, Integer newUserUid, String toolContentPath, String fromVersion,
	    String toVersion) throws ToolException {

	try {
	    // register version filter class
	    exportContentService.registerImportVersionFilterClass(AssessmentImportContentVersionFilter.class);

	    Object toolPOJO = exportContentService.importToolContent(toolContentPath, assessmentToolContentHandler,
		    fromVersion, toVersion);
	    if (!(toolPOJO instanceof Assessment)) {
		throw new ImportToolContentException(
			"Import Share assessment tool content failed. Deserialized object is " + toolPOJO);
	    }
	    Assessment toolContentObj = (Assessment) toolPOJO;

	    // reset it to new toolContentId
	    toolContentObj.setContentId(toolContentId);
	    AssessmentUser user = assessmentUserDao.getUserCreatedAssessment(newUserUid.longValue(), toolContentId);
	    if (user == null) {
		user = new AssessmentUser();
		UserDTO sysUser = ((User) userManagementService.findById(User.class, newUserUid)).getUserDTO();
		user.setFirstName(sysUser.getFirstName());
		user.setLastName(sysUser.getLastName());
		user.setLoginName(sysUser.getLogin());
		user.setUserId(newUserUid.longValue());
		user.setAssessment(toolContentObj);
	    }
	    toolContentObj.setCreatedBy(user);

	    long userQbCollectionUid = qbService.getUserPrivateCollection(newUserUid).getUid();

	    // we need to save QB questions and options first
	    for (AssessmentQuestion assessmentQuestion : toolContentObj.getQuestions()) {
		assessmentQuestion.setCorrectAnswersDisclosed(false);
		assessmentQuestion.setGroupsAnswersDisclosed(false);

		QbQuestion qbQuestion = assessmentQuestion.getQbQuestion();

		// try to match the question to an existing QB question in DB
		QbQuestion existingQuestion = qbService.getQuestionByUUID(qbQuestion.getUuid());
		if (existingQuestion == null) {
		    // none found, create a new QB question
		    qbService.insertQuestion(qbQuestion);
		    qbService.addQuestionToCollection(userQbCollectionUid, qbQuestion.getQuestionId(), false);
		} else {
		    // found, use the existing one
		    assessmentQuestion.setQbQuestion(existingQuestion);
		}

		assessmentDao.insert(assessmentQuestion);
		// in case an imported question had a question ID which is the highest
		qbService.updateMaxQuestionId();
	    }

	    saveOrUpdateAssessment(toolContentObj);
	} catch (ImportToolContentException e) {
	    throw new ToolException(e);
	}
    }

    @Override
    public SortedMap<String, ToolOutputDefinition> getToolOutputDefinitions(Long toolContentId, int definitionType)
	    throws ToolException {
	Assessment assessment = getAssessmentByContentId(toolContentId);
	if (assessment == null) {
	    assessment = getDefaultAssessment();
	}
	return getAssessmentOutputFactory().getToolOutputDefinitions(assessment, definitionType);
    }

    @Override
    public void copyToolContent(Long fromContentId, Long toContentId) throws ToolException {
	if (toContentId == null) {
	    throw new ToolException("Failed to create the SharedAssessmentFiles tool seession");
	}

	Assessment assessment = null;
	if (fromContentId != null) {
	    assessment = assessmentDao.getByContentId(fromContentId);
	}
	if (assessment == null) {
	    try {
		assessment = getDefaultAssessment();
	    } catch (AssessmentApplicationException e) {
		throw new ToolException(e);
	    }
	}

	Assessment toContent = Assessment.newInstance(assessment, toContentId);
	saveOrUpdateAssessment(toContent);
    }

    @Override
    public void resetDefineLater(Long toolContentId) throws DataMissingException, ToolException {
	Assessment assessment = assessmentDao.getByContentId(toolContentId);
	if (assessment == null) {
	    throw new ToolException("No found tool content by given content ID:" + toolContentId);
	}
	assessment.setDefineLater(false);
    }

    @Override
    public void removeToolContent(Long toolContentId) throws ToolException {
	Assessment assessment = assessmentDao.getByContentId(toolContentId);
	if (assessment == null) {
	    log.warn("Can not remove the tool content as it does not exist, ID: " + toolContentId);
	    return;
	}

	assessmentDao.delete(assessment);
    }

    @Override
    public void removeLearnerContent(Long toolContentId, Integer userId, boolean resetActivityCompletionOnly)
	    throws ToolException {

	if (log.isDebugEnabled()) {
	    if (resetActivityCompletionOnly) {
		log.debug("Resetting Assessment completion for user ID " + userId + " and toolContentId "
			+ toolContentId);
	    } else {
		log.debug("Removing Assessment results for user ID " + userId + " and toolContentId " + toolContentId);
	    }
	}

	List<AssessmentSession> sessions = assessmentSessionDao.getByContentId(toolContentId);
	for (AssessmentSession session : sessions) {
	    List<AssessmentResult> results = assessmentResultDao.getAssessmentResultsBySession(session.getSessionId(),
		    userId.longValue());

	    for (AssessmentResult result : results) {
		if (resetActivityCompletionOnly) {
		    if (result.isLatest() && result.getFinishDate() != null) {
			result.setFinishDate(null);
			assessmentResultDao.saveObject(result);
		    }
		} else {
		    for (AssessmentQuestionResult questionResult : result.getQuestionResults()) {
			assessmentQuestionResultDao.removeObject(AssessmentQuestionResult.class,
				questionResult.getUid());
		    }
		    assessmentResultDao.removeObject(AssessmentResult.class, result.getUid());
		}
	    }

	    AssessmentUser user = assessmentUserDao.getUserByUserIDAndSessionID(userId.longValue(),
		    session.getSessionId());
	    if (user != null) {
		if (resetActivityCompletionOnly) {
		    user.setSessionFinished(false);
		    assessmentUserDao.saveObject(user);
		} else {
		    if ((session.getGroupLeader() != null) && session.getGroupLeader().getUid().equals(user.getUid())) {
			session.setGroupLeader(null);
		    }

		    // propagade changes to Gradebook
		    toolService.removeActivityMark(userId, session.getSessionId());

		    assessmentUserDao.removeObject(AssessmentUser.class, user.getUid());
		}
	    }
	}
    }

    @Override
    public void createToolSession(Long toolSessionId, String toolSessionName, Long toolContentId) throws ToolException {
	AssessmentSession session = new AssessmentSession();
	session.setSessionId(toolSessionId);
	session.setSessionName(toolSessionName);
	Assessment assessment = assessmentDao.getByContentId(toolContentId);
	session.setAssessment(assessment);
	assessmentSessionDao.saveObject(session);
    }

    @Override
    public String leaveToolSession(Long toolSessionId, Long learnerId) throws DataMissingException, ToolException {
	if (toolSessionId == null) {
	    log.error("Fail to leave tool Session based on null tool session id.");
	    throw new ToolException("Fail to remove tool Session based on null tool session id.");
	}
	if (learnerId == null) {
	    log.error("Fail to leave tool Session based on null learner.");
	    throw new ToolException("Fail to remove tool Session based on null learner.");
	}

	AssessmentSession session = assessmentSessionDao.getSessionBySessionId(toolSessionId);
	if (session != null) {
	    session.setStatus(AssessmentConstants.COMPLETED);
	    assessmentSessionDao.saveObject(session);
	} else {
	    log.error("Fail to leave tool Session.Could not find shared assessment " + "session by given session id: "
		    + toolSessionId);
	    throw new DataMissingException(
		    "Fail to leave tool Session." + "Could not find shared assessment session by given session id: "
			    + toolSessionId);
	}
	return toolService.completeToolSession(toolSessionId, learnerId);
    }

    @Override
    public ToolSessionExportOutputData exportToolSession(Long toolSessionId)
	    throws DataMissingException, ToolException {
	return null;
    }

    @Override
    public ToolSessionExportOutputData exportToolSession(List<Long> toolSessionIds)
	    throws DataMissingException, ToolException {
	return null;
    }

    @Override
    public void removeToolSession(Long toolSessionId) throws DataMissingException, ToolException {
	assessmentSessionDao.deleteBySessionId(toolSessionId);
    }

    @Override
    public SortedMap<String, ToolOutput> getToolOutput(List<String> names, Long toolSessionId, Long learnerId) {
	return assessmentOutputFactory.getToolOutput(names, this, toolSessionId, learnerId);
    }

    @Override
    public ToolOutput getToolOutput(String name, Long toolSessionId, Long learnerId) {
	return assessmentOutputFactory.getToolOutput(name, this, toolSessionId, learnerId);
    }

    @Override
    public List<ToolOutput> getToolOutputs(String name, Long toolContentId) {
	return assessmentOutputFactory.getToolOutputs(name, this, toolContentId);
    }

    @Override
    public List<ConfidenceLevelDTO> getConfidenceLevels(Long toolSessionId) {
	List<ConfidenceLevelDTO> confidenceLevelDtos = new ArrayList<>();
	if (toolSessionId == null) {
	    return confidenceLevelDtos;
	}

	Assessment assessment = getAssessmentBySessionId(toolSessionId);
	//in case Assessment is leader aware return all leaders confidences, otherwise - confidences from the users from the same group as requestor
	List<Object[]> assessmentResultsAndPortraits = assessment.isUseSelectLeaderToolOuput()
		? assessmentResultDao.getLeadersLastFinishedAssessmentResults(assessment.getContentId())
		: assessmentResultDao.getLastFinishedAssessmentResultsBySession(toolSessionId);

	for (Object[] assessmentResultsAndPortraitIter : assessmentResultsAndPortraits) {
	    AssessmentResult assessmentResult = (AssessmentResult) assessmentResultsAndPortraitIter[0];
	    UUID portraitUuid = (UUID) assessmentResultsAndPortraitIter[1];
	    AssessmentUser user = assessmentResult.getUser();

	    //fill in question's and user answer's hashes
	    for (AssessmentQuestionResult questionResult : assessmentResult.getQuestionResults()) {
		QbQuestion qbQuestion = questionResult.getQbQuestion();

		if (qbQuestion.getType() == QbQuestion.TYPE_MULTIPLE_CHOICE) {

		    for (QbOption option : qbQuestion.getQbOptions()) {
			for (AssessmentOptionAnswer optionAnswer : questionResult.getOptionAnswers()) {
			    if (optionAnswer.getAnswerBoolean() && (optionAnswer.getOptionUid()
				    .equals(option.getUid()))) {
				ConfidenceLevelDTO confidenceLevelDto = new ConfidenceLevelDTO();

				confidenceLevelDto.setUserId(user.getUserId().intValue());
				String userName = StringUtils.isBlank(user.getFirstName()) && StringUtils.isBlank(
					user.getLastName())
					? user.getLoginName()
					: user.getFirstName() + " " + user.getLastName();
				confidenceLevelDto.setUserName(userName);
				confidenceLevelDto.setPortraitUuid(
					portraitUuid == null ? null : portraitUuid.toString());
				confidenceLevelDto.setQbQuestionUid(qbQuestion.getUid());

				confidenceLevelDto.setLevel(questionResult.getConfidenceLevel());
				confidenceLevelDto.setType(assessment.getConfidenceLevelsType());
				confidenceLevelDto.setQbOptionUid(optionAnswer.getOptionUid());

				confidenceLevelDtos.add(confidenceLevelDto);
			    }
			}
		    }
		} else if (qbQuestion.getType() == QbQuestion.TYPE_MARK_HEDGING) {
		    for (AssessmentOptionAnswer optionAnswer : questionResult.getOptionAnswers()) {
			if (optionAnswer.getAnswerInt() > 0) {
			    ConfidenceLevelDTO confidenceLevelDto = new ConfidenceLevelDTO();

			    confidenceLevelDto.setUserId(user.getUserId().intValue());
			    String userName =
				    StringUtils.isBlank(user.getFirstName()) && StringUtils.isBlank(user.getLastName())
					    ? user.getLoginName()
					    : user.getFirstName() + " " + user.getLastName();
			    confidenceLevelDto.setUserName(userName);
			    confidenceLevelDto.setPortraitUuid(portraitUuid == null ? null : portraitUuid.toString());
			    confidenceLevelDto.setQbQuestionUid(qbQuestion.getUid());

			    // each option which got a mark gets a confidence level
			    // it is projected to 1 - 10 points. For example answer with 3 marks out of 5 marks gets level 6.
			    int level = Float.valueOf(optionAnswer.getAnswerInt() / questionResult.getMaxMark() * 10)
				    .intValue();
			    confidenceLevelDto.setLevel(level);
			    confidenceLevelDto.setType(ConfidenceLevelDTO.CONFIDENCE_LEVELS_TYPE_0_TO_100);
			    confidenceLevelDto.setQbOptionUid(optionAnswer.getOptionUid());

			    confidenceLevelDtos.add(confidenceLevelDto);
			}
		    }
		}

	    }

	}

	return confidenceLevelDtos;
    }

    @Override
    public Collection<VsaAnswerDTO> getVSAnswers(Long toolSessionId) {
	if (toolSessionId == null) {
	    return new ArrayList<>();
	}

	Map<String, VsaAnswerDTO> uid_answerToVsaAnswerDtoMap = new LinkedHashMap<>();

	Assessment assessment = getAssessmentBySessionId(toolSessionId);
	//in case Assessment is leader aware return all leaders confidences, otherwise - confidences from the users from the same group as requestor
	List<Object[]> assessmentResultsAndPortraits = assessment.isUseSelectLeaderToolOuput()
		? assessmentResultDao.getLeadersLastFinishedAssessmentResults(assessment.getContentId())
		: assessmentResultDao.getLastFinishedAssessmentResultsBySession(toolSessionId);

	for (Object[] assessmentResultsAndPortraitIter : assessmentResultsAndPortraits) {
	    AssessmentResult assessmentResult = (AssessmentResult) assessmentResultsAndPortraitIter[0];
	    UUID portraitUuid = (UUID) assessmentResultsAndPortraitIter[1];
	    AssessmentUser user = assessmentResult.getUser();

	    //fill in question's and user answer's hashes
	    for (AssessmentQuestionResult questionResult : assessmentResult.getQuestionResults()) {
		QbQuestion qbQuestion = questionResult.getQbQuestion();

		if (qbQuestion.getType() == QbQuestion.TYPE_VERY_SHORT_ANSWERS) {
		    //uid_answer should be unique in the final list
		    String uid_answer = qbQuestion.getUid() + "_" + questionResult.getAnswer();

		    //find VsaAnswerDTO in the map, or create the new one if it doesn't exist
		    VsaAnswerDTO vsaAnswerDTO;
		    if (uid_answerToVsaAnswerDtoMap.containsKey(uid_answer)) {
			vsaAnswerDTO = uid_answerToVsaAnswerDtoMap.get(uid_answer);

		    } else {
			vsaAnswerDTO = new VsaAnswerDTO();
			vsaAnswerDTO.setQbQuestionUid(qbQuestion.getUid());
			vsaAnswerDTO.setAnswer(questionResult.getAnswer());
			vsaAnswerDTO.setCorrect(questionResult.getMark() > 0);
			vsaAnswerDTO.setUserId(user.getUserId());
			uid_answerToVsaAnswerDtoMap.put(uid_answer, vsaAnswerDTO);

			//find and store optionUid
			for (QbOption option : qbQuestion.getQbOptions()) {
			    for (AssessmentOptionAnswer optionAnswer : questionResult.getOptionAnswers()) {
				if (optionAnswer.getAnswerBoolean() && (optionAnswer.getOptionUid()
					.equals(option.getUid()))) {
				    Long optionUid = option.getUid();
				    vsaAnswerDTO.setQbOptionUid(optionUid);
				    break;
				}
			    }
			}
		    }

		    ConfidenceLevelDTO confidenceLevelDto = new ConfidenceLevelDTO();
		    confidenceLevelDto.setUserId(user.getUserId().intValue());
		    String userName =
			    StringUtils.isBlank(user.getFirstName()) && StringUtils.isBlank(user.getLastName())
				    ? user.getLoginName()
				    : user.getFirstName() + " " + user.getLastName();
		    confidenceLevelDto.setUserName(userName);
		    confidenceLevelDto.setPortraitUuid(portraitUuid == null ? null : portraitUuid.toString());
		    confidenceLevelDto.setLevel(questionResult.getConfidenceLevel());
		    confidenceLevelDto.setType(assessment.getConfidenceLevelsType());

		    vsaAnswerDTO.getConfidenceLevels().add(confidenceLevelDto);
		}
	    }

	}

	return uid_answerToVsaAnswerDtoMap.values();
    }

    /**
     * Counts how many questions were answered correctly by the given user, regardless of the mark given. Currently it
     * only works for MCQ and mark hedging questions.
     */
    @Override
    public Integer countCorrectAnswers(long toolContentId, int userId) {
	Assessment assessment = getAssessmentByContentId(toolContentId);
	AssessmentUser user = getUserByIdAndContent((long) userId, toolContentId);
	if (user == null) {
	    return null;
	}
	AssessmentResult assessmentResult = getLastAssessmentResult(assessment.getUid(),
		Integer.valueOf(userId).longValue());
	return countCorrectAnswers(assessment.getUid(), assessmentResult);
    }

    @Override
    public Map<Integer, Integer> countCorrectAnswers(long toolContentId) {
	Map<Integer, Integer> counts = new HashMap<>();
	Assessment assessment = getAssessmentByContentId(toolContentId);
	long assessmentUid = assessment.getUid();
	Collection<AssessmentResult> assessmentResults = assessmentResultDao.getLastAssessmentResults(assessmentUid);
	for (AssessmentResult assessmentResult : assessmentResults) {
	    AssessmentUser user = assessmentResult.getUser();
	    int count = countCorrectAnswers(assessmentUid, assessmentResult);
	    counts.put(user.getUserId().intValue(), count);
	}
	return counts;
    }

    private int countCorrectAnswers(long assessmentUid, AssessmentResult assessmentResult) {
	if (assessmentResult == null) {
	    return 0;
	}

	AssessmentUser user = assessmentResult.getUser();
	long userUid = user.getUid();
	int count = 0;

	for (AssessmentQuestionResult questionResult : assessmentResult.getQuestionResults()) {
	    QbToolQuestion qbToolQuestion = questionResult.getQbToolQuestion();
	    QbQuestion qbQuestion = qbToolQuestion.getQbQuestion();
	    if (qbQuestion.getType() == QbQuestion.TYPE_MULTIPLE_CHOICE
		    || qbQuestion.getType() == QbQuestion.TYPE_MARK_HEDGING
		    || qbQuestion.getType() == QbQuestion.TYPE_VERY_SHORT_ANSWERS) {

		QuestionDTO questionDTO = new QuestionDTO(qbToolQuestion);

		loadupQuestionResultIntoQuestionDto(questionDTO, questionResult);

		calculateAnswerMark(assessmentUid, userUid, questionResult, questionDTO);
		if (questionResult.getMark() > 0) {
		    count++;
		}
	    }
	    // We are just doing some calculations. Do not allow Hiberante to automatically store any changes to the entity.
	    releaseFromCache(questionResult);
	}
	releaseFromCache(assessmentResult);

	return count;
    }

    @Override
    public void forceCompleteUser(Long toolSessionId, User user) {
	Long userId = user.getUserId().longValue();

	AssessmentSession session = getSessionBySessionId(toolSessionId);
	if ((session == null) || (session.getAssessment() == null)) {
	    return;
	}
	Assessment assessment = session.getAssessment();

	AssessmentUser assessmentUser = getUserByIDAndSession(userId, toolSessionId);
	// create user if he hasn't accessed this activity yet
	if (assessmentUser == null) {
	    assessmentUser = new AssessmentUser(user.getUserDTO(), session);
	    createUser(assessmentUser);

	    setAttemptStarted(assessment, assessmentUser, toolSessionId, null);
	}

	//finalize the latest result, if it's still active
	AssessmentResult lastAssessmentResult = getLastAssessmentResult(assessment.getUid(), userId);
	if (lastAssessmentResult != null && lastAssessmentResult.getFinishDate() == null) {
	    lastAssessmentResult.setFinishDate(new Date());
	    lastAssessmentResult.getQuestionResults()
		    .forEach(questionResult -> questionResult.setFinishDate(new Date()));
	    assessmentResultDao.update(lastAssessmentResult);
	}

	assessmentUser.setSessionFinished(true);
	assessmentUserDao.saveObject(user);

	//if this is a leader finishes, complete all non-leaders as well, also copy leader results to them
	AssessmentUser groupLeader = checkLeaderSelectToolForSessionLeader(assessmentUser, toolSessionId);
	if (isUserGroupLeader(userId, toolSessionId)) {
	    session.getAssessmentUsers().forEach(sessionUser -> {
		//finish non-leader
		sessionUser.setSessionFinished(true);
		assessmentUserDao.saveObject(user);

		//copy answers from leader to non-leaders
		copyAnswersFromLeader(sessionUser, groupLeader);
	    });

	} else if (groupLeader != null && groupLeader.isSessionFinished()) {
	    //copy answers from leader to current user
	    copyAnswersFromLeader(assessmentUser, groupLeader);
	}
    }

    @Override
    public boolean isContentEdited(Long toolContentId) {
	return getAssessmentByContentId(toolContentId).isDefineLater();
    }

    @Override
    public boolean isReadOnly(Long toolContentId) {
	for (AssessmentSession session : assessmentSessionDao.getByContentId(toolContentId)) {
	    if (!session.getAssessmentUsers().isEmpty()) {
		return true;
	    }
	}
	return false;
    }

    public void setExportContentService(IExportToolContentService exportContentService) {
	this.exportContentService = exportContentService;
    }

    public IUserManagementService getUserManagementService() {
	return userManagementService;
    }

    public void setUserManagementService(IUserManagementService userManagementService) {
	this.userManagementService = userManagementService;
    }

    public void setLearnerService(ILearnerService learnerService) {
	this.learnerService = learnerService;
    }

    public void setLessonService(ILessonService lessonService) {
	this.lessonService = lessonService;
    }

    public IEventNotificationService getEventNotificationService() {
	return eventNotificationService;
    }

    public void setEventNotificationService(IEventNotificationService eventNotificationService) {
	this.eventNotificationService = eventNotificationService;
    }

    public void setQbService(IQbService qbService) {
	this.qbService = qbService;
    }

    public void setOutcomeService(IOutcomeService outcomeService) {
	this.outcomeService = outcomeService;
    }

    public AssessmentOutputFactory getAssessmentOutputFactory() {
	return assessmentOutputFactory;
    }

    public void setAssessmentOutputFactory(AssessmentOutputFactory assessmentOutputFactory) {
	this.assessmentOutputFactory = assessmentOutputFactory;
    }

    public void setLearnerInteractionService(ILearnerInteractionService learnerInteractionService) {
	this.learnerInteractionService = learnerInteractionService;
    }

    @Override
    public Class<?>[] getSupportedToolOutputDefinitionClasses(int definitionType) {
	return getAssessmentOutputFactory().getSupportedDefinitionClasses(definitionType);
    }

    @Override
    public String getToolContentTitle(Long toolContentId) {
	return getAssessmentByContentId(toolContentId).getTitle();
    }

    @Override
    public ToolCompletionStatus getCompletionStatus(Long learnerId, Long toolSessionId) {
	AssessmentUser learner = getUserByIDAndSession(learnerId, toolSessionId);
	if (learner == null) {
	    return new ToolCompletionStatus(ToolCompletionStatus.ACTIVITY_NOT_ATTEMPTED, null, null);
	}

	Assessment assessment = getAssessmentBySessionId(toolSessionId);
	List<AssessmentResult> results = assessmentResultDao.getAssessmentResults(assessment.getUid(),
		learner.getUserId());
	Date startDate = null;
	Date finishDate = null;
	for (AssessmentResult result : results) {
	    if (startDate == null || (result.getStartDate() != null && result.getStartDate().before(startDate))) {
		startDate = result.getStartDate();
	    }
	    if (finishDate == null || (result.getFinishDate() != null && result.getFinishDate().after(finishDate))) {
		finishDate = result.getFinishDate();
	    }
	}

	if (learner.isSessionFinished()) {
	    return new ToolCompletionStatus(ToolCompletionStatus.ACTIVITY_COMPLETED, startDate, finishDate);
	} else {
	    return new ToolCompletionStatus(ToolCompletionStatus.ACTIVITY_ATTEMPTED, startDate, null);
	}
    }
// ****************** REST methods *************************

    /**
     * Rest call to create a new Assessment content. Required fields in toolContentJSON: "title", "instructions",
     * "questions", "firstName", "lastName", "lastName", "questions" and "references".
     *
     * The questions entry should be a ArrayNode containing JSON objects, which in turn must contain "questionTitle",
     * "questionText", "displayOrder" (Integer), "type" (Integer). If the type is Multiple Choice, Numerical or Matching
     * Pairs then a ArrayNode "answers" is required.
     *
     * The answers entry should be ArrayNode containing JSON objects, which in turn must contain "answerText" or
     * "answerFloat", "displayOrder" (Integer), "grade" (Integer).
     *
     * The references entry should be a ArrayNode containing JSON objects, which in turn must contain "displayOrder"
     * (Integer), "questionDisplayOrder" (Integer - to match to the question). It may also have "maxMark" (Integer) and
     * "randomQuestion" (Boolean)
     *
     * @throws IOException
     */
    @SuppressWarnings("unchecked")
    @Override
    public void createRestToolContent(Integer userID, Long toolContentID, ObjectNode toolContentJSON)
	    throws IOException {

	Assessment assessment = new Assessment();
	assessment.setContentId(toolContentID);
	assessment.setTitle(toolContentJSON.get(RestTags.TITLE).asText());
	assessment.setInstructions(toolContentJSON.get(RestTags.INSTRUCTIONS).asText());
	assessment.setCreated(new Date());

	assessment.setAllowGradesAfterAttempt(
		JsonUtil.optBoolean(toolContentJSON, "allowGradesAfterAttempt", Boolean.FALSE));
	assessment.setAllowHistoryResponses(
		JsonUtil.optBoolean(toolContentJSON, "allowHistoryResponses", Boolean.FALSE));
	assessment.setAllowOverallFeedbackAfterQuestion(
		JsonUtil.optBoolean(toolContentJSON, "allowOverallFeedbackAfterQuestion", Boolean.FALSE));
	assessment.setAllowQuestionFeedback(
		JsonUtil.optBoolean(toolContentJSON, "allowQuestionFeedback", Boolean.FALSE));
	assessment.setAllowDiscloseAnswers(JsonUtil.optBoolean(toolContentJSON, "allowDiscloseAnswers", Boolean.FALSE));
	assessment.setAllowRightAnswersAfterQuestion(
		JsonUtil.optBoolean(toolContentJSON, "allowRightAnswersAfterQuestion", Boolean.FALSE));
	assessment.setAllowWrongAnswersAfterQuestion(
		JsonUtil.optBoolean(toolContentJSON, "allowWrongAnswersAfterQuestion", Boolean.FALSE));
	assessment.setEnableConfidenceLevels(
		JsonUtil.optBoolean(toolContentJSON, RestTags.ENABLE_CONFIDENCE_LEVELS, Boolean.FALSE));
	if (assessment.isEnableConfidenceLevels()) {
	    assessment.setConfidenceLevelsType(ConfidenceLevelDTO.CONFIDENCE_LEVELS_TYPE_0_TO_100);
	}
	assessment.setAttemptsAllowed(JsonUtil.optInt(toolContentJSON, "attemptsAllows", 1));
	assessment.setDefineLater(false);
	assessment.setDisplaySummary(JsonUtil.optBoolean(toolContentJSON, "displaySummary", Boolean.FALSE));
	assessment.setNotifyTeachersOnAttemptCompletion(
		JsonUtil.optBoolean(toolContentJSON, "notifyTeachersOnAttemptCompletion", Boolean.FALSE));
	assessment.setNumbered(JsonUtil.optBoolean(toolContentJSON, "numbered", Boolean.TRUE));
	assessment.setPassingMark(JsonUtil.optInt(toolContentJSON, "passingMark", 0));
	assessment.setQuestionsPerPage(JsonUtil.optInt(toolContentJSON, "questionsPerPage", 0));
	assessment.setShuffled(JsonUtil.optBoolean(toolContentJSON, "shuffled", Boolean.FALSE));
	assessment.setRelativeTimeLimit(JsonUtil.optInt(toolContentJSON, "timeLimit", 0));
	assessment.setUseSelectLeaderToolOuput(
		JsonUtil.optBoolean(toolContentJSON, RestTags.USE_SELECT_LEADER_TOOL_OUTPUT, Boolean.FALSE));
	assessment.setAllowAnswerJustification(
		JsonUtil.optBoolean(toolContentJSON, "allowAnswerJustification", Boolean.FALSE));
	assessment.setAllowDiscussionSentiment(
		JsonUtil.optBoolean(toolContentJSON, RestTags.ENABLE_DISCUSSION_SENTIMENT, Boolean.FALSE));

	// submission deadline set in monitoring

	if (toolContentJSON.has("overallFeedback")) {
	    throw new IOException(
		    "Assessment Tool does not support Overall Feedback for REST Authoring. " + toolContentJSON);
	}

	AssessmentUser assessmentUser = getUserCreatedAssessment(userID.longValue(), toolContentID);
	if (assessmentUser == null) {
	    assessmentUser = new AssessmentUser();
	    assessmentUser.setFirstName(toolContentJSON.get("firstName").asText());
	    assessmentUser.setLastName(toolContentJSON.get("lastName").asText());
	    assessmentUser.setLoginName(toolContentJSON.get("loginName").asText());
	    assessmentUser.setAssessment(assessment);
	}
	assessment.setCreatedBy(assessmentUser);

	ArrayNode questions = JsonUtil.optArray(toolContentJSON, "questions");
	Set<AssessmentQuestion> newQuestionSet = assessment.getQuestions(); // the Assessment constructor will set up the collection

	if (questions != null) {

	    QbCollection collection = null;
	    Set<String> collectionUUIDs = null;
	    Long privateCollectionUUID = null;

	    for (JsonNode questionJSONData : questions) {
		AssessmentQuestion question = new AssessmentQuestion();
		Integer type = JsonUtil.optInt(questionJSONData, "type", QbQuestion.TYPE_MULTIPLE_CHOICE);
		int mark = JsonUtil.optInt(questionJSONData, "defaultGrade", 1);
		question.setToolContentId(toolContentID);
		question.setDisplayOrder(JsonUtil.optInt(questionJSONData, RestTags.DISPLAY_ORDER));
		question.setAnswerRequired(JsonUtil.optBoolean(questionJSONData, "answerRequired", Boolean.FALSE));

		QbQuestion oldQbQuestion = null;
		QbQuestion qbQuestion = null;
		String uuid = JsonUtil.optString(questionJSONData, RestTags.QUESTION_UUID);

		// try to match the question to an existing QB question in DB
		if (StringUtils.isNotBlank(uuid)) {
		    oldQbQuestion = qbService.getQuestionByUUID(UUID.fromString(uuid));
		}
		boolean isModification = oldQbQuestion != null;
		// if user imported MCQ or mark hedging question and then changed its type in checkbox
		// then it must be a new question
		if (isModification && !oldQbQuestion.getType().equals(type)) {
		    isModification = false;
		}

		// are we modifying an existing question or creating a new one
		if (isModification) {
		    qbQuestion = oldQbQuestion.clone();
		    assessmentDao.releaseFromCache(oldQbQuestion);
		} else {
		    qbQuestion = new QbQuestion();
		    qbQuestion.setQuestionId(qbService.generateNextQuestionId());
		    qbQuestion.setContentFolderId(FileUtil.generateUniqueContentFolderID());
		}

		qbQuestion.setType(type);
		qbQuestion.setName(JsonUtil.optString(questionJSONData, RestTags.QUESTION_TITLE));
		qbQuestion.setDescription(JsonUtil.optString(questionJSONData, RestTags.QUESTION_TEXT));

		qbQuestion.setAllowRichEditor(
			JsonUtil.optBoolean(questionJSONData, RestTags.ALLOW_RICH_TEXT_EDITOR, Boolean.FALSE));
		qbQuestion.setCaseSensitive(JsonUtil.optBoolean(questionJSONData, "caseSensitive", Boolean.FALSE));
		qbQuestion.setExactMatch(JsonUtil.optBoolean(questionJSONData, "exactMatch", Boolean.FALSE));
		qbQuestion.setCorrectAnswer(JsonUtil.optBoolean(questionJSONData, "correctAnswer", Boolean.FALSE));
		qbQuestion.setFeedback(JsonUtil.optString(questionJSONData, "feedback"));
		qbQuestion.setFeedbackOnCorrect(JsonUtil.optString(questionJSONData, "feedbackOnCorrect"));
		qbQuestion.setFeedbackOnIncorrect(JsonUtil.optString(questionJSONData, "feedbackOnIncorrect"));
		qbQuestion.setFeedbackOnPartiallyCorrect(
			JsonUtil.optString(questionJSONData, "feedbackOnPartiallyCorrect"));
		qbQuestion.setMaxWordsLimit(JsonUtil.optInt(questionJSONData, "maxWordsLimit", 0));
		qbQuestion.setMinWordsLimit(JsonUtil.optInt(questionJSONData, "minWordsLimit", 0));
		qbQuestion.setMultipleAnswersAllowed(
			JsonUtil.optBoolean(questionJSONData, "multipleAnswersAllowed", Boolean.FALSE));
		qbQuestion.setIncorrectAnswerNullifiesMark(
			JsonUtil.optBoolean(questionJSONData, "incorrectAnswerNullifiesMark", Boolean.FALSE));
		qbQuestion.setPenaltyFactor(JsonUtil.optDouble(questionJSONData, "penaltyFactor", 0.0).floatValue());

		if (!isModification) {
		    // default question is set only for new question
		    // for existing question only reference is updated
		    qbQuestion.setMaxMark(mark);

		    // UUID normally gets generated in the DB, but we need it immediately,
		    // so we generate it programmatically.
		    // Re-reading the QbQuestion we just saved does not help as it is read from Hibernate cache,
		    // not from DB where UUID is filed
		    qbQuestion.setUuid(UUID.randomUUID());
		    assessmentDao.insert(qbQuestion);
		}

		if ((type == QbQuestion.TYPE_MATCHING_PAIRS) || (type == QbQuestion.TYPE_MULTIPLE_CHOICE) || (type
			== QbQuestion.TYPE_NUMERICAL) || (type == QbQuestion.TYPE_MARK_HEDGING)) {

		    if (!questionJSONData.has(RestTags.ANSWERS)) {
			throw new IOException(
				"REST Authoring is missing answers for a question of type " + type + ". Data:"
					+ toolContentJSON);
		    }

		    List<QbOption> optionList = new ArrayList<>();
		    ArrayNode optionsData = JsonUtil.optArray(questionJSONData, RestTags.ANSWERS);
		    for (JsonNode answerData : optionsData) {
			int displayOrder = JsonUtil.optInt(answerData, RestTags.DISPLAY_ORDER);
			QbOption option = null;
			// check if existing question gets modified or do we create a new one
			for (QbOption existingOption : qbQuestion.getQbOptions()) {
			    if (existingOption.getDisplayOrder() == displayOrder) {
				option = existingOption;
				break;
			    }
			}
			if (option == null) {
			    option = new QbOption();
			    option.setDisplayOrder(displayOrder);
			    option.setQbQuestion(qbQuestion);
			}

			Boolean correct = JsonUtil.optBoolean(answerData, RestTags.CORRECT, null);
			if (correct == null) {
			    Double grade = JsonUtil.optDouble(answerData, "grade");
			    option.setMaxMark(grade == null ? 0 : grade.floatValue());
			} else {
			    option.setMaxMark(correct ? 1 : 0);
			}
			option.setAcceptedError(JsonUtil.optDouble(answerData, "acceptedError", 0.0).floatValue());
			option.setFeedback(JsonUtil.optString(answerData, "feedback"));
			option.setName(JsonUtil.optString(answerData, RestTags.ANSWER_TEXT));
			option.setNumericalOption(JsonUtil.optDouble(answerData, "answerFloat", 0.0).floatValue());
			// option.setQuestion(question); can't find the use for this field yet!
			optionList.add(option);
		    }
		    qbQuestion.setQbOptions(optionList);
		}

		Long collectionUid = JsonUtil.optLong(toolContentJSON, RestTags.COLLECTION_UID);
		if (collectionUid == null) {
		    // if no collection UUID was specified, questions end up in user's private collection
		    if (privateCollectionUUID == null) {
			privateCollectionUUID = qbService.getUserPrivateCollection(userID).getUid();
		    }
		    collectionUid = privateCollectionUUID;
		}

		boolean addToCollection = !isModification;
		// check if it is the same collection - there is a good chance it is
		if (addToCollection && (collection == null || collectionUid != collection.getUid())) {
		    collection = qbService.getCollection(collectionUid);
		    if (collection == null) {
			addToCollection = false;
		    } else {
			collectionUUIDs = qbService.getCollectionQuestions(collection.getUid()).stream()
				.peek(q -> qbService.releaseFromCache(q)).filter(q -> q.getUuid() != null)
				.collect(Collectors.mapping(q -> q.getUuid().toString(), Collectors.toSet()));
			if (collectionUUIDs.contains(uuid)) {
			    addToCollection = false;
			}
		    }
		}

		if (isModification) {
		    int isModified = qbQuestion.isQbQuestionModified(oldQbQuestion);
		    if (isModified == IQbService.QUESTION_MODIFIED_VERSION_BUMP) {
			qbQuestion.clearID();
			qbQuestion.setVersion(qbService.getMaxQuestionVersion(qbQuestion.getQuestionId()) + 1);
			qbQuestion.setCreateDate(new Date());
			qbQuestion.setUuid(UUID.randomUUID());
			assessmentDao.insert(qbQuestion);
		    } else if (isModified == IQbService.QUESTION_MODIFIED_NONE) {
			// Changes to question and option content does not count as version bump,
			// but rather as update of the original question
			// They should probably be marked as "update" rather than "none"
			assessmentDao.update(qbQuestion);
		    } else {
			throw new IllegalArgumentException(
				"Implement other Question Bank modification levels in Assessment tool");
		    }
		} else {
		    // only process learning outcomes when this is not a modification, i.e. it is a new question
		    ArrayNode learningOutcomesJSON = JsonUtil.optArray(questionJSONData, RestTags.LEARNING_OUTCOMES);
		    if (learningOutcomesJSON != null && learningOutcomesJSON.size() > 0) {
			for (JsonNode learningOutcomeJSON : learningOutcomesJSON) {
			    String learningOutcomeText = learningOutcomeJSON.asText();
			    learningOutcomeText = learningOutcomeText.strip();
			    List<Outcome> learningOutcomes = userManagementService.findByProperty(Outcome.class, "name",
				    learningOutcomeText);
			    Outcome learningOutcome = null;
			    if (learningOutcomes.isEmpty()) {
				learningOutcome = outcomeService.createOutcome(learningOutcomeText, userID);
			    } else {
				learningOutcome = learningOutcomes.get(0);
			    }

			    OutcomeMapping outcomeMapping = new OutcomeMapping();
			    outcomeMapping.setOutcome(learningOutcome);
			    outcomeMapping.setQbQuestionId(qbQuestion.getQuestionId());
			    userManagementService.save(outcomeMapping);
			}
		    }
		}

		// Store it back into JSON so Scratchie can read it
		// and use the same questions, not create new ones
		uuid = qbQuestion.getUuid().toString();
		ObjectNode questionData = (ObjectNode) questionJSONData;
		questionData.put(RestTags.QUESTION_UUID, uuid);

		// question.setUnits(units); Needed for numerical type question
		question.setQbQuestion(qbQuestion);
		checkType(question.getType());
		newQuestionSet.add(question);

		if (addToCollection) {
		    qbService.addQuestionToCollection(collectionUid, qbQuestion.getQuestionId(), false);
		    collectionUUIDs.add(uuid);
		}
	    }
	}

	// **************************** Now set up the references to the questions in the bank *********************
	ArrayNode references = JsonUtil.optArray(toolContentJSON, "references");
	if (references != null) {
	    Set<QuestionReference> newReferenceSet = assessment.getQuestionReferences(); // the Assessment constructor will set up the

	    // collection
	    for (JsonNode referenceJSONData : references) {
		QuestionReference reference = new QuestionReference();
		reference.setSequenceId(JsonUtil.optInt(referenceJSONData, RestTags.DISPLAY_ORDER));
		AssessmentQuestion matchingQuestion = matchQuestion(newQuestionSet,
			JsonUtil.optInt(referenceJSONData, "questionDisplayOrder"));
		if (matchingQuestion == null) {
		    throw new IOException("Unable to find matching question for displayOrder " + referenceJSONData.get(
			    "questionDisplayOrder") + ". Data:" + toolContentJSON);
		}
		reference.setQuestion(matchingQuestion);
		// either take the parameter or get default question grade
		Integer referenceMark = JsonUtil.optInt(referenceJSONData, "maxMark");
		reference.setMaxMark(
			referenceMark == null ? matchingQuestion.getQbQuestion().getMaxMark() : referenceMark);
		reference.setRandomQuestion(JsonUtil.optBoolean(referenceJSONData, "randomQuestion", Boolean.FALSE));
		newReferenceSet.add(reference);
	    }
	}

	saveOrUpdateAssessment(assessment);

    }

    // find the question that matches this sequence id - used by the REST calls only.
    AssessmentQuestion matchQuestion(Set<AssessmentQuestion> newReferenceSet, Integer displayOrder) {
	if (displayOrder != null) {
	    for (AssessmentQuestion question : newReferenceSet) {
		if (displayOrder.equals(question.getDisplayOrder())) {
		    return question;
		}
	    }
	}
	return null;
    }

    // TODO Implement REST support for all types and then remove checkType method
    void checkType(Integer type) throws IOException {
	if ((type != QbQuestion.TYPE_ESSAY) && (type != QbQuestion.TYPE_MULTIPLE_CHOICE) && (type
		!= QbQuestion.TYPE_MARK_HEDGING)) {
	    throw new IOException(
		    "Assessment Tool does not support REST Authoring for anything but Essay, Multiple Choice and Mark Hedging types. Found type "
			    + type);
	}
    }

    @Override
    public AssessmentQuestion getAssessmentQuestionByUid(Long questionUid) {
	return assessmentQuestionDao.getByUid(questionUid);
    }

    @Override
    public void notifyLearnersOnAnswerDisclose(long toolContentId) {
	List<AssessmentSession> sessions = assessmentSessionDao.getByContentId(toolContentId);
	Set<Integer> userIds = new HashSet<>();
	for (AssessmentSession session : sessions) {
	    for (AssessmentUser user : session.getAssessmentUsers()) {
		userIds.add(user.getUserId().intValue());
	    }
	}

	ObjectNode jsonCommand = JsonNodeFactory.instance.objectNode();
	jsonCommand.put("hookTrigger", "assessment-results-refresh-" + toolContentId);
	learnerService.createCommandForLearners(toolContentId, userIds, jsonCommand.toString());
    }

    @Override
    public void setConfigValue(String key, String value) {
	assessmentConfigDao.setConfigValue(key, value);
    }

    @Override
    public String getConfigValue(String key) {
	return assessmentConfigDao.getConfigValue(key);
    }

    @Override
    public Collection<User> getAllGroupUsers(Long toolSessionId) {
	return toolService.getToolSession(toolSessionId).getLearners();
    }

    @Override
    public Grouping getGrouping(long toolContentId) {
	ToolActivity toolActivity = assessmentDao.findByProperty(ToolActivity.class, "toolContentId", toolContentId)
		.get(0);
	return toolActivity.getApplyGrouping() ? assessmentDao.find(Grouping.class,
		toolActivity.getGrouping().getGroupingId()) : null;
    }

    @Override
    public List<User> getPossibleIndividualTimeLimitUsers(long toolContentId, String searchString) {
	Lesson lesson = lessonService.getLessonByToolContentId(toolContentId);
	return lessonService.getLessonLearners(lesson.getLessonId(), searchString, null, null, true);
    }

    @Override
    public void changeLeaderForGroup(long toolSessionId, long leaderUserId) {
	AssessmentSession session = getSessionBySessionId(toolSessionId);
	if (AssessmentConstants.COMPLETED == session.getStatus()) {
	    throw new InvalidParameterException(
		    "Attempting to assing a new leader with user ID " + leaderUserId + " to a finished session wtih ID "
			    + toolSessionId);
	}

	AssessmentUser existingLeader = session.getGroupLeader();
	if (existingLeader == null || existingLeader.getUserId().equals(leaderUserId)) {
	    return;
	}
	Assessment assessment = session.getAssessment();
	AssessmentUser newLeader = getUserByIdAndContent(leaderUserId, assessment.getContentId());
	if (newLeader == null) {
	    User user = userManagementService.getUserById(Long.valueOf(leaderUserId).intValue());
	    newLeader = new AssessmentUser(user.getUserDTO(), session);
	    createUser(newLeader);

	    if (log.isDebugEnabled()) {
		log.debug("Created user with ID " + leaderUserId + " to become a new leader for session with ID "
			+ toolSessionId);
	    }
	} else if (!newLeader.getSession().getSessionId().equals(toolSessionId)) {
	    throw new InvalidParameterException(
		    "User with ID " + leaderUserId + " belongs to session with ID " + newLeader.getSession()
			    .getSessionId() + " and not to session with ID " + toolSessionId);
	} else {
	    AssessmentResult newLeaderResult = getLastAssessmentResult(assessment.getUid(), leaderUserId);
	    if (newLeaderResult != null) {
		assessmentDao.delete(newLeaderResult);
	    }
	}

	AssessmentResult existingLeaderResult = getLastAssessmentResult(assessment.getUid(),
		existingLeader.getUserId());
	if (existingLeaderResult != null) {
	    if (existingLeaderResult.getFinishDate() != null) {
		throw new InvalidParameterException(
			"Attempting to assing a finished result of leader with user ID " + existingLeader.getUserId()
				+ " to a new leader with user ID " + leaderUserId + " in session wtih ID "
				+ toolSessionId);
	    }

	    existingLeaderResult.setUser(newLeader);
	    assessmentDao.update(existingLeaderResult);
	}

	session.setGroupLeader(newLeader);
	assessmentDao.update(session);

	if (log.isDebugEnabled()) {
	    log.debug("User with ID " + leaderUserId + " became a new leader for session with ID " + toolSessionId);
	}

	Set<Integer> userIds = session.getAssessmentUsers().stream().collect(
		Collectors.mapping(assessmentUser -> assessmentUser.getUserId().intValue(), Collectors.toSet()));

	ObjectNode jsonCommand = JsonNodeFactory.instance.objectNode();
	jsonCommand.put("hookTrigger", "assessment-leader-triggered-refresh-" + toolSessionId);
	learnerService.createCommandForLearners(assessment.getContentId(), userIds, jsonCommand.toString());
    }

    private String getCompletionChartsData(long toolContentId) {
	try {
	    ObjectNode chartJson = JsonNodeFactory.instance.objectNode();

	    chartJson.set("possibleLearners", getLessonLearnersByContentIdJson(toolContentId));
	    chartJson.set("startedLearners", getLearnersByContentIdJson(toolContentId));
	    chartJson.set("completedLearners", getLearnersWithFinishedCurrentAttemptJson(toolContentId));

	    chartJson.put("sessionCount", getSessionsByContentId(toolContentId).size());
	    Map<Integer, ArrayNode> answeredQuestionsByUsers = getAnsweredQuestionsByUsersJson(toolContentId);
	    if (!answeredQuestionsByUsers.isEmpty()) {
		chartJson.set("answeredQuestionsByUsers", JsonUtil.readObject(answeredQuestionsByUsers));
		Map<Integer, Integer> answeredQuestionsByUsersCount = answeredQuestionsByUsers.entrySet().stream()
			.collect(Collectors.toMap(e -> e.getKey(), e -> e.getValue().size()));
		chartJson.set("answeredQuestionsByUsersCount", JsonUtil.readObject(answeredQuestionsByUsersCount));
	    }

	    Assessment assessment = getAssessmentByContentId(toolContentId);
	    chartJson.put("useLeader", assessment.isUseSelectLeaderToolOuput());
	    chartJson.put("isGrouped", isGroupedActivity(toolContentId));

	    return chartJson.toString();
	} catch (Exception e) {
	    log.error("Unable to fetch completion charts data for tool content ID " + toolContentId, e);
	    return "";
	}
    }

    private ObjectNode getTimeLimitSettingsJson(long toolContentId) {
	ObjectNode timeLimitSettings = JsonNodeFactory.instance.objectNode();
	Assessment assessment = getAssessmentByContentId(toolContentId);
	timeLimitSettings.put("relativeTimeLimit", assessment.getRelativeTimeLimit());
	timeLimitSettings.put("absoluteTimeLimit", assessment.getAbsoluteTimeLimit());
	timeLimitSettings.put("absoluteTimeLimitFinish", assessment.getAbsoluteTimeLimitFinishSeconds());
	return timeLimitSettings;
    }

    private Map<Integer, ArrayNode> getAnsweredQuestionsByUsersJson(long toolContentId) {
	Map<Integer, List<String[]>> answeredQuestions = assessmentResultDao.getAnsweredQuestionsByUsersForCompletionChart(
		toolContentId);
	Map<Integer, ArrayNode> result = new TreeMap<>();
	if (answeredQuestions.isEmpty()) {
	    return result;
	}

	Assessment assessment = getAssessmentByContentId(toolContentId);
	int questionCount = assessment.getQuestions().size();

	// list all question counts, from 0 to maximum possible questions

	for (int i = 0; i <= questionCount; i++) {
	    ArrayNode learnersJson = JsonNodeFactory.instance.arrayNode();
	    result.put(i, learnersJson);

	    List<String[]> learnersDetails = answeredQuestions.get(i);
	    if (learnersDetails != null) {
		for (String[] learnerDetails : learnersDetails) {
		    ObjectNode learner = JsonNodeFactory.instance.objectNode();
		    learner.put("id", learnerDetails[0]);
		    learner.put("portraitUuid", learnerDetails[1] == null ? null : learnerDetails[1]);
		    learner.put("name", learnerDetails[2] == null ? "?" : learnerDetails[2]);
		    learner.put("group", learnerDetails[3] == null ? null : learnerDetails[3]);
		    learnersJson.add(learner);
		}
	    }
	}
	return result;
    }

}<|MERGE_RESOLUTION|>--- conflicted
+++ resolved
@@ -142,40 +142,10 @@
 import org.lamsfoundation.lams.util.hibernate.HibernateSessionManager;
 import org.springframework.web.util.UriUtils;
 
-<<<<<<< HEAD
 import com.fasterxml.jackson.databind.JsonNode;
 import com.fasterxml.jackson.databind.node.ArrayNode;
 import com.fasterxml.jackson.databind.node.JsonNodeFactory;
 import com.fasterxml.jackson.databind.node.ObjectNode;
-=======
-import java.io.IOException;
-import java.lang.reflect.InvocationTargetException;
-import java.nio.charset.StandardCharsets;
-import java.security.InvalidParameterException;
-import java.sql.Timestamp;
-import java.time.LocalDateTime;
-import java.util.ArrayList;
-import java.util.Collection;
-import java.util.Date;
-import java.util.HashMap;
-import java.util.HashSet;
-import java.util.LinkedHashMap;
-import java.util.LinkedHashSet;
-import java.util.LinkedList;
-import java.util.List;
-import java.util.Locale;
-import java.util.Map;
-import java.util.Objects;
-import java.util.Set;
-import java.util.SortedMap;
-import java.util.SortedSet;
-import java.util.TreeMap;
-import java.util.TreeSet;
-import java.util.UUID;
-import java.util.function.Function;
-import java.util.regex.Pattern;
-import java.util.stream.Collectors;
->>>>>>> d089acba
 
 /**
  * @author Andrey Balan
@@ -1449,14 +1419,13 @@
 	    Set<AssessmentQuestionResult> questionResults = lastFinishedResult.getQuestionResults();
 
 	    //prepare list of the questions to display in user master detail table, filtering out questions that aren't supposed to be answered
-	    Set<AssessmentQuestionResult> questionResultsToDisplay;
+	    SortedSet<AssessmentQuestionResult> questionResultsToDisplay = new TreeSet<>();
 	    //in case there is at least one random question - we need to show all questions
 	    if (assessment.hasRandomQuestion()) {
-		questionResultsToDisplay = new TreeSet<>(questionResults);
+		questionResultsToDisplay.addAll(questionResults);
 
 		//otherwise show only questions from the question list
 	    } else {
-		questionResultsToDisplay = new LinkedHashSet<>();
 		for (QuestionReference reference : questionReferences) {
 		    for (AssessmentQuestionResult questionResult : questionResults) {
 			if (reference.getQuestion().getUid().equals(questionResult.getQbToolQuestion().getUid())) {
