/****************************************************************
 * Copyright (C) 2005 LAMS Foundation (http://lamsfoundation.org)
 * =============================================================
 * License Information: http://lamsfoundation.org/licensing/lams/2.0/
 *
 * This program is free software; you can redistribute it and/or modify
 * it under the terms of the GNU General Public License as published by
 * the Free Software Foundation.
 *
 * This program is distributed in the hope that it will be useful,
 * but WITHOUT ANY WARRANTY; without even the implied warranty of
 * MERCHANTABILITY or FITNESS FOR A PARTICULAR PURPOSE.  See the
 * GNU General Public License for more details.
 *
 * You should have received a copy of the GNU General Public License
 * along with this program; if not, write to the Free Software
 * Foundation, Inc., 51 Franklin Street, Fifth Floor, Boston, MA 02110-1301
 * USA
 *
 * http://www.gnu.org/licenses/gpl.txt
 * ****************************************************************
 */

package org.lamsfoundation.lams.tool.assessment.service;

import java.io.IOException;
import java.lang.reflect.InvocationTargetException;
import java.sql.Timestamp;
import java.util.ArrayList;
import java.util.Collection;
import java.util.Date;
import java.util.HashMap;
import java.util.HashSet;
import java.util.LinkedHashMap;
import java.util.LinkedList;
import java.util.List;
import java.util.Locale;
import java.util.Map;
import java.util.Set;
import java.util.SortedMap;
import java.util.SortedSet;
import java.util.TreeMap;
import java.util.TreeSet;
import java.util.UUID;
import java.util.regex.Pattern;
import java.util.stream.Collectors;

import org.apache.commons.beanutils.PropertyUtils;
import org.apache.commons.collections.CollectionUtils;
import org.apache.commons.lang.StringUtils;
import org.apache.log4j.Logger;
import org.apache.poi.ss.usermodel.IndexedColors;
import org.lamsfoundation.lams.confidencelevel.ConfidenceLevelDTO;
import org.lamsfoundation.lams.confidencelevel.VsaAnswerDTO;
import org.lamsfoundation.lams.contentrepository.client.IToolContentHandler;
import org.lamsfoundation.lams.events.IEventNotificationService;
import org.lamsfoundation.lams.learning.service.ILearnerService;
import org.lamsfoundation.lams.learningdesign.service.ExportToolContentException;
import org.lamsfoundation.lams.learningdesign.service.IExportToolContentService;
import org.lamsfoundation.lams.learningdesign.service.ImportToolContentException;
import org.lamsfoundation.lams.logevent.service.ILogEventService;
import org.lamsfoundation.lams.notebook.model.NotebookEntry;
import org.lamsfoundation.lams.notebook.service.CoreNotebookConstants;
import org.lamsfoundation.lams.notebook.service.ICoreNotebookService;
import org.lamsfoundation.lams.qb.model.QbCollection;
import org.lamsfoundation.lams.qb.model.QbOption;
import org.lamsfoundation.lams.qb.model.QbQuestion;
import org.lamsfoundation.lams.qb.model.QbQuestionUnit;
import org.lamsfoundation.lams.qb.model.QbToolQuestion;
import org.lamsfoundation.lams.qb.service.IQbService;
import org.lamsfoundation.lams.rest.RestTags;
import org.lamsfoundation.lams.rest.ToolRestManager;
import org.lamsfoundation.lams.tool.ToolCompletionStatus;
import org.lamsfoundation.lams.tool.ToolContentManager;
import org.lamsfoundation.lams.tool.ToolOutput;
import org.lamsfoundation.lams.tool.ToolOutputDefinition;
import org.lamsfoundation.lams.tool.ToolSessionExportOutputData;
import org.lamsfoundation.lams.tool.ToolSessionManager;
import org.lamsfoundation.lams.tool.assessment.AssessmentConstants;
import org.lamsfoundation.lams.tool.assessment.dao.AssessmentConfigDAO;
import org.lamsfoundation.lams.tool.assessment.dao.AssessmentDAO;
import org.lamsfoundation.lams.tool.assessment.dao.AssessmentQuestionDAO;
import org.lamsfoundation.lams.tool.assessment.dao.AssessmentQuestionResultDAO;
import org.lamsfoundation.lams.tool.assessment.dao.AssessmentResultDAO;
import org.lamsfoundation.lams.tool.assessment.dao.AssessmentSessionDAO;
import org.lamsfoundation.lams.tool.assessment.dao.AssessmentUserDAO;
import org.lamsfoundation.lams.tool.assessment.dto.AssessmentResultDTO;
import org.lamsfoundation.lams.tool.assessment.dto.AssessmentUserDTO;
import org.lamsfoundation.lams.tool.assessment.dto.LeaderResultsDTO;
import org.lamsfoundation.lams.tool.assessment.dto.OptionDTO;
import org.lamsfoundation.lams.tool.assessment.dto.QuestionDTO;
import org.lamsfoundation.lams.tool.assessment.dto.QuestionSummary;
import org.lamsfoundation.lams.tool.assessment.dto.ReflectDTO;
import org.lamsfoundation.lams.tool.assessment.dto.SessionDTO;
import org.lamsfoundation.lams.tool.assessment.dto.UserSummary;
import org.lamsfoundation.lams.tool.assessment.dto.UserSummaryItem;
import org.lamsfoundation.lams.tool.assessment.model.Assessment;
import org.lamsfoundation.lams.tool.assessment.model.AssessmentOptionAnswer;
import org.lamsfoundation.lams.tool.assessment.model.AssessmentQuestion;
import org.lamsfoundation.lams.tool.assessment.model.AssessmentQuestionResult;
import org.lamsfoundation.lams.tool.assessment.model.AssessmentResult;
import org.lamsfoundation.lams.tool.assessment.model.AssessmentSession;
import org.lamsfoundation.lams.tool.assessment.model.AssessmentUser;
import org.lamsfoundation.lams.tool.assessment.model.QuestionReference;
import org.lamsfoundation.lams.tool.assessment.util.AnswerIntComparator;
import org.lamsfoundation.lams.tool.assessment.util.AssessmentEscapeUtils;
import org.lamsfoundation.lams.tool.assessment.util.AssessmentSessionComparator;
import org.lamsfoundation.lams.tool.assessment.util.SequencableComparator;
import org.lamsfoundation.lams.tool.exception.DataMissingException;
import org.lamsfoundation.lams.tool.exception.ToolException;
import org.lamsfoundation.lams.tool.service.ICommonAssessmentService;
import org.lamsfoundation.lams.tool.service.ILamsToolService;
import org.lamsfoundation.lams.usermanagement.User;
import org.lamsfoundation.lams.usermanagement.dto.UserDTO;
import org.lamsfoundation.lams.usermanagement.service.IUserManagementService;
import org.lamsfoundation.lams.util.JsonUtil;
import org.lamsfoundation.lams.util.MessageService;
import org.lamsfoundation.lams.util.NumberUtil;
import org.lamsfoundation.lams.util.excel.ExcelCell;
import org.lamsfoundation.lams.util.excel.ExcelRow;
import org.lamsfoundation.lams.util.excel.ExcelSheet;

import com.fasterxml.jackson.databind.JsonNode;
import com.fasterxml.jackson.databind.node.ArrayNode;
import com.fasterxml.jackson.databind.node.JsonNodeFactory;
import com.fasterxml.jackson.databind.node.ObjectNode;

/**
 * @author Andrey Balan
 */
public class AssessmentServiceImpl implements IAssessmentService, ICommonAssessmentService, ToolContentManager,
	ToolSessionManager, ToolRestManager {
    private static Logger log = Logger.getLogger(AssessmentServiceImpl.class.getName());

    private AssessmentDAO assessmentDao;

    private AssessmentQuestionDAO assessmentQuestionDao;

    private AssessmentUserDAO assessmentUserDao;

    private AssessmentSessionDAO assessmentSessionDao;

    private AssessmentQuestionResultDAO assessmentQuestionResultDao;

    private AssessmentResultDAO assessmentResultDao;

    private AssessmentConfigDAO assessmentConfigDao;

    // tool service
    private IToolContentHandler assessmentToolContentHandler;

    private MessageService messageService;

    private AssessmentOutputFactory assessmentOutputFactory;

    // system services

    private ILamsToolService toolService;

    private ILearnerService learnerService;

    private ILogEventService logEventService;

    private IUserManagementService userManagementService;

    private IExportToolContentService exportContentService;

    private ICoreNotebookService coreNotebookService;

    private IEventNotificationService eventNotificationService;

    private IQbService qbService;

    // *******************************************************************************
    // Service method
    // *******************************************************************************
    @Override
    public boolean isUserGroupLeader(Long userId, Long toolSessionId) {
	AssessmentSession session = getSessionBySessionId(toolSessionId);
	AssessmentUser groupLeader = session == null ? null : session.getGroupLeader();

	return (groupLeader != null) && userId.equals(groupLeader.getUserId());
    }

    @Override
    public AssessmentUser checkLeaderSelectToolForSessionLeader(AssessmentUser user, Long toolSessionId) {
	if ((user == null) || (toolSessionId == null)) {
	    return null;
	}

	AssessmentSession assessmentSession = getSessionBySessionId(toolSessionId);
	AssessmentUser leader = assessmentSession.getGroupLeader();
	// check leader select tool for a leader only in case QA tool doesn't know it. As otherwise it will screw
	// up previous scratches done
	if (leader == null) {

	    Long leaderUserId = toolService.getLeaderUserId(toolSessionId, user.getUserId().intValue());
	    if (leaderUserId != null) {
		leader = getUserByIDAndSession(leaderUserId, toolSessionId);

		// create new user in a DB
		if (leader == null) {
		    log.debug("creating new user with userId: " + leaderUserId);
		    User leaderDto = (User) userManagementService.findById(User.class, leaderUserId.intValue());
		    leader = new AssessmentUser(leaderDto.getUserDTO(), assessmentSession);
		    createUser(leader);
		}

		// set group leader
		assessmentSession.setGroupLeader(leader);
		assessmentSessionDao.saveObject(assessmentSession);
	    }
	}

	return leader;
    }

    @Override
    public void copyAnswersFromLeader(AssessmentUser user, AssessmentUser leader) {

	if ((user == null) || (leader == null) || user.getUid().equals(leader.getUid())) {
	    return;
	}
	Long assessmentUid = leader.getSession().getAssessment().getUid();

	AssessmentResult leaderResult = assessmentResultDao.getLastFinishedAssessmentResult(assessmentUid,
		leader.getUserId());
	if (leaderResult == null) {
	    return;
	}
	Set<AssessmentQuestionResult> leaderQuestionResults = leaderResult.getQuestionResults();

	// if response doesn't exist create new empty objects which we populate on the next step
	AssessmentResult userResult = assessmentResultDao.getLastAssessmentResult(assessmentUid, user.getUserId());
	if (userResult == null) {
	    userResult = new AssessmentResult();
	    userResult.setAssessment(leaderResult.getAssessment());
	    userResult.setUser(user);
	    userResult.setSessionId(leaderResult.getSessionId());

	    Set<AssessmentQuestionResult> userQuestionResults = userResult.getQuestionResults();
	    for (AssessmentQuestionResult leaderQuestionResult : leaderQuestionResults) {
		AssessmentQuestionResult userQuestionResult = new AssessmentQuestionResult();
		userQuestionResult.setQbToolQuestion(leaderQuestionResult.getQbToolQuestion());
		userQuestionResult.setAssessmentResult(userResult);
		userQuestionResults.add(userQuestionResult);

		Set<AssessmentOptionAnswer> leaderOptionAnswers = leaderQuestionResult.getOptionAnswers();
		Set<AssessmentOptionAnswer> userOptionAnswers = userQuestionResult.getOptionAnswers();
		for (AssessmentOptionAnswer leaderOptionAnswer : leaderOptionAnswers) {
		    AssessmentOptionAnswer userOptionAnswer = new AssessmentOptionAnswer();
		    userOptionAnswer.setOptionUid(leaderOptionAnswer.getOptionUid());
		    userOptionAnswers.add(userOptionAnswer);
		}
	    }
	}

	// copy results from leader to user in both cases (when there is no userResult yet and when if it's been changed
	// by the leader)
	userResult.setStartDate(leaderResult.getStartDate());
	userResult.setLatest(leaderResult.isLatest());
	userResult.setFinishDate(leaderResult.getFinishDate());
	userResult.setMaximumGrade(leaderResult.getMaximumGrade());
	userResult.setGrade(leaderResult.getGrade());

	Set<AssessmentQuestionResult> userQuestionResults = userResult.getQuestionResults();
	for (AssessmentQuestionResult leaderQuestionResult : leaderQuestionResults) {
	    for (AssessmentQuestionResult userQuestionResult : userQuestionResults) {
		if (userQuestionResult.getQbToolQuestion().getUid()
			.equals(leaderQuestionResult.getQbToolQuestion().getUid())) {

		    userQuestionResult.setAnswer(leaderQuestionResult.getAnswer());
		    userQuestionResult.setAnswerFloat(leaderQuestionResult.getAnswerFloat());
		    userQuestionResult.setAnswerBoolean(leaderQuestionResult.getAnswerBoolean());
		    userQuestionResult.setQbOption(leaderQuestionResult.getQbOption());
		    userQuestionResult.setMark(leaderQuestionResult.getMark());
		    userQuestionResult.setMaxMark(leaderQuestionResult.getMaxMark());
		    userQuestionResult.setPenalty(leaderQuestionResult.getPenalty());
		    userQuestionResult.setConfidenceLevel(leaderQuestionResult.getConfidenceLevel());

		    Set<AssessmentOptionAnswer> leaderOptionAnswers = leaderQuestionResult.getOptionAnswers();
		    Set<AssessmentOptionAnswer> userOptionAnswers = userQuestionResult.getOptionAnswers();
		    for (AssessmentOptionAnswer leaderOptionAnswer : leaderOptionAnswers) {
			for (AssessmentOptionAnswer userOptionAnswer : userOptionAnswers) {
			    if (userOptionAnswer.getOptionUid().equals(leaderOptionAnswer.getOptionUid())) {

				userOptionAnswer.setAnswerBoolean(leaderOptionAnswer.getAnswerBoolean());
				userOptionAnswer.setAnswerInt(leaderOptionAnswer.getAnswerInt());

			    }
			}

		    }

		}
	    }
	}

	assessmentResultDao.saveObject(userResult);
    }

    @Override
    public void launchTimeLimit(Long assessmentUid, Long userId) {
	AssessmentResult lastResult = getLastAssessmentResult(assessmentUid, userId);
	lastResult.setTimeLimitLaunchedDate(new Date());
	assessmentResultDao.saveObject(lastResult);
    }

    @Override
    public long getSecondsLeft(Assessment assessment, AssessmentUser user) {
	AssessmentResult lastResult = getLastAssessmentResult(assessment.getUid(), user.getUserId());

	long secondsLeft = 1;
	if (assessment.getTimeLimit() != 0) {
	    // if user has pressed OK button already - calculate remaining time, and full time otherwise
	    boolean isTimeLimitNotLaunched = (lastResult == null) || (lastResult.getTimeLimitLaunchedDate() == null);
	    secondsLeft = isTimeLimitNotLaunched ? assessment.getTimeLimit() * 60
		    : assessment.getTimeLimit() * 60
			    - (System.currentTimeMillis() - lastResult.getTimeLimitLaunchedDate().getTime()) / 1000;
	    // change negative or zero number to 1
	    secondsLeft = Math.max(1, secondsLeft);
	}

	return secondsLeft;
    }

    @Override
    public boolean checkTimeLimitExceeded(Assessment assessment, AssessmentUser groupLeader) {
	int timeLimit = assessment.getTimeLimit();
	if (timeLimit == 0) {
	    return false;
	}

	AssessmentResult lastLeaderResult = getLastAssessmentResult(assessment.getUid(), groupLeader.getUserId());

	//check if the time limit is exceeded
	return (lastLeaderResult != null) && (lastLeaderResult.getTimeLimitLaunchedDate() != null)
		&& lastLeaderResult.getTimeLimitLaunchedDate().getTime() + timeLimit * 60000 < System
			.currentTimeMillis();
    }

    @Override
    public List<AssessmentUser> getUsersBySession(Long toolSessionID) {
	return assessmentUserDao.getBySessionID(toolSessionID);
    }

    @Override
    public List<AssessmentUserDTO> getPagedUsersBySession(Long sessionId, int page, int size, String sortBy,
	    String sortOrder, String searchString) {
	return assessmentUserDao.getPagedUsersBySession(sessionId, page, size, sortBy, sortOrder, searchString,
		userManagementService);
    }

    @Override
    public int getCountUsersBySession(Long sessionId, String searchString) {
	return assessmentUserDao.getCountUsersBySession(sessionId, searchString);
    }

    @Override
    public int getCountUsersByContentId(Long contentId) {
	return assessmentUserDao.getCountUsersByContentId(contentId);
    }

    @Override
    public List<AssessmentUserDTO> getPagedUsersBySessionAndQuestion(Long sessionId, Long questionUid, int page,
	    int size, String sortBy, String sortOrder, String searchString) {
	return assessmentUserDao.getPagedUsersBySessionAndQuestion(sessionId, questionUid, page, size, sortBy,
		sortOrder, searchString, userManagementService);
    }

    @Override
    public Long getPortraitId(Long userId) {
	if (userId != null) {
	    User user = (User) userManagementService.findById(User.class, userId.intValue());
	    return user != null ? user.getPortraitUuid() : null;
	}
	return null;
    }

    @Override
    public Assessment getAssessmentByContentId(Long contentId) {
	return assessmentDao.getByContentId(contentId);
    }

    @Override
    public Assessment getDefaultContent(Long contentId) throws AssessmentApplicationException {
	if (contentId == null) {
	    String error = messageService.getMessage("error.msg.default.content.not.find");
	    log.error(error);
	    throw new AssessmentApplicationException(error);
	}

	Assessment defaultContent = getDefaultAssessment();
	// save default content by given ID.
	Assessment content = new Assessment();
	content = Assessment.newInstance(defaultContent, contentId);
	return content;
    }

    @Override
    public void createUser(AssessmentUser assessmentUser) {
	// make sure the user was not created in the meantime
	AssessmentUser user = getUserByIDAndSession(assessmentUser.getUserId(),
		assessmentUser.getSession().getSessionId());
	if (user == null) {
	    user = assessmentUser;
	}
	// Save it no matter if the user already exists.
	// At checkLeaderSelectToolForSessionLeader() the user is added to session.
	// Sometimes session save is earlier that user save in another thread, leading to an exception.
	assessmentUserDao.saveObject(user);
    }

    @Override
    public AssessmentUser getUserCreatedAssessment(Long userId, Long contentId) {
	return assessmentUserDao.getUserCreatedAssessment(userId, contentId);
    }

    @Override
    public AssessmentUser getUserByIdAndContent(Long userId, Long contentId) {
	return assessmentUserDao.getUserByIdAndContent(userId, contentId);
    }

    @Override
    public AssessmentUser getUserByIDAndSession(Long userId, Long sessionId) {
	return assessmentUserDao.getUserByUserIDAndSessionID(userId, sessionId);
    }

    @Override
    public void saveOrUpdateAssessment(Assessment assessment) {
	for (QuestionReference reference : assessment.getQuestionReferences()) {
	    assessmentQuestionDao.saveObject(reference);
	}

	for (AssessmentQuestion question : assessment.getQuestions()) {
	    assessmentQuestionDao.saveObject(question);
	}

	//store object in DB
	assessmentDao.saveObject(assessment);
    }

    @Override
    public void updateAssessmentQuestion(AssessmentQuestion question) {
	assessmentQuestionDao.update(question);
    }

    @Override
    public void releaseFromCache(Object object) {
	assessmentDao.releaseFromCache(object);
    }

    @Override
    public void deleteAssessmentQuestion(Long uid) {
	assessmentQuestionDao.removeObject(AssessmentQuestion.class, uid);
    }

    @Override
    public void deleteQuestionReference(Long uid) {
	//releaseFromCache associated AssessmentQuestion, otherwise it's treated as "A different object with the same identifier value was already associated with the session: AssessmentQuestion"
	QuestionReference reference = (QuestionReference) assessmentQuestionDao.getObject(QuestionReference.class, uid);
	if (reference.getQuestion() != null) {
	    assessmentDao.releaseFromCache(reference.getQuestion());
	}

	assessmentQuestionDao.removeObject(QuestionReference.class, uid);
    }

    @Override
    public Assessment getAssessmentBySessionId(Long sessionId) {
	AssessmentSession session = assessmentSessionDao.getSessionBySessionId(sessionId);
	// to skip CGLib problem
	Long contentId = session.getAssessment().getContentId();
	Assessment res = assessmentDao.getByContentId(contentId);
	return res;
    }

    @Override
    public AssessmentSession getSessionBySessionId(Long sessionId) {
	return assessmentSessionDao.getSessionBySessionId(sessionId);
    }

    @Override
    public List<AssessmentSession> getSessionsByContentId(Long toolContentId) {
	return assessmentSessionDao.getByContentId(toolContentId);
    }

    @Override
    public void setAttemptStarted(Assessment assessment, AssessmentUser assessmentUser, Long toolSessionId,
	    List<Set<QuestionDTO>> pagedQuestionDtos) {
	//create list of all questions that user is going to answer (it will exclude random questions that user not going to answer)
	Set<AssessmentQuestion> questions = new TreeSet<>();
	if (pagedQuestionDtos != null) {
	    for (Set<QuestionDTO> questionsForOnePage : pagedQuestionDtos) {
		for (QuestionDTO questionDto : questionsForOnePage) {
		    AssessmentQuestion question = assessmentQuestionDao.getByUid(questionDto.getUid());
		    questions.add(question);
		}
	    }
	}

	AssessmentResult lastResult = getLastAssessmentResult(assessment.getUid(), assessmentUser.getUserId());
	if (lastResult != null) {

	    // don't instantiate new attempt if the previous one wasn't finished and thus continue working with it
	    if (lastResult.getFinishDate() == null) {

		//check all required questionResults exist, it can be missing in case of random question - create new one then
		Set<AssessmentQuestionResult> questionResults = lastResult.getQuestionResults();
		Set<AssessmentQuestionResult> updatedQuestionResults = new TreeSet<>();
		for (AssessmentQuestion question : questions) {

		    // get questionResult from DB instance of AssessmentResult
		    AssessmentQuestionResult questionResult = null;
		    for (AssessmentQuestionResult questionResultIter : questionResults) {
			if (question.getUid().equals(questionResultIter.getQbToolQuestion().getUid())) {
			    questionResult = questionResultIter;
			}
		    }
		    if (questionResult == null) {
			questionResult = createQuestionResultObject(question);
		    }
		    updatedQuestionResults.add(questionResult);
		}
		lastResult.setQuestionResults(updatedQuestionResults);
		assessmentResultDao.saveObject(lastResult);
		return;

		// mark previous attempt as being not the latest any longer
	    } else {
		lastResult.setLatest(null);
		assessmentResultDao.saveObject(lastResult);
		assessmentResultDao.flush();
	    }
	}

	AssessmentResult result = new AssessmentResult();
	result.setAssessment(assessment);
	result.setUser(assessmentUser);
	result.setSessionId(toolSessionId);
	result.setStartDate(new Timestamp(new Date().getTime()));
	result.setLatest(true);

	// create questionResult for each question
	Set<AssessmentQuestionResult> questionResults = result.getQuestionResults();
	for (AssessmentQuestion question : questions) {
	    AssessmentQuestionResult questionResult = createQuestionResultObject(question);
	    questionResults.add(questionResult);
	}

	assessmentResultDao.insert(result);
    }

    /*
     * Auxiliary method for setAttemptStarted(). Simply init new AssessmentQuestionResult object and fills it in with
     * values.
     */
    private AssessmentQuestionResult createQuestionResultObject(AssessmentQuestion question) {
	AssessmentQuestionResult questionResult = new AssessmentQuestionResult();
	questionResult.setQbToolQuestion(question);

	// create optionAnswer for each option
	Set<AssessmentOptionAnswer> optionAnswers = questionResult.getOptionAnswers();
	for (QbOption option : question.getQbQuestion().getQbOptions()) {
	    AssessmentOptionAnswer optionAnswer = new AssessmentOptionAnswer();
	    optionAnswer.setOptionUid(option.getUid());
	    optionAnswers.add(optionAnswer);
	}

	return questionResult;
    }

    @Override
    public void storeSingleMarkHedgingQuestion(Assessment assessment, Long userId,
	    List<Set<QuestionDTO>> pagedQuestions, Long singleMarkHedgingQuestionUid)
	    throws IllegalAccessException, InvocationTargetException, NoSuchMethodException {
	AssessmentResult result = assessmentResultDao.getLastAssessmentResult(assessment.getUid(), userId);

	// prohibit users from submitting (or autosubmitting) answers after result is finished but Resubmit button is
	// not pressed (e.g. using 2 browsers)
	if (result.getFinishDate() != null) {
	    return;
	}

	// search for the question corresponding to single MarkHedging question
	QuestionDTO questionDto = null;
	for (Set<QuestionDTO> questionsForOnePage : pagedQuestions) {
	    for (QuestionDTO questionDtoIter : questionsForOnePage) {
		if (questionDtoIter.getUid().equals(singleMarkHedgingQuestionUid)) {
		    questionDto = questionDtoIter;
		}
	    }
	}

	AssessmentQuestionResult questionResult = storeUserAnswer(result, questionDto);
	questionResult.setFinishDate(new Date());

	float mark = 0;
	for (OptionDTO optionDto : questionDto.getOptionDtos()) {
	    if (optionDto.isCorrect()) {
		//if hedgingMark is a default '-1', change it to '0'
		int hedgingMark = optionDto.getAnswerInt() == -1 ? 0 : optionDto.getAnswerInt();
		mark += hedgingMark;
		break;
	    }
	}
	questionResult.setMark(mark);
	questionResult.setMaxMark((float) questionDto.getMaxMark());
	assessmentResultDao.saveObject(questionResult);

	//for displaying purposes calculate mark and set it to questionDto
	questionDto.setMark(mark);
    }

    @Override
    public boolean storeUserAnswers(Assessment assessment, Long userId, List<Set<QuestionDTO>> pagedQuestions,
	    boolean isAutosave) throws IllegalAccessException, InvocationTargetException, NoSuchMethodException {
	AssessmentResult result = assessmentResultDao.getLastAssessmentResult(assessment.getUid(), userId);

	// prohibit users from submitting (or autosubmitting) answers after result is finished but Resubmit button is
	// not pressed (e.g. using 2 browsers)
	if (result.getFinishDate() != null) {
	    return false;
	}

	// store all answers (in all pages)
	for (Set<QuestionDTO> questionsForOnePage : pagedQuestions) {
	    for (QuestionDTO questionDto : questionsForOnePage) {
		storeUserAnswer(result, questionDto);
	    }
	}

	// store finished date only on user hitting submit all answers button (and not submit mark hedging
	// question)
	int maximumGrade = 0;
	float grade = 0;

	//sum up user mark and max mark for all questions
	for (Set<QuestionDTO> questionsForOnePage : pagedQuestions) {
	    for (QuestionDTO questionDto : questionsForOnePage) {
		// get questionResult from DB instance of AssessmentResult
		AssessmentQuestionResult questionResult = null;
		for (AssessmentQuestionResult questionResultIter : result.getQuestionResults()) {
		    if (questionDto.getUid().equals(questionResultIter.getQbToolQuestion().getUid())) {
			questionResult = questionResultIter;
		    }
		}
		calculateAnswerMark(assessment.getUid(), userId, questionResult, questionDto);
		if (!isAutosave) {
		    questionResult.setFinishDate(new Date());
		}

		grade += questionResult.getMark();
		maximumGrade += questionDto.getMaxMark();
	    }
	}

	result.setMaximumGrade(maximumGrade);
	result.setGrade(grade);
	if (!isAutosave) {
	    result.setFinishDate(new Timestamp(new Date().getTime()));
	}
	assessmentResultDao.update(result);

	return true;
    }

    /**
     * Stores given AssessmentQuestion's answer.
     */
    private AssessmentQuestionResult storeUserAnswer(AssessmentResult assessmentResult, QuestionDTO questionDto)
	    throws IllegalAccessException, InvocationTargetException, NoSuchMethodException {
	Assessment assessment = assessmentResult.getAssessment();

	// get questionResult from DB instance of AssessmentResult
	AssessmentQuestionResult questionResult = null;
	for (AssessmentQuestionResult questionResultIter : assessmentResult.getQuestionResults()) {
	    if (questionDto.getUid().equals(questionResultIter.getQbToolQuestion().getUid())) {
		questionResult = questionResultIter;
	    }
	}

	//if teacher modified question in monitor - update questionDto now
	if (assessment.isContentModifiedInMonitor(assessmentResult.getStartDate())) {
	    AssessmentQuestion modifiedQuestion = assessmentQuestionDao.getByUid(questionDto.getUid());
	    QuestionDTO updatedQuestionDto = modifiedQuestion.getQuestionDTO();
	    PropertyUtils.copyProperties(questionDto, updatedQuestionDto);
	}

	// store question answer values
	questionResult.setAnswerBoolean(questionDto.getAnswerBoolean());
	questionResult.setAnswerFloat(questionDto.getAnswerFloat());
	questionResult.setAnswer(questionDto.getAnswer());

	int j = 0;
	for (OptionDTO optionDto : questionDto.getOptionDtos()) {

	    // find according optionAnswer
	    AssessmentOptionAnswer optionAnswer = null;
	    for (AssessmentOptionAnswer optionAnswerIter : questionResult.getOptionAnswers()) {
		if (optionDto.getUid().equals(optionAnswerIter.getOptionUid())) {
		    optionAnswer = optionAnswerIter;
		}
	    }

	    // store option answer values
	    optionAnswer.setAnswerBoolean(optionDto.getAnswerBoolean());
	    optionAnswer.setAnswerInt(optionDto.getAnswerInt());
	    if (questionDto.getType() == QbQuestion.TYPE_ORDERING) {
		optionAnswer.setAnswerInt(j++);
	    }
	}

	// store confidence levels entered by the learner
	if (assessment.isEnableConfidenceLevels()) {
	    questionResult.setConfidenceLevel(questionDto.getConfidenceLevel());
	}

	return questionResult;
    }

    /**
     *
     * @return grade that user scored by answering that question
     */
    private void calculateAnswerMark(Long assessmentUid, Long userId, AssessmentQuestionResult questionResult,
	    QuestionDTO questionDto) {
	//calculate both mark and maxMark
	float mark = 0;
	float maxMark = questionDto.getMaxMark();
	if (questionDto.getType() == QbQuestion.TYPE_MULTIPLE_CHOICE) {
	    boolean isMarkNullified = false;
	    float optionMaxMark = 0;
	    for (OptionDTO optionDto : questionDto.getOptionDtos()) {
		if (optionDto.getAnswerBoolean()) {
		    optionMaxMark += optionDto.getMaxMark();
		    mark += optionDto.getMaxMark() * maxMark;

		    // if option of "incorrect answer nullifies mark" is ON check if selected answer has a zero grade
		    // and if so nullify question's mark
		    if (questionDto.isIncorrectAnswerNullifiesMark() && (optionDto.getMaxMark() == 0)) {
			isMarkNullified = true;
		    }
		}
	    }
	    // set optionMaxMark to let jsp know whether the question was answered correctly/partly/incorrectly even if mark=0
	    questionDto.setOptionMaxMark(optionMaxMark);

	    if (isMarkNullified) {
		mark = 0;
	    }

	} else if (questionDto.getType() == QbQuestion.TYPE_MATCHING_PAIRS) {
	    float maxMarkForCorrectAnswer = maxMark / questionDto.getOptionDtos().size();
	    for (OptionDTO optionDto : questionDto.getOptionDtos()) {
		if (optionDto.getAnswerInt() == optionDto.getUid()) {
		    mark += maxMarkForCorrectAnswer;
		}
	    }

	} else if (questionDto.getType() == QbQuestion.TYPE_VERY_SHORT_ANSWERS) {
	    //clear previous answer
	    questionResult.setQbOption(null);

	    for (OptionDTO optionDto : questionDto.getOptionDtos()) {
		String[] optionAnswers = optionDto.getName().strip().split("\\r\\n");
		boolean isAnswerMatchedCurrentOption = false;
		for (String optionAnswer : optionAnswers) {
		    optionAnswer = optionAnswer.strip();

		    //prepare regex which takes into account only * special character
		    String regexWithOnlyAsteriskSymbolActive = "\\Q";
		    for (int i = 0; i < optionAnswer.length(); i++) {
			//everything in between \\Q and \\E are taken literally no matter which characters it contains
			if (optionAnswer.charAt(i) == '*') {
			    regexWithOnlyAsteriskSymbolActive += "\\E.*\\Q";
			} else {
			    regexWithOnlyAsteriskSymbolActive += optionAnswer.charAt(i);
			}
		    }
		    regexWithOnlyAsteriskSymbolActive += "\\E";

		    //check whether answer matches regex
		    Pattern pattern;
		    if (questionDto.isCaseSensitive()) {
			pattern = Pattern.compile(regexWithOnlyAsteriskSymbolActive);
		    } else {
			pattern = Pattern.compile(regexWithOnlyAsteriskSymbolActive,
				java.util.regex.Pattern.CASE_INSENSITIVE | java.util.regex.Pattern.UNICODE_CASE);
		    }
		    if (questionDto.getAnswer() != null && pattern.matcher(questionDto.getAnswer().strip()).matches()) {
			isAnswerMatchedCurrentOption = true;
			break;
		    }
		}

		if (isAnswerMatchedCurrentOption) {
		    mark = optionDto.getMaxMark() * maxMark;
		    QbOption qbOption = qbService.getOptionByUid(optionDto.getUid());
		    questionResult.setQbOption(qbOption);
		    break;
		}
	    }

	} else if (questionDto.getType() == QbQuestion.TYPE_NUMERICAL) {
	    String answer = questionDto.getAnswer();
	    if (answer != null) {
		for (OptionDTO optionDto : questionDto.getOptionDtos()) {
		    boolean isAnswerMatchedCurrentOption = false;
		    try {
			float answerFloat = Float.valueOf(questionDto.getAnswer());
			isAnswerMatchedCurrentOption = ((answerFloat >= (optionDto.getNumericalOption()
				- optionDto.getAcceptedError()))
				&& (answerFloat <= (optionDto.getNumericalOption() + optionDto.getAcceptedError())));
		    } catch (Exception e) {
		    }

		    if (!isAnswerMatchedCurrentOption) {
			for (QbQuestionUnit unit : questionDto.getUnits()) {
			    String regex = ".*" + unit.getName() + "$";
			    Pattern pattern = Pattern.compile(regex,
				    java.util.regex.Pattern.CASE_INSENSITIVE | java.util.regex.Pattern.UNICODE_CASE);
			    if (pattern.matcher(answer).matches()) {
				String answerFloatStr = answer.substring(0, answer.length() - unit.getName().length());
				try {
				    float answerFloat = Float.valueOf(answerFloatStr);
				    answerFloat = answerFloat / unit.getMultiplier();
				    isAnswerMatchedCurrentOption = ((answerFloat >= (optionDto.getNumericalOption()
					    - optionDto.getAcceptedError()))
					    && (answerFloat <= (optionDto.getNumericalOption()
						    + optionDto.getAcceptedError())));
				    if (isAnswerMatchedCurrentOption) {
					break;
				    }
				} catch (Exception e) {
				}
			    }
			}
		    }
		    if (isAnswerMatchedCurrentOption) {
			mark = optionDto.getMaxMark() * maxMark;
			QbOption qbOption = qbService.getOptionByUid(optionDto.getUid());
			questionResult.setQbOption(qbOption);
			break;
		    }
		}
	    }

	} else if (questionDto.getType() == QbQuestion.TYPE_TRUE_FALSE) {
	    if ((questionDto.getAnswerBoolean() == questionDto.getCorrectAnswer())
		    && (questionDto.getAnswer() != null)) {
		mark = maxMark;
	    }

	} else if (questionDto.getType() == QbQuestion.TYPE_ORDERING) {
	    float maxMarkForCorrectAnswer = maxMark / questionDto.getOptionDtos().size();

	    Set<OptionDTO> originalOptions = (new QuestionDTO(questionResult.getQbToolQuestion())).getOptionDtos();
	    ArrayList<OptionDTO> optionsInCorrectOrder = new ArrayList<>(originalOptions);

	    int i = 0;
	    for (OptionDTO optionDto : questionDto.getOptionDtos()) {
		if (optionDto.getUid().equals(optionsInCorrectOrder.get(i++).getUid())) {
		    mark += maxMarkForCorrectAnswer;
		}
	    }

	} else if (questionDto.getType() == QbQuestion.TYPE_MARK_HEDGING) {
	    for (OptionDTO optionDto : questionDto.getOptionDtos()) {
		if (optionDto.isCorrect()) {
		    //if hedgingMark is a default '-1', change it to '0'
		    int hedgingMark = optionDto.getAnswerInt() == -1 ? 0 : optionDto.getAnswerInt();
		    mark += hedgingMark;
		    break;
		}
	    }
	}

	//total mark can't be more than maxMark
	if (mark > maxMark) {
	    mark = maxMark;

	    // in case options have negative marks (<0), their total mark can't be less than -maxMark
	} else if (mark < -maxMark) {
	    mark = -maxMark;
	}

	// calculate penalty
	if (mark > 0) {
	    // calculate number of wrong answers
	    int numberWrongAnswers = assessmentQuestionResultDao.getNumberWrongAnswersDoneBefore(assessmentUid, userId,
		    questionDto.getUid());

	    // calculate penalty itself
	    float penalty = questionDto.getPenaltyFactor() * numberWrongAnswers;
	    mark -= penalty;
	    if (penalty > maxMark) {
		penalty = maxMark;
	    }
	    questionResult.setPenalty(penalty);

	    // don't let penalty make mark less than 0
	    if (mark < 0) {
		mark = 0;
	    }
	}

	questionResult.setMark(mark);
	questionResult.setMaxMark(maxMark);
    }

    @Override
    public void loadupLastAttempt(Long assessmentUid, Long userId, List<Set<QuestionDTO>> pagedQuestionDtos) {
	//get the latest result (it can be unfinished one)
	AssessmentResult lastResult = getLastAssessmentResult(assessmentUid, userId);
	//if there is no results yet - no action required
	if (lastResult == null) {
	    return;
	}

	//get the latest finished result (required for mark hedging type of questions only)
	AssessmentResult lastFinishedResult = null;
	if (lastResult.getFinishDate() == null) {
	    lastFinishedResult = getLastFinishedAssessmentResult(assessmentUid, userId);
	}

	for (Set<QuestionDTO> questionsForOnePage : pagedQuestionDtos) {
	    for (QuestionDTO questionDto : questionsForOnePage) {

		//load last finished results for hedging type of questions (in order to prevent retry)
		Set<AssessmentQuestionResult> questionResults = lastResult.getQuestionResults();
		if ((questionDto.getType() == QbQuestion.TYPE_MARK_HEDGING) && (lastResult.getFinishDate() == null)
			&& (lastFinishedResult != null)) {
		    questionResults = lastFinishedResult.getQuestionResults();
		}

		for (AssessmentQuestionResult questionResult : questionResults) {
		    if (questionDto.getUid().equals(questionResult.getQbToolQuestion().getUid())) {
			loadupQuestionResultIntoQuestionDto(questionDto, questionResult);
			break;
		    }
		}
	    }
	}
    }

    /**
     * Loads up all information from questionResult into questionDto.
     */
    private void loadupQuestionResultIntoQuestionDto(QuestionDTO questionDto, AssessmentQuestionResult questionResult) {
	questionDto.setAnswerBoolean(questionResult.getAnswerBoolean());
	questionDto.setAnswerFloat(questionResult.getAnswerFloat());
	questionDto.setAnswer(questionResult.getAnswer());
	questionDto.setMark(questionResult.getMark());
	questionDto.setResponseSubmitted(questionResult.getFinishDate() != null);
	questionDto.setPenalty(questionResult.getPenalty());
	questionDto.setConfidenceLevel(questionResult.getConfidenceLevel());

	for (OptionDTO optionDto : questionDto.getOptionDtos()) {

	    for (AssessmentOptionAnswer optionAnswer : questionResult.getOptionAnswers()) {
		if (optionDto.getUid().equals(optionAnswer.getOptionUid())) {
		    optionDto.setAnswerBoolean(optionAnswer.getAnswerBoolean());
		    optionDto.setAnswerInt(optionAnswer.getAnswerInt());
		    break;
		}
	    }
	}

	//sort ordering type of question in order to show how learner has sorted them
	if (questionDto.getType() == QbQuestion.TYPE_ORDERING) {

	    //don't sort ordering type of questions that haven't been submitted to not break their shuffled order
	    boolean isOptionAnswersNeverSubmitted = true;
	    for (OptionDTO optionDto : questionDto.getOptionDtos()) {
		if (optionDto.getAnswerInt() != 0) {
		    isOptionAnswersNeverSubmitted = false;
		}
	    }

	    if (!isOptionAnswersNeverSubmitted) {
		TreeSet<OptionDTO> orderedSet = new TreeSet<>(new AnswerIntComparator());
		orderedSet.addAll(questionDto.getOptionDtos());
		questionDto.setOptionDtos(orderedSet);
	    }
	}

	// set optionMaxMark to let jsp know whether the question was answered correctly/partly/incorrectly even if mark=0
	if (questionDto.getType() == QbQuestion.TYPE_MULTIPLE_CHOICE) {
	    float optionMaxMark = 0;
	    for (OptionDTO optionDto : questionDto.getOptionDtos()) {
		if (optionDto.getAnswerBoolean()) {
		    optionMaxMark += optionDto.getMaxMark();
		}
	    }
	    questionDto.setOptionMaxMark(optionMaxMark);
	}

    }

    @Override
    public AssessmentResult getLastAssessmentResult(Long assessmentUid, Long userId) {
	return assessmentResultDao.getLastAssessmentResult(assessmentUid, userId);
    }

    @Override
    public Boolean isLastAttemptFinishedByUser(AssessmentUser user) {
	return assessmentResultDao.isLastAttemptFinishedByUser(user);
    }

    @Override
    public AssessmentResult getLastFinishedAssessmentResult(Long assessmentUid, Long userId) {
	return assessmentResultDao.getLastFinishedAssessmentResult(assessmentUid, userId);
    }

    @Override
    public Float getLastTotalScoreByUser(Long assessmentUid, Long userId) {
	return assessmentResultDao.getLastTotalScoreByUser(assessmentUid, userId);
    }

    @Override
    public List<AssessmentUserDTO> getLastTotalScoresByContentId(Long toolContentId) {
	return assessmentResultDao.getLastTotalScoresByContentId(toolContentId);
    }

    @Override
    public Float getBestTotalScoreByUser(Long sessionId, Long userId) {
	return assessmentResultDao.getBestTotalScoreByUser(sessionId, userId);
    }

    @Override
    public List<AssessmentUserDTO> getBestTotalScoresByContentId(Long toolContentId) {
	return assessmentResultDao.getBestTotalScoresByContentId(toolContentId);
    }

    @Override
    public Float getFirstTotalScoreByUser(Long sessionId, Long userId) {
	return assessmentResultDao.getFirstTotalScoreByUser(sessionId, userId);
    }

    @Override
    public List<AssessmentUserDTO> getFirstTotalScoresByContentId(Long toolContentId) {
	return assessmentResultDao.getFirstTotalScoresByContentId(toolContentId);
    }

    @Override
    public Float getAvergeTotalScoreByUser(Long sessionId, Long userId) {
	return assessmentResultDao.getAvergeTotalScoreByUser(sessionId, userId);
    }

    @Override
    public List<AssessmentUserDTO> getAverageTotalScoresByContentId(Long toolContentId) {
	return assessmentResultDao.getAverageTotalScoresByContentId(toolContentId);
    }

    @Override
    public Integer getLastFinishedAssessmentResultTimeTaken(Long assessmentUid, Long userId) {
	return assessmentResultDao.getLastFinishedAssessmentResultTimeTaken(assessmentUid, userId);
    }

    @Override
    public int countAttemptsPerOption(Long toolContentId, Long optionUid) {
	return assessmentResultDao.countAttemptsPerOption(toolContentId, optionUid);
    }

    @Override
    public AssessmentResult getLastFinishedAssessmentResultNotFromChache(Long assessmentUid, Long userId) {
	AssessmentResult finishedResult = getLastFinishedAssessmentResult(assessmentUid, userId);

	//in case user played tricks with accessing Assessment using two tabs, finishedResult can be null and thus we need to request the last *not finished* result
	if (finishedResult == null) {
	    AssessmentResult notFinishedResult = getLastAssessmentResult(assessmentUid, userId);
	    assessmentDao.releaseFromCache(notFinishedResult);
	    return getLastAssessmentResult(assessmentUid, userId);

	} else {
	    assessmentDao.releaseFromCache(finishedResult);
	    return getLastFinishedAssessmentResult(assessmentUid, userId);
	}
    }

    @Override
    public int getAssessmentResultCount(Long assessmentUid, Long userId) {
	return assessmentResultDao.getAssessmentResultCount(assessmentUid, userId);
    }

    @Override
    public boolean isAssessmentAttempted(Long assessmentUid) {
	return assessmentResultDao.isAssessmentAttempted(assessmentUid);
    }

    @Override
    public AssessmentQuestionResult getAssessmentQuestionResultByUid(Long questionResultUid) {
	return assessmentQuestionResultDao.getAssessmentQuestionResultByUid(questionResultUid);
    }

    @Override
    public List<Object[]> getAssessmentQuestionResultList(Long assessmentUid, Long userId, Long questionUid) {
	return assessmentQuestionResultDao.getAssessmentQuestionResultList(assessmentUid, userId, questionUid);
    }

    @Override
    public Float getQuestionResultMark(Long assessmentUid, Long userId, int questionDisplayOrder) {
	return assessmentQuestionResultDao.getQuestionResultMark(assessmentUid, userId, questionDisplayOrder);
    }

    @Override
    public Long createNotebookEntry(Long sessionId, Integer userId, String entryText) {
	return coreNotebookService.createNotebookEntry(sessionId, CoreNotebookConstants.NOTEBOOK_TOOL,
		AssessmentConstants.TOOL_SIGNATURE, userId, "", entryText);
    }

    @Override
    public NotebookEntry getEntry(Long sessionId, Integer userId) {
	List<NotebookEntry> list = coreNotebookService.getEntry(sessionId, CoreNotebookConstants.NOTEBOOK_TOOL,
		AssessmentConstants.TOOL_SIGNATURE, userId);
	if ((list == null) || list.isEmpty()) {
	    return null;
	} else {
	    return list.get(0);
	}
    }

    @Override
    public void updateEntry(NotebookEntry notebookEntry) {
	coreNotebookService.updateEntry(notebookEntry);
    }

    @Override
    public List<ReflectDTO> getReflectList(Long contentId) {
	List<ReflectDTO> reflectList = new LinkedList<>();

	List<AssessmentSession> sessionList = assessmentSessionDao.getByContentId(contentId);
	for (AssessmentSession session : sessionList) {
	    Long sessionId = session.getSessionId();
	    // get all users in this session
	    List<AssessmentUser> users = assessmentUserDao.getBySessionID(sessionId);
	    for (AssessmentUser user : users) {

		NotebookEntry entry = getEntry(sessionId, user.getUserId().intValue());
		if (entry != null) {
		    ReflectDTO ref = new ReflectDTO(user);
		    ref.setReflect(entry.getEntry());
		    Date postedDate = (entry.getLastModified() != null) ? entry.getLastModified()
			    : entry.getCreateDate();
		    ref.setDate(postedDate);
		    reflectList.add(ref);
		}

	    }
	}

	return reflectList;
    }

    @Override
    public String finishToolSession(Long toolSessionId, Long userId) throws AssessmentApplicationException {
	//mark user as finished
	AssessmentUser user = assessmentUserDao.getUserByUserIDAndSessionID(userId, toolSessionId);
	user.setSessionFinished(true);
	assessmentUserDao.saveObject(user);

	//if this is a leader finishes, complete all non-leaders as well, also copy leader results to them
	AssessmentSession session = user.getSession();
	Assessment assessment = session.getAssessment();
	if (assessment.isUseSelectLeaderToolOuput() && isUserGroupLeader(userId, toolSessionId)) {
	    session.getAssessmentUsers().forEach(sessionUser -> {
		//finish non-leader
		sessionUser.setSessionFinished(true);
		assessmentUserDao.saveObject(user);

		//copy answers from leader to non-leaders
		copyAnswersFromLeader(sessionUser, session.getGroupLeader());
	    });
	}

	String nextUrl = null;
	try {
	    nextUrl = leaveToolSession(toolSessionId, userId);
	} catch (DataMissingException e) {
	    throw new AssessmentApplicationException(e);
	} catch (ToolException e) {
	    throw new AssessmentApplicationException(e);
	}
	return nextUrl;
    }

    @Override
    public void unsetSessionFinished(Long toolSessionId, Long userId) {
	AssessmentUser user = assessmentUserDao.getUserByUserIDAndSessionID(userId, toolSessionId);
	user.setSessionFinished(false);
	assessmentUserDao.saveObject(user);
    }

    @Override
    public List<SessionDTO> getSessionDtos(Long contentId, boolean includeStatistics) {
	List<SessionDTO> sessionDtos = new ArrayList<>();

	List<AssessmentSession> sessionList = assessmentSessionDao.getByContentId(contentId);
	for (AssessmentSession session : sessionList) {
	    Long sessionId = session.getSessionId();
	    SessionDTO sessionDto = new SessionDTO(sessionId, session.getSessionName());

	    //for statistics tab
	    if (includeStatistics) {
		int countUsers = assessmentUserDao.getCountUsersBySession(sessionId, "");
		sessionDto.setNumberLearners(countUsers);
		Object[] markStats = assessmentUserDao.getStatsMarksBySession(sessionId);
		if (markStats != null) {
		    sessionDto.setMinMark(markStats[0] != null
			    ? NumberUtil.formatLocalisedNumber((Float) markStats[0], (Locale) null, 2)
			    : "0.00");
		    sessionDto.setAvgMark(markStats[1] != null
			    ? NumberUtil.formatLocalisedNumber((Float) markStats[1], (Locale) null, 2)
			    : "0.00");
		    sessionDto.setMaxMark(markStats[2] != null
			    ? NumberUtil.formatLocalisedNumber((Float) markStats[2], (Locale) null, 2)
			    : "0.00");
		}
	    }

	    sessionDtos.add(sessionDto);
	}

	return sessionDtos;
    }

    @Override
    public LeaderResultsDTO getLeaderResultsDTOForLeaders(Long contentId) {
	LeaderResultsDTO newDto = new LeaderResultsDTO(contentId);
	Object[] markStats = assessmentUserDao.getStatsMarksForLeaders(contentId);
	if (markStats != null) {
	    newDto.setMinMark(
		    markStats[0] != null ? NumberUtil.formatLocalisedNumber((Float) markStats[0], (Locale) null, 2)
			    : "0.00");
	    newDto.setAvgMark(
		    markStats[1] != null ? NumberUtil.formatLocalisedNumber((Float) markStats[1], (Locale) null, 2)
			    : "0.00");
	    newDto.setMaxMark(
		    markStats[2] != null ? NumberUtil.formatLocalisedNumber((Float) markStats[2], (Locale) null, 2)
			    : "0.00");
	    newDto.setNumberGroupsLeaderFinished((Integer) markStats[3]);
	}
	return newDto;
    }

    @Override
    public AssessmentResultDTO getUserMasterDetail(Long sessionId, Long userId) {
	AssessmentResultDTO resultDto = new AssessmentResultDTO();
	resultDto.setSessionId(sessionId);

	AssessmentResult lastFinishedResult = assessmentResultDao.getLastFinishedAssessmentResultByUser(sessionId,
		userId);
	if (lastFinishedResult != null) {
	    Assessment assessment = lastFinishedResult.getAssessment();
	    Set<QuestionReference> questionReferences = lastFinishedResult.getAssessment().getQuestionReferences();
	    Set<AssessmentQuestionResult> questionResults = lastFinishedResult.getQuestionResults();

	    //prepare list of the questions to display in user master detail table, filtering out questions that aren't supposed to be answered
	    SortedSet<AssessmentQuestionResult> questionResultsToDisplay = new TreeSet<>();
	    //in case there is at least one random question - we need to show all questions
	    if (assessment.hasRandomQuestion()) {
		questionResultsToDisplay.addAll(questionResults);

		//otherwise show only questions from the question list
	    } else {
		for (QuestionReference reference : questionReferences) {
		    for (AssessmentQuestionResult questionResult : questionResults) {
			if (reference.getQuestion().getUid().equals(questionResult.getQbToolQuestion().getUid())) {
			    questionResultsToDisplay.add(questionResult);
			}
		    }
		}
	    }

	    resultDto.setQuestionResults(questionResultsToDisplay);

	    //escaping
	    AssessmentEscapeUtils.escapeQuotes(resultDto);
	}

	return resultDto;
    }

    @Override
    public UserSummary getUserSummary(Long contentId, Long userId, Long sessionId) {
	Assessment assessment = assessmentDao.getByContentId(contentId);

	UserSummary userSummary = new UserSummary();
	AssessmentUser user = assessmentUserDao.getUserByUserIDAndSessionID(userId, sessionId);
	userSummary.setUser(user);
	List<AssessmentResult> results = assessmentResultDao.getFinishedAssessmentResultsByUser(sessionId, userId);
	userSummary.setNumberOfAttempts(results.size());

	AssessmentResult lastFinishedResult = assessmentResultDao.getLastFinishedAssessmentResultByUser(sessionId,
		userId);
	long timeTaken = lastFinishedResult == null ? 0
		: lastFinishedResult.getFinishDate().getTime() - lastFinishedResult.getStartDate().getTime();
	userSummary.setTimeOfLastAttempt(new Date(timeTaken));
	if (lastFinishedResult != null) {
	    userSummary.setLastAttemptGrade(lastFinishedResult.getGrade());
	}

	if (!results.isEmpty()) {

	    //prepare list of the questions to display, filtering out questions that aren't supposed to be answered
	    Set<AssessmentQuestion> questions = new TreeSet<>();
	    //in case there is at least one random question - we need to show all questions in a drop down select
	    if (assessment.hasRandomQuestion()) {
		questions.addAll(assessment.getQuestions());

		//otherwise show only questions from the question list
	    } else {
		for (QuestionReference reference : assessment.getQuestionReferences()) {
		    questions.add(reference.getQuestion());
		}
	    }

	    //prepare list of UserSummaryItems
	    ArrayList<UserSummaryItem> userSummaryItems = new ArrayList<>();
	    for (AssessmentQuestion question : questions) {
		UserSummaryItem userSummaryItem = new UserSummaryItem(question);

		//find all questionResults that correspond to the current question
		List<AssessmentQuestionResult> questionResults = new ArrayList<>();
		for (AssessmentResult result : results) {
		    for (AssessmentQuestionResult questionResult : result.getQuestionResults()) {
			if (question.getUid().equals(questionResult.getQbToolQuestion().getUid())) {

			    // for displaying purposes only (no saving occurs)
			    questionResult.setFinishDate(result.getFinishDate());

			    questionResults.add(questionResult);
			    break;
			}
		    }
		}

		userSummaryItem.setQuestionResults(questionResults);
		userSummaryItems.add(userSummaryItem);
	    }
	    userSummary.setUserSummaryItems(userSummaryItems);
	    AssessmentEscapeUtils.escapeQuotes(userSummary);
	}

	return userSummary;
    }

    @Override
    public QuestionSummary getQuestionSummary(Long contentId, Long questionUid) {
	AssessmentQuestion question = assessmentQuestionDao.getByUid(questionUid);
	QbQuestion qbQuestion = question.getQbQuestion();
	List<AssessmentQuestionResult> allQuestionResults = assessmentQuestionResultDao
		.getQuestionResultsByQuestionUid(questionUid);

	QuestionSummary questionSummary = new QuestionSummary(question);

	//prepare extra data for VSA type of questions, so teachers can allocate answers into groups
	if (question.getType() == QbQuestion.TYPE_VERY_SHORT_ANSWERS) {
	    //find all questionResults that are not allocated into groups yet
	    List<AssessmentQuestionResult> notAllocatedQuestionResults = new ArrayList<>();
	    for (AssessmentQuestionResult questionResult : allQuestionResults) {
		String answer = questionResult.getAnswer();

		boolean isAnswerAllocated = false;
		for (QbOption option : qbQuestion.getQbOptions()) {
		    String[] alternatives = option.getName().split("\r\n");
		    for (String alternative : alternatives) {
			if (answer != null && alternative.equals(answer)) {
			    isAnswerAllocated = true;
			    break;
			}
		    }
		}

		if (!isAnswerAllocated) {
		    notAllocatedQuestionResults.add(questionResult);
		}
	    }
	    questionSummary.setNotAllocatedQuestionResults(notAllocatedQuestionResults);

	    //check is it a TBL case, i.e. only two option groups available, one has 0%, second - 100%
	    boolean isCompatibleWithTbl = qbQuestion.isVsaAndCompatibleWithTbl();
	    questionSummary.setTbl(isCompatibleWithTbl);
	}

	return questionSummary;
    }

    @Override
    public void allocateAnswerToOption(Long questionUid, Long targetOptionUid, Long previousOptionUid,
	    Long questionResultUid) {
	AssessmentQuestion assessmentQuestion = assessmentQuestionDao.getByUid(questionUid);
	QbQuestion qbQuestion = assessmentQuestion.getQbQuestion();
	AssessmentQuestionResult questionRes = assessmentQuestionResultDao
		.getAssessmentQuestionResultByUid(questionResultUid);
	String answer = questionRes.getAnswer();

	//adding
	if (previousOptionUid.equals(-1L)) {
	    for (QbOption targetOption : qbQuestion.getQbOptions()) {
		if (targetOption.getUid().equals(targetOptionUid)) {
		    String name = targetOption.getName();
		    name += "\r\n" + answer;
		    targetOption.setName(name);
		    assessmentDao.saveObject(targetOption);
		    break;
		}
	    }

	}
	//removing
	else if (targetOptionUid.equals(-1L)) {
	    for (QbOption previousOption : qbQuestion.getQbOptions()) {
		if (previousOption.getUid().equals(previousOptionUid)) {
		    String name = previousOption.getName();
		    String[] alternatives = name.split("\r\n");

		    String nameWithoutUserAnswer = "";
		    for (String alternative : alternatives) {
			if (!alternative.equals(answer)) {
			    nameWithoutUserAnswer += alternative + "\r\n";
			}
		    }
		    if (nameWithoutUserAnswer.length() > 2) {
			previousOption.setName(nameWithoutUserAnswer.substring(0, nameWithoutUserAnswer.length() - 2));
			assessmentDao.saveObject(previousOption);
		    }
		    break;
		}
	    }

	}
	//reshuffling inside the same container - do nothing
	else if (targetOptionUid.equals(previousOptionUid)) {

	}
	//moving from one to another
	else {
	    for (QbOption targetOption : qbQuestion.getQbOptions()) {
		if (targetOption.getUid().equals(targetOptionUid)) {
		    String name = targetOption.getName();
		    name += "\r\n" + answer;
		    targetOption.setName(name);
		    assessmentDao.saveObject(targetOption);
		    break;
		}
	    }

	    for (QbOption previousOption : qbQuestion.getQbOptions()) {
		if (previousOption.getUid().equals(previousOptionUid)) {
		    String name = previousOption.getName();
		    String[] alternatives = name.split("\r\n");

		    String nameWithoutUserAnswer = "";
		    for (String alternative : alternatives) {
			if (!alternative.equals(answer)) {
			    nameWithoutUserAnswer += alternative + "\r\n";
			}
		    }
		    if (nameWithoutUserAnswer.length() > 2) {
			nameWithoutUserAnswer = nameWithoutUserAnswer.substring(0, nameWithoutUserAnswer.length() - 2);
		    }
		    previousOption.setName(nameWithoutUserAnswer);
		    assessmentDao.saveObject(previousOption);
		    break;
		}
	    }
	}
	assessmentResultDao.flush();

	//recalculate marks for all lessons in all cases except for reshuffling inside the same container
	if (!targetOptionUid.equals(previousOptionUid)) {

	    // get all finished user results
	    List<AssessmentResult> assessmentResults = assessmentResultDao
		    .getAssessmentResultsByQbQuestion(qbQuestion.getUid());

	    //stores userId->lastFinishedAssessmentResult
	    Map<Long, AssessmentResult> lastFinishedAssessmentResults = new LinkedHashMap<>();
	    for (AssessmentResult assessmentResult : assessmentResults) {
		Long userId = assessmentResult.getUser().getUserId();
		lastFinishedAssessmentResults.put(userId, assessmentResult);
	    }

	    for (AssessmentResult assessmentResult : assessmentResults) {
		AssessmentUser user = assessmentResult.getUser();
		float assessmentMark = assessmentResult.getGrade();
		int assessmentMaxMark = assessmentResult.getMaximumGrade();

		for (AssessmentQuestionResult questionResult : assessmentResult.getQuestionResults()) {
		    if (questionResult.getQbQuestion().getUid().equals(qbQuestion.getUid())) {
			Float oldQuestionAnswerMark = questionResult.getMark();
			int oldResultMaxMark = questionResult.getMaxMark() == null ? 0
				: questionResult.getMaxMark().intValue();

			//actually recalculate marks
			QuestionDTO questionDto = new QuestionDTO(assessmentQuestion);
			questionDto.setMaxMark(oldResultMaxMark);
			loadupQuestionResultIntoQuestionDto(questionDto, questionResult);
			calculateAnswerMark(assessmentResult.getAssessment().getUid(), user.getUserId(), questionResult,
				questionDto);
			assessmentQuestionResultDao.saveObject(questionResult);

			float newQuestionAnswerMark = questionResult.getMark();
			assessmentMark += newQuestionAnswerMark - oldQuestionAnswerMark;
			break;
		    }
		}

		// store new mark and maxMark if they were changed
		AssessmentResult lastFinishedAssessmentResult = lastFinishedAssessmentResults.get(user.getUserId());
		storeAssessmentResultMarkAndMaxMark(assessmentResult, lastFinishedAssessmentResult, assessmentMark,
			assessmentMaxMark, user);
	    }

	    //recalculate marks in all Scratchie activities, that use modified QbQuestion
	    toolService.recalculateScratchieMarksForVsaQuestion(qbQuestion.getUid());
	}
    }

    @Override
    public Map<Long, QuestionSummary> getQuestionSummaryForExport(Assessment assessment) {
	Map<Long, QuestionSummary> questionSummaries = new LinkedHashMap<>();

	if (assessment.getQuestions() == null) {
	    return questionSummaries;
	}

	SortedSet<AssessmentSession> sessions = new TreeSet<>(new AssessmentSessionComparator());
	sessions.addAll(assessmentSessionDao.getByContentId(assessment.getContentId()));

	List<AssessmentResult> assessmentResults = assessmentResultDao
		.getLastFinishedAssessmentResults(assessment.getContentId());
	Map<Long, AssessmentResult> userUidToResultMap = new HashMap<>();
	for (AssessmentResult assessmentResult : assessmentResults) {
	    userUidToResultMap.put(assessmentResult.getUser().getUid(), assessmentResult);
	}

	Map<Long, List<AssessmentUser>> sessionIdToUsersMap = new HashMap<>();
	for (AssessmentSession session : sessions) {

	    Long sessionId = session.getSessionId();
	    List<AssessmentUser> users = new ArrayList<>();

	    // in case of leader aware tool show only leaders' responses
	    if (assessment.isUseSelectLeaderToolOuput()) {
		AssessmentUser leader = session.getGroupLeader();
		if (leader != null) {
		    users.add(leader);
		}
	    } else {
		users = assessmentUserDao.getBySessionID(sessionId);
	    }

	    sessionIdToUsersMap.put(sessionId, users);
	}

	for (AssessmentQuestion question : assessment.getQuestions()) {
	    Long questionUid = question.getUid();
	    QuestionSummary questionSummary = new QuestionSummary(question);

	    List<List<AssessmentQuestionResult>> questionResults = new ArrayList<>();

	    for (AssessmentSession session : sessions) {

		Long sessionId = session.getSessionId();
		List<AssessmentUser> users = sessionIdToUsersMap.get(sessionId);

		ArrayList<AssessmentQuestionResult> sessionQuestionResults = new ArrayList<>();
		for (AssessmentUser user : users) {
		    AssessmentResult assessmentResult = userUidToResultMap.get(user.getUid());
		    AssessmentQuestionResult questionResult = null;
		    if (assessmentResult == null) {
			questionResult = new AssessmentQuestionResult();
			questionResult.setQbToolQuestion(question);
		    } else {
			for (AssessmentQuestionResult dbQuestionResult : assessmentResult.getQuestionResults()) {
			    if (dbQuestionResult.getQbToolQuestion().getUid().equals(questionUid)) {
				questionResult = dbQuestionResult;
				break;
			    }
			}
			if (questionResult == null) {
			    continue;
			}
		    }
		    questionResult.setUser(user);
		    sessionQuestionResults.add(questionResult);
		}
		questionResults.add(sessionQuestionResults);
	    }
	    questionSummary.setQuestionResultsPerSession(questionResults);

	    int count = 0;
	    float total = 0;
	    for (List<AssessmentQuestionResult> sessionQuestionResults : questionResults) {
		for (AssessmentQuestionResult questionResult : sessionQuestionResults) {
		    if (questionResult.getUid() != null) {
			count++;
			total += questionResult.getMark();
		    }
		}
	    }
	    float averageMark = (count == 0) ? 0 : total / count;
	    questionSummary.setAverageMark(averageMark);

	    AssessmentEscapeUtils.escapeQuotes(questionSummary);

	    questionSummaries.put(questionUid, questionSummary);
	}

	return questionSummaries;
    }

    @Override
    public List<ExcelSheet> exportSummary(Assessment assessment, List<SessionDTO> sessionDtos, boolean showUserNames) {
	List<ExcelSheet> sheets = new LinkedList<>();

	// -------------- First tab: Summary ----------------------------------------------------
	if (showUserNames) {
	    ExcelSheet summarySheet = new ExcelSheet(getMessage("label.export.summary"));
	    sheets.add(summarySheet);

	    if (sessionDtos != null) {
		for (SessionDTO sessionDTO : sessionDtos) {
		    Long sessionId = sessionDTO.getSessionId();

		    summarySheet.addEmptyRow();

		    ExcelRow sessionTitleRow = summarySheet.initRow();
		    sessionTitleRow.addCell(sessionDTO.getSessionName(), true);

		    List<AssessmentUserDTO> userDtos = new ArrayList<>();
		    // in case of UseSelectLeaderToolOuput - display only one user
		    if (assessment.isUseSelectLeaderToolOuput()) {

			AssessmentSession session = getSessionBySessionId(sessionId);
			AssessmentUser groupLeader = session.getGroupLeader();

			if (groupLeader != null) {

			    float assessmentResult = getLastTotalScoreByUser(assessment.getUid(),
				    groupLeader.getUserId());

			    AssessmentUserDTO userDto = new AssessmentUserDTO();
			    userDto.setFirstName(groupLeader.getFirstName());
			    userDto.setLastName(groupLeader.getLastName());
			    userDto.setGrade(assessmentResult);
			    userDtos.add(userDto);
			}

		    } else {
			int countSessionUsers = sessionDTO.getNumberLearners();

			// Get the user list from the db
			userDtos = getPagedUsersBySession(sessionId, 0, countSessionUsers, "userName", "ASC", "");
		    }

		    float minGrade = -9999999;
		    float maxGrade = 0;
		    for (AssessmentUserDTO userDto : userDtos) {
			float grade = userDto.getGrade();
			if (grade < minGrade || minGrade == -9999999) {
			    minGrade = grade;
			}
			if (grade > maxGrade) {
			    maxGrade = grade;
			}
		    }
		    if (minGrade == -9999999) {
			minGrade = 0;
		    }

		    LinkedHashMap<String, Integer> markSummary = getMarksSummaryForSession(userDtos, minGrade, maxGrade,
			    10);
		    // work out total marks so we can do percentages. need as float for the correct divisions
		    int totalNumEntries = 0;
		    for (Map.Entry<String, Integer> entry : markSummary.entrySet()) {
			totalNumEntries += entry.getValue();
		    }

		    // Mark Summary Min, Max + Grouped Percentages
		    summarySheet.addEmptyRow();
		    ExcelRow minMaxRow = summarySheet.initRow();
		    minMaxRow.addCell(getMessage("label.number.learners"), true);
		    minMaxRow.addCell(totalNumEntries);

		    minMaxRow = summarySheet.initRow();
		    minMaxRow.addCell(getMessage("label.lowest.mark"), true);
		    minMaxRow.addCell((double) minGrade);

		    minMaxRow = summarySheet.initRow();
		    minMaxRow.addCell(getMessage("label.highest.mark"), true);
		    minMaxRow.addCell((double) maxGrade);
		    summarySheet.addEmptyRow();

		    ExcelRow binSummaryRow = summarySheet.initRow();
		    binSummaryRow.addCell(getMessage("label.authoring.basic.list.header.mark"), true,
			    ExcelCell.BORDER_STYLE_BOTTOM_THIN);
		    binSummaryRow.addCell(getMessage("label.number.learners"), true,
			    ExcelCell.BORDER_STYLE_BOTTOM_THIN);
		    binSummaryRow.addCell(getMessage("label.percentage"), true, ExcelCell.BORDER_STYLE_BOTTOM_THIN);
		    float totalNumEntriesAsFloat = totalNumEntries;
		    for (Map.Entry<String, Integer> entry : markSummary.entrySet()) {
			binSummaryRow = summarySheet.initRow();
			binSummaryRow.addCell(entry.getKey());
			binSummaryRow.addCell(entry.getValue());
			binSummaryRow.addCell(Math.round(entry.getValue() / totalNumEntriesAsFloat * 100));
		    }
		    summarySheet.addEmptyRow();
		    summarySheet.addEmptyRow();

		    ExcelRow summaryTitleRow = summarySheet.initRow();
		    summaryTitleRow.addCell(getMessage("label.export.user.id"), true,
			    ExcelCell.BORDER_STYLE_BOTTOM_THIN);
		    summaryTitleRow.addCell(getMessage("label.monitoring.summary.user.name"), true,
			    ExcelCell.BORDER_STYLE_BOTTOM_THIN);
		    summaryTitleRow.addCell(getMessage("label.monitoring.summary.total"), true,
			    ExcelCell.BORDER_STYLE_BOTTOM_THIN);

		    for (AssessmentUserDTO userDto : userDtos) {
			ExcelRow userResultRow = summarySheet.initRow();
			userResultRow.addCell(userDto.getLogin());
			userResultRow.addCell(userDto.getFirstName() + " " + userDto.getLastName());
			userResultRow.addCell(userDto.getGrade());
		    }
		    summarySheet.addEmptyRow();
		}
	    }
	}

	// ------------------------------------------------------------------
	// -------------- Second tab: Question Summary ----------------------
	ExcelSheet questionSummarySheet = new ExcelSheet(getMessage("lable.export.summary.by.question"));
	sheets.add(questionSummarySheet);

	// Create the question summary
	ExcelRow summaryTitleRow = questionSummarySheet.initRow();
	summaryTitleRow.addCell(getMessage("label.export.question.summary"), true);
	questionSummarySheet.addEmptyRow();

	Map<Long, QuestionSummary> questionSummaries = getQuestionSummaryForExport(assessment);

	if (assessment.getQuestions() != null) {
	    Set<AssessmentQuestion> questions = assessment.getQuestions();

	    // question row title
	    ExcelRow questionTitleRow = new ExcelRow();
	    questionTitleRow.addCell(getMessage("label.monitoring.question.summary.question"), true,
		    ExcelCell.BORDER_STYLE_BOTTOM_THIN);
	    questionTitleRow.addCell(getMessage("label.authoring.basic.list.header.type"), true,
		    ExcelCell.BORDER_STYLE_BOTTOM_THIN);
	    questionTitleRow.addCell(getMessage("label.authoring.basic.penalty.factor"), true,
		    ExcelCell.BORDER_STYLE_BOTTOM_THIN);
	    questionTitleRow.addCell(getMessage("label.monitoring.question.summary.default.mark"), true,
		    ExcelCell.BORDER_STYLE_BOTTOM_THIN);
	    questionTitleRow.addCell(getMessage("label.export.user.id"), true, ExcelCell.BORDER_STYLE_BOTTOM_THIN);
	    if (showUserNames) {
		questionTitleRow.addCell(getMessage("label.monitoring.user.summary.user.name"), true,
			ExcelCell.BORDER_STYLE_BOTTOM_THIN);
	    }
	    questionTitleRow.addCell(getMessage("label.export.date.attempted"), true,
		    ExcelCell.BORDER_STYLE_BOTTOM_THIN);
	    questionTitleRow.addCell(getMessage("label.export.time.attempted"), true,
		    ExcelCell.BORDER_STYLE_BOTTOM_THIN);
	    questionTitleRow.addCell(getMessage("label.authoring.basic.option.answer"), true,
		    ExcelCell.BORDER_STYLE_BOTTOM_THIN);
	    questionTitleRow.addCell(getMessage("label.export.time.taken"), true, ExcelCell.BORDER_STYLE_BOTTOM_THIN);
	    questionTitleRow.addCell(getMessage("label.export.mark"), true, ExcelCell.BORDER_STYLE_BOTTOM_THIN);

	    int questionNumber = 1;

	    for (AssessmentQuestion question : questions) {
		ExcelRow questionTitle = questionSummarySheet.initRow();
		questionTitle.addCell(getMessage("label.monitoring.question.summary.question") + " " + questionNumber++,
			true);

		// set up the summary table data for the top of the question area.
		boolean doSummaryTable = question.getType() == QbQuestion.TYPE_MULTIPLE_CHOICE
			|| question.getType() == QbQuestion.TYPE_VERY_SHORT_ANSWERS
			|| question.getType() == QbQuestion.TYPE_NUMERICAL
			|| question.getType() == QbQuestion.TYPE_TRUE_FALSE;
		// For MC, Numeric & Short Answer Key is optionUid, Value is number of answers
		// For True/False Key 0 is false and Key 1 is true
		Map<Long, Integer> summaryOfAnswers = new HashMap<>();
		Integer summaryNACount = 0;
		Long trueKey = 1L;
		Long falseKey = 0L;
		if (doSummaryTable) {
		    questionSummarySheet.addRow(startSummaryTable(question, summaryOfAnswers, trueKey, falseKey));
		}

		//we need to create questionSummaryTabTemp variable prior to writing it to sheet, in order to fill summaryOfAnswers
		ArrayList<ExcelRow> questionSummaryTabTemp = new ArrayList<>();

		//add question title row
		if (question.getType() == QbQuestion.TYPE_MARK_HEDGING) {
		    List<QbOption> options = question.getQbQuestion().getQbOptions();
		    // question row title
		    ExcelRow hedgeQuestionTitleRow = new ExcelRow();
		    hedgeQuestionTitleRow.addCell(getMessage("label.monitoring.question.summary.question"), true);
		    hedgeQuestionTitleRow.addCell(getMessage("label.authoring.basic.list.header.type"), true);
		    hedgeQuestionTitleRow.addCell(getMessage("label.authoring.basic.penalty.factor"), true);
		    hedgeQuestionTitleRow.addCell(getMessage("label.monitoring.question.summary.default.mark"), true);
		    hedgeQuestionTitleRow.addCell(getMessage("label.export.user.id"), true);
		    if (showUserNames) {
			hedgeQuestionTitleRow.addCell(getMessage("label.monitoring.user.summary.user.name"), true);
		    }
		    hedgeQuestionTitleRow.addCell(getMessage("label.export.date.attempted"), true);
		    hedgeQuestionTitleRow.addCell(getMessage("label.export.time.attempted"), true);
		    for (QbOption option : options) {
			ExcelCell cell = hedgeQuestionTitleRow.addCell(option.getName().replaceAll("\\<.*?\\>", ""),
				true);
			if (option.isCorrect()) {
			    cell.setColor(IndexedColors.GREEN);
			}
		    }
		    hedgeQuestionTitleRow.addCell(getMessage("label.export.time.taken"), true);
		    hedgeQuestionTitleRow.addCell(getMessage("label.export.mark"), true);
		    questionSummaryTabTemp.add(hedgeQuestionTitleRow);
		} else {
		    questionSummaryTabTemp.add(questionTitleRow);
		}

		QuestionSummary questionSummary = questionSummaries.get(question.getUid());
		List<List<AssessmentQuestionResult>> allResultsForQuestion = questionSummary
			.getQuestionResultsPerSession();

		int markCount = 0;
		Float markTotal = 0.0F;
		int timeTakenCount = 0;
		int timeTakenTotal = 0;
		for (List<AssessmentQuestionResult> resultList : allResultsForQuestion) {
		    for (AssessmentQuestionResult questionResult : resultList) {
			ExcelRow userResultRow = new ExcelRow();
			userResultRow.addCell(questionResult.getQbQuestion().getName());
			userResultRow.addCell(AssessmentServiceImpl
				.getQuestionTypeLanguageLabel(questionResult.getQbQuestion().getType()));
			userResultRow.addCell(Float.valueOf(questionResult.getQbQuestion().getPenaltyFactor()));

			Float maxMark = (questionResult.getMaxMark() == null) ? 0
				: Float.valueOf(questionResult.getMaxMark());
			userResultRow.addCell(maxMark);
			if (showUserNames) {
			    userResultRow.addCell(questionResult.getUser().getLoginName());
			    userResultRow.addCell(questionResult.getUser().getFullName());
			} else {
			    userResultRow.addCell(questionResult.getUser().getUserId());
			}

			//date and time
			ExcelCell dateCell = userResultRow.addCell(questionResult.getFinishDate());
			dateCell.setDataFormat(ExcelCell.CELL_FORMAT_DATE);
			ExcelCell timeCell = userResultRow.addCell(questionResult.getFinishDate());
			timeCell.setDataFormat(ExcelCell.CELL_FORMAT_TIME);

			//answer
			if (question.getType() == QbQuestion.TYPE_MARK_HEDGING) {
			    Set<AssessmentOptionAnswer> optionAnswers = questionResult.getOptionAnswers();
			    for (QbOption option : question.getQbQuestion().getQbOptions()) {
				for (AssessmentOptionAnswer optionAnswer : optionAnswers) {
				    if (option.getUid().equals(optionAnswer.getOptionUid())) {
					userResultRow.addCell(optionAnswer.getAnswerInt());
					break;
				    }
				}
			    }

			} else {
			    userResultRow.addCell(AssessmentEscapeUtils.printResponsesForExcelExport(questionResult));

			    if (doSummaryTable) {
				summaryNACount = updateSummaryCounts(question, questionResult, summaryOfAnswers,
					summaryNACount);
			    }
			}

			//time taken
			if (questionResult.getAssessmentResult() != null) {
			    Date startDate = questionResult.getAssessmentResult().getStartDate();
			    Date finishDate = questionResult.getFinishDate();
			    if ((startDate != null) && (finishDate != null)) {
				Long seconds = (finishDate.getTime() - startDate.getTime()) / 1000;
				userResultRow.addCell(seconds);
				timeTakenCount++;
				timeTakenTotal += seconds;
			    }
			}

			//mark
			userResultRow.addCell(questionResult.getMark());
			questionSummaryTabTemp.add(userResultRow);

			//calculating markCount & markTotal
			if (questionResult.getMark() != null) {
			    markCount++;
			    markTotal += questionResult.getMark();
			}
		    }
		}

		if (doSummaryTable) {
		    questionSummarySheet
			    .addRow(outputSummaryTable(question, summaryOfAnswers, summaryNACount, trueKey, falseKey));
		    questionSummarySheet.addEmptyRow();
		}
		questionSummarySheet.getRows().addAll(questionSummaryTabTemp);

		// Calculating the averages
		ExcelRow averageRow = questionSummarySheet.initRow();
		averageRow.addEmptyCells(showUserNames ? 8 : 7);
		averageRow.addCell(getMessage("label.export.average"), true);
		if (timeTakenTotal > 0) {
		    averageRow.addCell(Long.valueOf(timeTakenTotal / timeTakenCount));
		}
		Float averageMark = markTotal > 0 ? Float.valueOf(markTotal / markCount) : 0.0F;
		averageRow.addCell(averageMark);

		questionSummarySheet.addEmptyRow();
	    }
	}

	// ------------------------------------------------------------------
	// -------------- Third tab: User Summary ---------------------------

	ExcelSheet userSummarySheet = new ExcelSheet(getMessage("label.export.summary.by.user"));
	sheets.add(userSummarySheet);

	// Create the question summary
	ExcelRow userSummaryTitle = userSummarySheet.initRow();
	userSummaryTitle.addCell(getMessage("label.export.user.summary"), true);

	ExcelRow summaryRowTitle = userSummarySheet.initRow();
	summaryRowTitle.addCell("#", true, ExcelCell.BORDER_STYLE_BOTTOM_THIN);
	summaryRowTitle.addCell(getMessage("label.monitoring.question.summary.question"), true,
		ExcelCell.BORDER_STYLE_BOTTOM_THIN);
	summaryRowTitle.addCell(getMessage("label.authoring.basic.list.header.type"), true,
		ExcelCell.BORDER_STYLE_BOTTOM_THIN);
	summaryRowTitle.addCell(getMessage("label.authoring.basic.penalty.factor"), true,
		ExcelCell.BORDER_STYLE_BOTTOM_THIN);
	summaryRowTitle.addCell(getMessage("label.monitoring.question.summary.default.mark"), true,
		ExcelCell.BORDER_STYLE_BOTTOM_THIN);
	summaryRowTitle.addCell(getMessage("label.monitoring.question.summary.average.mark"), true,
		ExcelCell.BORDER_STYLE_BOTTOM_THIN);

	Float totalGradesPossible = 0F;
	Float totalAverage = 0F;
	int questionIndex = 1;
	if (assessment.getQuestionReferences() != null) {
	    Set<QuestionReference> questionReferences = new TreeSet<>(new SequencableComparator());
	    questionReferences.addAll(assessment.getQuestionReferences());

	    int randomQuestionsCount = 1;
	    for (QuestionReference questionReference : questionReferences) {

		String title;
		String questionType;
		Float penaltyFactor;
		Float averageMark = null;
		if (questionReference.isRandomQuestion()) {

		    title = getMessage("label.authoring.basic.type.random.question") + randomQuestionsCount++;
		    questionType = getMessage("label.authoring.basic.type.random.question");
		    penaltyFactor = null;
		    averageMark = null;
		} else {

		    AssessmentQuestion question = questionReference.getQuestion();
		    title = question.getQbQuestion().getName();
		    questionType = AssessmentServiceImpl.getQuestionTypeLanguageLabel(question.getType());
		    penaltyFactor = question.getQbQuestion().getPenaltyFactor();

		    QuestionSummary questionSummary = questionSummaries.get(question.getUid());
		    if (questionSummary != null) {
			averageMark = questionSummary.getAverageMark();
			totalAverage += questionSummary.getAverageMark();
		    }
		}

		int maxGrade = questionReference.getMaxMark();
		totalGradesPossible += maxGrade;

		ExcelRow questCellRow = userSummarySheet.initRow();
		questCellRow.addCell(questionIndex++);
		questCellRow.addCell(title);
		questCellRow.addCell(questionType);
		questCellRow.addCell(penaltyFactor);
		questCellRow.addCell(maxGrade);
		questCellRow.addCell(averageMark);
	    }

	    if (totalGradesPossible.floatValue() > 0) {
		ExcelRow totalCellRow = userSummarySheet.initRow();
		totalCellRow.addEmptyCells(2);
		totalCellRow.addCell(getMessage("label.monitoring.summary.total"), true);
		totalCellRow.addCell(totalGradesPossible);
		totalCellRow.addCell(totalAverage);
	    }
	    userSummarySheet.addEmptyRow();
	}

	if (sessionDtos != null) {
	    List<AssessmentResult> assessmentResults = assessmentResultDao
		    .getLastFinishedAssessmentResults(assessment.getContentId());
	    Map<Long, AssessmentResult> userUidToResultMap = new HashMap<>();
	    for (AssessmentResult assessmentResult : assessmentResults) {
		userUidToResultMap.put(assessmentResult.getUser().getUid(), assessmentResult);
	    }

	    for (SessionDTO sessionDTO : sessionDtos) {
		userSummarySheet.addEmptyRow();

		ExcelRow sessionTitle = userSummarySheet.initRow();
		sessionTitle.addCell(sessionDTO.getSessionName(), true);

		AssessmentSession assessmentSession = getSessionBySessionId(sessionDTO.getSessionId());
		Set<AssessmentUser> assessmentUsers = assessmentSession.getAssessmentUsers();
		if (assessmentUsers != null) {
		    for (AssessmentUser assessmentUser : assessmentUsers) {
			if (showUserNames) {
			    ExcelRow userTitleRow = userSummarySheet.initRow();
			    userTitleRow.addCell(getMessage("label.export.user.id"), true);
			    userTitleRow.addCell(getMessage("label.monitoring.user.summary.user.name"), true);
			    userTitleRow.addCell(getMessage("label.export.date.attempted"), true);
			    userTitleRow.addCell(getMessage("label.monitoring.question.summary.question"), true);
			    userTitleRow.addCell(getMessage("label.authoring.basic.option.answer"), true);
			    userTitleRow.addCell(getMessage("label.export.mark"), true);

			} else {
			    ExcelRow userTitleRow = userSummarySheet.initRow();
			    userTitleRow.addCell(getMessage("label.export.user.id"), true);
			    userTitleRow.addCell(getMessage("label.export.date.attempted"), true);
			    userTitleRow.addCell(getMessage("label.monitoring.question.summary.question"), true);
			    userTitleRow.addCell(getMessage("label.authoring.basic.option.answer"), true);
			    userTitleRow.addCell(getMessage("label.export.mark"), true);
			}

			AssessmentResult assessmentResult = userUidToResultMap.get(assessmentUser.getUid());
			if (assessmentResult != null) {
			    Set<AssessmentQuestionResult> questionResults = assessmentResult.getQuestionResults();
			    if (questionResults != null) {
				for (AssessmentQuestionResult questionResult : questionResults) {
				    ExcelRow userResultRow = userSummarySheet.initRow();
				    if (showUserNames) {
					userResultRow.addCell(assessmentUser.getLoginName());
					userResultRow.addCell(assessmentUser.getFullName());
				    } else {
					userResultRow.addCell(assessmentUser.getUserId());
				    }

				    userResultRow.addCell(assessmentResult.getStartDate());
				    userResultRow.addCell(questionResult.getQbQuestion().getName());
				    userResultRow.addCell(
					    AssessmentEscapeUtils.printResponsesForExcelExport(questionResult));
				    userResultRow.addCell(questionResult.getMark());
				}
			    }

			    ExcelRow userTotalRow = userSummarySheet.initRow();
			    userTotalRow.addEmptyCells(showUserNames ? 4 : 3);
			    userTotalRow.addCell(getMessage("label.monitoring.summary.total"), true);
			    userTotalRow.addCell(assessmentResult.getGrade());
			    userSummarySheet.addEmptyRow();
			}
		    }
		}
	    }
	}

	return sheets;
    }

    private ExcelRow startSummaryTable(AssessmentQuestion question, Map<Long, Integer> summaryOfAnswers, Long trueKey,
	    Long falseKey) {
	ExcelRow summaryTableRow;
	int i = 0;
	if (question.getType() == QbQuestion.TYPE_MULTIPLE_CHOICE
		|| question.getType() == QbQuestion.TYPE_VERY_SHORT_ANSWERS
		|| question.getType() == QbQuestion.TYPE_NUMERICAL) {

	    summaryTableRow = new ExcelRow();
	    List<QbOption> options = question.getQbQuestion().getQbOptions();
	    for (QbOption option : options) {
		summaryOfAnswers.put(option.getUid(), 0);
		StringBuilder bldr = new StringBuilder(getMessage("label.authoring.basic.option.answer")).append(" ")
			.append(i + 1).append(" - ");
		if (question.getType() == QbQuestion.TYPE_NUMERICAL) {
		    bldr.append(option.getNumericalOption()).append(" +- ").append(option.getAcceptedError());
		} else {
		    bldr.append(option.getName().replaceAll("\\<.*?\\>", ""));
		}
		summaryTableRow.addCell(bldr.toString());
		i++;
	    }
	    if (question.getType() == QbQuestion.TYPE_MULTIPLE_CHOICE) {
		summaryTableRow.addCell(getMessage("label.not.answered"));
	    } else {
		summaryTableRow.addCell(getMessage("label.other"));
	    }
	} else {
	    summaryTableRow = new ExcelRow();
	    summaryTableRow.addCell(getMessage("label.authoring.true.false.true"));
	    summaryTableRow.addCell(getMessage("label.authoring.true.false.false"));
	    summaryTableRow.addCell(getMessage("label.not.answered"));
	    summaryOfAnswers.put(trueKey, 0);
	    summaryOfAnswers.put(falseKey, 0);
	}
	return summaryTableRow;
    }

    private Integer updateSummaryCounts(AssessmentQuestion question, AssessmentQuestionResult questionResult,
	    Map<Long, Integer> summaryOfAnswers, Integer summaryNACount) {
	if (question.getType() == QbQuestion.TYPE_MULTIPLE_CHOICE) {
	    boolean foundOption = false;
	    Set<AssessmentOptionAnswer> optionAnswers = questionResult.getOptionAnswers();
	    if (optionAnswers != null) {
		for (AssessmentOptionAnswer optionAnswer : optionAnswers) {
		    if (optionAnswer.getAnswerBoolean()) {
			Integer currentCount = summaryOfAnswers.get(optionAnswer.getOptionUid());
			if (currentCount == null) {
			    log.error(
				    "Assessment Export: Unable to count answer in summary, refers to an unexpected option. QuestionResult "
					    + questionResult.getUid() + " OptionUid " + optionAnswer.getOptionUid()
					    + " question " + question.getUid());
			} else {
			    summaryOfAnswers.put(optionAnswer.getOptionUid(), currentCount + 1);
			    foundOption = true;
			}
		    }
		}
	    }
	    if (!foundOption) {
		summaryNACount++;
	    }
	} else if (question.getType() == QbQuestion.TYPE_VERY_SHORT_ANSWERS
		|| question.getType() == QbQuestion.TYPE_NUMERICAL) {
	    Long submittedOptionUid = questionResult.getQbOption() == null ? null
		    : questionResult.getQbOption().getUid();
	    if (submittedOptionUid != null) {
		Integer currentCount = summaryOfAnswers.get(submittedOptionUid);
		if (currentCount == null) {
		    log.error(
			    "Assessment Export: Unable to count answer in summary, refers to an unexpected option. QuestionResult "
				    + questionResult.getUid() + " chosen optionUid " + submittedOptionUid + " question "
				    + question.getUid());
		} else {
		    summaryOfAnswers.put(submittedOptionUid, currentCount + 1);
		}
	    } else {
		summaryNACount++;
	    }
	} else if (question.getType() == QbQuestion.TYPE_TRUE_FALSE) {
	    if (questionResult.getAnswer() == null) {
		summaryNACount++;
	    } else {
		long key = questionResult.getAnswerBoolean() ? 1 : 0;
		Integer currentCount = summaryOfAnswers.get(key);
		summaryOfAnswers.put(key, currentCount + 1);
	    }
	}
	return summaryNACount;
    }

    private ExcelRow outputSummaryTable(AssessmentQuestion question, Map<Long, Integer> summaryOfAnswers,
	    Integer summaryNACount, Long trueKey, Long falseKey) {
	ExcelRow summaryTableRow = new ExcelRow();
	int total = summaryNACount;
	for (int value : summaryOfAnswers.values()) {
	    total += value;
	}
<<<<<<< HEAD
	if (question.getType() == QbQuestion.TYPE_MULTIPLE_CHOICE
		|| question.getType() == QbQuestion.TYPE_VERY_SHORT_ANSWERS
		|| question.getType() == QbQuestion.TYPE_NUMERICAL) {
	    for (QbOption option : question.getQbQuestion().getQbOptions()) {
		Double optionPercentage = (double) summaryOfAnswers.get(option.getUid()) / total;
=======
	if (question.getType() == AssessmentConstants.QUESTION_TYPE_MULTIPLE_CHOICE
		|| question.getType() == AssessmentConstants.QUESTION_TYPE_SHORT_ANSWER
		|| question.getType() == AssessmentConstants.QUESTION_TYPE_NUMERICAL) {
	    for (AssessmentQuestionOption option : question.getOptions()) {
		Double optionPercentage = total == 0 || summaryOfAnswers.get(option.getUid()) == null ? 0
			: (double) summaryOfAnswers.get(option.getUid()) / total;
>>>>>>> 26dfb39c
		ExcelCell optionCell = summaryTableRow.addPercentageCell(optionPercentage);
		if (option.getMaxMark() > 0) {
		    optionCell.setColor(IndexedColors.GREEN);
		}
	    }

	} else {
	    Double correctPercentage = total == 0 || summaryOfAnswers.get(trueKey) == null ? 0
		    : (double) summaryOfAnswers.get(trueKey) / total;
	    ExcelCell correctCell = summaryTableRow.addPercentageCell(correctPercentage);
<<<<<<< HEAD

	    Double wrongPercentage = (double) summaryOfAnswers.get(falseKey) / total;
=======
	    
	    Double wrongPercentage = total == 0 || summaryOfAnswers.get(falseKey) == null ? 0
		    : (double) summaryOfAnswers.get(falseKey) / total;
>>>>>>> 26dfb39c
	    ExcelCell wrongCell = summaryTableRow.addPercentageCell(wrongPercentage);

	    if (question.getQbQuestion().getCorrectAnswer()) {
		correctCell.setColor(IndexedColors.GREEN);
	    } else {
		wrongCell.setColor(IndexedColors.GREEN);
	    }
	}
<<<<<<< HEAD
	Double summaryNAPercentage = (double) summaryNACount / total;
=======

	Double summaryNAPercentage = total == 0 ? 0 : (double) summaryNACount / total;
>>>>>>> 26dfb39c
	summaryTableRow.addPercentageCell(summaryNAPercentage);

	return summaryTableRow;
    }

    /**
     * Used only for excell export (for getUserSummaryData() method).
     */
    public static String getQuestionTypeLanguageLabel(int type) {
	switch (type) {
	    case QbQuestion.TYPE_ESSAY:
		return "Essay";
	    case QbQuestion.TYPE_MATCHING_PAIRS:
		return "Matching Pairs";
	    case QbQuestion.TYPE_MULTIPLE_CHOICE:
		return "Multiple Choice";
	    case QbQuestion.TYPE_NUMERICAL:
		return "Numerical";
	    case QbQuestion.TYPE_ORDERING:
		return "Ordering";
	    case QbQuestion.TYPE_VERY_SHORT_ANSWERS:
		return "Short Answer";
	    case QbQuestion.TYPE_TRUE_FALSE:
		return "True/False";
	    case QbQuestion.TYPE_MARK_HEDGING:
		return "Mark Hedging";
	    default:
		return null;
	}
    }

    @Override
    public void changeQuestionResultMark(Long questionResultUid, float newMark) {
	AssessmentQuestionResult questionResult = assessmentQuestionResultDao
		.getAssessmentQuestionResultByUid(questionResultUid);
	float oldMark = questionResult.getMark();
	AssessmentResult assessmentResult = questionResult.getAssessmentResult();
	float assessmentMark = (assessmentResult.getGrade() - oldMark) + newMark;

	Long toolSessionId = assessmentResult.getSessionId();
	Assessment assessment = assessmentResult.getAssessment();
	Long questionUid = questionResult.getQbToolQuestion().getUid();

	// When changing a mark for user and isUseSelectLeaderToolOuput is true, the mark should be propagated to all
	// students within the group
	List<AssessmentUser> users = new ArrayList<>();
	if (assessment.isUseSelectLeaderToolOuput()) {
	    users = getUsersBySession(toolSessionId);
	} else {
	    users = new ArrayList<>();
	    AssessmentUser user = assessmentResult.getUser();
	    users.add(user);
	}

	for (AssessmentUser user : users) {
	    Long userId = user.getUserId();

	    List<Object[]> questionResults = assessmentQuestionResultDao
		    .getAssessmentQuestionResultList(assessment.getUid(), userId, questionUid);

	    if ((questionResults == null) || questionResults.isEmpty()) {
		log.warn("User with uid: " + user.getUid()
			+ " doesn't have any results despite the fact group leader has some.");
		continue;
	    }

	    Object[] lastAssessmentQuestionResultObj = questionResults.get(questionResults.size() - 1);
	    AssessmentQuestionResult lastAssessmentQuestionResult = (AssessmentQuestionResult) lastAssessmentQuestionResultObj[0];

	    lastAssessmentQuestionResult.setMark(newMark);
	    assessmentQuestionResultDao.saveObject(lastAssessmentQuestionResult);

	    AssessmentResult result = lastAssessmentQuestionResult.getAssessmentResult();
	    result.setGrade(assessmentMark);
	    assessmentResultDao.saveObject(result);

	    // propagade changes to Gradebook
	    toolService.updateActivityMark(Double.valueOf(assessmentMark), null, userId.intValue(), toolSessionId,
		    false);

	    // records mark change with audit service
	    logEventService.logMarkChange(userId, user.getLoginName(), assessment.getContentId(), "" + oldMark,
		    "" + assessmentMark);
	}

    }

    @SuppressWarnings("unchecked")
    @Override
    public void recalculateUserAnswers(final Long assessmentUid, final Long toolContentId,
	    Set<AssessmentQuestion> oldQuestions, Set<AssessmentQuestion> newQuestions,
	    Set<QuestionReference> oldReferences, Set<QuestionReference> newReferences) {

	// create list of modified questions
	List<AssessmentQuestion> modifiedQuestions = new ArrayList<>();
	for (AssessmentQuestion oldQuestion : oldQuestions) {

	    if (QbQuestion.TYPE_ESSAY == oldQuestion.getType()
		    || QbQuestion.TYPE_MATCHING_PAIRS == oldQuestion.getType()
		    || QbQuestion.TYPE_ORDERING == oldQuestion.getType()) {
		continue;
	    }

	    for (AssessmentQuestion newQuestion : newQuestions) {
		if (oldQuestion.getDisplayOrder() == newQuestion.getDisplayOrder()) {

		    boolean isQuestionModified = false;

		    // title or question is different - do nothing. Also question grade can't be changed

		    //QbQuestion.TYPE_TRUE_FALSE
		    if (oldQuestion.getQbQuestion().getCorrectAnswer() != newQuestion.getQbQuestion()
			    .getCorrectAnswer()) {
			isQuestionModified = true;
		    }

		    // options are different
		    List<QbOption> oldOptions = oldQuestion.getQbQuestion().getQbOptions();
		    List<QbOption> newOptions = newQuestion.getQbQuestion().getQbOptions();
		    for (QbOption oldOption : oldOptions) {
			for (QbOption newOption : newOptions) {
			    if (oldOption.getDisplayOrder() == newOption.getDisplayOrder()) {

				//short answer
				if (((oldQuestion.getType() == QbQuestion.TYPE_VERY_SHORT_ANSWERS)
					&& !StringUtils.equals(oldOption.getName(), newOption.getName()))
					//numbering
					|| (oldOption.getNumericalOption() != newOption.getNumericalOption())
					|| (oldOption.getAcceptedError() != newOption.getAcceptedError())
					//option grade
					|| (oldOption.getMaxMark() != newOption.getMaxMark())
					//changed correct option
					|| (oldOption.isCorrect() != newOption.isCorrect())) {
				    isQuestionModified = true;
				}
			    }
			}
		    }
		    if (oldOptions.size() != newOptions.size()) {
			isQuestionModified = true;
		    }

		    if (isQuestionModified) {
			modifiedQuestions.add(newQuestion);
		    }
		}
	    }
	}

	// create list of references with modified grades.
	// modifiedReferences holds pairs newReference -> oldReference.getMaxMark()
	Map<QuestionReference, Integer> modifiedReferences = new HashMap<>();
	for (QuestionReference oldReference : oldReferences) {
	    for (QuestionReference newReference : newReferences) {
		if (oldReference.getUid().equals(newReference.getUid())
			&& (oldReference.getMaxMark() != newReference.getMaxMark())) {
		    modifiedReferences.put(newReference, oldReference.getMaxMark());
		}
	    }
	}

	List<AssessmentSession> sessionList = assessmentSessionDao.getByContentId(toolContentId);
	for (AssessmentSession session : sessionList) {
	    Long toolSessionId = session.getSessionId();
	    Set<AssessmentUser> sessionUsers = session.getAssessmentUsers();

	    for (AssessmentUser user : sessionUsers) {

		// get all finished user results
		List<AssessmentResult> assessmentResults = assessmentResultDao.getAssessmentResults(assessmentUid,
			user.getUserId());
		AssessmentResult lastFinishedAssessmentResult = (assessmentResults.isEmpty()) ? null
			: assessmentResults.get(assessmentResults.size() - 1);

		//add autosave assessmentResult as well
		AssessmentResult lastAssessmentResult = getLastAssessmentResult(assessmentUid, user.getUserId());
		if (lastAssessmentResult != null && lastAssessmentResult.getFinishDate() == null) {
		    assessmentResults.add(lastAssessmentResult);
		}

		for (AssessmentResult assessmentResult : assessmentResults) {

		    float assessmentMark = assessmentResult.getGrade();
		    int assessmentMaxMark = assessmentResult.getMaximumGrade();
		    Set<AssessmentQuestionResult> questionResults = assessmentResult.getQuestionResults();

		    // [+] if the question is modified
		    for (AssessmentQuestionResult questionResult : questionResults) {
			QbToolQuestion oldQuestion = questionResult.getQbToolQuestion();
			Float oldQuestionAnswerMark = questionResult.getMark();
			int oldResultMaxMark = questionResult.getMaxMark() == null ? 0
				: questionResult.getMaxMark().intValue();

			//check whether according question was modified
			for (AssessmentQuestion modifiedQuestion : modifiedQuestions) {
			    if (oldQuestion.getDisplayOrder() == modifiedQuestion.getDisplayOrder()) {

				//update questionResult's qbQuestion with the new one
				questionResult.setQbToolQuestion(modifiedQuestion);
				//update questionResult's qbOption - it seems to be redundant, as it's done in loadupQuestionResultIntoQuestionDto()
//				for (QbOption newOption : modifiedQuestion.getQbQuestion().getQbOptions()) {
//				    if (questionResult.getQbOption().getDisplayOrder() == newOption.getDisplayOrder()) {
//					questionResult.setQbOption(newOption);
//					break;
//				    }
//				}
				//update questionResult's optionAnswers
				for (AssessmentOptionAnswer oldOptionAnswer : questionResult.getOptionAnswers()) {

				    //find according old qbOption
				    QbOption oldOption = null;
				    for (QbOption oldOptionIter : oldQuestion.getQbQuestion().getQbOptions()) {
					if (oldOptionIter.getUid().equals(oldOptionAnswer.getOptionUid())) {
					    oldOption = oldOptionIter;
					}
				    }

				    //update
				    for (QbOption newOption : modifiedQuestion.getQbQuestion().getQbOptions()) {
					if (oldOption.getDisplayOrder() == newOption.getDisplayOrder()) {
					    oldOptionAnswer.setOptionUid(newOption.getUid());
					    break;
					}
				    }
				}

				//actually recalculate marks
				QuestionDTO modifiedQuestionDto = new QuestionDTO(modifiedQuestion);
				modifiedQuestionDto.setMaxMark(oldResultMaxMark);
				loadupQuestionResultIntoQuestionDto(modifiedQuestionDto, questionResult);
				calculateAnswerMark(assessmentUid, user.getUserId(), questionResult,
					modifiedQuestionDto);
				assessmentQuestionResultDao.saveObject(questionResult);

				float newQuestionAnswerMark = questionResult.getMark();
				assessmentMark += newQuestionAnswerMark - oldQuestionAnswerMark;
				break;
			    }
			}
		    }

		    // [+] if the question reference mark is modified
		    for (AssessmentQuestionResult questionResult : questionResults) {
			Long questionUid = questionResult.getQbToolQuestion().getUid();

			for (QuestionReference modifiedReference : modifiedReferences.keySet()) {
			    if (!modifiedReference.isRandomQuestion()
				    && questionUid.equals(modifiedReference.getQuestion().getUid())) {
				int newReferenceMaxMark = modifiedReference.getMaxMark();
				int oldReferenceMaxMark = modifiedReferences.get(modifiedReference);

				// update question answer's mark
				Float oldQuestionAnswerMark = questionResult.getMark();
				float newQuestionAnswerMark = (oldQuestionAnswerMark * newReferenceMaxMark)
					/ oldReferenceMaxMark;
				questionResult.setMark(newQuestionAnswerMark);
				questionResult.setMaxMark((float) newReferenceMaxMark);
				assessmentQuestionResultDao.saveObject(questionResult);

				assessmentMark += newQuestionAnswerMark - oldQuestionAnswerMark;
				assessmentMaxMark += newReferenceMaxMark - oldReferenceMaxMark;
				break;
			    }
			}
		    }

		    // find all question results from random question references
		    ArrayList<AssessmentQuestionResult> nonRandomQuestionResults = new ArrayList<>();
		    for (AssessmentQuestionResult questionResult : questionResults) {
			for (QuestionReference reference : newReferences) {
			    if (!reference.isRandomQuestion() && questionResult.getQbToolQuestion().getUid()
				    .equals(reference.getQuestion().getUid())) {
				nonRandomQuestionResults.add(questionResult);
			    }
			}
		    }
		    Collection<AssessmentQuestionResult> randomQuestionResults = CollectionUtils
			    .subtract(questionResults, nonRandomQuestionResults);

		    // [+] if the question reference mark is modified (in case of random question references)
		    for (QuestionReference modifiedReference : modifiedReferences.keySet()) {

			// in case of random question reference - search for the answer with the same maxmark (it does not matter to which random reference this question belong originally as the only thing that differentiate those references is maxMark)
			if (modifiedReference.isRandomQuestion()) {

			    for (AssessmentQuestionResult randomQuestionResult : randomQuestionResults) {
				int newReferenceMaxMark = modifiedReference.getMaxMark();
				int oldReferenceMaxMark = modifiedReferences.get(modifiedReference);

				if (randomQuestionResult.getMaxMark() != null
					&& randomQuestionResult.getMaxMark().intValue() == oldReferenceMaxMark) {

				    // update question answer's mark
				    Float oldQuestionResultMark = randomQuestionResult.getMark();
				    float newQuestionResultMark = (oldQuestionResultMark * newReferenceMaxMark)
					    / oldReferenceMaxMark;
				    randomQuestionResult.setMark(newQuestionResultMark);
				    randomQuestionResult.setMaxMark((float) newReferenceMaxMark);
				    assessmentQuestionResultDao.saveObject(randomQuestionResult);

				    nonRandomQuestionResults.add(randomQuestionResult);

				    assessmentMark += newQuestionResultMark - oldQuestionResultMark;
				    assessmentMaxMark += newReferenceMaxMark - oldReferenceMaxMark;
				    break;
				}
			    }
			}

		    }

		    // store new mark and maxMark if they were changed
		    storeAssessmentResultMarkAndMaxMark(assessmentResult, lastFinishedAssessmentResult, assessmentMark,
			    assessmentMaxMark, user);
		}
	    }
	}
    }

    /**
     * Store new mark and maxMark if they were changed
     */
    private void storeAssessmentResultMarkAndMaxMark(AssessmentResult assessmentResult,
	    AssessmentResult lastFinishedAssessmentResult, float newAssessmentMark, int newAssessmentMaxMark,
	    AssessmentUser user) {
	// store new mark and maxMark if they were changed
	if ((assessmentResult.getGrade() != newAssessmentMark)
		|| (assessmentResult.getMaximumGrade() != newAssessmentMaxMark)) {

	    // marks can't be below zero
	    newAssessmentMark = (newAssessmentMark < 0) ? 0 : newAssessmentMark;
	    newAssessmentMaxMark = (newAssessmentMaxMark < 0) ? 0 : newAssessmentMaxMark;

	    assessmentResult.setGrade(newAssessmentMark);
	    assessmentResult.setMaximumGrade(newAssessmentMaxMark);
	    assessmentResultDao.saveObject(assessmentResult);

	    // if this is the last finished assessment result - propagade total mark to Gradebook
	    if (lastFinishedAssessmentResult != null
		    && lastFinishedAssessmentResult.getUid().equals(assessmentResult.getUid())) {
		toolService.updateActivityMark(Double.valueOf(newAssessmentMark), null, user.getUserId().intValue(),
			user.getSession().getSessionId(), false);
	    }
	}
    }

    @Override
    public String getMessage(String key) {
	return messageService.getMessage(key);
    }

    @Override
    public boolean isGroupedActivity(long toolContentID) {
	return toolService.isGroupedActivity(toolContentID);
    }

    @Override
    public void auditLogStartEditingActivityInMonitor(long toolContentID) {
	toolService.auditLogStartEditingActivityInMonitor(toolContentID);
    }

    @Override
    public boolean isLastActivity(Long toolSessionId) {
	return toolService.isLastActivity(toolSessionId);
    }

    @Override
    public String getActivityEvaluation(Long toolContentId) {
	return toolService.getActivityEvaluation(toolContentId);
    }

    @Override
    public void setActivityEvaluation(Long toolContentId, String toolOutputDefinition) {
	toolService.setActivityEvaluation(toolContentId, toolOutputDefinition);
    }

    @Override
    public String getLearnerContentFolder(Long toolSessionId, Long userId) {
	return toolService.getLearnerContentFolder(toolSessionId, userId);
    }

    @Override
    public void notifyTeachersOnAttemptCompletion(Long sessionId, String userName) {
	String message = messageService.getMessage("event.learner.completes.attempt.body", new Object[] { userName });
	eventNotificationService.notifyLessonMonitors(sessionId, message, false);
    }

    @Override
    public List<Number> getMarksArray(Long sessionId) {
	return assessmentUserDao.getRawUserMarksBySession(sessionId);
    }

    @Override
    public List<Number> getMarksArrayForLeaders(Long toolContentId) {
	return assessmentUserDao.getRawLeaderMarksByToolContentId(toolContentId);
    }

    private LinkedHashMap<String, Integer> getMarksSummaryForSession(List<AssessmentUserDTO> userDtos, float minGrade,
	    float maxGrade, Integer numBuckets) {

	LinkedHashMap<String, Integer> summary = new LinkedHashMap<>();
	TreeMap<Integer, Integer> inProgress = new TreeMap<>();

	if (numBuckets == null) {
	    numBuckets = 10;
	}

	int bucketSize = 1;
	int intMinGrade = (int) Math.floor(minGrade);
	float gradeDifference = maxGrade - minGrade;
	if (gradeDifference <= 10) {
	    for (int i = intMinGrade; i <= (int) Math.ceil(maxGrade); i++) {
		inProgress.put(i, 0);
	    }
	} else {
	    int intGradeDifference = (int) Math.ceil(gradeDifference);
	    bucketSize = (int) Math.ceil(intGradeDifference / numBuckets);
	    for (int i = intMinGrade; i <= maxGrade; i = i + bucketSize) {
		inProgress.put(i, 0);
	    }
	}

	for (AssessmentUserDTO userDto : userDtos) {
	    float grade = userDto.getGrade();
	    int bucketStart = intMinGrade;
	    int bucketStop = bucketStart + bucketSize;
	    boolean looking = true;
	    while (bucketStart <= maxGrade && looking) {
		if (grade >= bucketStart && grade < bucketStop) {
		    inProgress.put(bucketStart, inProgress.get(bucketStart) + 1);
		    looking = false;
		} else {
		    bucketStart = bucketStop;
		    bucketStop = bucketStart + bucketSize;
		}
	    }
	}

	for (Map.Entry<Integer, Integer> entry : inProgress.entrySet()) {
	    String key;
	    if (bucketSize == 1) {
		key = entry.getKey().toString();
	    } else {
		if (maxGrade >= entry.getKey() && maxGrade <= entry.getKey() + bucketSize - 1) {
		    if ((int) maxGrade == entry.getKey()) {
			key = NumberUtil.formatLocalisedNumber(maxGrade, (Locale) null, 2);
		    } else {
			key = new StringBuilder().append(entry.getKey()).append(" - ")
				.append(NumberUtil.formatLocalisedNumber(maxGrade, (Locale) null, 2)).toString();
		    }
		} else {
		    key = new StringBuilder().append(entry.getKey()).append(" - ")
			    .append(entry.getKey() + bucketSize - .01).toString();
		}
	    }
	    summary.put(key, entry.getValue());
	}

	return summary;
    }

    // *****************************************************************************
    // private methods
    // *****************************************************************************

    private Assessment getDefaultAssessment() throws AssessmentApplicationException {
	Long defaultAssessmentId = getToolDefaultContentIdBySignature(AssessmentConstants.TOOL_SIGNATURE);
	Assessment defaultAssessment = getAssessmentByContentId(defaultAssessmentId);
	if (defaultAssessment == null) {
	    String error = messageService.getMessage("error.msg.default.content.not.find");
	    log.error(error);
	    throw new AssessmentApplicationException(error);
	}

	return defaultAssessment;
    }

    private Long getToolDefaultContentIdBySignature(String toolSignature) throws AssessmentApplicationException {
	Long contentId = toolService.getToolDefaultContentIdBySignature(toolSignature);
	if (contentId == null) {
	    String error = messageService.getMessage("error.msg.default.content.not.find");
	    log.error(error);
	    throw new AssessmentApplicationException(error);
	}
	return contentId;
    }

    // *****************************************************************************
    // set methods for Spring Bean
    // *****************************************************************************

    public void setLogEventService(ILogEventService logEventService) {
	this.logEventService = logEventService;
    }

    public void setMessageService(MessageService messageService) {
	this.messageService = messageService;
    }

    public void setAssessmentDao(AssessmentDAO assessmentDao) {
	this.assessmentDao = assessmentDao;
    }

    public void setAssessmentQuestionDao(AssessmentQuestionDAO assessmentQuestionDao) {
	this.assessmentQuestionDao = assessmentQuestionDao;
    }

    public void setAssessmentSessionDao(AssessmentSessionDAO assessmentSessionDao) {
	this.assessmentSessionDao = assessmentSessionDao;
    }

    public void setAssessmentToolContentHandler(IToolContentHandler assessmentToolContentHandler) {
	this.assessmentToolContentHandler = assessmentToolContentHandler;
    }

    public void setAssessmentUserDao(AssessmentUserDAO assessmentUserDao) {
	this.assessmentUserDao = assessmentUserDao;
    }

    public void setToolService(ILamsToolService toolService) {
	this.toolService = toolService;
    }

    public void setAssessmentQuestionResultDao(AssessmentQuestionResultDAO assessmentQuestionResultDao) {
	this.assessmentQuestionResultDao = assessmentQuestionResultDao;
    }

    public void setAssessmentResultDao(AssessmentResultDAO assessmentResultDao) {
	this.assessmentResultDao = assessmentResultDao;
    }

    public void setAssessmentConfigDao(AssessmentConfigDAO assessmentConfigDao) {
	this.assessmentConfigDao = assessmentConfigDao;
    }

    // *******************************************************************************
    // ToolContentManager, ToolSessionManager methods
    // *******************************************************************************

    @Override
    public void exportToolContent(Long toolContentId, String rootPath) throws DataMissingException, ToolException {
	Assessment toolContentObj = assessmentDao.getByContentId(toolContentId);
	if (toolContentObj == null) {
	    try {
		toolContentObj = getDefaultAssessment();
	    } catch (AssessmentApplicationException e) {
		throw new DataMissingException(e.getMessage());
	    }
	}
	if (toolContentObj == null) {
	    throw new DataMissingException("Unable to find default content for the assessment tool");
	}

	toolContentObj = Assessment.newInstance(toolContentObj, toolContentId);
	for (AssessmentQuestion assessmentQuestion : toolContentObj.getQuestions()) {
	    qbService.prepareQuestionForExport(assessmentQuestion.getQbQuestion());
	}

	try {
	    exportContentService.exportToolContent(toolContentId, toolContentObj, assessmentToolContentHandler,
		    rootPath);
	} catch (ExportToolContentException e) {
	    throw new ToolException(e);
	}
    }

    @Override
    public void importToolContent(Long toolContentId, Integer newUserUid, String toolContentPath, String fromVersion,
	    String toVersion) throws ToolException {

	try {
	    // register version filter class
	    exportContentService.registerImportVersionFilterClass(AssessmentImportContentVersionFilter.class);

	    Object toolPOJO = exportContentService.importToolContent(toolContentPath, assessmentToolContentHandler,
		    fromVersion, toVersion);
	    if (!(toolPOJO instanceof Assessment)) {
		throw new ImportToolContentException(
			"Import Share assessment tool content failed. Deserialized object is " + toolPOJO);
	    }
	    Assessment toolContentObj = (Assessment) toolPOJO;

	    // reset it to new toolContentId
	    toolContentObj.setContentId(toolContentId);
	    AssessmentUser user = assessmentUserDao.getUserCreatedAssessment(newUserUid.longValue(), toolContentId);
	    if (user == null) {
		user = new AssessmentUser();
		UserDTO sysUser = ((User) userManagementService.findById(User.class, newUserUid)).getUserDTO();
		user.setFirstName(sysUser.getFirstName());
		user.setLastName(sysUser.getLastName());
		user.setLoginName(sysUser.getLogin());
		user.setUserId(newUserUid.longValue());
		user.setAssessment(toolContentObj);
	    }
	    toolContentObj.setCreatedBy(user);

	    long publicQbCollectionUid = qbService.getPublicCollection().getUid();

	    // we need to save QB questions and options first
	    for (AssessmentQuestion assessmentQuestion : toolContentObj.getQuestions()) {
		QbQuestion qbQuestion = assessmentQuestion.getQbQuestion();

		// try to match the question to an existing QB question in DB
		QbQuestion existingQuestion = qbService.getQuestionByUUID(qbQuestion.getUuid());
		if (existingQuestion == null) {
		    // none found, create a new QB question
		    qbService.insertQuestion(qbQuestion);
		    qbService.addQuestionToCollection(publicQbCollectionUid, qbQuestion.getQuestionId(), false);
		} else {
		    // found, use the existing one
		    assessmentQuestion.setQbQuestion(existingQuestion);
		}

		assessmentDao.insert(assessmentQuestion);
	    }

	    saveOrUpdateAssessment(toolContentObj);
	} catch (ImportToolContentException e) {
	    throw new ToolException(e);
	}
    }

    @Override
    public SortedMap<String, ToolOutputDefinition> getToolOutputDefinitions(Long toolContentId, int definitionType)
	    throws ToolException {
	Assessment assessment = getAssessmentByContentId(toolContentId);
	if (assessment == null) {
	    assessment = getDefaultAssessment();
	}
	return getAssessmentOutputFactory().getToolOutputDefinitions(assessment, definitionType);
    }

    @Override
    public void copyToolContent(Long fromContentId, Long toContentId) throws ToolException {
	if (toContentId == null) {
	    throw new ToolException("Failed to create the SharedAssessmentFiles tool seession");
	}

	Assessment assessment = null;
	if (fromContentId != null) {
	    assessment = assessmentDao.getByContentId(fromContentId);
	}
	if (assessment == null) {
	    try {
		assessment = getDefaultAssessment();
	    } catch (AssessmentApplicationException e) {
		throw new ToolException(e);
	    }
	}

	Assessment toContent = Assessment.newInstance(assessment, toContentId);
	saveOrUpdateAssessment(toContent);
    }

    @Override
    public void resetDefineLater(Long toolContentId) throws DataMissingException, ToolException {
	Assessment assessment = assessmentDao.getByContentId(toolContentId);
	if (assessment == null) {
	    throw new ToolException("No found tool content by given content ID:" + toolContentId);
	}
	assessment.setDefineLater(false);
    }

    @Override
    public void removeToolContent(Long toolContentId) throws ToolException {
	Assessment assessment = assessmentDao.getByContentId(toolContentId);
	if (assessment == null) {
	    log.warn("Can not remove the tool content as it does not exist, ID: " + toolContentId);
	    return;
	}

	for (AssessmentSession session : assessmentSessionDao.getByContentId(toolContentId)) {
	    List<NotebookEntry> entries = coreNotebookService.getEntry(session.getSessionId(),
		    CoreNotebookConstants.NOTEBOOK_TOOL, AssessmentConstants.TOOL_SIGNATURE);
	    for (NotebookEntry entry : entries) {
		coreNotebookService.deleteEntry(entry);
	    }
	}

	assessmentDao.delete(assessment);
    }

    @Override
    public void removeLearnerContent(Long toolContentId, Integer userId) throws ToolException {
	if (log.isDebugEnabled()) {
	    log.debug("Removing Assessment results for user ID " + userId + " and toolContentId " + toolContentId);
	}

	List<AssessmentSession> sessions = assessmentSessionDao.getByContentId(toolContentId);
	for (AssessmentSession session : sessions) {
	    List<AssessmentResult> results = assessmentResultDao.getAssessmentResultsBySession(session.getSessionId(),
		    userId.longValue());
	    for (AssessmentResult result : results) {
		for (AssessmentQuestionResult questionResult : result.getQuestionResults()) {
		    assessmentQuestionResultDao.removeObject(AssessmentQuestionResult.class, questionResult.getUid());
		}
		assessmentResultDao.removeObject(AssessmentResult.class, result.getUid());
	    }

	    AssessmentUser user = assessmentUserDao.getUserByUserIDAndSessionID(userId.longValue(),
		    session.getSessionId());
	    if (user != null) {
		NotebookEntry entry = getEntry(session.getSessionId(), userId);
		if (entry != null) {
		    assessmentDao.removeObject(NotebookEntry.class, entry.getUid());
		}

		if ((session.getGroupLeader() != null) && session.getGroupLeader().getUid().equals(user.getUid())) {
		    session.setGroupLeader(null);
		}

		// propagade changes to Gradebook
		toolService.removeActivityMark(userId, session.getSessionId());

		assessmentUserDao.removeObject(AssessmentUser.class, user.getUid());
	    }
	}
    }

    @Override
    public void createToolSession(Long toolSessionId, String toolSessionName, Long toolContentId) throws ToolException {
	AssessmentSession session = new AssessmentSession();
	session.setSessionId(toolSessionId);
	session.setSessionName(toolSessionName);
	Assessment assessment = assessmentDao.getByContentId(toolContentId);
	session.setAssessment(assessment);
	assessmentSessionDao.saveObject(session);
    }

    @Override
    public String leaveToolSession(Long toolSessionId, Long learnerId) throws DataMissingException, ToolException {
	if (toolSessionId == null) {
	    log.error("Fail to leave tool Session based on null tool session id.");
	    throw new ToolException("Fail to remove tool Session based on null tool session id.");
	}
	if (learnerId == null) {
	    log.error("Fail to leave tool Session based on null learner.");
	    throw new ToolException("Fail to remove tool Session based on null learner.");
	}

	AssessmentSession session = assessmentSessionDao.getSessionBySessionId(toolSessionId);
	if (session != null) {
	    session.setStatus(AssessmentConstants.COMPLETED);
	    assessmentSessionDao.saveObject(session);
	} else {
	    log.error("Fail to leave tool Session.Could not find shared assessment " + "session by given session id: "
		    + toolSessionId);
	    throw new DataMissingException("Fail to leave tool Session."
		    + "Could not find shared assessment session by given session id: " + toolSessionId);
	}
	return toolService.completeToolSession(toolSessionId, learnerId);
    }

    @Override
    public ToolSessionExportOutputData exportToolSession(Long toolSessionId)
	    throws DataMissingException, ToolException {
	return null;
    }

    @Override
    public ToolSessionExportOutputData exportToolSession(List<Long> toolSessionIds)
	    throws DataMissingException, ToolException {
	return null;
    }

    @Override
    public void removeToolSession(Long toolSessionId) throws DataMissingException, ToolException {
	assessmentSessionDao.deleteBySessionId(toolSessionId);
    }

    @Override
    public SortedMap<String, ToolOutput> getToolOutput(List<String> names, Long toolSessionId, Long learnerId) {
	return assessmentOutputFactory.getToolOutput(names, this, toolSessionId, learnerId);
    }

    @Override
    public ToolOutput getToolOutput(String name, Long toolSessionId, Long learnerId) {
	return assessmentOutputFactory.getToolOutput(name, this, toolSessionId, learnerId);
    }

    @Override
    public List<ToolOutput> getToolOutputs(String name, Long toolContentId) {
	return assessmentOutputFactory.getToolOutputs(name, this, toolContentId);
    }

    @Override
    public List<ConfidenceLevelDTO> getConfidenceLevels(Long toolSessionId) {
	List<ConfidenceLevelDTO> confidenceLevelDtos = new ArrayList<>();
	if (toolSessionId == null) {
	    return confidenceLevelDtos;
	}

	Assessment assessment = getAssessmentBySessionId(toolSessionId);
	//in case Assessment is leader aware return all leaders confidences, otherwise - confidences from the users from the same group as requestor
	List<Object[]> assessmentResultsAndPortraits = assessment.isUseSelectLeaderToolOuput()
		? assessmentResultDao.getLeadersLastFinishedAssessmentResults(assessment.getContentId())
		: assessmentResultDao.getLastFinishedAssessmentResultsBySession(toolSessionId);

	for (Object[] assessmentResultsAndPortraitIter : assessmentResultsAndPortraits) {
	    AssessmentResult assessmentResult = (AssessmentResult) assessmentResultsAndPortraitIter[0];
	    Long portraitUuid = assessmentResultsAndPortraitIter[1] == null ? null
		    : ((Number) assessmentResultsAndPortraitIter[1]).longValue();
	    AssessmentUser user = assessmentResult.getUser();

	    //fill in question's and user answer's hashes
	    for (AssessmentQuestionResult questionResult : assessmentResult.getQuestionResults()) {
		QbQuestion qbQuestion = questionResult.getQbQuestion();

		List<String> answers = new LinkedList<>();
		List<Long> optionUids = new LinkedList<>();

		if (qbQuestion.getType() == QbQuestion.TYPE_MULTIPLE_CHOICE) {

		    for (QbOption option : qbQuestion.getQbOptions()) {
			for (AssessmentOptionAnswer optionAnswer : questionResult.getOptionAnswers()) {
			    if (optionAnswer.getAnswerBoolean()
				    && (optionAnswer.getOptionUid().equals(option.getUid()))) {
				optionUids.add(option.getUid());
			    }
			}
		    }

		} else if (qbQuestion.getType() == QbQuestion.TYPE_MATCHING_PAIRS) {

		} else if (qbQuestion.getType() == QbQuestion.TYPE_VERY_SHORT_ANSWERS) {
		    answers.add(questionResult.getAnswer());

		} else if (qbQuestion.getType() == QbQuestion.TYPE_NUMERICAL) {
		    answers.add(questionResult.getAnswer());

		} else if (qbQuestion.getType() == QbQuestion.TYPE_TRUE_FALSE) {
		    if (questionResult.getAnswer() != null) {
			answers.add("" + questionResult.getAnswerBoolean());
		    }

		} else if (qbQuestion.getType() == QbQuestion.TYPE_ESSAY) {
		    answers.add(questionResult.getAnswer());

		} else if (qbQuestion.getType() == QbQuestion.TYPE_ORDERING) {

		} else if (qbQuestion.getType() == QbQuestion.TYPE_MARK_HEDGING) {

		}

		for (Long optionUid : optionUids) {
		    ConfidenceLevelDTO confidenceLevelDto = new ConfidenceLevelDTO();
		    confidenceLevelDto.setUserId(user.getUserId().intValue());
		    String userName = StringUtils.isBlank(user.getFirstName())
			    && StringUtils.isBlank(user.getLastName()) ? user.getLoginName()
				    : user.getFirstName() + " " + user.getLastName();
		    confidenceLevelDto.setUserName(userName);
		    confidenceLevelDto.setPortraitUuid(portraitUuid);
		    confidenceLevelDto.setLevel(questionResult.getConfidenceLevel());
		    confidenceLevelDto.setType(assessment.getConfidenceLevelsType());
		    confidenceLevelDto.setQbQuestionUid(qbQuestion.getUid());
		    confidenceLevelDto.setQbOptionUid(optionUid);

		    confidenceLevelDtos.add(confidenceLevelDto);
		}
		for (String answer : answers) {
//		    ConfidenceLevelDTO confidenceLevelDto = new ConfidenceLevelDTO();
//		    confidenceLevelDto.setUserId(userId.intValue());
//		    confidenceLevelDto.setPortraitUuid(portraitUuid);
//		    confidenceLevelDto.setLevel(questionResult.getConfidenceLevel());
//		    confidenceLevelDto.setQbQuestionUid(qbQuestion.getUid());
//		    confidenceLevelDto.setQbOptionUid(optionUid);
//
//		    confidenceLevelDtos.add(confidenceLevelDto);
		}
	    }

	}

	return confidenceLevelDtos;
    }

    @Override
    public Collection<VsaAnswerDTO> getVsaAnswers(Long toolSessionId) {
	if (toolSessionId == null) {
	    return new ArrayList<>();
	}

	Map<String, VsaAnswerDTO> uid_answerToVsaAnswerDtoMap = new LinkedHashMap<>();

	Assessment assessment = getAssessmentBySessionId(toolSessionId);
	//in case Assessment is leader aware return all leaders confidences, otherwise - confidences from the users from the same group as requestor
	List<Object[]> assessmentResultsAndPortraits = assessment.isUseSelectLeaderToolOuput()
		? assessmentResultDao.getLeadersLastFinishedAssessmentResults(assessment.getContentId())
		: assessmentResultDao.getLastFinishedAssessmentResultsBySession(toolSessionId);

	for (Object[] assessmentResultsAndPortraitIter : assessmentResultsAndPortraits) {
	    AssessmentResult assessmentResult = (AssessmentResult) assessmentResultsAndPortraitIter[0];
	    Long portraitUuid = assessmentResultsAndPortraitIter[1] == null ? null
		    : ((Number) assessmentResultsAndPortraitIter[1]).longValue();
	    AssessmentUser user = assessmentResult.getUser();

	    //fill in question's and user answer's hashes
	    for (AssessmentQuestionResult questionResult : assessmentResult.getQuestionResults()) {
		QbQuestion qbQuestion = questionResult.getQbQuestion();

		if (qbQuestion.getType() == QbQuestion.TYPE_VERY_SHORT_ANSWERS) {
		    //uid_answer should be unique in the final list
		    String uid_answer = qbQuestion.getUid() + "_" + questionResult.getAnswer();

		    //find VsaAnswerDTO in the map, or create the new one if it doesn't exist
		    VsaAnswerDTO vsaAnswerDTO;
		    if (uid_answerToVsaAnswerDtoMap.containsKey(uid_answer)) {
			vsaAnswerDTO = uid_answerToVsaAnswerDtoMap.get(uid_answer);

		    } else {
			vsaAnswerDTO = new VsaAnswerDTO();
			vsaAnswerDTO.setQbQuestionUid(qbQuestion.getUid());
			vsaAnswerDTO.setAnswer(questionResult.getAnswer());
			vsaAnswerDTO.setCorrect(questionResult.getMark() > 0);
			vsaAnswerDTO.setUserId(user.getUserId());
			uid_answerToVsaAnswerDtoMap.put(uid_answer, vsaAnswerDTO);

			//find and store optionUid
			for (QbOption option : qbQuestion.getQbOptions()) {
			    for (AssessmentOptionAnswer optionAnswer : questionResult.getOptionAnswers()) {
				if (optionAnswer.getAnswerBoolean()
					&& (optionAnswer.getOptionUid().equals(option.getUid()))) {
				    Long optionUid = option.getUid();
				    vsaAnswerDTO.setQbOptionUid(optionUid);
				    break;
				}
			    }
			}
		    }

		    ConfidenceLevelDTO confidenceLevelDto = new ConfidenceLevelDTO();
		    confidenceLevelDto.setUserId(user.getUserId().intValue());
		    String userName = StringUtils.isBlank(user.getFirstName())
			    && StringUtils.isBlank(user.getLastName()) ? user.getLoginName()
				    : user.getFirstName() + " " + user.getLastName();
		    confidenceLevelDto.setUserName(userName);
		    confidenceLevelDto.setPortraitUuid(portraitUuid);
		    confidenceLevelDto.setLevel(questionResult.getConfidenceLevel());
		    confidenceLevelDto.setType(assessment.getConfidenceLevelsType());

		    vsaAnswerDTO.getConfidenceLevels().add(confidenceLevelDto);
		}
	    }

	}

	return uid_answerToVsaAnswerDtoMap.values();
    }

    @Override
    public void forceCompleteUser(Long toolSessionId, User user) {
	Long userId = user.getUserId().longValue();

	AssessmentSession session = getSessionBySessionId(toolSessionId);
	if ((session == null) || (session.getAssessment() == null)) {
	    return;
	}
	Assessment assessment = session.getAssessment();

	AssessmentUser assessmentUser = getUserByIDAndSession(userId, toolSessionId);
	// create user if he hasn't accessed this activity yet
	if (assessmentUser == null) {
	    assessmentUser = new AssessmentUser(user.getUserDTO(), session);
	    createUser(assessmentUser);

	    setAttemptStarted(assessment, assessmentUser, toolSessionId, null);
	}

	//finalize the latest result, if it's still active
	AssessmentResult lastAssessmentResult = getLastAssessmentResult(assessment.getUid(), userId);
	if (lastAssessmentResult != null && lastAssessmentResult.getFinishDate() == null) {
	    lastAssessmentResult.setFinishDate(new Date());
	    lastAssessmentResult.getQuestionResults()
		    .forEach(questionResult -> questionResult.setFinishDate(new Date()));
	    assessmentResultDao.update(lastAssessmentResult);
	}

	//if this is a leader finishes, complete all non-leaders as well, also copy leader results to them
	AssessmentUser groupLeader = checkLeaderSelectToolForSessionLeader(assessmentUser, toolSessionId);
	if (isUserGroupLeader(userId, toolSessionId)) {
	    session.getAssessmentUsers().forEach(sessionUser -> {
		//finish non-leader
		sessionUser.setSessionFinished(true);
		assessmentUserDao.saveObject(user);

		//copy answers from leader to non-leaders
		copyAnswersFromLeader(sessionUser, groupLeader);
	    });

	} else {
	    assessmentUser.setSessionFinished(true);
	    assessmentUserDao.saveObject(user);
	}

    }

    @Override
    public boolean isContentEdited(Long toolContentId) {
	return getAssessmentByContentId(toolContentId).isDefineLater();
    }

    @Override
    public boolean isReadOnly(Long toolContentId) {
	for (AssessmentSession session : assessmentSessionDao.getByContentId(toolContentId)) {
	    if (!session.getAssessmentUsers().isEmpty()) {
		return true;
	    }
	}
	return false;
    }

    public void setExportContentService(IExportToolContentService exportContentService) {
	this.exportContentService = exportContentService;
    }

    public IUserManagementService getUserManagementService() {
	return userManagementService;
    }

    public void setUserManagementService(IUserManagementService userManagementService) {
	this.userManagementService = userManagementService;
    }

    public ICoreNotebookService getCoreNotebookService() {
	return coreNotebookService;
    }

    public void setCoreNotebookService(ICoreNotebookService coreNotebookService) {
	this.coreNotebookService = coreNotebookService;
    }

    public void setLearnerService(ILearnerService learnerService) {
	this.learnerService = learnerService;
    }

    public IEventNotificationService getEventNotificationService() {
	return eventNotificationService;
    }

    public void setEventNotificationService(IEventNotificationService eventNotificationService) {
	this.eventNotificationService = eventNotificationService;
    }

    public void setQbService(IQbService qbService) {
	this.qbService = qbService;
    }

    public AssessmentOutputFactory getAssessmentOutputFactory() {
	return assessmentOutputFactory;
    }

    public void setAssessmentOutputFactory(AssessmentOutputFactory assessmentOutputFactory) {
	this.assessmentOutputFactory = assessmentOutputFactory;
    }

    @Override
    public Class<?>[] getSupportedToolOutputDefinitionClasses(int definitionType) {
	return getAssessmentOutputFactory().getSupportedDefinitionClasses(definitionType);
    }

    @Override
    public String getToolContentTitle(Long toolContentId) {
	return getAssessmentByContentId(toolContentId).getTitle();
    }

    @Override
    public ToolCompletionStatus getCompletionStatus(Long learnerId, Long toolSessionId) {
	AssessmentUser learner = getUserByIDAndSession(learnerId, toolSessionId);
	if (learner == null) {
	    return new ToolCompletionStatus(ToolCompletionStatus.ACTIVITY_NOT_ATTEMPTED, null, null);
	}

	Assessment assessment = getAssessmentBySessionId(toolSessionId);
	List<AssessmentResult> results = assessmentResultDao.getAssessmentResults(assessment.getUid(),
		learner.getUserId());
	Date startDate = null;
	Date finishDate = null;
	for (AssessmentResult result : results) {
	    if (startDate == null || (result.getStartDate() != null && result.getStartDate().before(startDate))) {
		startDate = result.getStartDate();
	    }
	    if (finishDate == null || (result.getFinishDate() != null && result.getFinishDate().after(finishDate))) {
		finishDate = result.getFinishDate();
	    }
	}

	if (learner.isSessionFinished()) {
	    return new ToolCompletionStatus(ToolCompletionStatus.ACTIVITY_COMPLETED, startDate, finishDate);
	} else {
	    return new ToolCompletionStatus(ToolCompletionStatus.ACTIVITY_ATTEMPTED, startDate, null);
	}
    }
    // ****************** REST methods *************************

    /**
     * Rest call to create a new Assessment content. Required fields in toolContentJSON: "title", "instructions",
     * "questions", "firstName", "lastName", "lastName", "questions" and "references".
     *
     * The questions entry should be a ArrayNode containing JSON objects, which in turn must contain "questionTitle",
     * "questionText", "displayOrder" (Integer), "type" (Integer). If the type is Multiple Choice, Numerical or Matching
     * Pairs then a ArrayNode "answers" is required.
     *
     * The answers entry should be ArrayNode containing JSON objects, which in turn must contain "answerText" or
     * "answerFloat", "displayOrder" (Integer), "grade" (Integer).
     *
     * The references entry should be a ArrayNode containing JSON objects, which in turn must contain "displayOrder"
     * (Integer), "questionDisplayOrder" (Integer - to match to the question). It may also have "maxMark" (Integer)
     * and "randomQuestion" (Boolean)
     *
     * @throws IOException
     */
    @Override
    public void createRestToolContent(Integer userID, Long toolContentID, ObjectNode toolContentJSON)
	    throws IOException {

	Assessment assessment = new Assessment();
	assessment.setContentId(toolContentID);
	assessment.setTitle(toolContentJSON.get(RestTags.TITLE).asText());
	assessment.setInstructions(toolContentJSON.get(RestTags.INSTRUCTIONS).asText());
	assessment.setCreated(new Date());

	assessment.setReflectOnActivity(
		JsonUtil.optBoolean(toolContentJSON, RestTags.REFLECT_ON_ACTIVITY, Boolean.FALSE));
	assessment.setReflectInstructions(JsonUtil.optString(toolContentJSON, RestTags.REFLECT_INSTRUCTIONS));
	assessment.setAllowGradesAfterAttempt(
		JsonUtil.optBoolean(toolContentJSON, "allowGradesAfterAttempt", Boolean.FALSE));
	assessment
		.setAllowHistoryResponses(JsonUtil.optBoolean(toolContentJSON, "allowHistoryResponses", Boolean.FALSE));
	assessment.setAllowOverallFeedbackAfterQuestion(
		JsonUtil.optBoolean(toolContentJSON, "allowOverallFeedbackAfterQuestion", Boolean.FALSE));
	assessment
		.setAllowQuestionFeedback(JsonUtil.optBoolean(toolContentJSON, "allowQuestionFeedback", Boolean.FALSE));
	assessment.setAllowDiscloseAnswers(JsonUtil.optBoolean(toolContentJSON, "allowDiscloseAnswers", Boolean.FALSE));
	assessment.setAllowRightAnswersAfterQuestion(
		JsonUtil.optBoolean(toolContentJSON, "allowRightAnswersAfterQuestion", Boolean.FALSE));
	assessment.setAllowWrongAnswersAfterQuestion(
		JsonUtil.optBoolean(toolContentJSON, "allowWrongAnswersAfterQuestion", Boolean.FALSE));
	assessment.setAttemptsAllowed(JsonUtil.optInt(toolContentJSON, "attemptsAllows", 1));
	assessment.setDefineLater(false);
	assessment.setDisplaySummary(JsonUtil.optBoolean(toolContentJSON, "displaySummary", Boolean.FALSE));
	assessment.setNotifyTeachersOnAttemptCompletion(
		JsonUtil.optBoolean(toolContentJSON, "notifyTeachersOnAttemptCompletion", Boolean.FALSE));
	assessment.setNumbered(JsonUtil.optBoolean(toolContentJSON, "numbered", Boolean.TRUE));
	assessment.setPassingMark(JsonUtil.optInt(toolContentJSON, "passingMark", 0));
	assessment.setQuestionsPerPage(JsonUtil.optInt(toolContentJSON, "questionsPerPage", 0));
	assessment.setReflectInstructions(JsonUtil.optString(toolContentJSON, RestTags.REFLECT_INSTRUCTIONS, ""));
	assessment.setReflectOnActivity(
		JsonUtil.optBoolean(toolContentJSON, RestTags.REFLECT_ON_ACTIVITY, Boolean.FALSE));
	assessment.setShuffled(JsonUtil.optBoolean(toolContentJSON, "shuffled", Boolean.FALSE));
	assessment.setTimeLimit(JsonUtil.optInt(toolContentJSON, "timeLimit", 0));
	assessment.setUseSelectLeaderToolOuput(
		JsonUtil.optBoolean(toolContentJSON, RestTags.USE_SELECT_LEADER_TOOL_OUTPUT, Boolean.FALSE));
	// submission deadline set in monitoring

	if (toolContentJSON.has("overallFeedback")) {
	    throw new IOException(
		    "Assessment Tool does not support Overall Feedback for REST Authoring. " + toolContentJSON);
	}

	AssessmentUser assessmentUser = getUserCreatedAssessment(userID.longValue(), toolContentID);
	if (assessmentUser == null) {
	    assessmentUser = new AssessmentUser();
	    assessmentUser.setFirstName(toolContentJSON.get("firstName").asText());
	    assessmentUser.setLastName(toolContentJSON.get("lastName").asText());
	    assessmentUser.setLoginName(toolContentJSON.get("loginName").asText());
	    assessmentUser.setAssessment(assessment);
	}
	assessment.setCreatedBy(assessmentUser);

	// **************************** Set the question bank *********************
	QbCollection collection = qbService.getUserPrivateCollection(userID);
	Set<String> collectionUUIDs = collection == null ? new HashSet<>()
		: qbService.getCollectionQuestions(collection.getUid()).stream().filter(q -> q.getUuid() != null)
			.collect(Collectors.mapping(q -> q.getUuid().toString(), Collectors.toSet()));
	ArrayNode questions = JsonUtil.optArray(toolContentJSON, "questions");
	Set<AssessmentQuestion> newQuestionSet = assessment.getQuestions(); // the Assessment constructor will set up the collection
	for (JsonNode questionJSONData : questions) {
	    boolean addToCollection = false;

	    AssessmentQuestion question = new AssessmentQuestion();
	    Integer type = JsonUtil.optInt(questionJSONData, "type");
	    question.setToolContentId(toolContentID);
	    question.setDisplayOrder(JsonUtil.optInt(questionJSONData, RestTags.DISPLAY_ORDER));

	    QbQuestion qbQuestion = null;
	    String uuid = JsonUtil.optString(questionJSONData, RestTags.QUESTION_UUID);

	    // try to match the question to an existing QB question in DB
	    if (StringUtils.isNotBlank(uuid)) {
		qbQuestion = qbService.getQuestionByUUID(UUID.fromString(uuid));
	    }

	    if (qbQuestion == null) {
		addToCollection = collection != null;

		qbQuestion = new QbQuestion();
		qbQuestion.setQuestionId(qbService.generateNextQuestionId());
		qbQuestion.setType(type);
		qbQuestion.setName(JsonUtil.optString(questionJSONData, RestTags.QUESTION_TITLE));
		qbQuestion.setDescription(JsonUtil.optString(questionJSONData, RestTags.QUESTION_TEXT));

		qbQuestion.setAllowRichEditor(
			JsonUtil.optBoolean(questionJSONData, RestTags.ALLOW_RICH_TEXT_EDITOR, Boolean.FALSE));
		qbQuestion.setAnswerRequired(JsonUtil.optBoolean(questionJSONData, "answerRequired", Boolean.FALSE));
		qbQuestion.setCaseSensitive(JsonUtil.optBoolean(questionJSONData, "caseSensitive", Boolean.FALSE));
		qbQuestion.setCorrectAnswer(JsonUtil.optBoolean(questionJSONData, "correctAnswer", Boolean.FALSE));
		qbQuestion.setMaxMark(JsonUtil.optInt(questionJSONData, "maxMark", 1));
		qbQuestion.setFeedback(JsonUtil.optString(questionJSONData, "feedback"));
		qbQuestion.setFeedbackOnCorrect(JsonUtil.optString(questionJSONData, "feedbackOnCorrect"));
		qbQuestion.setFeedbackOnIncorrect(JsonUtil.optString(questionJSONData, "feedbackOnIncorrect"));
		qbQuestion.setFeedbackOnPartiallyCorrect(
			JsonUtil.optString(questionJSONData, "feedbackOnPartiallyCorrect"));
		qbQuestion.setMaxWordsLimit(JsonUtil.optInt(questionJSONData, "maxWordsLimit", 0));
		qbQuestion.setMinWordsLimit(JsonUtil.optInt(questionJSONData, "minWordsLimit", 0));
		qbQuestion.setMultipleAnswersAllowed(
			JsonUtil.optBoolean(questionJSONData, "multipleAnswersAllowed", Boolean.FALSE));
		qbQuestion.setIncorrectAnswerNullifiesMark(
			JsonUtil.optBoolean(questionJSONData, "incorrectAnswerNullifiesMark", Boolean.FALSE));
		qbQuestion.setPenaltyFactor(JsonUtil.optDouble(questionJSONData, "penaltyFactor", 0.0).floatValue());

		assessmentDao.insert(qbQuestion);

		if ((type == QbQuestion.TYPE_MATCHING_PAIRS) || (type == QbQuestion.TYPE_MULTIPLE_CHOICE)
			|| (type == QbQuestion.TYPE_NUMERICAL) || (type == QbQuestion.TYPE_MARK_HEDGING)) {

		    if (!questionJSONData.has(RestTags.ANSWERS)) {
			throw new IOException("REST Authoring is missing answers for a question of type " + type
				+ ". Data:" + toolContentJSON);
		    }

		    List<QbOption> optionList = new ArrayList<>();
		    ArrayNode optionsData = JsonUtil.optArray(questionJSONData, RestTags.ANSWERS);
		    for (JsonNode answerData : optionsData) {
			QbOption option = new QbOption();
			option.setQbQuestion(qbQuestion);
			option.setDisplayOrder(JsonUtil.optInt(answerData, RestTags.DISPLAY_ORDER));
			Double grade = JsonUtil.optDouble(answerData, "grade");
			option.setMaxMark(grade == null ? 0 : grade.floatValue());
			option.setAcceptedError(JsonUtil.optDouble(answerData, "acceptedError", 0.0).floatValue());
			option.setFeedback(JsonUtil.optString(answerData, "feedback"));
			option.setName(JsonUtil.optString(answerData, RestTags.ANSWER_TEXT));
			option.setNumericalOption(JsonUtil.optDouble(answerData, "answerFloat", 0.0).floatValue());
			// option.setQuestion(question); can't find the use for this field yet!
			optionList.add(option);
		    }
		    qbQuestion.setQbOptions(optionList);
		}
	    } else if (collection != null && !collectionUUIDs.contains(uuid)) {
		addToCollection = true;
	    }

	    // question.setUnits(units); Needed for numerical type question
	    question.setQbQuestion(qbQuestion);
	    checkType(question.getType());
	    newQuestionSet.add(question);

	    // all questions need to end up in user's private collection
	    if (addToCollection) {
		qbService.addQuestionToCollection(collection.getUid(), qbQuestion.getQuestionId(), false);
		collectionUUIDs.add(uuid);
	    }
	}

	// **************************** Now set up the references to the questions in the bank *********************
	ArrayNode references = JsonUtil.optArray(toolContentJSON, "references");
	Set<QuestionReference> newReferenceSet = assessment.getQuestionReferences(); // the Assessment constructor will set up the

	// collection
	for (JsonNode referenceJSONData : references) {
	    QuestionReference reference = new QuestionReference();
	    reference.setMaxMark(JsonUtil.optInt(referenceJSONData, "maxMark", 1));
	    reference.setSequenceId(JsonUtil.optInt(referenceJSONData, RestTags.DISPLAY_ORDER));
	    AssessmentQuestion matchingQuestion = matchQuestion(newQuestionSet,
		    JsonUtil.optInt(referenceJSONData, "questionDisplayOrder"));
	    if (matchingQuestion == null) {
		throw new IOException("Unable to find matching question for displayOrder "
			+ referenceJSONData.get("questionDisplayOrder") + ". Data:" + toolContentJSON);
	    }
	    reference.setQuestion(matchingQuestion);
	    reference.setRandomQuestion(JsonUtil.optBoolean(referenceJSONData, "randomQuestion", Boolean.FALSE));
	    newReferenceSet.add(reference);
	}

	saveOrUpdateAssessment(assessment);

    }

    // find the question that matches this sequence id - used by the REST calls only.
    AssessmentQuestion matchQuestion(Set<AssessmentQuestion> newReferenceSet, Integer displayOrder) {
	if (displayOrder != null) {
	    for (AssessmentQuestion question : newReferenceSet) {
		if (displayOrder.equals(question.getDisplayOrder())) {
		    return question;
		}
	    }
	}
	return null;
    }

    // TODO Implement REST support for all types and then remove checkType method
    void checkType(Integer type) throws IOException {
	if ((type != QbQuestion.TYPE_ESSAY) && (type != QbQuestion.TYPE_MULTIPLE_CHOICE)) {
	    throw new IOException(
		    "Assessment Tool does not support REST Authoring for anything but Essay Type and Multiple Choice. Found type "
			    + type);
	}
    }

    @Override
    public AssessmentQuestion getAssessmentQuestionByUid(Long questionUid) {
	return assessmentQuestionDao.getByUid(questionUid);
    }

    @Override
    public void notifyLearnersOnAnswerDisclose(long toolContentId) {
	List<AssessmentSession> sessions = assessmentSessionDao.getByContentId(toolContentId);
	Set<Integer> userIds = new HashSet<>();
	for (AssessmentSession session : sessions) {
	    for (AssessmentUser user : session.getAssessmentUsers()) {
		userIds.add(user.getUserId().intValue());
	    }
	}

	ObjectNode jsonCommand = JsonNodeFactory.instance.objectNode();
	jsonCommand.put("hookTrigger", "assessment-results-refresh-" + toolContentId);
	learnerService.createCommandForLearners(toolContentId, userIds, jsonCommand.toString());
    }

    @Override
    public void setConfigValue(String key, String value) {
	assessmentConfigDao.setConfigValue(key, value);
    }

    @Override
    public String getConfigValue(String key) {
	return assessmentConfigDao.getConfigValue(key);
    }
}<|MERGE_RESOLUTION|>--- conflicted
+++ resolved
@@ -2169,20 +2169,12 @@
 	for (int value : summaryOfAnswers.values()) {
 	    total += value;
 	}
-<<<<<<< HEAD
 	if (question.getType() == QbQuestion.TYPE_MULTIPLE_CHOICE
 		|| question.getType() == QbQuestion.TYPE_VERY_SHORT_ANSWERS
 		|| question.getType() == QbQuestion.TYPE_NUMERICAL) {
 	    for (QbOption option : question.getQbQuestion().getQbOptions()) {
-		Double optionPercentage = (double) summaryOfAnswers.get(option.getUid()) / total;
-=======
-	if (question.getType() == AssessmentConstants.QUESTION_TYPE_MULTIPLE_CHOICE
-		|| question.getType() == AssessmentConstants.QUESTION_TYPE_SHORT_ANSWER
-		|| question.getType() == AssessmentConstants.QUESTION_TYPE_NUMERICAL) {
-	    for (AssessmentQuestionOption option : question.getOptions()) {
 		Double optionPercentage = total == 0 || summaryOfAnswers.get(option.getUid()) == null ? 0
 			: (double) summaryOfAnswers.get(option.getUid()) / total;
->>>>>>> 26dfb39c
 		ExcelCell optionCell = summaryTableRow.addPercentageCell(optionPercentage);
 		if (option.getMaxMark() > 0) {
 		    optionCell.setColor(IndexedColors.GREEN);
@@ -2193,14 +2185,9 @@
 	    Double correctPercentage = total == 0 || summaryOfAnswers.get(trueKey) == null ? 0
 		    : (double) summaryOfAnswers.get(trueKey) / total;
 	    ExcelCell correctCell = summaryTableRow.addPercentageCell(correctPercentage);
-<<<<<<< HEAD
-
-	    Double wrongPercentage = (double) summaryOfAnswers.get(falseKey) / total;
-=======
 	    
 	    Double wrongPercentage = total == 0 || summaryOfAnswers.get(falseKey) == null ? 0
 		    : (double) summaryOfAnswers.get(falseKey) / total;
->>>>>>> 26dfb39c
 	    ExcelCell wrongCell = summaryTableRow.addPercentageCell(wrongPercentage);
 
 	    if (question.getQbQuestion().getCorrectAnswer()) {
@@ -2209,12 +2196,8 @@
 		wrongCell.setColor(IndexedColors.GREEN);
 	    }
 	}
-<<<<<<< HEAD
-	Double summaryNAPercentage = (double) summaryNACount / total;
-=======
 
 	Double summaryNAPercentage = total == 0 ? 0 : (double) summaryNACount / total;
->>>>>>> 26dfb39c
 	summaryTableRow.addPercentageCell(summaryNAPercentage);
 
 	return summaryTableRow;
