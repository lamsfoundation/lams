/****************************************************************
 * Copyright (C) 2005 LAMS Foundation (http://lamsfoundation.org)
 * =============================================================
 * License Information: http://lamsfoundation.org/licensing/lams/2.0/
 *
 * This program is free software; you can redistribute it and/or modify
 * it under the terms of the GNU General Public License version 2.0
 * as published by the Free Software Foundation.
 *
 * This program is distributed in the hope that it will be useful,
 * but WITHOUT ANY WARRANTY; without even the implied warranty of
 * MERCHANTABILITY or FITNESS FOR A PARTICULAR PURPOSE.  See the
 * GNU General Public License for more details.
 *
 * You should have received a copy of the GNU General Public License
 * along with this program; if not, write to the Free Software
 * Foundation, Inc., 51 Franklin Street, Fifth Floor, Boston, MA 02110-1301
 * USA
 *
 * http://www.gnu.org/licenses/gpl.txt
 * ****************************************************************
 */

package org.lamsfoundation.lams.tool.assessment.web.controller;

import java.io.IOException;
<<<<<<< HEAD
import java.io.OutputStream;
=======
import java.security.InvalidParameterException;
import java.time.LocalDateTime;
import java.time.OffsetDateTime;
>>>>>>> 955d3cf3
import java.util.ArrayList;
import java.util.Arrays;
import java.util.Comparator;
import java.util.Date;
import java.util.HashSet;
import java.util.LinkedList;
import java.util.List;
import java.util.Locale;
import java.util.Map;
import java.util.Optional;
import java.util.Set;
import java.util.TimeZone;
import java.util.TreeMap;
import java.util.TreeSet;
import java.util.function.Function;
import java.util.stream.Collectors;

import javax.servlet.ServletException;
import javax.servlet.ServletOutputStream;
import javax.servlet.http.Cookie;
import javax.servlet.http.HttpServletRequest;
import javax.servlet.http.HttpServletResponse;
import javax.servlet.http.HttpSession;

import org.apache.commons.lang.StringUtils;
import org.apache.log4j.Logger;
import org.lamsfoundation.lams.learningdesign.Group;
import org.lamsfoundation.lams.learningdesign.Grouping;
import org.lamsfoundation.lams.qb.dto.QbStatsActivityDTO;
import org.lamsfoundation.lams.qb.model.QbQuestion;
import org.lamsfoundation.lams.qb.service.IQbService;
import org.lamsfoundation.lams.rating.dto.RatingCommentDTO;
import org.lamsfoundation.lams.rating.model.Rating;
import org.lamsfoundation.lams.rating.model.RatingCriteria;
import org.lamsfoundation.lams.rating.service.IRatingService;
import org.lamsfoundation.lams.tool.assessment.AssessmentConstants;
import org.lamsfoundation.lams.tool.assessment.dto.AssessmentResultDTO;
import org.lamsfoundation.lams.tool.assessment.dto.AssessmentUserDTO;
import org.lamsfoundation.lams.tool.assessment.dto.LeaderResultsDTO;
import org.lamsfoundation.lams.tool.assessment.dto.OptionDTO;
import org.lamsfoundation.lams.tool.assessment.dto.QuestionDTO;
import org.lamsfoundation.lams.tool.assessment.dto.QuestionSummary;
import org.lamsfoundation.lams.tool.assessment.dto.ReflectDTO;
import org.lamsfoundation.lams.tool.assessment.dto.SessionDTO;
import org.lamsfoundation.lams.tool.assessment.dto.UserSummary;
import org.lamsfoundation.lams.tool.assessment.model.Assessment;
import org.lamsfoundation.lams.tool.assessment.model.AssessmentQuestion;
import org.lamsfoundation.lams.tool.assessment.model.AssessmentQuestionResult;
import org.lamsfoundation.lams.tool.assessment.model.AssessmentResult;
import org.lamsfoundation.lams.tool.assessment.model.AssessmentSession;
import org.lamsfoundation.lams.tool.assessment.model.AssessmentUser;
import org.lamsfoundation.lams.tool.assessment.model.QuestionReference;
import org.lamsfoundation.lams.tool.assessment.service.IAssessmentService;
import org.lamsfoundation.lams.tool.assessment.util.AssessmentEscapeUtils;
import org.lamsfoundation.lams.usermanagement.User;
import org.lamsfoundation.lams.usermanagement.dto.UserDTO;
import org.lamsfoundation.lams.usermanagement.service.IUserManagementService;
import org.lamsfoundation.lams.util.CommonConstants;
import org.lamsfoundation.lams.util.Configuration;
import org.lamsfoundation.lams.util.ConfigurationKeys;
import org.lamsfoundation.lams.util.DateUtil;
import org.lamsfoundation.lams.util.JsonUtil;
import org.lamsfoundation.lams.util.NumberUtil;
import org.lamsfoundation.lams.util.WebUtil;
import org.lamsfoundation.lams.util.excel.ExcelSheet;
import org.lamsfoundation.lams.util.excel.ExcelUtil;
import org.lamsfoundation.lams.web.session.SessionManager;
import org.lamsfoundation.lams.web.util.AttributeNames;
import org.lamsfoundation.lams.web.util.SessionMap;
import org.springframework.beans.factory.annotation.Autowired;
import org.springframework.beans.factory.annotation.Qualifier;
import org.springframework.http.HttpStatus;
import org.springframework.http.MediaType;
import org.springframework.stereotype.Controller;
import org.springframework.web.bind.annotation.RequestMapping;
import org.springframework.web.bind.annotation.RequestMethod;
import org.springframework.web.bind.annotation.RequestParam;
import org.springframework.web.bind.annotation.ResponseBody;
import org.springframework.web.bind.annotation.ResponseStatus;
import org.springframework.web.util.HtmlUtils;

import com.fasterxml.jackson.databind.node.ArrayNode;
import com.fasterxml.jackson.databind.node.JsonNodeFactory;
import com.fasterxml.jackson.databind.node.ObjectNode;

@Controller
@RequestMapping("/monitoring")
public class MonitoringController {
    public static Logger log = Logger.getLogger(MonitoringController.class);

    private static final Comparator<User> USER_NAME_COMPARATOR = Comparator.comparing(User::getFirstName)
	    .thenComparing(User::getLastName).thenComparing(User::getLogin);

    @Autowired
    @Qualifier("laasseAssessmentService")
    private IAssessmentService service;

    @Autowired
    private IUserManagementService userManagementService;

    @Autowired
    private IQbService qbService;

    @Autowired
    private IRatingService ratingService;

    @RequestMapping("/summary")
    public String summary(HttpServletRequest request, HttpServletResponse response) {

	// initialize Session Map
	SessionMap<String, Object> sessionMap = new SessionMap<>();
	request.getSession().setAttribute(sessionMap.getSessionID(), sessionMap);
	request.setAttribute(AssessmentConstants.ATTR_SESSION_MAP_ID, sessionMap.getSessionID());

	Long contentId = WebUtil.readLongParam(request, AttributeNames.PARAM_TOOL_CONTENT_ID);
	List<SessionDTO> sessionDtos = service.getSessionDtos(contentId, false);

	Assessment assessment = service.getAssessmentByContentId(contentId);

	//set SubmissionDeadline, if any
	if (assessment.getSubmissionDeadline() != null) {
	    Date submissionDeadline = assessment.getSubmissionDeadline();
	    HttpSession ss = SessionManager.getSession();
	    UserDTO teacher = (UserDTO) ss.getAttribute(AttributeNames.USER);
	    TimeZone teacherTimeZone = teacher.getTimeZone();
	    Date tzSubmissionDeadline = DateUtil.convertToTimeZoneFromDefault(teacherTimeZone, submissionDeadline);
	    request.setAttribute(AssessmentConstants.ATTR_SUBMISSION_DEADLINE, tzSubmissionDeadline.getTime());
	    // use the unconverted time, as convertToStringForJSON() does the timezone conversion if needed
	    request.setAttribute(AssessmentConstants.ATTR_SUBMISSION_DEADLINE_DATESTRING,
		    DateUtil.convertToStringForJSON(submissionDeadline, request.getLocale()));
	}

	// Create reflectList if reflection is enabled.
	if (assessment.isReflectOnActivity()) {
	    List<ReflectDTO> reflectList = service.getReflectList(assessment.getContentId());
	    // Add reflectList to sessionMap
	    sessionMap.put(AssessmentConstants.ATTR_REFLECT_LIST, reflectList);
	}

	//prepare list of the questions to display in question drop down menu, filtering out questions that aren't supposed to be answered
	Set<AssessmentQuestion> questionList = new TreeSet<>();
	//in case there is at least one random question - we need to show all questions in a drop down select
	if (assessment.hasRandomQuestion()) {
	    questionList.addAll(assessment.getQuestions());

	    //show only questions from question list otherwise
	} else {
	    for (QuestionReference reference : assessment.getQuestionReferences()) {
		questionList.add(reference.getQuestion());
	    }
	}
	
	//check if all questions are of MCQ question type, then exportMarksMCQ export will be available
	boolean isOnlyMcqQuestionsAvailable = true;
	for (AssessmentQuestion question : questionList) {
	    if (question.getQbQuestion().getType() != QbQuestion.TYPE_MULTIPLE_CHOICE) {
		isOnlyMcqQuestionsAvailable = false;
		break;
	    }
	}
	sessionMap.put("isOnlyMcqQuestionsAvailable", isOnlyMcqQuestionsAvailable);

	//prepare toolOutputDefinitions and activityEvaluation
	List<String> toolOutputDefinitions = new ArrayList<>();
	toolOutputDefinitions.add(AssessmentConstants.OUTPUT_NAME_LEARNER_TOTAL_SCORE);
	toolOutputDefinitions.add(AssessmentConstants.OUTPUT_NAME_BEST_SCORE);
	toolOutputDefinitions.add(AssessmentConstants.OUTPUT_NAME_FIRST_SCORE);
	toolOutputDefinitions.add(AssessmentConstants.OUTPUT_NAME_AVERAGE_SCORE);
	String activityEvaluation = service.getActivityEvaluation(contentId);
	sessionMap.put(AssessmentConstants.ATTR_TOOL_OUTPUT_DEFINITIONS, toolOutputDefinitions);
	sessionMap.put(AssessmentConstants.ATTR_ACTIVITY_EVALUATION, activityEvaluation);

	// cache into sessionMap
	boolean isGroupedActivity = service.isGroupedActivity(contentId);
	sessionMap.put(AssessmentConstants.ATTR_IS_GROUPED_ACTIVITY, isGroupedActivity);
	sessionMap.put("sessionDtos", sessionDtos);
	sessionMap.put(AssessmentConstants.ATTR_ASSESSMENT, assessment);
	sessionMap.put(AssessmentConstants.ATTR_QUESTION_LIST, questionList);
	sessionMap.put(AssessmentConstants.ATTR_TOOL_CONTENT_ID, contentId);
	sessionMap.put(AttributeNames.PARAM_CONTENT_FOLDER_ID,
		WebUtil.readStrParam(request, AttributeNames.PARAM_CONTENT_FOLDER_ID));

	// display student choices only if all questions are multiple choice
	boolean displayStudentChoices = true;
	int maxOptionsInQuestion = 0;
	for (AssessmentQuestion question : assessment.getQuestions()) {
	    if (question.getType() == QbQuestion.TYPE_MULTIPLE_CHOICE) {
		int optionsInQuestion = question.getQbQuestion().getQbOptions().size();
		if (optionsInQuestion > maxOptionsInQuestion) {
		    maxOptionsInQuestion = optionsInQuestion;
		}
	    } else {
		displayStudentChoices = false;
		break;
	    }
	}

	request.setAttribute("displayStudentChoices", displayStudentChoices);
	if (displayStudentChoices) {
	    request.setAttribute("maxOptionsInQuestion", maxOptionsInQuestion);

	    int totalNumberOfUsers = service.getCountUsersByContentId(contentId);

	    Set<QuestionDTO> questionDtos = new TreeSet<>();
	    for (AssessmentQuestion question : assessment.getQuestions()) {
		QuestionDTO questionDto = new QuestionDTO(question);
		questionDtos.add(questionDto);

		// build candidate dtos
		for (OptionDTO optionDto : questionDto.getOptionDtos()) {
		    int optionAttemptCount = service.countAttemptsPerOption(contentId, optionDto.getUid());

		    float percentage = (float) (optionAttemptCount * 100) / totalNumberOfUsers;
		    optionDto.setPercentage(percentage);
		}
	    }
	    request.setAttribute("questions", questionDtos);
	}

	return "pages/monitoring/monitoring";
    }

    @RequestMapping("/userMasterDetail")
    public String userMasterDetail(HttpServletRequest request, HttpServletResponse response) {
	Long userId = WebUtil.readLongParam(request, AttributeNames.PARAM_USER_ID);
	Long sessionId = WebUtil.readLongParam(request, AssessmentConstants.PARAM_SESSION_ID);
	String sessionMapID = request.getParameter(AssessmentConstants.ATTR_SESSION_MAP_ID);
	AssessmentResultDTO result = service.getUserMasterDetail(sessionId, userId);

	request.setAttribute(AssessmentConstants.ATTR_ASSESSMENT_RESULT, result);
	request.setAttribute(AssessmentConstants.ATTR_SESSION_MAP_ID, sessionMapID);
	return (result == null) ? null : "pages/monitoring/parts/masterDetailLoadUp";
    }

    @RequestMapping("/questionSummary")
    public String questionSummary(HttpServletRequest request, HttpServletResponse response) {
	SessionMap<String, Object> sessionMap = getSessionMap(request);

	Long questionUid = WebUtil.readLongParam(request, AssessmentConstants.PARAM_QUESTION_UID);
	if (questionUid.equals(-1l)) {
	    return null;
	}
	Long contentId = (Long) sessionMap.get(AssessmentConstants.ATTR_TOOL_CONTENT_ID);

	QuestionSummary questionSummary = service.getQuestionSummary(contentId, questionUid);
	request.setAttribute(AssessmentConstants.ATTR_QUESTION_SUMMARY, questionSummary);

	return "pages/monitoring/parts/questionsummary";
    }

    @RequestMapping(path = "/allocateUserAnswer", method = RequestMethod.POST)
    @ResponseBody
    public String allocateUserAnswer(HttpServletRequest request, HttpServletResponse response,
	    @RequestParam Long questionUid, @RequestParam Long targetOptionUid, @RequestParam Long previousOptionUid,
	    @RequestParam Long questionResultUid) {
	Optional<Long> optionUid = service.allocateAnswerToOption(questionUid, targetOptionUid, previousOptionUid,
		questionResultUid);

	ObjectNode responseJSON = JsonNodeFactory.instance.objectNode();
	responseJSON.put("isAnswerDuplicated", optionUid.isPresent());
	responseJSON.put("optionUid", optionUid.orElse(-1L));
	response.setContentType("application/json;charset=utf-8");
	return responseJSON.toString();
    }

    @RequestMapping("/userSummary")
    public String userSummary(HttpServletRequest request, HttpServletResponse response) {
	SessionMap<String, Object> sessionMap = getSessionMap(request);

	Long userId = WebUtil.readLongParam(request, AttributeNames.PARAM_USER_ID);
	Long sessionId = WebUtil.readLongParam(request, AssessmentConstants.PARAM_SESSION_ID);
	Long contentId = (Long) sessionMap.get(AssessmentConstants.ATTR_TOOL_CONTENT_ID);

	UserSummary userSummary = service.getUserSummary(contentId, userId, sessionId);
	request.setAttribute(AssessmentConstants.ATTR_USER_SUMMARY, userSummary);

	Assessment assessment = service.getAssessmentByContentId(contentId);
	boolean questionEtherpadEnabled = assessment.isUseSelectLeaderToolOuput()
		&& assessment.isQuestionEtherpadEnabled()
		&& StringUtils.isNotBlank(Configuration.get(ConfigurationKeys.ETHERPAD_API_KEY));
	request.setAttribute(AssessmentConstants.ATTR_IS_QUESTION_ETHERPAD_ENABLED, questionEtherpadEnabled);
	request.setAttribute(AssessmentConstants.ATTR_TOOL_SESSION_ID, sessionId);

	return "pages/monitoring/parts/usersummary";
    }

    @RequestMapping(path = "/saveUserGrade", method = RequestMethod.POST)
    public void saveUserGrade(HttpServletRequest request, HttpServletResponse response) {

	if ((request.getParameter(AssessmentConstants.PARAM_NOT_A_NUMBER) == null)
		&& !StringUtils.isEmpty(request.getParameter(AssessmentConstants.PARAM_QUESTION_RESULT_UID))) {
	    Long questionResultUid = WebUtil.readLongParam(request, AssessmentConstants.PARAM_QUESTION_RESULT_UID);
	    float newGrade = Float.valueOf(request.getParameter(AssessmentConstants.PARAM_GRADE));
	    service.changeQuestionResultMark(questionResultUid, newGrade);
	}
    }

    /**
     * Set Submission Deadline
     */
    @RequestMapping(path = "/setSubmissionDeadline", method = RequestMethod.POST, produces = MediaType.TEXT_PLAIN_VALUE)
    @ResponseBody
    public String setSubmissionDeadline(HttpServletRequest request) {
	Long contentID = WebUtil.readLongParam(request, AttributeNames.PARAM_TOOL_CONTENT_ID);
	Assessment assessment = service.getAssessmentByContentId(contentID);

	Long dateParameter = WebUtil.readLongParam(request, AssessmentConstants.ATTR_SUBMISSION_DEADLINE, true);
	Date tzSubmissionDeadline = null;
	String formattedDate = "";
	if (dateParameter != null) {
	    Date submissionDeadline = new Date(dateParameter);
	    HttpSession ss = SessionManager.getSession();
	    UserDTO teacher = (UserDTO) ss.getAttribute(AttributeNames.USER);
	    TimeZone teacherTimeZone = teacher.getTimeZone();
	    tzSubmissionDeadline = DateUtil.convertFromTimeZoneToDefault(teacherTimeZone, submissionDeadline);
	    formattedDate = DateUtil.convertToStringForJSON(tzSubmissionDeadline, request.getLocale());

	}
	assessment.setSubmissionDeadline(tzSubmissionDeadline);
	service.saveOrUpdateAssessment(assessment);

	return formattedDate;
    }

    /**
     * Set tool's activityEvaluation
     */
    @RequestMapping(path = "/setActivityEvaluation", method = RequestMethod.POST)
    @ResponseBody
    public String setActivityEvaluation(HttpServletRequest request, HttpServletResponse response) throws IOException {
	SessionMap<String, Object> sessionMap = getSessionMap(request);

	Long contentID = (Long) sessionMap.get(AssessmentConstants.ATTR_TOOL_CONTENT_ID);
	String activityEvaluation = WebUtil.readStrParam(request, AssessmentConstants.ATTR_ACTIVITY_EVALUATION, true);
	service.setActivityEvaluation(contentID, activityEvaluation);

	// update the session ready for stats tab to be reloaded otherwise flicking between tabs
	// causes the old value to be redisplayed
	sessionMap.put(AssessmentConstants.ATTR_ACTIVITY_EVALUATION, activityEvaluation);

	ObjectNode responseJSON = JsonNodeFactory.instance.objectNode();
	responseJSON.put("success", "true");
	response.setContentType("application/json;charset=utf-8");
	return responseJSON.toString();
    }

    /**
     * Refreshes user list.
     */
    @RequestMapping("/getUsers")
    public String getUsers(HttpServletRequest request, HttpServletResponse res) throws IOException, ServletException {
	SessionMap<String, Object> sessionMap = getSessionMap(request);
	Assessment assessment = (Assessment) sessionMap.get(AssessmentConstants.ATTR_ASSESSMENT);

	Long sessionId = WebUtil.readLongParam(request, "sessionId");

	// Getting the params passed in from the jqGrid
	int page = WebUtil.readIntParam(request, CommonConstants.PARAM_PAGE);
	int rowLimit = WebUtil.readIntParam(request, CommonConstants.PARAM_ROWS);
	String sortOrder = WebUtil.readStrParam(request, CommonConstants.PARAM_SORD);
	String sortBy = WebUtil.readStrParam(request, CommonConstants.PARAM_SIDX, true);
	if (StringUtils.isEmpty(sortBy)) {
	    sortBy = "userName";
	}
	String searchString = WebUtil.readStrParam(request, "userName", true);

	List<AssessmentUserDTO> userDtos = new ArrayList<>();
	int countSessionUsers = 0;
	//in case of UseSelectLeaderToolOuput - display only one user
	if (assessment.isUseSelectLeaderToolOuput()) {

	    AssessmentSession session = service.getSessionBySessionId(sessionId);
	    AssessmentUser groupLeader = session.getGroupLeader();

	    if (groupLeader != null) {

		float assessmentResult = service.getLastTotalScoreByUser(assessment.getUid(), groupLeader.getUserId());
		String portraitId = service.getPortraitId(groupLeader.getUserId());

		AssessmentUserDTO userDto = new AssessmentUserDTO();
		userDto.setUserId(groupLeader.getUserId());
		userDto.setFirstName(groupLeader.getFirstName());
		userDto.setLastName(groupLeader.getLastName());
		userDto.setGrade(assessmentResult);
		userDto.setPortraitId(portraitId);
		userDtos.add(userDto);
		countSessionUsers = 1;
	    }

	} else {
	    // Get the user list from the db
	    userDtos = service.getPagedUsersBySession(sessionId, page - 1, rowLimit, sortBy, sortOrder, searchString);
	    countSessionUsers = service.getCountUsersBySession(sessionId, searchString);
	}

	int totalPages = Double.valueOf(Math.ceil(Double.valueOf(countSessionUsers) / Double.valueOf(rowLimit)))
		.intValue();

	ArrayNode rows = JsonNodeFactory.instance.arrayNode();
	int i = 1;
	for (AssessmentUserDTO userDto : userDtos) {

	    ArrayNode userData = JsonNodeFactory.instance.arrayNode();
	    userData.add(userDto.getUserId());
	    userData.add(sessionId);
	    String fullName = HtmlUtils.htmlEscape(userDto.getFirstName() + " " + userDto.getLastName());
	    userData.add(fullName);
	    userData.add(userDto.getGrade());
	    if (userDto.getPortraitId() != null) {
		userData.add(userDto.getPortraitId());
	    }

	    ObjectNode userRow = JsonNodeFactory.instance.objectNode();
	    userRow.put("id", i++);
	    userRow.set("cell", userData);

	    rows.add(userRow);
	}

	ObjectNode responseJSON = JsonNodeFactory.instance.objectNode();
	responseJSON.put("total", totalPages);
	responseJSON.put("page", page);
	responseJSON.put("records", countSessionUsers);
	responseJSON.set("rows", rows);

	res.setContentType("application/json;charset=utf-8");
	res.getWriter().print(new String(responseJSON.toString()));
	return null;
    }

    /**
     * Refreshes user list.
     */
    @SuppressWarnings("unchecked")
    @RequestMapping("/getUsersByQuestion")
    public String getUsersByQuestion(HttpServletRequest request, HttpServletResponse res)
	    throws IOException, ServletException {
	SessionMap<String, Object> sessionMap = getSessionMap(request);
	Assessment assessment = (Assessment) sessionMap.get(AssessmentConstants.ATTR_ASSESSMENT);

	Long sessionId = WebUtil.readLongParam(request, "sessionId");
	Long questionUid = WebUtil.readLongParam(request, "questionUid");
	AssessmentQuestion question = service.getAssessmentQuestionByUid(questionUid);

	// Getting the params passed in from the jqGrid
	int page = WebUtil.readIntParam(request, CommonConstants.PARAM_PAGE);
	int rowLimit = WebUtil.readIntParam(request, CommonConstants.PARAM_ROWS);
	String sortOrder = WebUtil.readStrParam(request, CommonConstants.PARAM_SORD);
	String sortBy = WebUtil.readStrParam(request, CommonConstants.PARAM_SIDX, true);
	if (StringUtils.isEmpty(sortBy)) {
	    sortBy = "userName";
	}
	String searchString = WebUtil.readStrParam(request, "userName", true);

	List<AssessmentUserDTO> userDtos = new ArrayList<>();
	int countSessionUsers = 0;
	//in case of UseSelectLeaderToolOuput - display only one user
	if (assessment.isUseSelectLeaderToolOuput()) {

	    AssessmentSession session = service.getSessionBySessionId(sessionId);
	    AssessmentUser groupLeader = session.getGroupLeader();

	    if (groupLeader != null) {

		AssessmentResult assessmentResult = service.getLastFinishedAssessmentResult(assessment.getUid(),
			groupLeader.getUserId());
		Long questionResultUid = null;
		if (assessmentResult != null) {
		    for (AssessmentQuestionResult dbQuestionResult : assessmentResult.getQuestionResults()) {
			if (dbQuestionResult.getQbToolQuestion().getUid().equals(questionUid)) {
			    questionResultUid = dbQuestionResult.getUid();
			    break;
			}
		    }
		}

		AssessmentUserDTO userDto = new AssessmentUserDTO();
		userDto.setQuestionResultUid(questionResultUid);
		userDto.setFirstName(groupLeader.getFirstName());
		userDto.setLastName(groupLeader.getLastName());
		userDtos.add(userDto);
		countSessionUsers = 1;
	    }

	} else {
	    // Get the user list from the db
	    userDtos = service.getPagedUsersBySessionAndQuestion(sessionId, questionUid, page - 1, rowLimit, sortBy,
		    sortOrder, searchString);
	    countSessionUsers = service.getCountUsersBySession(sessionId, searchString);
	}

	int totalPages = Double.valueOf(Math.ceil(Double.valueOf(countSessionUsers) / Double.valueOf(rowLimit)))
		.intValue();

	Long ratingCriteriaId = null;
	if (question.isGroupsAnswersDisclosed()) {
	    // Assessment currently supports only one place for ratings.
	    // It is rating other groups' answers on results page.
	    // Criterion gets automatically created in learner and there must be only one.
	    List<RatingCriteria> criteria = ratingService.getCriteriasByToolContentId(assessment.getContentId());
	    if (criteria.size() >= 2) {
		throw new IllegalArgumentException("There can be only one criterion for an Assessment activity. "
			+ "If other criteria are introduced, the criterion for rating other groups' answers needs to become uniquely identifiable.");
	    }

	    if (!criteria.isEmpty()) {
		ratingCriteriaId = criteria.get(0).getRatingCriteriaId();
	    }
	}

	ArrayNode rows = JsonNodeFactory.instance.arrayNode();
	int i = 1;
	for (AssessmentUserDTO userDto : userDtos) {

	    Long questionResultUid = userDto.getQuestionResultUid();
	    String fullName = HtmlUtils.htmlEscape(userDto.getFirstName() + " " + userDto.getLastName());

	    ArrayNode userData = JsonNodeFactory.instance.arrayNode();
	    if (questionResultUid != null) {
		AssessmentQuestionResult questionResult = service.getAssessmentQuestionResultByUid(questionResultUid);

		userData.add(questionResultUid);
		userData.add(questionResult.getMaxMark());
		userData.add(fullName);
		//LDEV_NTU-11 Swapping Mark and Response columns in Assessment Monitor
		userData.add(questionResult.getMark());
		// show confidence levels if this feature is turned ON
		if (assessment.isEnableConfidenceLevels()) {
		    userData.add(questionResult.getConfidenceLevel());
		}

		// show average rating
		if (question.isGroupsAnswersDisclosed()) {
		    String starString = "-";
		    if (ratingCriteriaId != null) {
			List<Rating> ratings = ratingService.getRatingsByCriteriasAndItems(
				Arrays.asList(ratingCriteriaId), Arrays.asList(questionResultUid));
			if (!ratings.isEmpty()) {
			    int numberOfVotes = ratings.size();
			    double ratingSum = ratings.stream().mapToDouble(Rating::getRating).sum();
			    String averageRating = NumberUtil
				    .formatLocalisedNumberForceDecimalPlaces(ratingSum / numberOfVotes, null, 2);

			    starString = "<div class='rating-stars-holder'>";
			    starString += "<div class='rating-stars-disabled rating-stars-new' data-average='"
				    + averageRating + "' data-id='" + ratingCriteriaId + "'>";
			    starString += "</div>";
			    starString += "<div class='rating-stars-caption' id='rating-stars-caption-"
				    + ratingCriteriaId + "' >";
			    String msg = service.getMessage("label.average.rating",
				    new Object[] { averageRating, numberOfVotes });
			    starString += msg;
			    starString += "</div>";
			}
		    }
		    userData.add(starString);
		}

		String response = AssessmentEscapeUtils.printResponsesForJqgrid(questionResult);
		
		if (StringUtils.isNotBlank(questionResult.getJustification())) {
		    response += "<br><i>" + service.getMessage("label.answer.justification") + "</i><br>"
			    + questionResult.getJustificationEscaped();
		}

		userData.add(response);
	    } else {
		userData.add("");
		userData.add("");
		userData.add(fullName);
		userData.add("-");
		if (assessment.isEnableConfidenceLevels()) {
		    userData.add(-1);
		}
		if (question.isGroupsAnswersDisclosed()) {
		    userData.add("-");
		}
		userData.add("-");
	    }

	    userData.add(userDto.getUserId());
	    if (userDto.getPortraitId() == null) {
		userData.add("");
	    } else {
		userData.add(userDto.getPortraitId());
	    }

	    ObjectNode userRow = JsonNodeFactory.instance.objectNode();
	    userRow.put("id", i++);
	    userRow.set("cell", userData);

	    rows.add(userRow);
	}

	ObjectNode responseJSON = JsonNodeFactory.instance.objectNode();
	responseJSON.put("total", totalPages);
	responseJSON.put("page", page);
	responseJSON.put("records", countSessionUsers);
	responseJSON.set("rows", rows);

	res.setContentType("application/json;charset=utf-8");
	res.getWriter().print(new String(responseJSON.toString()));
	return null;
    }

    @SuppressWarnings("unchecked")
    @RequestMapping("/getAnswerRatings")
    @ResponseBody
    public String getAnswerRatings(@RequestParam long questionResultUid, Locale locale, HttpServletResponse response)
	    throws IOException {
	AssessmentQuestionResult questionResult = service.getAssessmentQuestionResultByUid(questionResultUid);
	long toolContentId = questionResult.getAssessmentResult().getAssessment().getContentId();
	List<RatingCriteria> criteria = ratingService.getCriteriasByToolContentId(toolContentId);
	if (criteria.size() >= 2) {
	    throw new IllegalArgumentException("There can be only one criterion for an Assessment activity. "
		    + "If other criteria are introduced, the criterion for rating other groups' answers needs to become uniquely identifiable.");
	}
	if (criteria.isEmpty()) {
	    // criteria were not yet created in learner results page
	    return null;
	}

	Long ratingCriteriaId = criteria.get(0).getRatingCriteriaId();
	List<Rating> ratings = ratingService.getRatingsByCriteriasAndItems(Arrays.asList(ratingCriteriaId),
		Arrays.asList(questionResultUid));
	List<RatingCommentDTO> comments = ratingService.getCommentsByCriteriaAndItem(ratingCriteriaId, null,
		questionResultUid);
	Map<Long, RatingCommentDTO> commentsByUserId = comments.stream()
		.collect(Collectors.toMap(RatingCommentDTO::getUserId, Function.identity()));

	ArrayNode rows = JsonNodeFactory.instance.arrayNode();
	int i = 0;

	for (Rating rating : ratings) {
	    ArrayNode ratingJSON = JsonNodeFactory.instance.arrayNode();
	    User learner = rating.getLearner();
	    long userId = learner.getUserId();
	    RatingCommentDTO comment = commentsByUserId.get(userId);

	    AssessmentSession session = service.getSessionBySessionId(rating.getToolSessionId());

	    ratingJSON.add(rating.getUid());
	    ratingJSON.add(comment.getUserFullName() + "<BR>" + session.getSessionName() + "<BR>"
		    + DateUtil.convertToStringForJSON(comment.getPostedDate(), locale));
	    ratingJSON.add(NumberUtil.formatLocalisedNumberForceDecimalPlaces(rating.getRating(), null, 2));
	    ratingJSON.add(comment.getComment());
	    ratingJSON.add(userId);
	    ratingJSON.add(learner.getPortraitUuid() == null ? "" : learner.getPortraitUuid().toString());

	    ObjectNode ratingRow = JsonNodeFactory.instance.objectNode();
	    ratingRow.put("id", i++);
	    ratingRow.set("cell", ratingJSON);

	    rows.add(ratingRow);
	}

	ObjectNode responseJSON = JsonNodeFactory.instance.objectNode();
	responseJSON.put("total", 1);
	responseJSON.put("page", 1);
	responseJSON.put("records", rows.size());
	responseJSON.set("rows", rows);

	response.setContentType("application/json;charset=utf-8");
	return responseJSON.toString();
    }

    /**
     * Get the mark summary with data arranged in bands. Can be displayed graphically or in a table.
     */
    @RequestMapping("/getMarkChartData")
    public String getMarkChartData(HttpServletRequest request, HttpServletResponse res)
	    throws IOException, ServletException {
	SessionMap<String, Object> sessionMap = getSessionMap(request);

	Long contentId = (Long) sessionMap.get(AttributeNames.PARAM_TOOL_CONTENT_ID);
	Assessment assessment = service.getAssessmentByContentId(contentId);
	List<Number> results = null;

	if (assessment != null) {
	    if (assessment.isUseSelectLeaderToolOuput()) {
		results = service.getMarksArrayForLeaders(contentId);
	    } else {
		Long sessionId = WebUtil.readLongParam(request, AssessmentConstants.ATTR_TOOL_SESSION_ID);
		results = service.getMarksArray(sessionId);
	    }
	}

	ObjectNode responseJSON = JsonNodeFactory.instance.objectNode();
	if (results != null) {
	    responseJSON.set("data", JsonUtil.readArray(results));
	} else {
	    responseJSON.set("data", JsonUtil.readArray(new Float[0]));
	}

	res.setContentType("application/json;charset=utf-8");
	res.getWriter().write(responseJSON.toString());
	return null;

    }

    /**
     * Excel Summary Export.
     */
    @RequestMapping(path = "/exportSummary", method = RequestMethod.POST)
    @SuppressWarnings("unchecked")
    @ResponseStatus(HttpStatus.OK)
    public void exportSummary(HttpServletRequest request, HttpServletResponse response) throws IOException {
	String sessionMapID = request.getParameter(AssessmentConstants.ATTR_SESSION_MAP_ID);
	String fileName = null;

	Long contentId = null;
	List<SessionDTO> sessionDtos;
	if (sessionMapID != null) {
	    SessionMap<String, Object> sessionMap = (SessionMap<String, Object>) request.getSession()
		    .getAttribute(sessionMapID);
	    request.setAttribute(AssessmentConstants.ATTR_SESSION_MAP_ID, sessionMap.getSessionID());
	    contentId = (Long) sessionMap.get(AssessmentConstants.ATTR_TOOL_CONTENT_ID);
	    sessionDtos = (List<SessionDTO>) sessionMap.get("sessionDtos");

	} else {
	    contentId = WebUtil.readLongParam(request, "toolContentID");
	    fileName = WebUtil.readStrParam(request, "fileName");
	    sessionDtos = service.getSessionDtos(contentId, true);
	}

	Assessment assessment = service.getAssessmentByContentId(contentId);
	if (assessment == null) {
	    return;
	}

	List<ExcelSheet> sheets = service.exportSummary(assessment, sessionDtos);

	// Setting the filename if it wasn't passed in the request
	if (fileName == null) {
	    fileName = "assessment_" + assessment.getUid() + "_export.xlsx";
	}

	response.setContentType("application/x-download");
	response.setHeader("Content-Disposition", "attachment;filename=" + fileName);
	log.debug("Exporting assessment to a spreadsheet: " + assessment.getContentId());

	// set cookie that will tell JS script that export has been finished
	String downloadTokenValue = WebUtil.readStrParam(request, "downloadTokenValue");
	Cookie fileDownloadTokenCookie = new Cookie("fileDownloadToken", downloadTokenValue);
	fileDownloadTokenCookie.setPath("/");
	response.addCookie(fileDownloadTokenCookie);

	ServletOutputStream out = response.getOutputStream();
	ExcelUtil.createExcel(out, sheets, service.getMessage("label.export.exported.on"), true);
    }
    
    /**
     * Export marks for MCQ questions
     */
    @RequestMapping(path = "/exportSummaryMCQ", method = RequestMethod.POST)
    @ResponseStatus(HttpStatus.OK)
    public void exportSummaryMCQ(HttpServletRequest request, HttpServletResponse response) throws IOException {
	String sessionMapID = request.getParameter(AssessmentConstants.ATTR_SESSION_MAP_ID);
	SessionMap<String, Object> sessionMap = (SessionMap<String, Object>) request.getSession()
		    .getAttribute(sessionMapID);
	Assessment assessment = (Assessment) sessionMap.get(AssessmentConstants.ATTR_ASSESSMENT);
	Set<AssessmentQuestion> questions =  (Set<AssessmentQuestion>) sessionMap.get(AssessmentConstants.ATTR_QUESTION_LIST);
	
	byte[] spreadsheet = service.exportMarksMcq(assessment, questions);

	// set cookie that will tell JS script that export has been finished
	String downloadTokenValue = WebUtil.readStrParam(request, "downloadTokenValue");
	Cookie fileDownloadTokenCookie = new Cookie("fileDownloadToken", downloadTokenValue);
	fileDownloadTokenCookie.setPath("/");
	response.addCookie(fileDownloadTokenCookie);

	// construct download file response header
	OutputStream out = response.getOutputStream();
	String fileName = "assessment_marks_" + assessment.getUid() + "_export.xls";
	response.setContentType("application/x-download");
	response.setHeader("Content-Disposition", "attachment;filename=" + fileName);

	// write response
	try {
	    out.write(spreadsheet);
	    out.flush();
	} finally {
	    try {
		if (out != null) {
		    out.close();
		}
	    } catch (IOException e) {
	    }
	}
    }

    @RequestMapping("/statistic")
    public String statistic(HttpServletRequest request, HttpServletResponse response) {
	SessionMap<String, Object> sessionMap = getSessionMap(request);

	Long contentId = WebUtil.readLongParam(request, AttributeNames.PARAM_TOOL_CONTENT_ID);
	Assessment assessment = service.getAssessmentByContentId(contentId);
	if (assessment != null) {
	    if (assessment.isUseSelectLeaderToolOuput()) {
		LeaderResultsDTO leaderDto = service.getLeaderResultsDTOForLeaders(contentId);
		sessionMap.put("leaderDto", leaderDto);
	    } else {
		List<SessionDTO> sessionDtos = service.getSessionDtos(contentId, true);
		sessionMap.put("sessionDtos", sessionDtos);
	    }

	    List<QbStatsActivityDTO> qbStats = new LinkedList<>();
	    for (AssessmentQuestion question : assessment.getQuestions()) {
		QbStatsActivityDTO questionStats = qbService.getActivityStatsByContentId(assessment.getContentId(),
			question.getQbQuestion().getUid());
		questionStats.setQbQuestion(question.getQbQuestion());
		qbStats.add(questionStats);
	    }
	    request.setAttribute("qbStats", qbStats);
	}
	return "pages/monitoring/statisticpart";
    }

    /**
     * Allows displaying correct answers to learners
     *
     * @throws IOException
     */
    @RequestMapping(path = "/discloseCorrectAnswers", method = RequestMethod.POST)
    public void discloseCorrectAnswers(HttpServletRequest request, HttpServletResponse response) throws IOException {
	Long questionUid = WebUtil.readLongParam(request, "questionUid");
	Long toolContentId = WebUtil.readLongParam(request, AssessmentConstants.PARAM_TOOL_CONTENT_ID);

	AssessmentQuestion question = service.getAssessmentQuestionByUid(questionUid);
	if (question.isCorrectAnswersDisclosed()) {
	    log.warn(
		    "Trying to disclose correct answers when they are already disclosed for Assessment tool content ID "
			    + toolContentId + " and question UID: " + questionUid);
	    response.sendError(HttpServletResponse.SC_BAD_REQUEST);
	    return;
	}
	question.setCorrectAnswersDisclosed(true);
	service.updateAssessmentQuestion(question);

	service.notifyLearnersOnAnswerDisclose(toolContentId);

	if (log.isDebugEnabled()) {
	    log.debug("Disclosed correct answers for Assessment tool content ID " + toolContentId + " and question ID "
		    + questionUid);
	}
    }

    /**
     * Allows displaying other groups' answers to learners
     *
     * @throws IOException
     */
    @RequestMapping(path = "/discloseGroupsAnswers", method = RequestMethod.POST)
    public void discloseGroupsAnswers(HttpServletRequest request, HttpServletResponse response) throws IOException {
	Long questionUid = WebUtil.readLongParam(request, "questionUid");
	Long toolContentId = WebUtil.readLongParam(request, AssessmentConstants.PARAM_TOOL_CONTENT_ID);

	AssessmentQuestion question = service.getAssessmentQuestionByUid(questionUid);
	if (question.isGroupsAnswersDisclosed()) {
	    log.warn("Trying to disclose group answers when they are already disclosed for Assessment tool content ID "
		    + toolContentId + " and question UID: " + questionUid);
	    response.sendError(HttpServletResponse.SC_BAD_REQUEST);
	    return;
	}

	question.setGroupsAnswersDisclosed(true);
	service.updateAssessmentQuestion(question);

	service.notifyLearnersOnAnswerDisclose(toolContentId);

	if (log.isDebugEnabled()) {
	    log.debug("Disclosed other groups' answers for Assessment tool content ID " + toolContentId
		    + " and question ID " + questionUid);
	}
    }

    @RequestMapping(path = "/updateTimeLimit", method = RequestMethod.POST)
    @ResponseStatus(HttpStatus.OK)
    public void updateTimeLimit(@RequestParam(name = AssessmentConstants.PARAM_TOOL_CONTENT_ID) long toolContentId,
	    @RequestParam int relativeTimeLimit, @RequestParam(required = false) Long absoluteTimeLimit) {
	if (relativeTimeLimit < 0) {
	    throw new InvalidParameterException(
		    "Relative time limit must not be negative and it is " + relativeTimeLimit);
	}
	if (absoluteTimeLimit != null && relativeTimeLimit != 0) {
	    throw new InvalidParameterException(
		    "Relative time limit must not be provided when absolute time limit is set");
	}

	Assessment assessment = service.getAssessmentByContentId(toolContentId);
	assessment.setRelativeTimeLimit(relativeTimeLimit);
	// set time limit as seconds from start of epoch, using current server time zone
	assessment.setAbsoluteTimeLimit(absoluteTimeLimit == null ? null
		: LocalDateTime.ofEpochSecond(absoluteTimeLimit, 0, OffsetDateTime.now().getOffset()));
	service.saveOrUpdateAssessment(assessment);
    }

    @RequestMapping(path = "/getPossibleIndividualTimeLimitUsers", method = RequestMethod.GET)
    @ResponseBody
    public String getPossibleIndividualTimeLimitUsers(
	    @RequestParam(name = AssessmentConstants.PARAM_TOOL_CONTENT_ID) long toolContentId,
	    @RequestParam(name = "term") String searchString) {
	Assessment assessment = service.getAssessmentByContentId(toolContentId);
	Map<Integer, Integer> timeLimitAdjustments = assessment.getTimeLimitAdjustments();

	List<User> users = service.getPossibleIndividualTimeLimitUsers(toolContentId, searchString);
	Grouping grouping = service.getGrouping(toolContentId);

	ArrayNode responseJSON = JsonNodeFactory.instance.arrayNode();
	String groupLabel = service.getMessage("monitoring.label.group") + " \"";
	if (grouping != null) {
	    Set<Group> groups = grouping.getGroups();
	    for (Group group : groups) {
		if (!group.getUsers().isEmpty() && group.getGroupName().contains(searchString.toLowerCase())) {
		    ObjectNode groupJSON = JsonNodeFactory.instance.objectNode();
		    groupJSON.put("label", groupLabel + group.getGroupName() + "\"");
		    groupJSON.put("value", "group-" + group.getGroupId());
		    responseJSON.add(groupJSON);
		}
	    }
	}

	for (User user : users) {
	    if (!timeLimitAdjustments.containsKey(user.getUserId())) {
		// this format is required by jQuery UI autocomplete
		ObjectNode userJSON = JsonNodeFactory.instance.objectNode();
		userJSON.put("value", "user-" + user.getUserId());

		String name = user.getFirstName() + " " + user.getLastName() + " (" + user.getLogin() + ")";
		if (grouping != null) {
		    Group group = grouping.getGroupBy(user);
		    if (group != null) {
			name += " - " + group.getGroupName();
		    }
		}

		userJSON.put("label", name);
		responseJSON.add(userJSON);
	    }
	}
	return responseJSON.toString();
    }

    @RequestMapping(path = "/getExistingIndividualTimeLimitUsers", method = RequestMethod.GET)
    @ResponseBody
    public String getExistingIndividualTimeLimitUsers(
	    @RequestParam(name = AssessmentConstants.PARAM_TOOL_CONTENT_ID) long toolContentId) {
	Assessment assessment = service.getAssessmentByContentId(toolContentId);
	Map<Integer, Integer> timeLimitAdjustments = assessment.getTimeLimitAdjustments();
	Grouping grouping = service.getGrouping(toolContentId);
	// find User objects based on their userIDs and sort by name
	List<User> users = assessment.getTimeLimitAdjustments().keySet().stream()
		.map(userId -> userManagementService.getUserById(userId)).sorted(USER_NAME_COMPARATOR)
		.collect(Collectors.toList());

	if (grouping != null) {
	    // Make a map group -> its users who have a time limit set
	    // key are sorted by group name, users in each group are sorted by name
	    List<User> groupedUsers = grouping.getGroups().stream()
		    .collect(Collectors.toMap(Group::getGroupName, group -> {
			return group.getUsers().stream()
				.filter(user -> timeLimitAdjustments.containsKey(user.getUserId()))
				.collect(Collectors.toCollection(() -> new TreeSet<>(USER_NAME_COMPARATOR)));
		    }, (s1, s2) -> {
			s1.addAll(s2);
			return s1;
		    }, TreeMap::new)).values().stream().flatMap(Set::stream).collect(Collectors.toList());

	    // from general user list remove grouped users
	    users.removeAll(groupedUsers);
	    // at the end of list, add remaining, not yet grouped users
	    groupedUsers.addAll(users);
	    users = groupedUsers;
	}

	ArrayNode responseJSON = JsonNodeFactory.instance.arrayNode();
	for (User user : users) {
	    ObjectNode userJSON = JsonNodeFactory.instance.objectNode();
	    userJSON.put("userId", user.getUserId());
	    userJSON.put("adjustment", timeLimitAdjustments.get(user.getUserId().intValue()));

	    String name = user.getFirstName() + " " + user.getLastName() + " (" + user.getLogin() + ")";
	    if (grouping != null) {
		Group group = grouping.getGroupBy(user);
		if (group != null && !group.isNull()) {
		    name += " - " + group.getGroupName();
		}
	    }
	    userJSON.put("name", name);

	    responseJSON.add(userJSON);
	}
	return responseJSON.toString();
    }

    @RequestMapping(path = "/updateIndividualTimeLimit", method = RequestMethod.POST)
    @ResponseStatus(HttpStatus.OK)
    public void updateIndividualTimeLimit(
	    @RequestParam(name = AssessmentConstants.PARAM_TOOL_CONTENT_ID) long toolContentId,
	    @RequestParam String itemId, @RequestParam(required = false) Integer adjustment) {
	Assessment assessment = service.getAssessmentByContentId(toolContentId);
	Map<Integer, Integer> timeLimitAdjustments = assessment.getTimeLimitAdjustments();
	Set<Integer> userIds = null;

	// itemId can user-<userId> or group-<groupId>
	String[] itemIdParts = itemId.split("-");
	if (itemIdParts[0].equalsIgnoreCase("group")) {
	    // add all users from a group, except for ones who are already added
	    Group group = (Group) userManagementService.findById(Group.class, Long.valueOf(itemIdParts[1]));
	    userIds = group.getUsers().stream().map(User::getUserId)
		    .filter(userId -> !timeLimitAdjustments.containsKey(userId)).collect(Collectors.toSet());
	} else {
	    // adjust for a single user
	    userIds = new HashSet<>();
	    userIds.add(Integer.valueOf(itemIdParts[1]));
	}

	for (Integer userId : userIds) {
	    if (adjustment == null) {
		timeLimitAdjustments.remove(userId);
	    } else {
		timeLimitAdjustments.put(userId, adjustment);
	    }
	}
	service.saveOrUpdateAssessment(assessment);
    }

    @SuppressWarnings("unchecked")
    private SessionMap<String, Object> getSessionMap(HttpServletRequest request) {
	String sessionMapID = WebUtil.readStrParam(request, AssessmentConstants.ATTR_SESSION_MAP_ID);
	request.setAttribute(AssessmentConstants.ATTR_SESSION_MAP_ID, sessionMapID);
	return (SessionMap<String, Object>) request.getSession().getAttribute(sessionMapID);
    }
}<|MERGE_RESOLUTION|>--- conflicted
+++ resolved
@@ -24,13 +24,10 @@
 package org.lamsfoundation.lams.tool.assessment.web.controller;
 
 import java.io.IOException;
-<<<<<<< HEAD
 import java.io.OutputStream;
-=======
 import java.security.InvalidParameterException;
 import java.time.LocalDateTime;
 import java.time.OffsetDateTime;
->>>>>>> 955d3cf3
 import java.util.ArrayList;
 import java.util.Arrays;
 import java.util.Comparator;
@@ -182,7 +179,7 @@
 		questionList.add(reference.getQuestion());
 	    }
 	}
-	
+
 	//check if all questions are of MCQ question type, then exportMarksMCQ export will be available
 	boolean isOnlyMcqQuestionsAvailable = true;
 	for (AssessmentQuestion question : questionList) {
@@ -590,7 +587,7 @@
 		}
 
 		String response = AssessmentEscapeUtils.printResponsesForJqgrid(questionResult);
-		
+
 		if (StringUtils.isNotBlank(questionResult.getJustification())) {
 		    response += "<br><i>" + service.getMessage("label.answer.justification") + "</i><br>"
 			    + questionResult.getJustificationEscaped();
@@ -781,7 +778,7 @@
 	ServletOutputStream out = response.getOutputStream();
 	ExcelUtil.createExcel(out, sheets, service.getMessage("label.export.exported.on"), true);
     }
-    
+
     /**
      * Export marks for MCQ questions
      */
@@ -790,10 +787,11 @@
     public void exportSummaryMCQ(HttpServletRequest request, HttpServletResponse response) throws IOException {
 	String sessionMapID = request.getParameter(AssessmentConstants.ATTR_SESSION_MAP_ID);
 	SessionMap<String, Object> sessionMap = (SessionMap<String, Object>) request.getSession()
-		    .getAttribute(sessionMapID);
+		.getAttribute(sessionMapID);
 	Assessment assessment = (Assessment) sessionMap.get(AssessmentConstants.ATTR_ASSESSMENT);
-	Set<AssessmentQuestion> questions =  (Set<AssessmentQuestion>) sessionMap.get(AssessmentConstants.ATTR_QUESTION_LIST);
-	
+	Set<AssessmentQuestion> questions = (Set<AssessmentQuestion>) sessionMap
+		.get(AssessmentConstants.ATTR_QUESTION_LIST);
+
 	byte[] spreadsheet = service.exportMarksMcq(assessment, questions);
 
 	// set cookie that will tell JS script that export has been finished
