SET FOREIGN_KEY_CHECKS=0;

create table tl_laasse10_assessment (
   uid bigint(20) not null auto_increment,
   create_date datetime,
   update_date datetime,
   submission_deadline datetime,
   create_by bigint,
   title varchar(255),
   time_limit integer DEFAULT 0,
   attempts_allowed integer DEFAULT 1,
   passing_mark integer DEFAULT 0,
   instructions MEDIUMTEXT,
   define_later tinyint(1),
   content_id bigint,
   allow_question_feedback tinyint(1),
   allow_overall_feedback tinyint(1),
   allow_disclose_answers TINYINT(1) DEFAULT 0,
   allow_right_answers tinyint(1),
   allow_wrong_answers tinyint(1),
   allow_grades_after_attempt tinyint(1),
   allow_history_responses tinyint(1),
   display_summary tinyint(1),
   questions_per_page integer DEFAULT 0,
   shuffled tinyint(1),
   attempt_completion_notify tinyint(1) DEFAULT 0,
   reflect_on_activity bit(1) DEFAULT 0,
   reflect_instructions MEDIUMTEXT,
   numbered tinyint(1) DEFAULT 1,
   use_select_leader_tool_ouput tinyint(1) NOT NULL DEFAULT 0,
   question_etherpad_enabled TINYINT(1) DEFAULT 0,
   enable_confidence_levels TINYINT(1) NOT NULL DEFAULT 0,
   confidence_levels_type TINYINT DEFAULT 1,
   PRIMARY KEY (uid),
   UNIQUE KEY content_id (content_id)
);

create table tl_laasse10_session (
   uid bigint not null auto_increment,
   session_end_date datetime,
   session_start_date datetime,
   status integer,
   assessment_uid bigint,
   session_id bigint,
   session_name varchar(250),
   group_leader_uid bigint(20),
   primary key (uid),
   UNIQUE KEY session_id (session_id),
   CONSTRAINT FK_NEW_1720029621_24AA78C530E79035 FOREIGN KEY (assessment_uid)
   		REFERENCES tl_laasse10_assessment (uid) ON DELETE CASCADE ON UPDATE CASCADE
);

create table tl_laasse10_user (
   uid bigint not null auto_increment,
   user_id bigint,
   last_name varchar(255),
   first_name varchar(255),
   login_name varchar(255),
   session_finished smallint,
   session_uid bigint,
   assessment_uid bigint,
   primary key (uid),
   UNIQUE KEY user_id (user_id,session_uid),
   CONSTRAINT FK_NEW_1720029621_30113BFC309ED320 FOREIGN KEY (assessment_uid)
   		REFERENCES tl_laasse10_assessment (uid) ON DELETE CASCADE ON UPDATE CASCADE,
   CONSTRAINT FK_NEW_1720029621_30113BFCEC0D3147 FOREIGN KEY (session_uid)
   		REFERENCES tl_laasse10_session (uid) ON DELETE CASCADE ON UPDATE CASCADE
);

create table tl_laasse10_assessment_question (
   uid bigint not null auto_increment,
   sequence_id integer,
   random_question TINYINT(1) NOT NULL DEFAULT 0,
   assessment_uid bigint,
   session_uid bigint,
   correct_answers_disclosed TINYINT(1) DEFAULT 0,
   groups_answers_disclosed TINYINT(1) DEFAULT 0,
   PRIMARY KEY (uid),
   CONSTRAINT FK_NEW_1720029621_F52D1F9330E79035 FOREIGN KEY (assessment_uid)
   		REFERENCES tl_laasse10_assessment (uid) ON DELETE CASCADE ON UPDATE CASCADE
);

create table tl_laasse10_question_reference (
   uid bigint not null auto_increment,
   question_uid bigint,
   sequence_id integer,
   default_grade integer DEFAULT 1,
   random_question tinyint(1) DEFAULT 0,
   assessment_uid bigint,
   primary key (uid),
   CONSTRAINT FK_tl_laasse10_question_reference_1 FOREIGN KEY (question_uid)
   		REFERENCES tl_laasse10_assessment_question (uid) ON DELETE CASCADE ON UPDATE CASCADE,
   CONSTRAINT FK_tl_laasse10_question_reference_2 FOREIGN KEY (assessment_uid)
   		REFERENCES tl_laasse10_assessment (uid) ON DELETE CASCADE ON UPDATE CASCADE
);

<<<<<<< HEAD
=======
create table tl_laasse10_question_option (
   uid bigint not null unique auto_increment,
   question_uid bigint,
   sequence_id integer,
   question MEDIUMTEXT,
   option_string MEDIUMTEXT,
   option_float double,
   accepted_error float,
   grade float,
   feedback MEDIUMTEXT,
   correct tinyint(1) NOT NULL DEFAULT 0,
   primary key (uid),
   CONSTRAINT FK_tl_laasse10_question_option_1 FOREIGN KEY (question_uid)
   		REFERENCES tl_laasse10_assessment_question (uid) ON DELETE CASCADE ON UPDATE CASCADE
);

>>>>>>> 188d0e3d
create table tl_laasse10_assessment_overall_feedback (
   uid bigint not null unique auto_increment,
   assessment_uid bigint,
   sequence_id integer,
   grade_boundary integer,
   feedback MEDIUMTEXT,
   primary key (uid),
   CONSTRAINT FK_tl_laasse10_assessment_overall_feedback_1 FOREIGN KEY (assessment_uid)
   		REFERENCES tl_laasse10_assessment (uid) ON DELETE CASCADE ON UPDATE CASCADE
);

create table tl_laasse10_assessment_result (
   uid bigint not null auto_increment,
   assessment_uid bigint,
   start_date datetime,
   finish_date datetime,
   user_uid bigint,
   session_id bigint,
   maximum_grade integer,
   grade float,
   latest tinyint(1) DEFAULT NULL,
   time_limit_launched_date datetime,
   primary key (uid),
   UNIQUE KEY `UQ_tl_laasse10_assessment_result_5` (`assessment_uid`,`user_uid`,`latest`),
<<<<<<< HEAD
   KEY `latest` (`latest`),
=======
   INDEX (latest),
>>>>>>> 188d0e3d
   CONSTRAINT FK_tl_laasse10_assessment_result_2 FOREIGN KEY (user_uid)
   		REFERENCES tl_laasse10_user (uid) ON DELETE CASCADE ON UPDATE CASCADE,
   CONSTRAINT FK_tl_laasse10_assessment_result_3 FOREIGN KEY (assessment_uid)
   		REFERENCES tl_laasse10_assessment (uid) ON DELETE CASCADE ON UPDATE CASCADE
);

create table tl_laasse10_question_result (
   uid bigint not null auto_increment,
   result_uid bigint,
   answer_float float,
   answer_boolean tinyint(1),
   mark float,
   penalty float,
   finish_date datetime,
   max_mark float,
   confidence_level INT(11) NOT NULL DEFAULT 0,
   primary key (uid),
   CONSTRAINT FK_tl_laasse10_question_result_1 FOREIGN KEY (result_uid)
   		REFERENCES tl_laasse10_assessment_result (uid) ON DELETE CASCADE ON UPDATE CASCADE
);

create table tl_laasse10_option_answer (
   uid bigint not null unique auto_increment,
   question_result_uid bigint,
   question_option_uid bigint,
   answer_boolean tinyint(1),
   answer_int integer,
   primary key (uid),
<<<<<<< HEAD
   KEY `answer_boolean` (`answer_boolean`),
   CONSTRAINT FK_tl_laasse10_option_answer_1 FOREIGN KEY (question_result_uid)
   		REFERENCES tl_laasse10_question_result (uid) ON DELETE CASCADE ON UPDATE CASCADE,
   CONSTRAINT FK_tl_laasse10_option_answer_2 FOREIGN KEY (question_option_uid) 
   		REFERENCES lams_qb_option (uid) ON DELETE CASCADE ON UPDATE CASCADE
=======
   INDEX (answer_boolean),
   CONSTRAINT FK_tl_laasse10_option_answer_1 FOREIGN KEY (question_result_uid)
   		REFERENCES tl_laasse10_question_result (uid) ON DELETE CASCADE ON UPDATE CASCADE,
   CONSTRAINT FK_tl_laasse10_option_answer_2 FOREIGN KEY (question_option_uid)
	REFERENCES tl_laasse10_question_option (uid) ON DELETE CASCADE ON UPDATE CASCADE
>>>>>>> 188d0e3d
);


ALTER TABLE tl_laasse10_assessment ADD CONSTRAINT FK_NEW_1720029621_89093BF758092FB FOREIGN KEY (create_by)
		REFERENCES tl_laasse10_user (uid) ON DELETE SET NULL ON UPDATE CASCADE;
ALTER TABLE tl_laasse10_session ADD CONSTRAINT tl_laasse10_session FOREIGN KEY (group_leader_uid)
   		REFERENCES tl_laasse10_user (uid) ON DELETE CASCADE ON UPDATE CASCADE;
   		
CREATE TABLE `tl_laasse10_configuration` (
   `config_key` varchar(30),
   `config_value` varchar(255),
   PRIMARY KEY (`config_key`)
);

INSERT INTO tl_laasse10_assessment (uid, title, instructions, define_later, content_id, allow_question_feedback,
								    allow_overall_feedback, allow_right_answers, allow_wrong_answers,
								    allow_grades_after_attempt, allow_history_responses, display_summary, shuffled) VALUES
  (1,'Assessment','Instructions',0,${default_content_id},0,0,0,0,0,0,0,0);
  
INSERT INTO `tl_laasse10_configuration` (`config_key`, `config_value`) VALUES ('hideTitles', 'false');

SET FOREIGN_KEY_CHECKS=1;<|MERGE_RESOLUTION|>--- conflicted
+++ resolved
@@ -94,25 +94,6 @@
    		REFERENCES tl_laasse10_assessment (uid) ON DELETE CASCADE ON UPDATE CASCADE
 );
 
-<<<<<<< HEAD
-=======
-create table tl_laasse10_question_option (
-   uid bigint not null unique auto_increment,
-   question_uid bigint,
-   sequence_id integer,
-   question MEDIUMTEXT,
-   option_string MEDIUMTEXT,
-   option_float double,
-   accepted_error float,
-   grade float,
-   feedback MEDIUMTEXT,
-   correct tinyint(1) NOT NULL DEFAULT 0,
-   primary key (uid),
-   CONSTRAINT FK_tl_laasse10_question_option_1 FOREIGN KEY (question_uid)
-   		REFERENCES tl_laasse10_assessment_question (uid) ON DELETE CASCADE ON UPDATE CASCADE
-);
-
->>>>>>> 188d0e3d
 create table tl_laasse10_assessment_overall_feedback (
    uid bigint not null unique auto_increment,
    assessment_uid bigint,
@@ -137,11 +118,7 @@
    time_limit_launched_date datetime,
    primary key (uid),
    UNIQUE KEY `UQ_tl_laasse10_assessment_result_5` (`assessment_uid`,`user_uid`,`latest`),
-<<<<<<< HEAD
    KEY `latest` (`latest`),
-=======
-   INDEX (latest),
->>>>>>> 188d0e3d
    CONSTRAINT FK_tl_laasse10_assessment_result_2 FOREIGN KEY (user_uid)
    		REFERENCES tl_laasse10_user (uid) ON DELETE CASCADE ON UPDATE CASCADE,
    CONSTRAINT FK_tl_laasse10_assessment_result_3 FOREIGN KEY (assessment_uid)
@@ -170,19 +147,11 @@
    answer_boolean tinyint(1),
    answer_int integer,
    primary key (uid),
-<<<<<<< HEAD
    KEY `answer_boolean` (`answer_boolean`),
    CONSTRAINT FK_tl_laasse10_option_answer_1 FOREIGN KEY (question_result_uid)
    		REFERENCES tl_laasse10_question_result (uid) ON DELETE CASCADE ON UPDATE CASCADE,
    CONSTRAINT FK_tl_laasse10_option_answer_2 FOREIGN KEY (question_option_uid) 
    		REFERENCES lams_qb_option (uid) ON DELETE CASCADE ON UPDATE CASCADE
-=======
-   INDEX (answer_boolean),
-   CONSTRAINT FK_tl_laasse10_option_answer_1 FOREIGN KEY (question_result_uid)
-   		REFERENCES tl_laasse10_question_result (uid) ON DELETE CASCADE ON UPDATE CASCADE,
-   CONSTRAINT FK_tl_laasse10_option_answer_2 FOREIGN KEY (question_option_uid)
-	REFERENCES tl_laasse10_question_option (uid) ON DELETE CASCADE ON UPDATE CASCADE
->>>>>>> 188d0e3d
 );
 
 
