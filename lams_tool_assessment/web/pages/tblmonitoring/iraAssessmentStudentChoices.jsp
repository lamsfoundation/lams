<%@ include file="/common/taglibs.jsp"%>
<% pageContext.setAttribute("newLineChar", "\r\n"); %>

<c:set var="timeLimitPanelUrl"><lams:LAMSURL/>monitoring/timeLimit5.jsp</c:set>
<c:url var="timeLimitPanelUrl" value="${timeLimitPanelUrl}">
	<c:param name="toolContentId" value="${assessment.contentId}"/>
	<c:param name="absoluteTimeLimit" value="${assessment.absoluteTimeLimitSeconds}"/>
	<c:param name="relativeTimeLimit" value="${assessment.relativeTimeLimit}"/>
	<c:param name="isTbl" value="true" />
	<c:param name="controllerContext" value="tool/laasse10/monitoring" />
</c:url>

<style>

</style>

<lams:JSImport src="includes/javascript/chart5.js" relative="true" />

<script>
	var WEB_APP_URL = '<lams:WebAppURL />',

			LABELS = $.extend(LABELS, {
				<fmt:message key="label.monitoring.summary.completion" var="ACTIVITY_COMPLETION_CHART_TITLE_VAR"/>
				ACTIVITY_COMPLETION_CHART_TITLE : '<c:out value="${ACTIVITY_COMPLETION_CHART_TITLE_VAR}" />',
				<fmt:message key="label.monitoring.summary.completion.possible" var="ACTIVITY_COMPLETION_CHART_POSSIBLE_LEARNERS_VAR"/>
				ACTIVITY_COMPLETION_CHART_POSSIBLE_LEARNERS : '<c:out value="${ACTIVITY_COMPLETION_CHART_POSSIBLE_LEARNERS_VAR}" />',
				<fmt:message key="label.monitoring.summary.completion.started" var="ACTIVITY_COMPLETION_CHART_STARTED_LEARNERS_VAR"/>
				ACTIVITY_COMPLETION_CHART_STARTED_LEARNERS : '<c:out value="${ACTIVITY_COMPLETION_CHART_STARTED_LEARNERS_VAR}" />',
				<fmt:message key="label.monitoring.summary.completion.completed" var="ACTIVITY_COMPLETION_CHART_COMPLETED_LEARNERS_VAR"/>
				ACTIVITY_COMPLETION_CHART_COMPLETED_LEARNERS : '<c:out value="${ACTIVITY_COMPLETION_CHART_COMPLETED_LEARNERS_VAR}" />',
				<fmt:message key="label.monitoring.summary.answered.questions" var="ANSWERED_QUESTIONS_CHART_TITLE_VAR"/>
				ANSWERED_QUESTIONS_CHART_TITLE : '<c:out value="${ANSWERED_QUESTIONS_CHART_TITLE_VAR}" />',
				<fmt:message key="label.monitoring.summary.answered.questions.groups" var="ANSWERED_QUESTIONS_CHART_TITLE_GROUPS_VAR"/>
				ANSWERED_QUESTIONS_CHART_TITLE_GROUPS : '<c:out value="${ANSWERED_QUESTIONS_CHART_TITLE_GROUPS_VAR}" />',
				<fmt:message key="label.monitoring.summary.answered.questions.x.axis" var="ANSWERED_QUESTIONS_CHART_X_AXIS_VAR"/>
				ANSWERED_QUESTIONS_CHART_X_AXIS : '<c:out value="${ANSWERED_QUESTIONS_CHART_X_AXIS_VAR}" />',
				<fmt:message key="label.monitoring.summary.answered.questions.y.axis.students" var="ANSWERED_QUESTIONS_CHART_Y_AXIS_STUDENTS_VAR"/>
				ANSWERED_QUESTIONS_CHART_Y_AXIS_STUDENTS : '<c:out value="${ANSWERED_QUESTIONS_CHART_Y_AXIS_STUDENTS_VAR}" />',
				<fmt:message key="label.monitoring.summary.answered.questions.y.axis.groups" var="ANSWERED_QUESTIONS_CHART_Y_AXIS_GROUPS_VAR"/>
				ANSWERED_QUESTIONS_CHART_Y_AXIS_GROUPS : '<c:out value="${ANSWERED_QUESTIONS_CHART_Y_AXIS_GROUPS_VAR}" />'
			}),

			activityCompletionChart = null,
			answeredQuestionsChart = null,
			// do not refresh charts automatically
			// they will be redrawn on page auto reload
			COMPLETION_CHART_UPDATE_INTERVAL = 0;

	$(document).ready(function(){
<<<<<<< HEAD
		openEventSource('<lams:WebAppURL />monitoring/getCompletionChartsData.do?toolContentId=${toolContentID}', function(event) {
			if (!event.data) {
				return;
			}

			let data = JSON.parse(decodeURIComponent(event.data));
			drawActivityCompletionChart(data, true);
			drawAnsweredQuestionsChart(data, ${groupsInAnsweredQuestionsChart}, true);

			// if in student choice table a question modal is open, postpone the table update until the modal is closed
			let openQuestionModal = $('.iraQuestionModal.show');
			if (openQuestionModal.length == 0) {
				$('#student-choices-table').load('<lams:WebAppURL />tblmonitoring/iraAssessmentStudentChoicesTable.do?toolContentID=${toolContentID}');
				return;
			}

			openQuestionModal.one('hidden.bs.modal', function() {
				$('#student-choices-table').load('<lams:WebAppURL />tblmonitoring/iraAssessmentStudentChoicesTable.do?toolContentID=${toolContentID}');
			});

		});
=======
		drawCompletionCharts(${toolContentID}, false);
>>>>>>> 7dae6417

		$('#time-limit-panel-placeholder').load('${timeLimitPanelUrl}');
	});

	function exportExcel(){
		//dynamically create a form and submit it
		var exportExcelUrl = "<lams:LAMSURL/>tool/laasse10/monitoring/exportSummary.do?toolContentID=${toolContentID}&downloadTokenValue=dummy&fileName=assessment_export.xlsx&reqID=" + (new Date()).getTime();
		var form = $('<form method="post" action="' + exportExcelUrl + '"></form>');
		var hiddenInput = $('<input type="hidden" name="<csrf:tokenname/>" value="<csrf:tokenvalue/>"></input>');
		form.append(hiddenInput);
		$(document.body).append(form);
		form.submit();
	};
</script>
<div class="container-fluid">
	<div class="row">
		<div class="col-10 offset-1 text-right">
			<!-- Notifications -->
			<div class="float-end">
				<a href="#nogo" type="button" class="btn btn-secondary buttons_column"
				   onclick="javascript:loadTab('irat', $('#load-irat-tab-btn'))">
					<i class="fa fa-clipboard-question"></i>
					<fmt:message key="label.hide.students.choices"/>
				</a>
				<a href="#nogo" onclick="javascript:printTable(); return false;" type="button" class="btn btn-secondary buttons_column">
					<i class="fa fa-print"></i>
					<fmt:message key="label.print"/>
				</a>
				<a href="#nogo" onclick="javascript:exportExcel(); return false;" type="button" class="btn btn-secondary buttons_column">
					<i class="fa fa-file-excel"></i>
					<fmt:message key="label.excel.export"/>
				</a>
				<c:if test="${vsaPresent}">
					<a class="btn btn-secondary buttons_column" target="_blank" id="allocate-vsas-button"
					   href='<lams:LAMSURL />qb/vsa/displayVsaAllocate.do?toolContentID=${toolContentID}'>
						<fmt:message key="label.vsa.allocate.button" />
					</a>
				</c:if>
			</div>
			<!-- End notifications -->
			<h3>
				<fmt:message key="label.ira.questions.marks"/>
			</h3>
		</div>
	</div>

	<div class="row" id="completion-charts-container">
		<div class="col-md-5 col-sm-12 offset-md-1 me-2 my-4">
			<div class="monitoring-panel">
				<canvas id="activity-completion-chart"></canvas>
			</div>
		</div>

		<div class="col-md-5 col-sm-12 ms-2 my-4">
			<div class="monitoring-panel">
				<h4 id="answered-questions-chart-none" class="text-center position-relative top-50">
					<fmt:message key="label.monitoring.student.choices.none" />
				</h4>
				<canvas id="answered-questions-chart"></canvas>
			</div>
		</div>
	</div>

	<%-- Include student's choices part --%>
	<div class="row">
		<div class="col-10 offset-1" id="student-choices-table">
			<%@ include file="/pages/monitoring/parts/mcqStudentChoices5.jsp" %>
		</div>
	</div>

	<div class="row">
		<div class="col-10 offset-1" id="time-limit-panel-placeholder">
		</div>
	</div>
</div><|MERGE_RESOLUTION|>--- conflicted
+++ resolved
@@ -42,12 +42,9 @@
 
 			activityCompletionChart = null,
 			answeredQuestionsChart = null,
-			// do not refresh charts automatically
-			// they will be redrawn on page auto reload
-			COMPLETION_CHART_UPDATE_INTERVAL = 0;
+			pageInitialised = false;
 
 	$(document).ready(function(){
-<<<<<<< HEAD
 		openEventSource('<lams:WebAppURL />monitoring/getCompletionChartsData.do?toolContentId=${toolContentID}', function(event) {
 			if (!event.data) {
 				return;
@@ -55,7 +52,7 @@
 
 			let data = JSON.parse(decodeURIComponent(event.data));
 			drawActivityCompletionChart(data, true);
-			drawAnsweredQuestionsChart(data, ${groupsInAnsweredQuestionsChart}, true);
+			drawAnsweredQuestionsChart(data, true);
 
 			// if in student choice table a question modal is open, postpone the table update until the modal is closed
 			let openQuestionModal = $('.iraQuestionModal.show');
@@ -69,9 +66,6 @@
 			});
 
 		});
-=======
-		drawCompletionCharts(${toolContentID}, false);
->>>>>>> 7dae6417
 
 		$('#time-limit-panel-placeholder').load('${timeLimitPanelUrl}');
 	});
@@ -138,7 +132,6 @@
 	<%-- Include student's choices part --%>
 	<div class="row">
 		<div class="col-10 offset-1" id="student-choices-table">
-			<%@ include file="/pages/monitoring/parts/mcqStudentChoices5.jsp" %>
 		</div>
 	</div>
 
