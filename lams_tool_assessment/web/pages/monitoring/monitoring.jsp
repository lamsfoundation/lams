--- conflicted
+++ resolved
@@ -5,163 +5,7 @@
 <c:set var="sessionDtos" value="${sessionMap.sessionDtos}"/>
 <c:set var="assessment" value="${sessionMap.assessment}"/>
 
-<<<<<<< HEAD
 <c:set var="title"><fmt:message key="label.author.title" /></c:set>
 <lams:PageMonitor title="${title}" 
 		helpToolSignature="<%= AssessmentConstants.TOOL_SIGNATURE %>"
-		initialTabId="${initialTabId}"/>
-=======
-<lams:html>
-	<lams:head>
-		<title><c:out value="${assessment.title}" /></title>
-		
-		<%@ include file="/common/tabbedheader.jsp" %>
-		<link href="${lams}css/jquery-ui-bootstrap-theme.css" rel="stylesheet" type="text/css">
-		<link href="${lams}css/jquery-ui.timepicker.css" rel="stylesheet" type="text/css">
-		<link href="${lams}css/thickbox.css" rel="stylesheet" rel="stylesheet" type="text/css">
-		<link href="${lams}css/free.ui.jqgrid.min.css" rel="stylesheet" type="text/css" >
- 		<lams:css suffix="chart"/>
- 		<link href="${lams}css/jquery.jqGrid.confidence-level-formattter.css" rel="stylesheet" type="text/css">
- 		<c:if test="${not empty codeStyles}">
-			<link rel="stylesheet" type="text/css" href="${lams}css/codemirror.css" />
-		</c:if>
-	
- 		<style>
-	 		.ui-jqdialog.ui-jqgrid-bootstrap .ui-jqdialog-titlebar, .ui-jqgrid.ui-jqgrid-bootstrap .ui-jqgrid-caption {
-				background-color: #f5f5f5;
-	 		}
-	  		
-	  		#completion-charts-container > div {
-	  			padding: 5rem 2rem;
-	  		}
-	  		
-	  		pre {
-				background-color: initial;
-				border: none;
-			}
-			
-			.requires-grading {
-				background-color: rgba(255, 195, 55, .6);
-			}
- 		</style>
- 		
-		<lams:JSImport src="includes/javascript/portrait.js" />
-		<script>
-	        // avoid name clash between bootstrap and jQuery UI
-	        $.fn.bootstrapTooltip = $.fn.tooltip.noConflict();
-        
-			var LAMS_URL    = '<lams:LAMSURL />',
-				WEB_APP_URL = '<lams:WebAppURL />',
-				LABELS = {
-					ACTIVITY_COMPLETION_CHART_TITLE : '<spring:escapeBody javaScriptEscape="true"><fmt:message key="label.monitoring.summary.completion"/></spring:escapeBody>',
-					ACTIVITY_COMPLETION_CHART_POSSIBLE_LEARNERS : '<spring:escapeBody javaScriptEscape="true"><fmt:message key="label.monitoring.summary.completion.possible"/></spring:escapeBody>',
-					ACTIVITY_COMPLETION_CHART_STARTED_LEARNERS : '<spring:escapeBody javaScriptEscape="true"><fmt:message key="label.monitoring.summary.completion.started"/></spring:escapeBody>',
-					ACTIVITY_COMPLETION_CHART_COMPLETED_LEARNERS : '<spring:escapeBody javaScriptEscape="true"><fmt:message key="label.monitoring.summary.completion.completed"/></spring:escapeBody>',
-					ANSWERED_QUESTIONS_CHART_TITLE : '<spring:escapeBody javaScriptEscape="true"><fmt:message key="label.monitoring.summary.answered.questions"/></spring:escapeBody>',
-					ANSWERED_QUESTIONS_CHART_TITLE_GROUPS : '<spring:escapeBody javaScriptEscape="true"><fmt:message key="label.monitoring.summary.answered.questions.groups"/></spring:escapeBody>',
-					ANSWERED_QUESTIONS_CHART_X_AXIS : '<spring:escapeBody javaScriptEscape="true"><fmt:message key="label.monitoring.summary.answered.questions.x.axis"/></spring:escapeBody>',
-					ANSWERED_QUESTIONS_CHART_Y_AXIS_STUDENTS : '<spring:escapeBody javaScriptEscape="true"><fmt:message key="label.monitoring.summary.answered.questions.y.axis.students"/></spring:escapeBody>',
-					ANSWERED_QUESTIONS_CHART_Y_AXIS_GROUPS : '<spring:escapeBody javaScriptEscape="true"><fmt:message key="label.monitoring.summary.answered.questions.y.axis.groups"/></spring:escapeBody>'
-				},
-				// pass settings to monitorToolSummaryAdvanced.js
-			    submissionDeadlineSettings = {
-					lams: '<lams:LAMSURL />',
-					submissionDeadline: '${submissionDeadline}',
-					submissionDateString: '${submissionDateString}',
-					setSubmissionDeadlineUrl: '<c:url value="/monitoring/setSubmissionDeadline.do"/>?<csrf:token/>',
-					toolContentID: '<c:out value="${param.toolContentID}" />',
-					messageNotification: '<spring:escapeBody javaScriptEscape="true"><fmt:message key="monitor.summary.notification" /></spring:escapeBody>',
-					messageRestrictionSet: '<spring:escapeBody javaScriptEscape="true"><fmt:message key="monitor.summary.date.restriction.set" /></spring:escapeBody>',
-					messageRestrictionRemoved: '<spring:escapeBody javaScriptEscape="true"><fmt:message key="monitor.summary.date.restriction.removed" /></spring:escapeBody>'
-				},
-				confidenceLevelsSettings = {
-					type: "${assessment.confidenceLevelsType}",
-					LABEL_NOT_CONFIDENT: '<spring:escapeBody javaScriptEscape="true"><fmt:message key="label.not.confident" /></spring:escapeBody>',
-					LABEL_CONFIDENT: '<spring:escapeBody javaScriptEscape="true"><fmt:message key="label.confident" /></spring:escapeBody>',
-					LABEL_VERY_CONFIDENT: '<spring:escapeBody javaScriptEscape="true"><fmt:message key="label.very.confident" /></spring:escapeBody>',
-					LABEL_NOT_SURE: '<spring:escapeBody javaScriptEscape="true"><fmt:message key="label.not.sure" /></spring:escapeBody>',
-					LABEL_SURE: '<spring:escapeBody javaScriptEscape="true"><fmt:message key="label.sure" /></spring:escapeBody>',
-					LABEL_VERY_SURE: '<spring:escapeBody javaScriptEscape="true"><fmt:message key="label.very.sure" /></spring:escapeBody>'
-				};
-		</script>
-		<lams:JSImport src="includes/javascript/common.js" />
- 		<script type="text/javascript" src="${lams}includes/javascript/thickbox.js"></script>
- 		<lams:JSImport src="includes/javascript/monitorToolSummaryAdvanced.js" />
-		<script type="text/javascript" src="${lams}includes/javascript/jquery-ui.js"></script>
-		<script type="text/javascript" src="${lams}includes/javascript/jquery.plugin.js"></script>
-		<script type="text/javascript" src="${lams}includes/javascript/jquery-ui.timepicker.js"></script>
-		<script type="text/javascript" src="${lams}includes/javascript/jquery.blockUI.js"></script> 
- 		<script type="text/javascript" src="${lams}includes/javascript/free.jquery.jqgrid.min.js"></script>
-		<script type="text/javascript" src="${lams}includes/javascript/d3.js"></script>
-		<lams:JSImport src="includes/javascript/chart.js" />
-		<script type="text/javascript" src="${lams}includes/javascript/chartjs/chart.umd.js"></script>
- 		<lams:JSImport src="includes/javascript/chart.js" relative="true" />
- 		<script type="text/javascript" src="${lams}includes/javascript/jquery.cookie.js"></script>
-		<script type="text/javascript" src="${lams}includes/javascript/jquery.countdown.js"></script>
- 		<script type="text/javascript" src="${lams}includes/javascript/download.js"></script>
- 		<lams:JSImport src="includes/javascript/portrait.js" />
- 		<script type="text/javascript" src="${lams}includes/javascript/jquery.jqGrid.confidence-level-formattter.js"></script>
- 		
-		<c:if test="${not empty codeStyles}">
-			<script type="text/javascript" src="${lams}includes/javascript/codemirror/addon/runmode/runmode-standalone.js"></script>
-			<script type="text/javascript" src="${lams}includes/javascript/codemirror/addon/runmode/colorize.js"></script>
-		</c:if>
-		<%-- codeStyles is a set, so each code style will be listed only once --%>
-		<c:forEach items="${codeStyles}" var="codeStyle">
-			<c:choose>
-				<c:when test="${codeStyle == 1}">
-					<script type="text/javascript" src="${lams}includes/javascript/codemirror/mode/python.js"></script>
-				</c:when>
-				<c:when test="${codeStyle == 2}">
-					<script type="text/javascript" src="${lams}includes/javascript/codemirror/mode/javascript.js"></script>
-				</c:when>
-				<c:when test="${codeStyle >= 3}">
-					<script type="text/javascript" src="${lams}includes/javascript/codemirror/mode/clike.js"></script>
-				</c:when>
-			</c:choose>
-		</c:forEach>
-		
-		<script>        
-		    function doSelectTab(tabId) {
-		    	if ( tabId == 3 )
-		    		doStatistic();
-			   	selectTab(tabId);
-		    }
-		    
-			function doStatistic(){
-				var url = '<c:url value="/monitoring/statistic.do?sessionMapID=${sessionMapID}"/>';
-				$.ajaxSetup({ cache: true });
-				$("#statisticArea").load(
-					url,
-					{
-						toolContentID: <c:out value="${param.toolContentID}" />, 
-						reqID: (new Date()).getTime()
-					}
-				);
-			}       
-		</script>	  
-	</lams:head>
-	
-	<body class="stripes">		
-		<c:set var="title"><fmt:message key="label.author.title" /></c:set>
-	 	<lams:Page type="navbar" title="${title}"> 
-	
-			<lams:Tabs control="true" title="${title}" helpToolSignature="<%= AssessmentConstants.TOOL_SIGNATURE %>" helpModule="monitoring" refreshOnClickAction="javascript:location.reload();">
-				<lams:Tab id="1" key="monitoring.tab.summary"/>
-				<lams:Tab id="2" key="monitoring.tab.edit.activity"/>
-				<lams:Tab id="3" key="monitoring.tab.statistics"/>
-			</lams:Tabs>
-	
-	  		<lams:TabBodyArea>
-				<lams:TabBodys>
-					<lams:TabBody id="1" page="summary.jsp" />
-					<lams:TabBody id="2" page="editactivity.jsp" />			
-					<lams:TabBody id="3" page="statistic.jsp" />
-				</lams:TabBodys> 
-			</lams:TabBodyArea> 
-	
-			<div id="footer"></div>
-		</lams:Page>
-	</body>
-</lams:html>
->>>>>>> eb36b776
+		initialTabId="${initialTabId}"/>