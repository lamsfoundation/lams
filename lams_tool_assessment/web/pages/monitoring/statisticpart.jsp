--- conflicted
+++ resolved
@@ -60,13 +60,7 @@
 			</c:forEach>
 		</c:when>
 		</c:choose>
-<<<<<<< HEAD
-	});		
-=======
-
-
 	});
->>>>>>> eb36b776
 </script>
 
 <c:choose>
@@ -77,7 +71,6 @@
 </c:when>
 
 <c:otherwise>
-<<<<<<< HEAD
 	<em>
 		<fmt:message key="label.graph.help"/>
 	</em>
@@ -86,30 +79,15 @@
 	<c:when test="${sessionMap.assessment.useSelectLeaderToolOuput}">	
 		<div class="lcard" >
        	<div class="card-body">
- 		<div class="row">
-			<div class="col-12"></div>
-			<div id="chartDivLeader${sessionMap.toolContentID}" class="markChartDiv"></div>
-		</div>
+       	
+       	<c:if test="${leaderDto.count > 0}">
+	 		<div class="row">
+				<div class="col-12"></div>
+				<div id="chartDivLeader${sessionMap.toolContentID}" class="markChartDiv"></div>
+			</div>
+		</c:if>
             
         <div class="row"> 
-=======
-
-	<p><fmt:message key="label.graph.help"/></p>
-
-	<c:choose>
-	<c:when test="${sessionMap.assessment.useSelectLeaderToolOuput}">
-		<div class="panel panel-default" >
-       	<div class="panel-body">
-
-        <c:if test="${leaderDto.count > 0}">
-            <div class="row">
-                 <div class="col-xs-12"></div>
-                 <div id="chartDivLeader${sessionMap.toolContentID}" class="markChartDiv"></div>
-            </div>
-        </c:if>
-
-        <div class="row">
->>>>>>> eb36b776
             <div class="col-md-6" style="padding: 0px 20px 0px 20px;">
                 <table class="table table-striped table-hover table-condensed">
                     <tr>
@@ -178,29 +156,18 @@
 				<fmt:message key="label.activity.stats"/>
 			</div>
 		</c:if>
-<<<<<<< HEAD
 		
 		<div class="lcard" >
        		<div class="card-body">
-            <div class="row">
-                 <div class="col-12" ></div>
-                 <div id="chartDivActivity${sessionMap.toolContentID}" class="markChartDiv"></div>
-            </div>
-
-			<div class="row"> 
-=======
-		<div class="panel panel-default" >
-       		<div class="panel-body">
-
-            <c:if test="${activityDto.count > 0}">
-                <div class="row">
-                     <div class="col-xs-12" ></div>
-                     <div id="chartDivActivity${sessionMap.toolContentID}" class="markChartDiv"></div>
-                </div>
+       		
+       		<c:if test="${activityDto.count > 0}">
+	            <div class="row">
+	                 <div class="col-12" ></div>
+	                 <div id="chartDivActivity${sessionMap.toolContentID}" class="markChartDiv"></div>
+	            </div>
             </c:if>
 
 			<div class="row">
->>>>>>> eb36b776
 				<div class="col-md-6" style="padding: 0px 20px 0px 20px;">
 					<table class="table table-striped table-hover table-condensed">
 						<tr>
@@ -257,12 +224,7 @@
                         </tr>
                     </table>
 				</div>
-<<<<<<< HEAD
-			</div>	
-=======
-			</div>
-
->>>>>>> eb36b776
+			</div>
 			</div>
 		</div>
 
@@ -276,13 +238,9 @@
 			        <div class="card-header" id="heading${sessionDto.sessionId}">
 						<fmt:message key="monitoring.label.group" />: <c:out value="${sessionDto.sessionName}" />
 			        </div>
-<<<<<<< HEAD
 			        
 		       		<div class="card-body">    
-=======
-		       		<div class="panel-body">
-
->>>>>>> eb36b776
+
 					<div class="row">
 						 <div class="col-12"></div>
 		 				 <div id="chartDivSession${sessionDto.sessionId}" class="markChartDiv"></div>
@@ -352,7 +310,6 @@
 			</c:forEach>
 		</c:if>
 	</c:otherwise>
-<<<<<<< HEAD
 	</c:choose>		
 	
 	<div id="accordion-qb-stats" class="panel-group voffset20" role="tablist" aria-multiselectable="true"> 
@@ -361,15 +318,6 @@
 	        	<span class="card-title collapsable-icon-left">
 					<button type="button" class="btn btn-secondary-darker no-shadow" data-bs-toggle="collapse" data-bs-target="#qb-stats" 
 							aria-expanded="true" aria-controls="qb-stats">
-=======
-	</c:choose>
-
-	<div id="accordion-qb-stats" class="panel-group voffset20" role="tablist" aria-multiselectable="true">
-	    <div class="panel panel-default">
-	        <div class="panel-heading collapsable-icon-left" id="heading-qb-stats">
-	        	<span class="panel-title">
-			    	<a class="collapsed" role="button" data-toggle="collapse" href="#qb-stats" aria-expanded="true" aria-controls="qb-stats">
->>>>>>> eb36b776
 		          		<fmt:message key="label.qb.stats" />
 		          	</button>
 		          	<lams:Popover>
@@ -377,13 +325,8 @@
 		          	</lams:Popover>
 	      		</span>
 	        </div>
-<<<<<<< HEAD
 	
 			<div id="qb-stats" class="card-body collapse show">
-=======
-
-			<div aria-expanded="false" id="qb-stats" class="panel-body panel-collapse collapse" role="tabpanel" aria-labelledby="heading-qb-stats">
->>>>>>> eb36b776
 				<table class="table table-striped table-hover table-condensed">
 					<tr>
 						<th scope="col"  class="text-left">
