--- conflicted
+++ resolved
@@ -5,7 +5,6 @@
     function masterDetailLoadUp() {
         jQuery("#userSummary${param.tableName}").clearGridData().setGridParam({scrollOffset: 18});
 
-<<<<<<< HEAD
         <c:forEach var="questionResult" items="${assessmentResult.questionResults}" varStatus="i">
         <c:set var="question" value="${questionResult.questionDto}"/>
         <c:set var="title">
@@ -40,7 +39,7 @@
                 "<b>(<spring:escapeBody javaScriptEscape='true'><fmt:message key='label.monitoring.user.summary.grade.required' /></spring:escapeBody>)</b>"
             </c:when>
             <c:when test="${not empty questionResult.markedBy}">
-            "<c:out value='${questionResult.markedBy.fullName}' />"
+		 	  	"<c:out value='${questionResult.markedBy.getFullName()}' />"
             </c:when>
             <c:otherwise>
             "(<spring:escapeBody javaScriptEscape='true'><fmt:message key='label.monitoring.user.summary.grade.auto' /></spring:escapeBody>)"
@@ -73,58 +72,4 @@
         }
     };
     masterDetailLoadUp();
-=======
- 	    <c:forEach var="questionResult" items="${assessmentResult.questionResults}" varStatus="i">
-	       	<c:set var="question" value="${questionResult.questionDto}"/>
-	       	<c:set var="title">
-	       		<c:out value="${questionResult.questionDto.titleEscaped}" escapeXml="true"/>
-	       	</c:set>	
- 	        var responseStr = "";
- 	       	<%@ include file="userresponse.jsp"%>
- 	       		
- 	       	var table = jQuery("#userSummary${param.tableName}");
- 	   	   	<c:set var="requiresMarking"
-	 	   	   	   value="${empty questionResult.markedBy and question.type eq 6 and questionResult.mark eq 0}" />
- 	     	table.addRowData(${i.index + 1}, {
- 	   	    	id:"${i.index + 1}",
- 	   	   		questionResultUid:"${questionResult.uid}",
- 	   	   		title:"${fn:escapeXml(title)}",
- 	   	   		response:responseStr,
- 	   	   		<c:if test="${sessionMap.assessment.enableConfidenceLevels}">
- 	   	   			confidence:"${question.type == 8 ? -1 : questionResult.confidenceLevel}",
- 	   	   		</c:if>
- 	   	   		grade:
-	 	 	 	 <c:choose>
-	 	 	    	<c:when test="${requiresMarking}">
-	 	 	    		"-"
-	 	 	    	</c:when>
-	 	 	    	<c:otherwise>
-	 	 	    		"<fmt:formatNumber value='${questionResult.mark}' maxFractionDigits='3'/>"
-	 	 	    	</c:otherwise>
-	 	 	    </c:choose>,
-	 	 	    marker : 
-		 	 	 <c:choose>
-	 	 	    	<c:when test="${requiresMarking}">
-		 	    		("<b><spring:escapeBody javaScriptEscape='true'><fmt:message key='label.monitoring.user.summary.grade.required' /></spring:escapeBody></b>")
-		 	    	</c:when>
-		 	    	<c:when test="${not empty questionResult.markedBy}">
-		 	  			"<c:out value='${questionResult.markedBy.getFullName()}' />"
-		 	    	</c:when>
-		 	    	<c:otherwise>
-		 	    		""
-		 	    	</c:otherwise>
-		 	     </c:choose>,
-		 	     markerComment: "<c:out value='${questionResult.markerComment}' />"
- 	   	   	});
-
- 	 	    // set maxGrade attribute to cell DOM element
- 	 	    table.setCell(${i.index + 1}, "grade", "", null, {"maxGrade" :  "${questionResult.maxMark}"});
-		</c:forEach>
-		
-		if (typeof CodeMirror != 'undefined') {
-			CodeMirror.colorize($('.code-style'));
-		}
-	};
-	masterDetailLoadUp();
->>>>>>> 56ecfc5d
 </script>