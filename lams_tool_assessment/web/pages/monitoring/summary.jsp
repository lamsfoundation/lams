--- conflicted
+++ resolved
@@ -312,13 +312,7 @@
 		var url = "<c:url value='/monitoring/exportSummary.do'/>?<csrf:token/>&sessionMapID=${sessionMapID}&reqID="+(new Date()).getTime();
 		return downloadFile(url, 'messageArea_Busy', '<fmt:message key="label.summary.downloaded"/>', 'messageArea', 'btn-disable-on-submit');
 	};
-<<<<<<< HEAD
-	function exportMarksMCQ() {
-		var url = "<c:url value='/monitoring/exportSummaryMCQ.do'/>?sessionMapID=${sessionMapID}&reqID="+(new Date()).getTime();
-		return downloadFile(url, 'messageArea_Busy', '<fmt:message key="label.summary.downloaded"/>', 'messageArea', 'btn-disable-on-submit');
-	};
-=======
-	
+
 	
 	// TIME LIMIT
 	
@@ -648,7 +642,6 @@
 	
 	// END OF TIME LIMIT
 	
->>>>>>> 955d3cf3
 </script>
 
 <div class="panel">
