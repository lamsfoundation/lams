<%@ include file="/common/taglibs.jsp"%>

<c:if test="${isQuestionEtherpadEnabled and not empty allGroupUsers}">
<<<<<<< HEAD
    <%-- Prepare same content for each question Etherpad. Each group participant's first and last name --%>
    <c:set var="questionEtherpadContent">
        <c:forEach items="${allGroupUsers}" var="user">
            <c:out value="${user.firstName}" />&nbsp;<c:out
                value="${user.lastName}" />:<br />
            <br />
            <br />
        </c:forEach>
    </c:set>
=======
	<%-- Prepare same content for each question Etherpad. Each group participant's first and last name --%>
	<c:set var="questionEtherpadContent">
		<c:forEach items="${allGroupUsers}" var="user">
			<c:out value="${user.getFullName()}" />:<br />
			<br />
			<br />
		</c:forEach>
	</c:set>
>>>>>>> 56ecfc5d
</c:if>

<form id="answers" name="answers" method="post" action="<c:url value='/learning/submitAll.do?sessionMapID=${sessionMapID}'/>">
    <c:forEach var="question" items="${sessionMap.pagedQuestions[pageNumber-1]}" varStatus="status">
        <c:set var="questionIndex" value="${status.index}"/>
        <input type="hidden" name="questionUid${questionIndex}" id="questionUid${questionIndex}" value="${question.uid}" />

        <div class="card lcard">
            <div class="card-header">
                <div class="card-title">
					<span id="question-title-${questionIndex}">
						<c:if test="${assessment.numbered}">
                            ${questionIndex + sessionMap.questionNumberingOffset}.
                        </c:if>

		  				<c:if test="${not sessionMap.hideTitles}">
                            ${question.title}
                        </c:if>
					</span>

                    <c:if test="${assessment.displayMaxMark}">
						<span class="float-end badge alert alert-info fw-normal m-1 p-1">
							<fmt:message key="label.learning.max.mark">
                                <fmt:param value="${question.maxMark}" />
                            </fmt:message>
						</span>
                    </c:if>

                    <c:if test="${question.answerRequired}">
						<span class="asterisk float-end badge alert alert-warning m-1 p-1">
							<i class="fa fa-asterisk text-danger"
                               title="<fmt:message key="label.answer.required"/>"
                               alt="<fmt:message key="label.answer.required"/>"></i>
						</span>
                    </c:if>
                </div>
            </div>

            <div class="card-body question-area" id="question-area-${questionIndex}">
                <div class="mb-4" id="question-description-${question.uid}">
                    ${question.question}
                    <div class="clearfix"></div>
                </div>

                <c:choose>
                    <c:when test="${question.type == 1}">
                        <c:set var="justificationEligible" value="true" />
                        <%@ include file="multiplechoice.jsp"%>
                    </c:when>
                    <c:when test="${question.type == 2}">
                        <c:set var="justificationEligible" value="true" />
                        <%@ include file="matchingpairs.jsp"%>
                    </c:when>
                    <c:when test="${question.type == 3}">
                        <c:set var="justificationEligible" value="false" />
                        <%@ include file="vsa.jsp"%>
                    </c:when>
                    <c:when test="${question.type == 4}">
                        <c:set var="justificationEligible" value="true" />
                        <%@ include file="numerical.jsp"%>
                    </c:when>
                    <c:when test="${question.type == 5}">
                        <c:set var="justificationEligible" value="true" />
                        <%@ include file="truefalse.jsp"%>
                    </c:when>
                    <c:when test="${question.type == 6}">
                        <c:set var="justificationEligible" value="false" />
                        <%@ include file="essay.jsp"%>
                    </c:when>
                    <c:when test="${question.type == 7}">
                        <c:set var="justificationEligible" value="true" />
                        <%@ include file="ordering.jsp"%>
                    </c:when>
                    <c:when test="${question.type == 8}">
                        <c:set var="justificationEligible" value="true" />
                        <c:choose>
                            <c:when test="${question.responseSubmitted}">
                                <%@ include file="../results/markhedging.jsp"%>
                            </c:when>
                            <c:otherwise>
                                <div id="mark-hedging-question-${question.uid}">
                                    <%@ include file="markhedging.jsp"%>
                                </div>
                            </c:otherwise>
                        </c:choose>
                    </c:when>
                </c:choose>

                <c:if test="${assessment.enableConfidenceLevels and question.type != 8}">
                    <%@ include file="confidencelevel.jsp"%>
                </c:if>

                    <%--Display jsutification for each question --%>
                <c:if test="${(assessment.allowAnswerJustification || (question.type == 8 && question.hedgingJustificationEnabled))
							&& justificationEligible && (!isLeadershipEnabled or isUserLeader)}">
                    <div class="answer-justification-container mt-4 mb-2">
                        <button type="button" data-bs-toggle="collapse"
                                data-bs-target="#answer-justification-${questionIndex}"
                                class="btn btn-light btn-sm collapsed card-subheader"
                                id="justification-button-${questionIndex}"
                        >
							<span class="if-collapsed">
								<i class="fa-regular fa-square-plus fa-xs me-2" aria-hidden="true"></i>
							</span>
                            <span class="if-not-collapsed">
								<i class="fa-regular fa-square-minus fa-xs me-2" aria-hidden="true"></i>
							</span>
                            <fmt:message key="label.answer.justification" />
                        </button>

                        <div id="answer-justification-${questionIndex}" class="collapse">
							<textarea name="answerJustification${questionIndex}" class="form-control mt-2" rows="6"
                                      placeholder='<fmt:message key="label.answer.justification.prompt"/>'
                                      aria-labelledby="question-title-${questionIndex} justification-button-${questionIndex}"
                            >${question.justification}</textarea>
                        </div>
                    </div>
                </c:if>
            </div>
        </div>

        <%--Display Etherpad for each question --%>
        <c:if test="${isQuestionEtherpadEnabled}">
            <div class="question-etherpad-container mb-3">
                <button type="button" data-bs-toggle="collapse" data-bs-target="#question-etherpad-${question.uid}" class="btn btn-light btn-sm collapsed">
					<span class="if-collapsed">
						<i class="fa-regular fa-square-plus fa-xs me-2" aria-hidden="true"></i>
					</span>
                    <span class="if-not-collapsed">
		 				<i class="fa-regular fa-square-minus fa-xs me-2" aria-hidden="true"></i>
		 			</span>
                    <fmt:message key="label.etherpad.discussion" />
                </button>

                <div id="question-etherpad-${question.uid}" class="question-etherpad-collapse collapse">
                    <div class="panel panel-default question-etherpad">
                        <lams:Etherpad groupId="etherpad-assessment-${toolSessionID}-question-${question.uid}"
                                       showControls="${mode eq 'teacher'}" showChat="false" heightAutoGrow="true" showOnDemand="true"
                        >${questionEtherpadContent}</lams:Etherpad>
                    </div>
                </div>
            </div>
        </c:if>
    </c:forEach>
</form><|MERGE_RESOLUTION|>--- conflicted
+++ resolved
@@ -1,26 +1,14 @@
 <%@ include file="/common/taglibs.jsp"%>
 
 <c:if test="${isQuestionEtherpadEnabled and not empty allGroupUsers}">
-<<<<<<< HEAD
     <%-- Prepare same content for each question Etherpad. Each group participant's first and last name --%>
     <c:set var="questionEtherpadContent">
         <c:forEach items="${allGroupUsers}" var="user">
-            <c:out value="${user.firstName}" />&nbsp;<c:out
-                value="${user.lastName}" />:<br />
+			<c:out value="${user.getFullName()}" />:<br />
             <br />
             <br />
         </c:forEach>
     </c:set>
-=======
-	<%-- Prepare same content for each question Etherpad. Each group participant's first and last name --%>
-	<c:set var="questionEtherpadContent">
-		<c:forEach items="${allGroupUsers}" var="user">
-			<c:out value="${user.getFullName()}" />:<br />
-			<br />
-			<br />
-		</c:forEach>
-	</c:set>
->>>>>>> 56ecfc5d
 </c:if>
 
 <form id="answers" name="answers" method="post" action="<c:url value='/learning/submitAll.do?sessionMapID=${sessionMapID}'/>">
