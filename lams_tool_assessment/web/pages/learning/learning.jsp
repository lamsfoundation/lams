--- conflicted
+++ resolved
@@ -3,7 +3,7 @@
 <c:set var="lams"><lams:LAMSURL/></c:set>
 <%-- param has higher level for request attribute --%>
 <c:if test="${not empty param.sessionMapID}">
-	<c:set var="sessionMapID" value="${param.sessionMapID}" />
+    <c:set var="sessionMapID" value="${param.sessionMapID}" />
 </c:if>
 <c:set var="sessionMap" value="${sessionScope[sessionMapID]}" />
 <c:set var="mode" value="${sessionMap.mode}" />
@@ -18,896 +18,618 @@
 <c:set var="isLeadershipEnabled" value="${assessment.useSelectLeaderToolOuput}"/>
 <!-- hasEditRight=${hasEditRight} -->
 
-<<<<<<< HEAD
 <lams:PageLearner title="${assessment.title}" toolSessionID="${toolSessionID}">
-	<link href="<lams:WebAppURL/>includes/css/assessment.css" rel="stylesheet" type="text/css">
-	<link rel="stylesheet" type="text/css" href="${lams}css/jquery.countdown.css" />
-	<link rel="stylesheet" type="text/css" href="${lams}css/jquery.jgrowl.css" />
-	<c:if test="${not empty codeStyles}">
-		<link rel="stylesheet" type="text/css" href="${lams}css/codemirror.css" />
-		<link rel="stylesheet" type="text/css" href="${lams}css/codemirror_simplescrollbars.css" />
-	</c:if>
-
-	<script type="text/javascript" src="${lams}includes/javascript/jquery.plugin.js"></script>
-	<script type="text/javascript" src="${lams}includes/javascript/jquery.form.js"></script>
-	<script type="text/javascript" src="${lams}includes/javascript/jquery.countdown.js"></script>
-	<script type="text/javascript" src="${lams}includes/javascript/jquery.blockUI.js"></script>
-	<script type="text/javascript" src="${lams}includes/javascript/jquery.jgrowl.js"></script>
-	<script type="text/javascript" src="${lams}includes/javascript/Sortable.js"></script>
-	<c:if test="${not empty codeStyles}">
-		<script type="text/javascript" src="${lams}includes/javascript/codemirror/codemirror.js"></script>
-		<script type="text/javascript" src="${lams}includes/javascript/codemirror/addon/scroll/simplescrollbars.js"></script>
-		<script type="text/javascript" src="${lams}includes/javascript/codemirror/addon/selection/active-line.js"></script>
-		<c:if test="${hasEditRight}">
-			<script type="text/javascript" src="${lams}includes/javascript/codemirror/addon/comment/continuecomment.js"></script>
-			<script type="text/javascript" src="${lams}includes/javascript/codemirror/addon/edit/closebrackets.js"></script>
-			<script type="text/javascript" src="${lams}includes/javascript/codemirror/addon/edit/matchbrackets.js"></script>
-		</c:if>
-		<script type="text/javascript">
-			CodeMirror.defaults.readOnly = ${!hasEditRight};
-			CodeMirror.defaults.lineNumbers = true;
-			CodeMirror.defaults.continueComments = true;
-			CodeMirror.defaults.autoCloseBrackets = true; 
-			CodeMirror.defaults.matchBrackets = true;
-			CodeMirror.defaults.scrollbarStyle = 'simple';
-			CodeMirror.defaults.styleActiveLine = true;
-		</script>
-	</c:if>
-	<%-- codeStyles is a set, so each code style will be listed only once --%>
-	<c:forEach items="${codeStyles}" var="codeStyle">
-		<c:choose>
-			<c:when test="${codeStyle == 1}">
-				<script type="text/javascript" src="${lams}includes/javascript/codemirror/mode/python.js"></script>
-			</c:when>
-			<c:when test="${codeStyle == 2}">
-				<script type="text/javascript" src="${lams}includes/javascript/codemirror/mode/javascript.js"></script>
-			</c:when>
-			<c:when test="${codeStyle >= 3}">
-				<script type="text/javascript" src="${lams}includes/javascript/codemirror/mode/clike.js"></script>
-			</c:when>
-		</c:choose>
-	</c:forEach>
-	<script type="text/javascript">
-		var skipValidation = false;
-		
-		$(document).ready(function(){
-			//if isLeadershipEnabled - enable/disable submit buttons for hedging marks type of questions
-			if (${isLeadershipEnabled}) {
-				$(".mark-hedging-select").on('change keydown keypress keyup paste', function() {
-					
-					var questionIndex = $(this).data("question-index");					
-					var selects = $("select[name^=question" + questionIndex + "_]");
-					var maxMark = selects.length == 0 ? 0 : eval(selects.first().find('option:last-child').val())
-					var totalSelected = countHedgeQuestionSelectTotal(questionIndex);
-					
-					var isButtonEnabled = (totalSelected == maxMark);
-					
-					//if totalSelected equals to question's maxMark - show button
-					if (isButtonEnabled) {
-						$("[type=button][name=submit-hedging-question" + questionIndex + "]").prop("disabled", "").removeClass("button-disabled");
-					} else {
-						$("[type=button][name=submit-hedging-question" + questionIndex + "]").prop("disabled", "true").addClass("button-disabled");
-					}
-				}).trigger("change");
-			}
-
-			//init options sorting feature
-			if (${hasEditRight}) {
-				$(".ordering-question-type").each(function () {
-					new Sortable($(this)[0], {
-					    animation: 150,
-					    ghostClass: 'sortable-placeholder',
-					    direction: 'vertical',
-						store: {
-							set: function (sortable) {
-								//update all sequenceIds in order to later save it as options' order
-								for (var i = 0; i < sortable.el.children.length; i++) {
-									var divContainingInput = sortable.el.children[i];
-									var input = $("input", $(divContainingInput));
-								    input.val(i);
-=======
-<lams:html>
-	<lams:head>
-		<title><fmt:message key="label.learning.title" /></title>
-		<%@ include file="/common/header.jsp"%>
-
-		<link rel="stylesheet" type="text/css" href="${lams}css/jquery-ui-bootstrap-theme.css" />
-		<link rel="stylesheet" type="text/css" href="${lams}css/jquery.countdown.css" />
-		<link rel="stylesheet" type="text/css" href="${lams}css/jquery.jgrowl.css" />
-		<link rel="stylesheet" type="text/css" href="${lams}css/bootstrap-slider.css" />
-		<c:if test="${not empty codeStyles}">
-			<link rel="stylesheet" type="text/css" href="${lams}css/codemirror.css" />
-			<link rel="stylesheet" type="text/css" href="${lams}css/codemirror_simplescrollbars.css" />
-		</c:if>
-		<style>
-			.slider.slider-horizontal {
-				margin-left: 40px;
-			}
-
-			.question-etherpad {
-				padding: 0;
-			}
-
-			[data-toggle="collapse"].collapsed .if-not-collapsed,
-			[data-toggle="collapse"]:not(.collapsed) .if-collapsed,
-			.max-word-limit-exceeded {
-				display: none;
-			}
-
-			.countdown-timeout {
-				color: #FF3333 !important;
-			}
-
-			#leader-info {
-				margin-bottom: 10px;
-			}
-		</style>
-
-		<script type="text/javascript" src="${lams}includes/javascript/jquery-ui.js"></script>
-		<script type="text/javascript" src="${lams}includes/javascript/jquery.plugin.js"></script>
-		<script type="text/javascript" src="${lams}includes/javascript/jquery.form.js"></script>
-		<script type="text/javascript" src="${lams}includes/javascript/jquery.countdown.js"></script>
-		<script type="text/javascript" src="${lams}includes/javascript/jquery.blockUI.js"></script>
-		<script type="text/javascript" src="${lams}includes/javascript/jquery.jgrowl.js"></script>
-		<script type="text/javascript" src="${lams}includes/javascript/bootstrap-slider.js"></script>
-		<script type="text/javascript" src="${lams}includes/javascript/Sortable.js"></script>
-
-		<c:if test="${not empty codeStyles}">
-			<script type="text/javascript" src="${lams}includes/javascript/codemirror/codemirror.js"></script>
-			<script type="text/javascript" src="${lams}includes/javascript/codemirror/addon/scroll/simplescrollbars.js"></script>
-			<script type="text/javascript" src="${lams}includes/javascript/codemirror/addon/selection/active-line.js"></script>
-			<c:if test="${hasEditRight}">
-				<script type="text/javascript" src="${lams}includes/javascript/codemirror/addon/comment/continuecomment.js"></script>
-				<script type="text/javascript" src="${lams}includes/javascript/codemirror/addon/edit/closebrackets.js"></script>
-				<script type="text/javascript" src="${lams}includes/javascript/codemirror/addon/edit/matchbrackets.js"></script>
-			</c:if>
-
-			<script type="text/javascript">
-				CodeMirror.defaults.readOnly = ${!hasEditRight};
-				CodeMirror.defaults.lineNumbers = true;
-				CodeMirror.defaults.continueComments = true;
-				CodeMirror.defaults.autoCloseBrackets = true;
-				CodeMirror.defaults.matchBrackets = true;
-				CodeMirror.defaults.scrollbarStyle = 'simple';
-				CodeMirror.defaults.styleActiveLine = true;
-			</script>
-		</c:if>
-		<%-- codeStyles is a set, so each code style will be listed only once --%>
-		<c:forEach items="${codeStyles}" var="codeStyle">
-			<c:choose>
-				<c:when test="${codeStyle == 1}">
-					<script type="text/javascript" src="${lams}includes/javascript/codemirror/mode/python.js"></script>
-				</c:when>
-				<c:when test="${codeStyle == 2}">
-					<script type="text/javascript" src="${lams}includes/javascript/codemirror/mode/javascript.js"></script>
-				</c:when>
-				<c:when test="${codeStyle >= 3}">
-					<script type="text/javascript" src="${lams}includes/javascript/codemirror/mode/clike.js"></script>
-				</c:when>
-			</c:choose>
-		</c:forEach>
-
-		<script type="text/javascript">
-			var skipValidation = false;
-
-			$(document).ready(function(){
-				//if isLeadershipEnabled - enable/disable submit buttons for hedging marks type of questions
-				if (${isLeadershipEnabled}) {
-					$(".mark-hedging-select").on('change keydown keypress keyup paste', function() {
-
-						var questionIndex = $(this).data("question-index");
-						var selects = $("select[name^=question" + questionIndex + "_]");
-						var maxMark = selects.length == 0 ? 0 : eval(selects.first().find('option:last-child').val())
-						var totalSelected = countHedgeQuestionSelectTotal(questionIndex);
-
-						var isButtonEnabled = (totalSelected == maxMark);
-
-						//if totalSelected equals to question's maxMark - show button
-						if (isButtonEnabled) {
-							$("[type=button][name=submit-hedging-question" + questionIndex + "]").prop("disabled", "").removeClass("button-disabled");
-						} else {
-							$("[type=button][name=submit-hedging-question" + questionIndex + "]").prop("disabled", "true").addClass("button-disabled");
-						}
-					}).trigger("change");
-				}
-
-				//initialize bootstrap-sliders if "Enable confidence level" option is ON
-				$('.bootstrap-slider').bootstrapSlider();
-
-				//init options sorting feature
-				if (${hasEditRight}) {
-					$("table.ordering-table tbody").each(function () {
-						new Sortable($(this)[0], {
-							animation: 150,
-							ghostClass: 'sortable-placeholder',
-							direction: 'vertical',
-							store: {
-								set: function (sortable) {
-									//update all sequenceIds in order to later save it as options' order
-									for (var i = 0; i < sortable.el.rows.length; i++) {
-										var tr = sortable.el.rows[i];
-										var input = $("input", $(tr));
-										input.val(i);
-									}
-								}
-							}
-						});
-					});
-				}
-
-				initWebsocket('assessmentTimeLimit${sessionMap.assessment.contentId}',
-						'<lams:WebAppURL />'.replace('http', 'ws')
-						+ 'learningWebsocket?toolContentID=${sessionMap.assessment.contentId}',
-						function (e) {
-							// read JSON object
-							var input = JSON.parse(e.data);
-
-							if (input.clearTimer == true) {
-								// teacher stopped the timer, destroy it
-								$('#countdown').countdown('destroy').remove();
-							} else {
-								// teacher updated the timer
-								var secondsLeft = +input.secondsLeft,
-										counterInitialised = $('#countdown').length > 0;
-
-								if (counterInitialised) {
-									// just set the new time
-									$('#countdown').countdown('option', 'until', secondsLeft + 'S');
-								} else {
-									// initialise the timer
-									displayCountdown(secondsLeft);
->>>>>>> 1b10f714
-								}
-							}
-
-							// reset ping timer
-							websocketPing('assessmentTimeLimit${sessionMap.assessment.contentId}', true);
-						});
-
-				//autocomplete for VSA
-				$('.ui-autocomplete-input').each(function(){
-					$(this).autocomplete({
-						'source' : '<c:url value="/learning/vsaAutocomplete.do"/>?questionUid=' + $(this).data("question-uid"),
-						'delay'  : 500,
-						'minLength' : 3
-					});
-				});
-
-				// show etherpads only on Discussion expand
-				$('.question-etherpad-collapse').on('show.bs.collapse', function(){
-					var etherpad = $('.etherpad-container', this);
-					if (!etherpad.hasClass('initialised')) {
-						var id = etherpad.attr('id'),
-								groupId = id.substring('etherpad-container-'.length);
-						etherpadInitMethods[groupId]();
-					}
-				});
-
-				//check if we came back due to failed answers' validation (missing required question's answer or min words limit not reached)
-				if (${param.isAnswersValidationFailed == true}) {
-					validateAnswers();
-				}
-
-				<%-- Connect to command websocket only if it is learner UI --%>
-				<c:if test="${isLeadershipEnabled and mode == 'learner'}">
-				// command websocket stuff for refreshing
-				// trigger is an unique ID of page and action that command websocket code in Page.tag recognises
-				commandWebsocketHookTrigger = 'assessment-leader-triggered-refresh-${toolSessionID}';
-				// if the trigger is recognised, the following action occurs
-				commandWebsocketHook = function() {
-					location.reload();
-				};
-				</c:if>
-
-				<c:if test="${sessionMap.autoexpandJustification and (!isLeadershipEnabled or isUserLeader)}">
-				// auto expand justification panel on first click
-				$('.question-area').find('input, select, .ordering-option').on('click change', function(){
-					$(this).closest('.question-area').children('.answer-justification-container:not(.autoopened)')
-							.addClass('autoopened').children('.collapse').collapse('show');
-				});
-				</c:if>
-			});
-
-			function countHedgeQuestionSelectTotal(questionIndex) {
-				var totalSelected = 0;
-				$("select[name^=question" + questionIndex + "_]").each(function() {
-					totalSelected += eval(this.value);
-				});
-				return totalSelected;
-			}
-
-<<<<<<< HEAD
-				// reset ping timer
-				clearTimeout(assessmentTimeLimitWebsocketPingTimeout);
-				assessmentTimeLimitWebsocketPingFunc(true);
-			};
-		}
-		
-		function displayCountdown(secondsLeft){
-			var countdown = '<div id="countdown" role="timer"></div>' +
-				'<div id="screenreader-countdown" aria-live="polite" class="visually-hidden" aria-atomic="true"></div>';
-			
-			$.blockUI({
-				message: countdown, 
-				showOverlay: false,
-				focusInput: false,
-				css: { 
-					top: '40px',
-					left: '',
-					right: '0%',
-			        opacity: '.8', 
-			        width: '230px',
-			        cursor: 'default',
-			        border: 'none'
-		        }   
-			});
-			
-			$('#countdown').countdown({
-				until: '+' + secondsLeft +'S',
-				format: 'hMS',
-				compact: true,
-				alwaysExpire : true,
-				onTick: function(periods) {
-					// check for 30 seconds or less and display timer in red
-					var secondsLeft = $.countdown.periodsToSeconds(periods);
-					if (secondsLeft <= 30) {
-						$(this).addClass('countdown-timeout');
-					} else {
-						$(this).removeClass('countdown-timeout');
-					}
-
-					//handle screenreaders
-					var screenCountdown = $("#screenreader-countdown");
-					var hours = $("#countdown").countdown('getTimes')[4];
-					var minutes = $("#countdown").countdown('getTimes')[5];
-					if (screenCountdown.data("hours") != hours || screenCountdown.data("minutes") != minutes) {
-						var timeLeftText = "<spring:escapeBody javaScriptEscape='true'><fmt:message key='label.countdown.time.left' /></spring:escapeBody> ";
-						if (hours > 0) {
-							timeLeftText += hours + " <spring:escapeBody javaScriptEscape='true'><fmt:message key='label.hours' /></spring:escapeBody> ";
-						}
-						timeLeftText += minutes + " <spring:escapeBody javaScriptEscape='true'><fmt:message key='label.minutes' /></spring:escapeBody> ";
-						screenCountdown.html(timeLeftText);
-						
-						screenCountdown.data("hours", hours);
-						screenCountdown.data("minutes", minutes);
-					}					
-				},
-				<c:if test="${hasEditRight && (mode != 'teacher')}">
-					onExpiry: function(periods) {
-				        $.blockUI({ 
-					        message: '<h1 id="timelimit-expired" role="alert">' +
-					        			'<i class="fa fa-refresh fa-spin fa-1x fa-fw"></i> ' +
-					        			'<spring:escapeBody javaScriptEscape="true"><fmt:message key="label.learning.blockui.time.is.over" /></spring:escapeBody>' + 
-					        		 '</h1>' 
-						});  
-				        
-				        setTimeout(function() { 
-				        	submitAll(true);
-				        }, 4000); 
-					},
-				</c:if>
-				description: "<div id='countdown-label'><spring:escapeBody javaScriptEscape='true'><fmt:message key='label.learning.countdown.time.left' /></spring:escapeBody></div>"
-			});
-		}
-		
-		//autosave feature
-		<c:if test="${hasEditRight && (mode != 'teacher')}">
-=======
+    <link href="<lams:WebAppURL/>includes/css/assessment.css" rel="stylesheet" type="text/css">
+    <link rel="stylesheet" type="text/css" href="${lams}css/jquery.countdown.css" />
+    <link rel="stylesheet" type="text/css" href="${lams}css/jquery.jgrowl.css" />
+    <c:if test="${not empty codeStyles}">
+        <link rel="stylesheet" type="text/css" href="${lams}css/codemirror.css" />
+        <link rel="stylesheet" type="text/css" href="${lams}css/codemirror_simplescrollbars.css" />
+    </c:if>
+
+    <script type="text/javascript" src="${lams}includes/javascript/jquery.plugin.js"></script>
+    <script type="text/javascript" src="${lams}includes/javascript/jquery.form.js"></script>
+    <script type="text/javascript" src="${lams}includes/javascript/jquery.countdown.js"></script>
+    <script type="text/javascript" src="${lams}includes/javascript/jquery.blockUI.js"></script>
+    <script type="text/javascript" src="${lams}includes/javascript/jquery.jgrowl.js"></script>
+    <script type="text/javascript" src="${lams}includes/javascript/Sortable.js"></script>
+    <c:if test="${not empty codeStyles}">
+        <script type="text/javascript" src="${lams}includes/javascript/codemirror/codemirror.js"></script>
+        <script type="text/javascript" src="${lams}includes/javascript/codemirror/addon/scroll/simplescrollbars.js"></script>
+        <script type="text/javascript" src="${lams}includes/javascript/codemirror/addon/selection/active-line.js"></script>
+        <c:if test="${hasEditRight}">
+            <script type="text/javascript" src="${lams}includes/javascript/codemirror/addon/comment/continuecomment.js"></script>
+            <script type="text/javascript" src="${lams}includes/javascript/codemirror/addon/edit/closebrackets.js"></script>
+            <script type="text/javascript" src="${lams}includes/javascript/codemirror/addon/edit/matchbrackets.js"></script>
+        </c:if>
+        <script type="text/javascript">
+            CodeMirror.defaults.readOnly = ${!hasEditRight};
+            CodeMirror.defaults.lineNumbers = true;
+            CodeMirror.defaults.continueComments = true;
+            CodeMirror.defaults.autoCloseBrackets = true;
+            CodeMirror.defaults.matchBrackets = true;
+            CodeMirror.defaults.scrollbarStyle = 'simple';
+            CodeMirror.defaults.styleActiveLine = true;
+        </script>
+    </c:if>
+    <%-- codeStyles is a set, so each code style will be listed only once --%>
+    <c:forEach items="${codeStyles}" var="codeStyle">
+        <c:choose>
+            <c:when test="${codeStyle == 1}">
+                <script type="text/javascript" src="${lams}includes/javascript/codemirror/mode/python.js"></script>
+            </c:when>
+            <c:when test="${codeStyle == 2}">
+                <script type="text/javascript" src="${lams}includes/javascript/codemirror/mode/javascript.js"></script>
+            </c:when>
+            <c:when test="${codeStyle >= 3}">
+                <script type="text/javascript" src="${lams}includes/javascript/codemirror/mode/clike.js"></script>
+            </c:when>
+        </c:choose>
+    </c:forEach>
+    <script type="text/javascript">
+        var skipValidation = false;
+
+        $(document).ready(function(){
+            //if isLeadershipEnabled - enable/disable submit buttons for hedging marks type of questions
+            if (${isLeadershipEnabled}) {
+                $(".mark-hedging-select").on('change keydown keypress keyup paste', function() {
+
+                    var questionIndex = $(this).data("question-index");
+                    var selects = $("select[name^=question" + questionIndex + "_]");
+                    var maxMark = selects.length == 0 ? 0 : eval(selects.first().find('option:last-child').val())
+                    var totalSelected = countHedgeQuestionSelectTotal(questionIndex);
+
+                    var isButtonEnabled = (totalSelected == maxMark);
+
+                    //if totalSelected equals to question's maxMark - show button
+                    if (isButtonEnabled) {
+                        $("[type=button][name=submit-hedging-question" + questionIndex + "]").prop("disabled", "").removeClass("button-disabled");
+                    } else {
+                        $("[type=button][name=submit-hedging-question" + questionIndex + "]").prop("disabled", "true").addClass("button-disabled");
+                    }
+                }).trigger("change");
+            }
+
+            //init options sorting feature
+            if (${hasEditRight}) {
+                $(".ordering-question-type").each(function () {
+                    new Sortable($(this)[0], {
+                        animation: 150,
+                        ghostClass: 'sortable-placeholder',
+                        direction: 'vertical',
+                        store: {
+                            set: function (sortable) {
+                                //update all sequenceIds in order to later save it as options' order
+                                for (var i = 0; i < sortable.el.children.length; i++) {
+                                    var divContainingInput = sortable.el.children[i];
+                                    var input = $("input", $(divContainingInput));
+                                    input.val(i);
+                                }
+                            }
+                        }
+                    });
+                });
+            }
+
+            initWebsocket('assessmentTimeLimit${sessionMap.assessment.contentId}',
+                    '<lams:WebAppURL />'.replace('http', 'ws')
+                    + 'learningWebsocket?toolContentID=${sessionMap.assessment.contentId}',
+                    function (e) {
+                        // read JSON object
+                        var input = JSON.parse(e.data);
+
+                        if (input.clearTimer == true) {
+                            // teacher stopped the timer, destroy it
+                            $('#countdown').countdown('destroy').remove();
+                        } else {
+                            // teacher updated the timer
+                            var secondsLeft = +input.secondsLeft,
+                                    counterInitialised = $('#countdown').length > 0;
+
+                            if (counterInitialised) {
+                                // just set the new time
+                                $('#countdown').countdown('option', 'until', secondsLeft + 'S');
+                            } else {
+                                // initialise the timer
+                                displayCountdown(secondsLeft);
+                            }
+                        }
+
+                        // reset ping timer
+                        websocketPing('assessmentTimeLimit${sessionMap.assessment.contentId}', true);
+                    });
+
+            //autocomplete for VSA
+            $('.ui-autocomplete-input').each(function(){
+                $(this).autocomplete({
+                    'source' : '<c:url value="/learning/vsaAutocomplete.do"/>?questionUid=' + $(this).data("question-uid"),
+                    'delay'  : 500,
+                    'minLength' : 3
+                });
+            });
+
+            // show etherpads only on Discussion expand
+            $('.question-etherpad-collapse').on('show.bs.collapse', function(){
+                var etherpad = $('.etherpad-container', this);
+                if (!etherpad.hasClass('initialised')) {
+                    var id = etherpad.attr('id'),
+                        groupId = id.substring('etherpad-container-'.length);
+                    etherpadInitMethods[groupId]();
+                }
+            });
+
+            //check if we came back due to failed answers' validation (missing required question's answer or min words limit not reached)
+            if (${param.isAnswersValidationFailed == true}) {
+                validateAnswers();
+            }
+
+            <%-- Connect to command websocket only if it is learner UI --%>
+            <c:if test="${isLeadershipEnabled and mode == 'learner'}">
+            // command websocket stuff for refreshing
+            // trigger is an unique ID of page and action that command websocket code in Page.tag recognises
+            commandWebsocketHookTrigger = 'assessment-leader-triggered-refresh-${toolSessionID}';
+            // if the trigger is recognised, the following action occurs
+            commandWebsocketHook = function() {
+                location.reload();
+            };
+            </c:if>
+
+            <c:if test="${sessionMap.autoexpandJustification and (!isLeadershipEnabled or isUserLeader)}">
+            // auto expand justification panel on first click
+            $('.question-area').find('input, select, .ordering-option').on('click change', function(){
+                $(this).closest('.question-area').children('.answer-justification-container:not(.autoopened)')
+                    .addClass('autoopened').children('.collapse').collapse('show');
+            });
+            </c:if>
+        });
+
+        function countHedgeQuestionSelectTotal(questionIndex) {
+            var totalSelected = 0;
+            $("select[name^=question" + questionIndex + "_]").each(function() {
+                totalSelected += eval(this.value);
+            });
+            return totalSelected;
+        }
+
 			var counterInitialised = false;
 
-			function displayCountdown(secondsLeft){
-				var countdown = '<div id="countdown"></div>';
-
-				$.blockUI({
-					message: countdown,
-					showOverlay: false,
-					focusInput: false,
-					css: {
-						top: '40px',
-						left: '',
-						right: '0%',
-						opacity: '.8',
-						width: '230px',
-						cursor: 'default',
-						border: 'none'
-					}
-				});
-
-				$('#countdown').countdown({
-					until: '+' + secondsLeft +'S',
-					format: 'hMS',
-					compact: true,
-					alwaysExpire : true,
-					onTick: function(periods) {
-						// check for 30 seconds or less and display timer in red
-						var secondsLeft = $.countdown.periodsToSeconds(periods);
-						if (secondsLeft <= 30) {
-							$(this).addClass('countdown-timeout');
-						} else {
-							$(this).removeClass('countdown-timeout');
-						}
-					},
-					<c:if test="${hasEditRight && (mode != 'teacher')}">
-					onExpiry: function(periods) {
-						if (isWebsocketClosed('assessmentTimeLimit${sessionMap.assessment.contentId}')){
-							console.error('Time limit websocket closed on time expire, reloading page');
-							alert('Connection issue. The page will now reload.');
-							document.location.reload();
-							return;
-						}
-						$.blockUI({ message: '<h1 id="timelimit-expired"><i class="fa fa-refresh fa-spin fa-1x fa-fw"></i> <spring:escapeBody javaScriptEscape="true"><fmt:message key="label.learning.blockui.time.is.over" /></spring:escapeBody></h1>' });
-
-						setTimeout(function() {
-							submitAll(true);
-						}, 4000);
-					},
-					</c:if>
-					description: "<div id='countdown-label'><spring:escapeBody javaScriptEscape='true'><fmt:message key='label.learning.countdown.time.left' /></spring:escapeBody></div>"
-				});
-			}
-
-
-			//autosave feature
-			<c:if test="${hasEditRight && (mode != 'teacher')}">
->>>>>>> 1b10f714
-			var autosaveInterval = ${isLeadershipEnabled and isUserLeader ? 10000 : 30000}; // 30 or 10 seconds interval
-
-			function learnerAutosave(isCommand){
-				// isCommand means that the autosave was triggered by force complete or another command websocket message
-				// in this case do not check multiple tabs open, just autosave
-				if (!isCommand) {
-					let shouldAutosave = preventLearnerAutosaveFromMultipleTabs(autosaveInterval);
-					if (!shouldAutosave) {
-						return;
-					}
-				}
-
-				if (typeof CodeMirror != 'undefined') {
-					$('.CodeMirror').each(function(){
-						this.CodeMirror.save();
-					});
-				}
-
-				//copy value from CKEditor (only available in essay type of questions) to textarea before ajax submit
-				$("textarea[id^='question']").each(function()  {
-					var ckeditorData = CKEDITOR.instances[this.name].getData();
-					//skip out empty values
-					this.value = ((ckeditorData == null) || (ckeditorData.replace(/&nbsp;| |<br \/>|\s|<p>|<\/p>|\xa0/g, "").length == 0)) ? "" : ckeditorData;
-				});
-
-<<<<<<< HEAD
-=======
-
-
->>>>>>> 1b10f714
-				// copy value from lams:textarea (only available in essay and mark hedging type of questions) to hidden input before ajax submit
-				$("textarea[name$=__textarea]").change();
-
-				//ajax form submit
-				$('#answers').ajaxSubmit({
-					url: "<c:url value='/learning/autoSaveAnswers.do'/>?sessionMapID=${sessionMapID}&date=" + new Date().getTime(),
-<<<<<<< HEAD
-	                success: function(response) {
-		                if (response != 'ok') {
-		                	 onLearnerAutosaveError();
-		                	 return;
-			            }
-			            
-		                $.jGrowl(
-				            "<span aria-live='polite'>" +
-				            	"<i class='fa fa-lg fa-floppy-o'></i> " +
-				            	"<spring:escapeBody javaScriptEscape='true'><fmt:message key='label.learning.draft.autosaved' /></spring:escapeBody>" +
-				            "</span>",
-		                	{ life: 2000, closeTemplate: '' }
-		                );
-	                },
-	                error : onLearnerAutosaveError
-=======
-					success: function(response) {
-						if (response != 'ok') {
-							onLearnerAutosaveError();
-							return;
-						}
-
-						$.jGrowl(
-								"<i class='fa fa-lg fa-floppy-o'></i> <spring:escapeBody javaScriptEscape='true'><fmt:message key='label.learning.draft.autosaved' /></spring:escapeBody>",
-								{ life: 2000, closeTemplate: '' }
-						);
-					},
-					error : onLearnerAutosaveError
->>>>>>> 1b10f714
-				});
-			}
-			window.setInterval(learnerAutosave, autosaveInterval);
-
-			function onLearnerAutosaveError() {
-				alert('<spring:escapeBody javaScriptEscape="true"><fmt:message key="label.learning.draft.autosave.error" /></spring:escapeBody>');
-				location.reload();
-			}
-			</c:if>
-
-			function disableButtons() {
-				$('.btn').prop('disabled',true);
-			}
-
-			function nextPage(pageNumber){
-				if (${assessment.questionsPerPage != -1} && !validateAnswers()) {
-					return;
-				}
-				disableButtons();
-				var myForm = $("#answers");
-				myForm.attr("action", "<c:url value='/learning/nextPage.do?sessionMapID=${sessionMapID}&pageNumber='/>" + pageNumber);
-				myForm.submit();
-			}
-
-			function submitAll(isTimelimitExpired){
-				if (typeof CodeMirror != 'undefined') {
-					$('.CodeMirror').each(function(){
-						this.CodeMirror.save();
-					});
-				}
-
-				// only if time limit is not expired
-				if (!isTimelimitExpired && !validateAnswers()) {
-					return;
-				}
-
-				disableButtons();
-
-				// copy value from lams:textarea (only available in essay and mark hedging type of questions) to hidden input before submit
-				$("textarea[name$=__textarea]").change();
-
-				var myForm = $("#answers");
-				myForm.attr("action", "<c:url value='/learning/submitAll.do?sessionMapID=${sessionMapID}'/>&isTimelimitExpired=" + isTimelimitExpired);
-				myForm.submit();
-			}
-
-			function submitSingleMarkHedgingQuestion(singleMarkHedgingQuestionUid, questionIndex){
-				//only if time limit is not expired
-				if ((typeof isTimelimitExpired !== 'undefined') && isTimelimitExpired) {
-					return;
-				}
-
-				//ajax form submit
-				$('#answers').ajaxSubmit({
-					url: "<c:url value='/learning/submitSingleMarkHedgingQuestion.do'/>?sessionMapID=${sessionMapID}&singleMarkHedgingQuestionUid=" + singleMarkHedgingQuestionUid +"&questionIndex="+ questionIndex +"&date=" + new Date().getTime(),
-					target: '#mark-hedging-question-' + singleMarkHedgingQuestionUid,
-					success: function() {
-						$('#question-area-' + questionIndex).removeClass('bg-warning');
-					}
-				});
-			}
-
-			function validateAnswers() {
-				if (${!hasEditRight}) {
-					return true;
-				}
-
-				if (typeof CodeMirror != 'undefined') {
-					$('.CodeMirror').each(function(){
-						this.CodeMirror.save();
-					});
-				}
-
-				// copy value from lams:textarea (only available in essay and mark hedging type of questions) to hidden input before submit
-				$("textarea[name$=__textarea]").change();
-
-				var missingRequiredQuestions = [];
-				var minWordsLimitNotReachedQuestions = [];
-				var markHedgingWrongTotalQuestions = [];
-
-				<c:forEach var="question" items="${sessionMap.pagedQuestions[pageNumber-1]}" varStatus="status">
-				<c:if test="${question.answerRequired}">
-				<c:choose>
-				<c:when test="${question.type == 1}">
-				//multiplechoice
-				if ($("input[name^=question${status.index}]:checked").length == 0) {
-					missingRequiredQuestions.push("${status.index}");
-				}
-				</c:when>
-
-				<c:when test="${question.type == 2}">
-				//matchingpairs
-
-				var eachSelectHasBeenAnswered = true;
-				$("select[name^=question${status.index}_]").each(function() {
-					eachSelectHasBeenAnswered &= this.value != -1;
-				});
-
-				if (!eachSelectHasBeenAnswered) {
-					missingRequiredQuestions.push("${status.index}");
-				}
-
-				</c:when>
-
-				<c:when test="${(question.type == 3) || (question.type == 4) || (question.type == 6 && !question.allowRichEditor and empty question.codeStyle)}">
-				// short answer or numerical or essay without ckeditor or code style
-				var inputText = $("input[name=question${status.index}]")[0];
-				if($.trim(inputText.value).length == 0) {
-					missingRequiredQuestions.push("${status.index}");
-				}
-				</c:when>
-
-
-				<c:when test="${question.type == 5}">
-				//truefalse
-				if ($("input[name=question${status.index}]:checked").length == 0) {
-					missingRequiredQuestions.push("${status.index}");
-				}
-				</c:when>
-
-				<c:when test="${question.type == 6 && question.allowRichEditor}">
-				// essay with ckeditor
-				var ckeditorData = CKEDITOR.instances["question${status.index}"].getData();
-				//can't be null and empty value
-				if((ckeditorData == null) || (ckeditorData.replace(/&nbsp;| |<br \/>|\s|<p>|<\/p>|\xa0/g, "").length == 0)) {
-					missingRequiredQuestions.push("${status.index}");
-				}
-				</c:when>
-
-				<c:when test="${question.type == 6 && not empty question.codeStyle}">
-				// essay with code style
-				var textarea = $("textarea[name=question${status.index}]"),
-						codeMirror = textarea.siblings('.CodeMirror')[0],
-						text = codeMirror.CodeMirror.doc.getValue();
-
-				if($.trim(text).length == 0) {
-					missingRequiredQuestions.push("${status.index}");
-				}
-				</c:when>
-
-				<c:when test="${question.type == 7}">
-				//ordering - do nothing
-				</c:when>
-
-				<c:when test="${question.type == 8}">
-				//mark hedging - processed below
-				</c:when>
-				</c:choose>
-				</c:if>
-
-				//essay question which has min words limit
-				<c:if test="${question.type == 6 && question.minWordsLimit != 0}">
-				var wordCount${status.index} = $('#word-count${status.index}').text();
-				//min words limit is not reached
-				if(wordCount${status.index} < ${question.minWordsLimit}) {
-					minWordsLimitNotReachedQuestions.push("${status.index}");
-				}
-				</c:if>
-
-				//mark hedging question and leader aware feature is ON => question is required to answer
-				<c:if test="${question.type == 8}">
-
-				var questionIndex = ${status.index};
-
-				if (${isLeadershipEnabled}) {
-					if ($("[type=button][name=submit-hedging-question"+ questionIndex +"]").length > 0) {
-						markHedgingWrongTotalQuestions.push("${status.index}");
-					}
-
-				} else {
-					var maxMark = ${question.maxMark};
-					var totalSelected = countHedgeQuestionSelectTotal(questionIndex);
-
-					//if totalSelected not equals to question's maxMark OR textarea is empty or contains only white-space - show warning
-					if (totalSelected != maxMark) {
-						markHedgingWrongTotalQuestions.push("${status.index}");
-					}
-				}
-
-				</c:if>
-
-				</c:forEach>
-
-				//return true in case all required questions were answered, false otherwise
-				if (missingRequiredQuestions.length == 0 && minWordsLimitNotReachedQuestions.length == 0
-						&& markHedgingWrongTotalQuestions.length == 0) {
-					return true;
-
-				} else {
-					<c:if test="${mode == 'author'}">
-					if (!skipValidation) {
-						alert('<spring:escapeBody javaScriptEscape="true"><fmt:message key="label.authoring.preview.skip.validation" /></spring:escapeBody>');
-						skipValidation = true;
-					} else {
-						return true;
-					}
-					</c:if>
-
-					//remove .bg-warning from all questions
-					$('[id^=question-area-]').removeClass('bg-warning');
-					$('#warning-answers-required').hide();
-					$('#warning-words-limit').hide();
-					$('#warning-mark-hedging-wrong-total').hide();
-
-					if (missingRequiredQuestions.length != 0) {
-						//add .bg-warning class to those needs to be filled
-						for (i = 0; i < missingRequiredQuestions.length; i++) {
-							$("#question-area-" + missingRequiredQuestions[i]).addClass('bg-warning');
-						}
-						//show alert message as well
-						$("#warning-answers-required").show();
-
-					}
-
-					if (minWordsLimitNotReachedQuestions.length != 0) {
-						//add .bg-warning class to those needs to be filled
-						for (i = 0; i < minWordsLimitNotReachedQuestions.length; i++) {
-							$("#question-area-" + minWordsLimitNotReachedQuestions[i]).addClass('bg-warning');
-						}
-						//show alert message as well
-						$("#warning-words-limit").show();
-					}
-
-					if (markHedgingWrongTotalQuestions.length != 0) {
-						//add .bg-warning class to those needs to be filled
-						for (i = 0; i < markHedgingWrongTotalQuestions.length; i++) {
-							$("#question-area-" + markHedgingWrongTotalQuestions[i]).addClass('bg-warning');
-						}
-						//show alert message as well
-						$("#warning-mark-hedging-wrong-total").show();
-					}
-
-					$("html, body").animate({ scrollTop: 0 }, "slow");//window.scrollTo(0, 0);
-
-					return false;
-				}
-			}
-<<<<<<< HEAD
-		}
-
-		function getNumberOfWords(value) {
-			var wordsForCounting = value.trim().replace(/['";:,.?\-!]+/g, '');
-			return value ? (value.match(/\S+/g) || []).length : 0;
-		}
-
-		function logLearnerInteractionEvent(eventType, qbToolQuestionUid, optionUid) {
-			$.ajax({
-				url: '<c:url value="/learning/logLearnerInteractionEvent.do"/>',
-				data: {
-					eventType         : eventType,
-					qbToolQuestionUid : qbToolQuestionUid,
-					optionUid         : optionUid
-				},
-				cache : false,
-				type  : 'post',
-				dataType : 'text'
-			});
-		}
+        function displayCountdown(secondsLeft){
+            var countdown = '<div id="countdown" role="timer"></div>' +
+                '<div id="screenreader-countdown" aria-live="polite" class="visually-hidden" aria-atomic="true"></div>';
+
+            $.blockUI({
+                message: countdown,
+                showOverlay: false,
+                focusInput: false,
+                css: {
+                    top: '40px',
+                    left: '',
+                    right: '0%',
+                    opacity: '.8',
+                    width: '230px',
+                    cursor: 'default',
+                    border: 'none'
+                }
+            });
+
+            $('#countdown').countdown({
+                until: '+' + secondsLeft +'S',
+                format: 'hMS',
+                compact: true,
+                alwaysExpire : true,
+                onTick: function(periods) {
+                    // check for 30 seconds or less and display timer in red
+                    var secondsLeft = $.countdown.periodsToSeconds(periods);
+                    if (secondsLeft <= 30) {
+                        $(this).addClass('countdown-timeout');
+                    } else {
+                        $(this).removeClass('countdown-timeout');
+                    }
+
+                    //handle screenreaders
+                    var screenCountdown = $("#screenreader-countdown");
+                    var hours = $("#countdown").countdown('getTimes')[4];
+                    var minutes = $("#countdown").countdown('getTimes')[5];
+                    if (screenCountdown.data("hours") != hours || screenCountdown.data("minutes") != minutes) {
+                        var timeLeftText = "<spring:escapeBody javaScriptEscape='true'><fmt:message key='label.countdown.time.left' /></spring:escapeBody> ";
+                        if (hours > 0) {
+                            timeLeftText += hours + " <spring:escapeBody javaScriptEscape='true'><fmt:message key='label.hours' /></spring:escapeBody> ";
+                        }
+                        timeLeftText += minutes + " <spring:escapeBody javaScriptEscape='true'><fmt:message key='label.minutes' /></spring:escapeBody> ";
+                        screenCountdown.html(timeLeftText);
+
+                        screenCountdown.data("hours", hours);
+                        screenCountdown.data("minutes", minutes);
+                    }
+                },
+                <c:if test="${hasEditRight && (mode != 'teacher')}">
+                onExpiry: function(periods) {
+                    if (isWebsocketClosed('assessmentTimeLimit${sessionMap.assessment.contentId}')){
+                        console.error('Time limit websocket closed on time expire, reloading page');
+                        alert('Connection issue. The page will now reload.');
+                        document.location.reload();
+                        return;
+                    }
+                    $.blockUI({
+                        message: '<h1 id="timelimit-expired" role="alert">' +
+                            '<i class="fa fa-refresh fa-spin fa-1x fa-fw"></i> ' +
+                            '<spring:escapeBody javaScriptEscape="true"><fmt:message key="label.learning.blockui.time.is.over" /></spring:escapeBody>' +
+                            '</h1>'
+                    });
+
+                    setTimeout(function() {
+                        submitAll(true);
+                    }, 4000);
+                },
+                </c:if>
+                description: "<div id='countdown-label'><spring:escapeBody javaScriptEscape='true'><fmt:message key='label.learning.countdown.time.left' /></spring:escapeBody></div>"
+            });
+        }
+
+        //autosave feature
+        <c:if test="${hasEditRight && (mode != 'teacher')}">
+        var autosaveInterval = ${isLeadershipEnabled and isUserLeader ? 10000 : 30000}; // 30 or 10 seconds interval
+
+        function learnerAutosave(isCommand){
+            // isCommand means that the autosave was triggered by force complete or another command websocket message
+            // in this case do not check multiple tabs open, just autosave
+            if (!isCommand) {
+                let shouldAutosave = preventLearnerAutosaveFromMultipleTabs(autosaveInterval);
+                if (!shouldAutosave) {
+                    return;
+                }
+            }
+
+            if (typeof CodeMirror != 'undefined') {
+                $('.CodeMirror').each(function(){
+                    this.CodeMirror.save();
+                });
+            }
+
+            //copy value from CKEditor (only available in essay type of questions) to textarea before ajax submit
+            $("textarea[id^='question']").each(function()  {
+                var ckeditorData = CKEDITOR.instances[this.name].getData();
+                //skip out empty values
+                this.value = ((ckeditorData == null) || (ckeditorData.replace(/&nbsp;| |<br \/>|\s|<p>|<\/p>|\xa0/g, "").length == 0)) ? "" : ckeditorData;
+            });
+
+            // copy value from lams:textarea (only available in essay and mark hedging type of questions) to hidden input before ajax submit
+            $("textarea[name$=__textarea]").change();
+
+            //ajax form submit
+            $('#answers').ajaxSubmit({
+                url: "<c:url value='/learning/autoSaveAnswers.do'/>?sessionMapID=${sessionMapID}&date=" + new Date().getTime(),
+                success: function(response) {
+                    if (response != 'ok') {
+                        onLearnerAutosaveError();
+                        return;
+                    }
+
+                    $.jGrowl(
+                        "<span aria-live='polite'>" +
+                        "<i class='fa fa-lg fa-floppy-o'></i> " +
+                        "<spring:escapeBody javaScriptEscape='true'><fmt:message key='label.learning.draft.autosaved' /></spring:escapeBody>" +
+                        "</span>",
+                        { life: 2000, closeTemplate: '' }
+                    );
+                },
+                error : onLearnerAutosaveError
+            });
+        }
+        window.setInterval(learnerAutosave, autosaveInterval);
+
+        function onLearnerAutosaveError() {
+            alert('<spring:escapeBody javaScriptEscape="true"><fmt:message key="label.learning.draft.autosave.error" /></spring:escapeBody>');
+            location.reload();
+        }
+        </c:if>
+
+        function disableButtons() {
+            $('.btn').prop('disabled',true);
+        }
+
+        function nextPage(pageNumber){
+            if (${assessment.questionsPerPage != -1} && !validateAnswers()) {
+                return;
+            }
+            disableButtons();
+            var myForm = $("#answers");
+            myForm.attr("action", "<c:url value='/learning/nextPage.do?sessionMapID=${sessionMapID}&pageNumber='/>" + pageNumber);
+            myForm.submit();
+        }
+
+        function submitAll(isTimelimitExpired){
+            if (typeof CodeMirror != 'undefined') {
+                $('.CodeMirror').each(function(){
+                    this.CodeMirror.save();
+                });
+            }
+
+            // only if time limit is not expired
+            if (!isTimelimitExpired && !validateAnswers()) {
+                return;
+            }
+
+            disableButtons();
+
+            // copy value from lams:textarea (only available in essay and mark hedging type of questions) to hidden input before submit
+            $("textarea[name$=__textarea]").change();
+
+            var myForm = $("#answers");
+            myForm.attr("action", "<c:url value='/learning/submitAll.do?sessionMapID=${sessionMapID}'/>&isTimelimitExpired=" + isTimelimitExpired);
+            myForm.submit();
+        }
+
+        function submitSingleMarkHedgingQuestion(singleMarkHedgingQuestionUid, questionIndex){
+            //only if time limit is not expired
+            if ((typeof isTimelimitExpired !== 'undefined') && isTimelimitExpired) {
+                return;
+            }
+
+            //ajax form submit
+            $('#answers').ajaxSubmit({
+                url: "<c:url value='/learning/submitSingleMarkHedgingQuestion.do'/>?sessionMapID=${sessionMapID}&singleMarkHedgingQuestionUid=" + singleMarkHedgingQuestionUid +"&questionIndex="+ questionIndex +"&date=" + new Date().getTime(),
+                target: '#mark-hedging-question-' + singleMarkHedgingQuestionUid,
+                success: function() {
+                    $('#question-area-' + questionIndex).removeClass('bg-warning');
+                }
+            });
+        }
+
+        function validateAnswers() {
+            if (${!hasEditRight}) {
+                return true;
+            }
+
+            if (typeof CodeMirror != 'undefined') {
+                $('.CodeMirror').each(function(){
+                    this.CodeMirror.save();
+                });
+            }
+
+            // copy value from lams:textarea (only available in essay and mark hedging type of questions) to hidden input before submit
+            $("textarea[name$=__textarea]").change();
+
+            var missingRequiredQuestions = [];
+            var minWordsLimitNotReachedQuestions = [];
+            var markHedgingWrongTotalQuestions = [];
+
+            <c:forEach var="question" items="${sessionMap.pagedQuestions[pageNumber-1]}" varStatus="status">
+            <c:if test="${question.answerRequired}">
+            <c:choose>
+            <c:when test="${question.type == 1}">
+            //multiplechoice
+            if ($("input[name^=question${status.index}]:checked").length == 0) {
+                missingRequiredQuestions.push("${status.index}");
+            }
+            </c:when>
+
+            <c:when test="${question.type == 2}">
+            //matchingpairs
+
+            var eachSelectHasBeenAnswered = true;
+            $("select[name^=question${status.index}_]").each(function() {
+                eachSelectHasBeenAnswered &= this.value != -1;
+            });
+
+            if (!eachSelectHasBeenAnswered) {
+                missingRequiredQuestions.push("${status.index}");
+            }
+
+            </c:when>
+
+            <c:when test="${(question.type == 3) || (question.type == 4) || (question.type == 6 && !question.allowRichEditor and empty question.codeStyle)}">
+            // short answer or numerical or essay without ckeditor or code style
+            var inputText = $("input[name=question${status.index}]")[0];
+            if($.trim(inputText.value).length == 0) {
+                missingRequiredQuestions.push("${status.index}");
+            }
+            </c:when>
+
+
+            <c:when test="${question.type == 5}">
+            //truefalse
+            if ($("input[name=question${status.index}]:checked").length == 0) {
+                missingRequiredQuestions.push("${status.index}");
+            }
+            </c:when>
+
+            <c:when test="${question.type == 6 && question.allowRichEditor}">
+            // essay with ckeditor
+            var ckeditorData = CKEDITOR.instances["question${status.index}"].getData();
+            //can't be null and empty value
+            if((ckeditorData == null) || (ckeditorData.replace(/&nbsp;| |<br \/>|\s|<p>|<\/p>|\xa0/g, "").length == 0)) {
+                missingRequiredQuestions.push("${status.index}");
+            }
+            </c:when>
+
+            <c:when test="${question.type == 6 && not empty question.codeStyle}">
+            // essay with code style
+            var textarea = $("textarea[name=question${status.index}]"),
+                codeMirror = textarea.siblings('.CodeMirror')[0],
+                text = codeMirror.CodeMirror.doc.getValue();
+
+            if($.trim(text).length == 0) {
+                missingRequiredQuestions.push("${status.index}");
+            }
+            </c:when>
+
+            <c:when test="${question.type == 7}">
+            //ordering - do nothing
+            </c:when>
+
+            <c:when test="${question.type == 8}">
+            //mark hedging - processed below
+            </c:when>
+            </c:choose>
+            </c:if>
+
+            //essay question which has min words limit
+            <c:if test="${question.type == 6 && question.minWordsLimit != 0}">
+            var wordCount${status.index} = $('#word-count${status.index}').text();
+            //min words limit is not reached
+            if(wordCount${status.index} < ${question.minWordsLimit}) {
+                minWordsLimitNotReachedQuestions.push("${status.index}");
+            }
+            </c:if>
+
+            //mark hedging question and leader aware feature is ON => question is required to answer
+            <c:if test="${question.type == 8}">
+
+            var questionIndex = ${status.index};
+
+            if (${isLeadershipEnabled}) {
+                if ($("[type=button][name=submit-hedging-question"+ questionIndex +"]").length > 0) {
+                    markHedgingWrongTotalQuestions.push("${status.index}");
+                }
+
+            } else {
+                var maxMark = ${question.maxMark};
+                var totalSelected = countHedgeQuestionSelectTotal(questionIndex);
+
+                //if totalSelected not equals to question's maxMark OR textarea is empty or contains only white-space - show warning
+                if (totalSelected != maxMark) {
+                    markHedgingWrongTotalQuestions.push("${status.index}");
+                }
+            }
+
+            </c:if>
+
+            </c:forEach>
+
+            //return true in case all required questions were answered, false otherwise
+            if (missingRequiredQuestions.length == 0 && minWordsLimitNotReachedQuestions.length == 0
+                && markHedgingWrongTotalQuestions.length == 0) {
+                return true;
+
+            } else {
+                <c:if test="${mode == 'author'}">
+                if (!skipValidation) {
+                    alert('<spring:escapeBody javaScriptEscape="true"><fmt:message key="label.authoring.preview.skip.validation" /></spring:escapeBody>');
+                    skipValidation = true;
+                } else {
+                    return true;
+                }
+                </c:if>
+
+                //remove .bg-warning from all questions
+                $('[id^=question-area-]').removeClass('bg-warning');
+                $('#warning-answers-required').hide();
+                $('#warning-words-limit').hide();
+                $('#warning-mark-hedging-wrong-total').hide();
+
+                if (missingRequiredQuestions.length != 0) {
+                    //add .bg-warning class to those needs to be filled
+                    for (i = 0; i < missingRequiredQuestions.length; i++) {
+                        $("#question-area-" + missingRequiredQuestions[i]).addClass('bg-warning');
+                    }
+                    //show alert message as well
+                    $("#warning-answers-required").show();
+
+                }
+
+                if (minWordsLimitNotReachedQuestions.length != 0) {
+                    //add .bg-warning class to those needs to be filled
+                    for (i = 0; i < minWordsLimitNotReachedQuestions.length; i++) {
+                        $("#question-area-" + minWordsLimitNotReachedQuestions[i]).addClass('bg-warning');
+                    }
+                    //show alert message as well
+                    $("#warning-words-limit").show();
+                }
+
+                if (markHedgingWrongTotalQuestions.length != 0) {
+                    //add .bg-warning class to those needs to be filled
+                    for (i = 0; i < markHedgingWrongTotalQuestions.length; i++) {
+                        $("#question-area-" + markHedgingWrongTotalQuestions[i]).addClass('bg-warning');
+                    }
+                    //show alert message as well
+                    $("#warning-mark-hedging-wrong-total").show();
+                }
+
+                $("html, body").animate({ scrollTop: 0 }, "slow");//window.scrollTo(0, 0);
+
+                return false;
+            }
+        }
+
+        function getNumberOfWords(value) {
+            var wordsForCounting = value.trim().replace(/['";:,.?\-!]+/g, '');
+            return value ? (value.match(/\S+/g) || []).length : 0;
+        }
+
+        function logLearnerInteractionEvent(eventType, qbToolQuestionUid, optionUid) {
+            $.ajax({
+                url: '<c:url value="/learning/logLearnerInteractionEvent.do"/>',
+                data: {
+                    eventType         : eventType,
+                    qbToolQuestionUid : qbToolQuestionUid,
+                    optionUid         : optionUid
+                },
+                cache : false,
+                type  : 'post',
+                dataType : 'text'
+            });
+        }
     </script>
-=======
-
-			function getNumberOfWords(value) {
-				var wordsForCounting = value.trim().replace(/['";:,.?\-!]+/g, '');
-				return value ? (value.match(/\S+/g) || []).length : 0;
-			}
-
-			function logLearnerInteractionEvent(eventType, qbToolQuestionUid, optionUid) {
-				$.ajax({
-					url: '<c:url value="/learning/logLearnerInteractionEvent.do"/>',
-					data: {
-						eventType         : eventType,
-						qbToolQuestionUid : qbToolQuestionUid,
-						optionUid         : optionUid
-					},
-					cache : false,
-					type  : 'post',
-					dataType : 'text'
-				});
-			}
-		</script>
-	</lams:head>
-	<body class="stripes">
->>>>>>> 1b10f714
-
-	<div id="container-main">
-		<c:if test="${not empty sessionMap.submissionDeadline && (sessionMap.mode == 'author' || sessionMap.mode == 'learner')}">
-			<lams:Alert5 id="submission-deadline" type="info" close="true">
-				<fmt:message key="authoring.info.teacher.set.restriction" >
-					<fmt:param><lams:Date value="${sessionMap.submissionDeadline}" /></fmt:param>
-				</fmt:message>
-			</lams:Alert5>
-		</c:if>
-
-		<c:if test="${isLeadershipEnabled}">
-			<lams:LeaderDisplay idName="leader-info"
-								username="${sessionMap.groupLeader.firstName} ${sessionMap.groupLeader.lastName}" userId="${sessionMap.groupLeader.userId}"/>
-		</c:if>
-
-		<c:if test="${assessment.allowDiscloseAnswers}">
-			<lams:Alert5 id="learning-disclose-info" type="info" close="true">
-				<fmt:message key="label.learning.disclose.tip" />
-			</lams:Alert5>
-		</c:if>
-
-		<c:if test="${hasEditRight}">
-			<lams:Alert5 id="learning-submit-all-info" type="info" close="true">
-				<fmt:message key="label.learning.submit.all.tip" />
-			</lams:Alert5>
-		</c:if>
-<<<<<<< HEAD
-		
-		<div id="instructions" class="instructions">
-			<c:out value="${assessment.instructions}" escapeXml="false"/>
-		</div>
-		
-		<lams:Alert5 id="warning-answers-required" type="warning" close="true">
-			<fmt:message key="warn.answers.required" />
-		</lams:Alert5>
-		
-		<lams:Alert5 id="warning-words-limit" type="warning" close="true">
-			<fmt:message key="warn.answers.word.requirements.limit" />
-		</lams:Alert5>
-		
-		<lams:Alert5 id="warning-mark-hedging-wrong-total" type="warning" close="true">
-			<fmt:message key="warn.mark.hedging.wrong.total" />
-		</lams:Alert5>
-		
-		<lams:errors/>
-		
-		<%@ include file="parts/paging.jsp"%>
-		
-		<div id="all-questions">	
-			<%@ include file="parts/allquestions.jsp"%>
-=======
-
-		<div class="panel">
-			<c:out value="${assessment.instructions}" escapeXml="false"/>
-		</div>
-
-		<lams:Alert id="warning-answers-required" type="warning" close="true">
-			<fmt:message key="warn.answers.required" />
-		</lams:Alert>
-
-		<lams:Alert id="warning-words-limit" type="warning" close="true">
-			<fmt:message key="warn.answers.word.requirements.limit" />
-		</lams:Alert>
-
-		<lams:Alert id="warning-mark-hedging-wrong-total" type="warning" close="true">
-			<fmt:message key="warn.mark.hedging.wrong.total" />
-		</lams:Alert>
-
-		<lams:errors/>
-		<br>
-
-		<div class="form-group">
-			<%@ include file="parts/paging.jsp"%>
-			<br>
-
-			<%@ include file="parts/allquestions.jsp"%>
-
-			<%@ include file="parts/paging.jsp"%>
->>>>>>> 1b10f714
-		</div>
-			
-		<%@ include file="parts/paging.jsp"%>
-
-<<<<<<< HEAD
-		<div class="activity-bottom-buttons">
-			<c:if test="${mode != 'teacher' && hasEditRight}">
-				<button type="button" name="submitAll" onclick="return submitAll(false);" class="btn btn-primary na">
-					<fmt:message key="label.learning.submit.all" />
-				</button>
-			</c:if>
-		</div>
-	</div>
-</lams:PageLearner>
-=======
-		<c:if test="${mode != 'teacher'}">
-			<div class="space-bottom-top align-right">
-				<c:if test="${hasEditRight}">
-					<button type="button" name="submitAll"
-							onclick="return submitAll(false);"
-							class="btn btn-primary voffset10 pull-right na"
-					>
-						<fmt:message key="label.learning.submit.all" />
-					</button>
-				</c:if>
-			</div>
-		</c:if>
-
-	</lams:Page>
-
-	</body>
-</lams:html>
->>>>>>> 1b10f714
+
+    <div id="container-main">
+        <c:if test="${not empty sessionMap.submissionDeadline && (sessionMap.mode == 'author' || sessionMap.mode == 'learner')}">
+            <lams:Alert5 id="submission-deadline" type="info" close="true">
+                <fmt:message key="authoring.info.teacher.set.restriction" >
+                    <fmt:param><lams:Date value="${sessionMap.submissionDeadline}" /></fmt:param>
+                </fmt:message>
+            </lams:Alert5>
+        </c:if>
+
+        <c:if test="${isLeadershipEnabled}">
+            <lams:LeaderDisplay idName="leader-info"
+                                username="${sessionMap.groupLeader.firstName} ${sessionMap.groupLeader.lastName}" userId="${sessionMap.groupLeader.userId}"/>
+        </c:if>
+
+        <c:if test="${assessment.allowDiscloseAnswers}">
+            <lams:Alert5 id="learning-disclose-info" type="info" close="true">
+                <fmt:message key="label.learning.disclose.tip" />
+            </lams:Alert5>
+        </c:if>
+
+        <c:if test="${hasEditRight}">
+            <lams:Alert5 id="learning-submit-all-info" type="info" close="true">
+                <fmt:message key="label.learning.submit.all.tip" />
+            </lams:Alert5>
+        </c:if>
+
+        <div id="instructions" class="instructions">
+            <c:out value="${assessment.instructions}" escapeXml="false"/>
+        </div>
+
+        <lams:Alert5 id="warning-answers-required" type="warning" close="true">
+            <fmt:message key="warn.answers.required" />
+        </lams:Alert5>
+
+        <lams:Alert5 id="warning-words-limit" type="warning" close="true">
+            <fmt:message key="warn.answers.word.requirements.limit" />
+        </lams:Alert5>
+
+        <lams:Alert5 id="warning-mark-hedging-wrong-total" type="warning" close="true">
+            <fmt:message key="warn.mark.hedging.wrong.total" />
+        </lams:Alert5>
+
+        <lams:errors/>
+
+        <%@ include file="parts/paging.jsp"%>
+
+        <div id="all-questions">
+            <%@ include file="parts/allquestions.jsp"%>
+        </div>
+
+        <%@ include file="parts/paging.jsp"%>
+
+        <div class="activity-bottom-buttons">
+            <c:if test="${mode != 'teacher' && hasEditRight}">
+                <button type="button" name="submitAll" onclick="return submitAll(false);" class="btn btn-primary na">
+                    <fmt:message key="label.learning.submit.all" />
+                </button>
+            </c:if>
+        </div>
+    </div>
+</lams:PageLearner>