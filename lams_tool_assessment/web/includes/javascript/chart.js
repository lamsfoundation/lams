--- conflicted
+++ resolved
@@ -1,6 +1,5 @@
-<<<<<<< HEAD
-function drawCompletionCharts(toolContentId, useGroups, animate) {
-	
+function drawCompletionCharts(toolContentId, animate) {
+
 	const source = new EventSource( WEB_APP_URL + 'monitoring/getCompletionChartsData.do?toolContentId=' + toolContentId);
 
 	source.onmessage = function (event) {
@@ -9,32 +8,7 @@
 		}
 		var data = JSON.parse(decodeURIComponent(event.data));
 		drawActivityCompletionChart(data, animate);
-		drawAnsweredQuestionsChart(data, useGroups, animate);
-=======
-function drawCompletionCharts(toolContentId, animate) {
-	$.ajax({
-		'url' : WEB_APP_URL + 'monitoring/getCompletionChartsData.do',
-		'data': {
-			'toolContentId' : toolContentId
-		},
-		'dataType' : 'json',
-		'success'  : function(data) {
-			// draw charts for the first time
-			drawActivityCompletionChart(data, animate);
-			drawAnsweredQuestionsChart(data, animate);
-		}
-	});
-
-	if (activityCompletionChart == null && answeredQuestionsChart == null && COMPLETION_CHART_UPDATE_INTERVAL > 0) {
-		if (typeof completionChartInterval != 'undefined' && completionChartInterval) {
-			window.clearInterval(completionChartInterval);
-		}
-
-		// set up update interval for the charts
-		completionChartInterval = window.setInterval(function(){
-			drawCompletionCharts(toolContentId, animate);
-		}, COMPLETION_CHART_UPDATE_INTERVAL);
->>>>>>> 7dae6417
+		drawAnsweredQuestionsChart(data, animate);
 	}
 }
 
