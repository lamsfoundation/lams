--- conflicted
+++ resolved
@@ -4,260 +4,177 @@
 <c:set var="tool"><lams:WebAppURL /></c:set>
 
 <lams:html>
-	<lams:head>
-		<title>
-			<fmt:message key="activity.title" />
-		</title>
-		<lams:css/>
+    <lams:head>
+        <title>
+            <fmt:message key="activity.title" />
+        </title>
+        <lams:css/>
 
-		<lams:JSImport src="includes/javascript/common.js" />
-		<script type="text/javascript" src="${lams}includes/javascript/tabcontroller.js"></script>
-		<script type="text/javascript" src="${lams}includes/javascript/jquery.js"></script>
-		<script type="text/javascript" src="${lams}includes/javascript/bootstrap.min.js"></script>
-	</lams:head>
+        <lams:JSImport src="includes/javascript/common.js" />
+        <script type="text/javascript" src="${lams}includes/javascript/tabcontroller.js"></script>
+        <script type="text/javascript" src="${lams}includes/javascript/jquery.js"></script>
+        <script type="text/javascript" src="${lams}includes/javascript/bootstrap.min.js"></script>
+    </lams:head>
 
-	<body class="stripes">
+    <body class="stripes">
 
-	<script type="text/javascript" src='${lams}includes/javascript/jquery.js'></script>
-	<script type="text/javascript">
-		let reportSubmitted = ${scribeSessionDTO.reportSubmitted},
-				agreementPercentageLabel = '<fmt:message key="message.voteStatistics" />';
+    <script type="text/javascript" src='${lams}includes/javascript/jquery.js'></script>
+    <script type="text/javascript">
+        let reportSubmitted = ${scribeSessionDTO.reportSubmitted},
+            agreementPercentageLabel = '<fmt:message key="message.voteStatistics" />';
 
-		$(document).ready(function(){
-			// focus on the first report input
-			$('textarea[id^="report-"]').first().focus();
+        $(document).ready(function(){
+            // focus on the first report input
+            $('textarea[id^="report-"]').first().focus();
 
-			initWebsocket('scribe${scribeSessionDTO.sessionID}',
-					'${tool}'.replace('http', 'ws')
-					+ 'learningWebsocket?toolSessionID=${scribeSessionDTO.sessionID}',
-					function (e) {
-						// create JSON object
-						var input = JSON.parse(e.data),
-							agreeButton = $('#agreeButton');
+            initWebsocket('scribe${scribeSessionDTO.sessionID}',
+                '${tool}'.replace('http', 'ws')
+                + 'learningWebsocket?toolSessionID=${scribeSessionDTO.sessionID}',
+                function (e) {
+                    // create JSON object
+                    var input = JSON.parse(e.data),
+                        agreeButton = $('#agreeButton');
 
-						// if the scribe or monitor force completes the activity, reload to display report page
-						if (input.close) {
-							window.location.href = '${tool}learning.do?toolSessionID=${scribeSessionDTO.sessionID}&mode=${MODE}';
-							return;
-						}
+                    // if the scribe or monitor force completes the activity, reload to display report page
+                    if (input.close) {
+                        window.location.href = '${tool}learning.do?toolSessionID=${scribeSessionDTO.sessionID}&mode=${MODE}';
+                        return;
+                    }
 
-						// only changed reports will be sent
-						if (input.reports) {
-							$.each(input.reports, function() {
-								$('#reportText-' + this.uid).html(this.text);
-							});
-						}
+                    // only changed reports will be sent
+                    if (input.reports) {
+                        $.each(input.reports, function() {
+                            $('#reportText-' + this.uid).html(this.text);
+                        });
+                    }
 
-						// can the user vote
-						if (!reportSubmitted || input.approved) {
-							agreeButton.hide();
-						} else {
-							agreeButton.show();
-						}
+                    // can the user vote
+                    if (!reportSubmitted || input.approved) {
+                        agreeButton.hide();
+                    } else {
+                        agreeButton.show();
+                    }
 
-						// update vote statistics
-						var label = agreementPercentageLabel.replace('{0}', input.numberOfVotes)
-								.replace('{1}', input.numberOfLearners);
-						$('#agreementPercentageLabel').text(label);
-						$('#agreementPercentage').text('(' + input.votePercentage + '%)');
-						$('#agreementPercentageBar').attr('aria-valuenow', input.votePercentage)
-								.css('width',input.votePercentage + '%');
+                    // update vote statistics
+                    var label = agreementPercentageLabel.replace('{0}', input.numberOfVotes)
+                        .replace('{1}', input.numberOfLearners);
+                    $('#agreementPercentageLabel').text(label);
+                    $('#agreementPercentage').text('(' + input.votePercentage + '%)');
+                    $('#agreementPercentageBar').attr('aria-valuenow', input.votePercentage)
+                        .css('width',input.votePercentage + '%');
 
-						// reset ping timer
-						websocketPing('scribe${scribeSessionDTO.sessionID}', true);
-					});
-		});
+                    // reset ping timer
+                    websocketPing('scribe${scribeSessionDTO.sessionID}', true);
+                });
+        });
 
-		function submitApproval() {
-			var data = {
-				type : 'vote'
-			};
+        function submitApproval() {
+            var data = {
+                type : 'vote'
+            };
 			sendToWebsocket('scribe${scribeSessionDTO.sessionID}', JSON.stringify(data));
 
-			$('#agreeButton').hide();
-		}
+            $('#agreeButton').hide();
+        }
 
-		function submitReport() {
-			var reports = [],
-					data = {
-						type : 'submitReport'
-					};
-			// get each report part (heading) text
-			$('textarea[id^="report-"]').each(function(){
-				reports.push({
-					'uid'  : $(this).attr('id').split('-')[1],
-					'text' : $(this).val()
-				});
-<<<<<<< HEAD
-				data.reports = reports;
-				scribeWebsocket.send(JSON.stringify(data));
-				
-				reportSubmitted = true;
-			}
-		
-			function confirmForceComplete() {
-				return confirm("<fmt:message key='message.confirmForceComplete'/>");
-			}
-		</script>
-		
-		<lams:Page type="learner" title="${scribeDTO.title}">
-		
-			<div class="panel">
-				<c:out value="${scribeDTO.instructions}" escapeXml="false" />		
-			</div>
-		
-			<div id="voteDisplay">
-				<%@include file="/pages/parts/voteDisplay.jsp"%>
-			</div>
-		
-			<h4>
-				<abbr class="float-end d-none d-sm-block" title="<fmt:message key="message.scribeInstructions2" />&nbsp;<fmt:message key="message.scribeInstructions3" />"><i
-											class="fa fa-question-circle text-info"></i></abbr>
-				<fmt:message key="heading.report" />
-			</h4>
-			<c:forEach var="reportDTO" items="${scribeSessionDTO.reportDTOs}">
-				<div class="row">
-					<div class="col-12">
-						<div class="panel panel-default">
-							<div class="panel-heading panel-title">
-								<c:out value="${reportDTO.headingDTO.headingText}" escapeXml="false" />
-							</div>
-							<div class="panel-body">
-		
-								<div class="panel-warning panel-body bg-warning">
-									<abbr class="float-end d-none d-sm-block" title="<fmt:message key="label.what.others.see" />"><i
-										class="fa fa-xs fa-question-circle text-info"></i></abbr>
-		
-									<c:set var="entry">
-										<lams:out value="${reportDTO.entryText}" escapeHtml="true" />
-									</c:set>
-									<span id="reportText-${reportDTO.uid}"><c:out value="${entry}" escapeXml="false" /></span>
-								</div>
-		
-								<c:if test="${not scribeUserDTO.finishedActivity}">
-									<textarea id="report-${reportDTO.uid}" rows="6"
-										class="form-control mt-2">${reportDTO.entryText}</textarea>
-								</c:if>
-=======
-			});
-			data.reports = reports;
+        function submitReport() {
+            var reports = [],
+                data = {
+                    type : 'submitReport'
+                };
+            // get each report part (heading) text
+            $('textarea[id^="report-"]').each(function(){
+                reports.push({
+                    'uid'  : $(this).attr('id').split('-')[1],
+                    'text' : $(this).val()
+                });
+            });
+            data.reports = reports;
 			sendToWebsocket('scribe${scribeSessionDTO.sessionID}', JSON.stringify(data));
 
-			reportSubmitted = true;
-		}
+            reportSubmitted = true;
+        }
 
-		function confirmForceComplete() {
-			return confirm("<fmt:message key='message.confirmForceComplete'/>");
-		}
-	</script>
+        function confirmForceComplete() {
+            return confirm("<fmt:message key='message.confirmForceComplete'/>");
+        }
+    </script>
 
-	<lams:Page type="learner" title="${scribeDTO.title}">
+    <lams:Page type="learner" title="${scribeDTO.title}">
 
-		<div class="panel">
-			<c:out value="${scribeDTO.instructions}" escapeXml="false" />
-		</div>
+        <div class="panel">
+            <c:out value="${scribeDTO.instructions}" escapeXml="false" />
+        </div>
 
-		<div id="voteDisplay">
-			<%@include file="/pages/parts/voteDisplay.jsp"%>
-		</div>
+        <div id="voteDisplay">
+            <%@include file="/pages/parts/voteDisplay.jsp"%>
+        </div>
 
-		<h4>
-			<abbr class="pull-right hidden-xs" title="<fmt:message key="message.scribeInstructions2" />&nbsp;<fmt:message key="message.scribeInstructions3" />"><i
-					class="fa fa-question-circle text-info"></i></abbr>
-			<fmt:message key="heading.report" />
-		</h4>
-		<c:forEach var="reportDTO" items="${scribeSessionDTO.reportDTOs}">
-			<div class="row">
-				<div class="col-xs-12">
-					<div class="panel panel-default">
-						<div class="panel-heading panel-title">
-							<c:out value="${reportDTO.headingDTO.headingText}" escapeXml="false" />
-						</div>
-						<div class="panel-body">
+        <h4>
+            <abbr class="float-end d-none d-sm-block" title="<fmt:message key="message.scribeInstructions2" />&nbsp;<fmt:message key="message.scribeInstructions3" />"><i
+                    class="fa fa-question-circle text-info"></i></abbr>
+            <fmt:message key="heading.report" />
+        </h4>
+        <c:forEach var="reportDTO" items="${scribeSessionDTO.reportDTOs}">
+            <div class="row">
+                <div class="col-12">
+                    <div class="panel panel-default">
+                        <div class="panel-heading panel-title">
+                            <c:out value="${reportDTO.headingDTO.headingText}" escapeXml="false" />
+                        </div>
+                        <div class="panel-body">
 
-							<div class="panel-warning panel-body bg-warning">
-								<abbr class="pull-right hidden-xs" title="<fmt:message key="label.what.others.see" />"><i
-										class="fa fa-xs fa-question-circle text-info"></i></abbr>
+                            <div class="panel-warning panel-body bg-warning">
+                                <abbr class="float-end d-none d-sm-block" title="<fmt:message key="label.what.others.see" />"><i
+                                        class="fa fa-xs fa-question-circle text-info"></i></abbr>
 
-								<c:set var="entry">
-									<lams:out value="${reportDTO.entryText}" escapeHtml="true" />
-								</c:set>
-								<span id="reportText-${reportDTO.uid}"><c:out value="${entry}" escapeXml="false" /></span>
->>>>>>> 1b10f714
-							</div>
+                                <c:set var="entry">
+                                    <lams:out value="${reportDTO.entryText}" escapeHtml="true" />
+                                </c:set>
+                                <span id="reportText-${reportDTO.uid}"><c:out value="${entry}" escapeXml="false" /></span>
+                            </div>
 
-							<c:if test="${not scribeUserDTO.finishedActivity}">
+                            <c:if test="${not scribeUserDTO.finishedActivity}">
 									<textarea id="report-${reportDTO.uid}" rows="6"
-											  class="form-control voffset5">${reportDTO.entryText}</textarea>
-							</c:if>
-						</div>
-					</div>
-				</div>
-<<<<<<< HEAD
-			</c:forEach>
-		
-			<c:if test="${not scribeUserDTO.finishedActivity}">
-				<div class="row">
-					<div class="col-12" id="submitReportBtn">
-						<button class="btn btn-sm btn-secondary float-end" onClick="javascript:submitReport()">
-							<fmt:message key="button.submitReport" />
-						</button>
-					</div>
-				</div>
-			</c:if>
-			<hr>
-		
-			<form:form action="forceCompleteActivity.do" modelAttribute="learningForm" onsubmit="return confirmForceComplete();">
-				<input type="hidden" name="scribeUserUID" value="${scribeUserDTO.uid}" />
-				<form:hidden path="mode" />
-		
-				<div id="forceCompleteBtn">
-					<button class="btn btn-primary float-end">
-						<fmt:message key="button.forceComplete" />
-					</button>
-				</div>
-			</form:form>
-		
-			<div id="agreeButton">
-				<a id="agreeButton" class="btn btn-success float-start" onclick="javascript:submitApproval();"> 
-					<fmt:message key="button.agree" />
-				</a>
-=======
-			</div>
-		</c:forEach>
+                                              class="form-control mt-2">${reportDTO.entryText}</textarea>
+                            </c:if>
+                        </div>
+                    </div>
+                </div>
+            </div>
+        </c:forEach>
 
-		<c:if test="${not scribeUserDTO.finishedActivity}">
-			<div class="row">
-				<div class="col-xs-12" id="submitReportBtn">
-					<button class="btn btn-sm btn-default pull-right" onClick="javascript:submitReport()">
-						<fmt:message key="button.submitReport" />
-					</button>
-				</div>
->>>>>>> 1b10f714
-			</div>
-		</c:if>
-		<hr>
+        <c:if test="${not scribeUserDTO.finishedActivity}">
+            <div class="row">
+                <div class="col-12" id="submitReportBtn">
+                    <button class="btn btn-sm btn-secondary float-end" onClick="javascript:submitReport()">
+                        <fmt:message key="button.submitReport" />
+                    </button>
+                </div>
+            </div>
+        </c:if>
+        <hr>
 
-		<form:form action="forceCompleteActivity.do" modelAttribute="learningForm" onsubmit="return confirmForceComplete();">
-			<input type="hidden" name="scribeUserUID" value="${scribeUserDTO.uid}" />
-			<form:hidden path="mode" />
+        <form:form action="forceCompleteActivity.do" modelAttribute="learningForm" onsubmit="return confirmForceComplete();">
+            <input type="hidden" name="scribeUserUID" value="${scribeUserDTO.uid}" />
+            <form:hidden path="mode" />
 
-			<div id="forceCompleteBtn">
-				<button class="btn btn-primary pull-right">
-					<fmt:message key="button.forceComplete" />
-				</button>
-			</div>
-		</form:form>
+            <div id="forceCompleteBtn">
+                <button class="btn btn-primary float-end">
+                    <fmt:message key="button.forceComplete" />
+                </button>
+            </div>
+        </form:form>
 
-		<div id="agreeButton">
-			<a id="agreeButton" class="btn btn-success pull-left" onclick="javascript:submitApproval();">
-				<fmt:message key="button.agree" />
-			</a>
-		</div>
+        <div id="agreeButton">
+            <a id="agreeButton" class="btn btn-success float-start" onclick="javascript:submitApproval();">
+                <fmt:message key="button.agree" />
+            </a>
+        </div>
 
-		<div id="footer"></div>
+        <div id="footer"></div>
 
-	</lams:Page>
+    </lams:Page>
 
-	</body>
+    </body>
 </lams:html>