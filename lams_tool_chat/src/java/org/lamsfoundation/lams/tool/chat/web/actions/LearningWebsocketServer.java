package org.lamsfoundation.lams.tool.chat.web.actions;

import java.io.IOException;
import java.util.Date;
import java.util.Iterator;
import java.util.List;
import java.util.Map;
import java.util.Map.Entry;
import java.util.Set;
import java.util.TreeMap;
import java.util.TreeSet;
import java.util.concurrent.ConcurrentHashMap;

import javax.websocket.CloseReason;
import javax.websocket.CloseReason.CloseCodes;
import javax.websocket.OnClose;
import javax.websocket.OnMessage;
import javax.websocket.OnOpen;
import javax.websocket.Session;
import javax.websocket.server.ServerEndpoint;

import org.apache.commons.lang.StringUtils;
import org.apache.log4j.Logger;
import org.lamsfoundation.lams.tool.chat.model.ChatMessage;
import org.lamsfoundation.lams.tool.chat.model.ChatSession;
import org.lamsfoundation.lams.tool.chat.model.ChatUser;
import org.lamsfoundation.lams.tool.chat.service.IChatService;
import org.lamsfoundation.lams.tool.chat.util.ChatConstants;
import org.lamsfoundation.lams.usermanagement.User;
import org.lamsfoundation.lams.usermanagement.service.IUserManagementService;
import org.lamsfoundation.lams.util.HashUtil;
import org.lamsfoundation.lams.util.JsonUtil;
import org.lamsfoundation.lams.util.hibernate.HibernateSessionManager;
import org.lamsfoundation.lams.web.session.SessionManager;
import org.lamsfoundation.lams.web.util.AttributeNames;
import org.springframework.web.context.WebApplicationContext;
import org.springframework.web.context.support.WebApplicationContextUtils;

import com.fasterxml.jackson.core.JsonProcessingException;
import com.fasterxml.jackson.databind.node.ArrayNode;
import com.fasterxml.jackson.databind.node.JsonNodeFactory;
import com.fasterxml.jackson.databind.node.ObjectNode;

/**
 * Receives, processes and sends Chat messages to Learners.
 *
 * @author Marcin Cieslak
 */
@ServerEndpoint("/learningWebsocket")
public class LearningWebsocketServer {

    /**
     * Identifies a single connection. There can be more than one connection for the same user: multiple windows open or
     * the same user in an another role.
     */
    private static class Websocket {
	private Session session;
	private String userName;
	private String nickName;
	private Long lamsUserId;
	private Long portraitId;
	private String hash;

	private Websocket(Session session, String nickName, Long lamsUserId, Long portraitId) {
	    this.session = session;
	    this.userName = session.getUserPrincipal().getName();
	    this.nickName = nickName;
	    this.lamsUserId = lamsUserId;
	    this.portraitId = portraitId;
	}
    }

    /**
     * A singleton which updates Learners with messages and presence.
     */
    private static class SendWorker extends Thread {
	private boolean stopFlag = false;
	// how ofter the thread runs
	private static final long CHECK_INTERVAL = 2000;
	// mapping toolSessionId -> timestamp when the check was last performed, so the thread does not run too often
	private static final Map<Long, Long> lastSendTimes = new TreeMap<>();

	@Override
	public void run() {
	    while (!stopFlag) {
		try {
		    // websocket communication bypasses standard HTTP filters, so Hibernate session needs to be initialised manually
		    HibernateSessionManager.openSession();
		    Iterator<Entry<Long, Set<Websocket>>> entryIterator = LearningWebsocketServer.websockets.entrySet()
			    .iterator();
		    // go throus Tool Session and update registered users with messages and roster
		    while (entryIterator.hasNext()) {
			Entry<Long, Set<Websocket>> entry = entryIterator.next();
			Long toolSessionId = entry.getKey();
			Long lastSendTime = lastSendTimes.get(toolSessionId);
			if ((lastSendTime == null)
				|| ((System.currentTimeMillis() - lastSendTime) >= SendWorker.CHECK_INTERVAL)) {
			    SendWorker.send(toolSessionId);
			}
			// if all users left the chat, remove the obsolete mapping
			Set<Websocket> sessionWebsockets = entry.getValue();
			if (sessionWebsockets.isEmpty()) {
			    entryIterator.remove();
			    LearningWebsocketServer.rosters.remove(toolSessionId);
			    lastSendTimes.remove(toolSessionId);
			}
		    }
		} catch (Exception e) {
		    // error caught, but carry on
		    LearningWebsocketServer.log.error("Error in Chat worker thread", e);
		} finally {
		    HibernateSessionManager.closeSession();
		    try {
			Thread.sleep(SendWorker.CHECK_INTERVAL);
		    } catch (InterruptedException e) {
			LearningWebsocketServer.log.warn("Stopping Chat worker thread");
			stopFlag = true;
		    }
		}
	    }
	}

	/**
	 * Feeds opened websockets with messages and roster.
	 */
	private static void send(Long toolSessionId) {
	    // update the timestamp
	    lastSendTimes.put(toolSessionId, System.currentTimeMillis());

	    ChatSession chatSession = LearningWebsocketServer.getChatService().getSessionBySessionId(toolSessionId);
	    List<ChatMessage> messages = LearningWebsocketServer.getChatService().getLastestMessages(chatSession, null,
		    true);

	    Set<Websocket> sessionWebsockets = LearningWebsocketServer.websockets.get(toolSessionId);
	    Roster roster = null;
	    ArrayNode rosterJSON = null;
	    String rosterString = null;
	    for (Websocket websocket : sessionWebsockets) {
		// the connection is valid, carry on
		ObjectNode responseJSON = JsonNodeFactory.instance.objectNode();
		// fetch roster only once, but messages are personalised
		try {
		    if (rosterJSON == null) {
			roster = LearningWebsocketServer.rosters.get(toolSessionId);
			if (roster == null) {
			    // build a new roster object
			    roster = new Roster(toolSessionId);
			    LearningWebsocketServer.rosters.put(toolSessionId, roster);
			}

			rosterJSON = roster.getRosterJSON();
			rosterString = rosterJSON.toString();
		    }

		    String userName = websocket.userName;
		    ArrayNode messagesJSON = LearningWebsocketServer.getMessages(chatSession, messages, userName);
		    // if hash of roster and messages is the same as before, do not send the message, save the bandwidth
		    String hash = HashUtil.sha1(rosterString + messagesJSON.toString());
		    if ((websocket.hash == null) || !websocket.hash.equals(hash)) {
			websocket.hash = hash;

			responseJSON.set("messages", messagesJSON);
			responseJSON.set("roster", rosterJSON);

			// send the payload to the Learner's browser
			if (websocket.session.isOpen()) {
			    websocket.session.getBasicRemote().sendText(responseJSON.toString());
			}
		    }
		} catch (Exception e) {
		    LearningWebsocketServer.log.error("Error while building message JSON", e);
		}
	    }
	}
    }

    /**
     * Keeps information of users present in a Chat session. Needs to work with DB so presence is visible in clustered
     * environment.
     */
    private static class Roster {
	private Long toolSessionId = null;
	// timestamp when DB was last hit
	private long lastDBCheckTime = 0;

	// Learners who are currently active
	private final  TreeMap<String, Long[]> activeUsers = new TreeMap<String, Long[]>();

	private Roster(Long toolSessionId) {
	    this.toolSessionId = toolSessionId;
	}

	/**
	 * Checks which Learners
	 *
	 * @throws IOException
	 * @throws JsonProcessingException
	 */
<<<<<<< HEAD
	private ArrayNode getRosterJSON() throws JsonProcessingException, IOException {
	    Set<String> localActiveUsers = new TreeSet<>();
=======
	private JSONArray getRosterJSON() {
	    TreeMap<String, Long[]> localActiveUsers = new TreeMap<String, Long[]>();
>>>>>>> 7c213fca
	    Set<Websocket> sessionWebsockets = LearningWebsocketServer.websockets.get(toolSessionId);
	    // find out who is active locally
	    for (Websocket websocket : sessionWebsockets) {
		localActiveUsers.put(websocket.nickName, new Long[] {websocket.lamsUserId, websocket.portraitId} );
	    }

	    // is it time to sync with the DB yet?
	    long currentTime = System.currentTimeMillis();
	    if ((currentTime - lastDBCheckTime) > ChatConstants.PRESENCE_IDLE_TIMEOUT) {
		// store Learners active on this node
		LearningWebsocketServer.getChatService().updateUserPresence(toolSessionId, localActiveUsers.keySet());

		// read active Learners from all nodes
		List<ChatUser> storedActiveUsers = LearningWebsocketServer.getChatService()
			.getUsersActiveBySessionId(toolSessionId);
		// refresh current collection
		activeUsers.clear();
		for (ChatUser activeUser : storedActiveUsers) {
		    activeUsers.put(activeUser.getNickname(), new Long[] {activeUser.getUserId(), getPortraitId(activeUser.getUserId())});
		}

		lastDBCheckTime = currentTime;
	    } else {
		// add users active on this node; no duplicates - it is a set, not a list
		activeUsers.putAll(localActiveUsers);
	    }

<<<<<<< HEAD
	    return JsonUtil.readArray(activeUsers);
=======
	    JSONArray rosterJSON = new JSONArray();
	    for ( Map.Entry<String, Long[]> entry : activeUsers.entrySet() ) {
		Long[] ids = entry.getValue();
		try {
		    JSONObject userJSON = new JSONObject().put("nickName", entry.getKey()).put("lamsUserId", ids[0]).put("portraitId", ids[1]);
		    rosterJSON.put(userJSON);
		} catch (JSONException e) {
		    log.error("Unable to add user to Chat roster. User details "+entry.getKey()+": "+ids);
		    e.printStackTrace();
		}
	    }
	    return rosterJSON;
>>>>>>> 7c213fca
	}
    }

    private static Logger log = Logger.getLogger(LearningWebsocketServer.class);

    private static IChatService chatService;
    private static IUserManagementService userManagmentService;

    private static final SendWorker sendWorker = new SendWorker();
    private static final Map<Long, Roster> rosters = new ConcurrentHashMap<>();
    private static final Map<Long, Set<Websocket>> websockets = new ConcurrentHashMap<>();

    static {
	// run the singleton thread
	LearningWebsocketServer.sendWorker.start();
    }

    /**
     * Registeres the Learner for processing by SendWorker.
     */
    @OnOpen
    public void registerUser(Session session) throws IOException {
	Long toolSessionId = Long
		.valueOf(session.getRequestParameterMap().get(AttributeNames.PARAM_TOOL_SESSION_ID).get(0));
	Set<Websocket> sessionWebsockets = LearningWebsocketServer.websockets.get(toolSessionId);
	if (sessionWebsockets == null) {
	    sessionWebsockets = ConcurrentHashMap.newKeySet();
	    LearningWebsocketServer.websockets.put(toolSessionId, sessionWebsockets);
	}
	final Set<Websocket> finalSessionWebsockets = sessionWebsockets;

	String userName = session.getUserPrincipal().getName();
	new Thread(() -> {
	    try {
		// websocket communication bypasses standard HTTP filters, so Hibernate session needs to be initialised manually
		HibernateSessionManager.openSession();
		ChatUser chatUser = LearningWebsocketServer.getChatService().getUserByLoginNameAndSessionId(userName,
			toolSessionId);
		Websocket websocket = new Websocket(session, chatUser.getNickname(), chatUser.getUserId(), getPortraitId(chatUser.getUserId()));
		finalSessionWebsockets.add(websocket);

		// update the chat window immediatelly
		SendWorker.send(toolSessionId);

		if (LearningWebsocketServer.log.isDebugEnabled()) {
		    LearningWebsocketServer.log
			    .debug("User " + userName + " entered Chat with toolSessionId: " + toolSessionId);
		}
	    } finally {
		HibernateSessionManager.closeSession();
	    }
	}).start();
    }

    /**
     * When user leaves the activity.
     */
    @OnClose
    public void unregisterUser(Session session, CloseReason reason) {
	Long toolSessionId = Long
		.valueOf(session.getRequestParameterMap().get(AttributeNames.PARAM_TOOL_SESSION_ID).get(0));
	Set<Websocket> sessionWebsockets = LearningWebsocketServer.websockets.get(toolSessionId);
	Iterator<Websocket> websocketIterator = sessionWebsockets.iterator();
	while (websocketIterator.hasNext()) {
	    Websocket websocket = websocketIterator.next();
	    if (websocket.session.equals(session)) {
		websocketIterator.remove();
		break;
	    }
	}

	if (LearningWebsocketServer.log.isDebugEnabled()) {
	    LearningWebsocketServer.log.debug(
		    "User " + session.getUserPrincipal().getName() + " left Chat with toolSessionId: " + toolSessionId
			    + (!(reason.getCloseCode().equals(CloseCodes.GOING_AWAY)
				    || reason.getCloseCode().equals(CloseCodes.NORMAL_CLOSURE))
					    ? ". Abnormal close. Code: " + reason.getCloseCode() + ". Reason: "
						    + reason.getReasonPhrase()
					    : ""));
	}
    }

    /**
     * Stores a message sent by a Learner.
     * 
     * @throws IOException
     * @throws JsonProcessingException
     */
    @OnMessage
    public void receiveMessage(String input, Session session) throws JsonProcessingException, IOException {
	if (StringUtils.isBlank(input)) {
	    return;
	}
	if (input.equalsIgnoreCase("ping")) {
	    // just a ping every few minutes
	    return;
	}
	ObjectNode messageJSON = JsonUtil.readObject(input);
	String message = JsonUtil.optString(messageJSON, "message");
	if (StringUtils.isBlank(message)) {
	    return;
	}

	Long toolSessionId = JsonUtil.optLong(messageJSON, "toolSessionID");
	String toUser = JsonUtil.optString(messageJSON, "toUser");
	new Thread(() -> {
	    try {
		// websocket communication bypasses standard HTTP filters, so Hibernate session needs to be initialised manually
		HibernateSessionManager.openSession();

		ChatUser toChatUser = null;
		if (!StringUtils.isBlank(toUser)) {
		    toChatUser = LearningWebsocketServer.getChatService().getUserByNicknameAndSessionID(toUser,
			    toolSessionId);
		    if (toChatUser == null) {
			// there should be an user, but he could not be found, so don't send the message to everyone
			LearningWebsocketServer.log
				.error("Could not find nick: " + toUser + " in session: " + toolSessionId);
			return;
		    }
		}

		ChatUser chatUser = LearningWebsocketServer.getChatService()
			.getUserByLoginNameAndSessionId(session.getUserPrincipal().getName(), toolSessionId);

		ChatMessage chatMessage = new ChatMessage();
		chatMessage.setFromUser(chatUser);
		chatMessage.setChatSession(chatUser.getChatSession());
		chatMessage.setToUser(toChatUser);
		chatMessage.setType(
			toChatUser == null ? ChatMessage.MESSAGE_TYPE_PUBLIC : ChatMessage.MESSAGE_TYPE_PRIVATE);
		chatMessage.setBody(message);
		chatMessage.setSendDate(new Date());
		chatMessage.setHidden(Boolean.FALSE);
		LearningWebsocketServer.getChatService().saveOrUpdateChatMessage(chatMessage);
	    } catch (Exception e) {
		log.error("Error in thread", e);
	    } finally {
		HibernateSessionManager.closeSession();
	    }
	}).start();
    }

    /**
     * Filteres messages meant for the given user (group or personal).
     */
    private static ArrayNode getMessages(ChatSession chatSession, List<ChatMessage> messages, String userName) {
	ArrayNode messagesJSON = JsonNodeFactory.instance.arrayNode();

	for (ChatMessage message : messages) {
	    // all messasges need to be written out, not only new ones,
	    // as old ones could have been edited or hidden by Monitor
	    if (!message.isHidden() && (message.getType().equals(ChatMessage.MESSAGE_TYPE_PUBLIC)
		    || message.getFromUser().getLoginName().equals(userName)
		    || message.getToUser().getLoginName().equals(userName))) {
		String filteredMessage = LearningWebsocketServer.getChatService().filterMessage(message.getBody(),
			chatSession.getChat());
		ObjectNode messageJSON = JsonNodeFactory.instance.objectNode();
		messageJSON.put("body", filteredMessage);
		messageJSON.put("from", message.getFromUser().getNickname());
		messageJSON.put("lamsUserId", message.getFromUser().getUserId());
		messageJSON.put("type", message.getType());
		messagesJSON.add(messageJSON);
	    }
	}

	return messagesJSON;
    }

    private static Long getPortraitId(Long userId) {
	if ( userId != null ) {
	    User user = (User) getUserManagementService().findById(User.class, userId.intValue());
	    if ( user != null )
		return user.getPortraitUuid();
	} 
	return null;
    }
    
    private static IChatService getChatService() {
	if (LearningWebsocketServer.chatService == null) {
	    WebApplicationContext wac = WebApplicationContextUtils
		    .getRequiredWebApplicationContext(SessionManager.getServletContext());
	    LearningWebsocketServer.chatService = (IChatService) wac.getBean("chatService");
	}
	return LearningWebsocketServer.chatService;
    }

    private static IUserManagementService getUserManagementService() {
	if (LearningWebsocketServer.userManagmentService == null) {
	    WebApplicationContext wac = WebApplicationContextUtils
		    .getRequiredWebApplicationContext(SessionManager.getServletContext());
	    LearningWebsocketServer.userManagmentService = (IUserManagementService) wac.getBean("userManagementService");
	}
	return LearningWebsocketServer.userManagmentService;
    }

}<|MERGE_RESOLUTION|>--- conflicted
+++ resolved
@@ -8,7 +8,6 @@
 import java.util.Map.Entry;
 import java.util.Set;
 import java.util.TreeMap;
-import java.util.TreeSet;
 import java.util.concurrent.ConcurrentHashMap;
 
 import javax.websocket.CloseReason;
@@ -184,7 +183,7 @@
 	private long lastDBCheckTime = 0;
 
 	// Learners who are currently active
-	private final  TreeMap<String, Long[]> activeUsers = new TreeMap<String, Long[]>();
+	private final TreeMap<String, Long[]> activeUsers = new TreeMap<String, Long[]>();
 
 	private Roster(Long toolSessionId) {
 	    this.toolSessionId = toolSessionId;
@@ -196,17 +195,12 @@
 	 * @throws IOException
 	 * @throws JsonProcessingException
 	 */
-<<<<<<< HEAD
 	private ArrayNode getRosterJSON() throws JsonProcessingException, IOException {
-	    Set<String> localActiveUsers = new TreeSet<>();
-=======
-	private JSONArray getRosterJSON() {
 	    TreeMap<String, Long[]> localActiveUsers = new TreeMap<String, Long[]>();
->>>>>>> 7c213fca
 	    Set<Websocket> sessionWebsockets = LearningWebsocketServer.websockets.get(toolSessionId);
 	    // find out who is active locally
 	    for (Websocket websocket : sessionWebsockets) {
-		localActiveUsers.put(websocket.nickName, new Long[] {websocket.lamsUserId, websocket.portraitId} );
+		localActiveUsers.put(websocket.nickName, new Long[] { websocket.lamsUserId, websocket.portraitId });
 	    }
 
 	    // is it time to sync with the DB yet?
@@ -221,7 +215,8 @@
 		// refresh current collection
 		activeUsers.clear();
 		for (ChatUser activeUser : storedActiveUsers) {
-		    activeUsers.put(activeUser.getNickname(), new Long[] {activeUser.getUserId(), getPortraitId(activeUser.getUserId())});
+		    activeUsers.put(activeUser.getNickname(), new Long[] { activeUser.getUserId(),
+			    LearningWebsocketServer.getPortraitId(activeUser.getUserId()) });
 		}
 
 		lastDBCheckTime = currentTime;
@@ -230,22 +225,14 @@
 		activeUsers.putAll(localActiveUsers);
 	    }
 
-<<<<<<< HEAD
-	    return JsonUtil.readArray(activeUsers);
-=======
-	    JSONArray rosterJSON = new JSONArray();
-	    for ( Map.Entry<String, Long[]> entry : activeUsers.entrySet() ) {
+	    ArrayNode rosterJSON = JsonNodeFactory.instance.arrayNode();
+	    for (Map.Entry<String, Long[]> entry : activeUsers.entrySet()) {
 		Long[] ids = entry.getValue();
-		try {
-		    JSONObject userJSON = new JSONObject().put("nickName", entry.getKey()).put("lamsUserId", ids[0]).put("portraitId", ids[1]);
-		    rosterJSON.put(userJSON);
-		} catch (JSONException e) {
-		    log.error("Unable to add user to Chat roster. User details "+entry.getKey()+": "+ids);
-		    e.printStackTrace();
-		}
+		ObjectNode userJSON = JsonNodeFactory.instance.objectNode().put("nickName", entry.getKey())
+			.put("lamsUserId", ids[0]).put("portraitId", ids[1]);
+		rosterJSON.add(userJSON);
 	    }
 	    return rosterJSON;
->>>>>>> 7c213fca
 	}
     }
 
@@ -284,7 +271,8 @@
 		HibernateSessionManager.openSession();
 		ChatUser chatUser = LearningWebsocketServer.getChatService().getUserByLoginNameAndSessionId(userName,
 			toolSessionId);
-		Websocket websocket = new Websocket(session, chatUser.getNickname(), chatUser.getUserId(), getPortraitId(chatUser.getUserId()));
+		Websocket websocket = new Websocket(session, chatUser.getNickname(), chatUser.getUserId(),
+			LearningWebsocketServer.getPortraitId(chatUser.getUserId()));
 		finalSessionWebsockets.add(websocket);
 
 		// update the chat window immediatelly
@@ -330,7 +318,7 @@
 
     /**
      * Stores a message sent by a Learner.
-     * 
+     *
      * @throws IOException
      * @throws JsonProcessingException
      */
@@ -416,14 +404,16 @@
     }
 
     private static Long getPortraitId(Long userId) {
-	if ( userId != null ) {
-	    User user = (User) getUserManagementService().findById(User.class, userId.intValue());
-	    if ( user != null )
+	if (userId != null) {
+	    User user = (User) LearningWebsocketServer.getUserManagementService().findById(User.class,
+		    userId.intValue());
+	    if (user != null) {
 		return user.getPortraitUuid();
-	} 
+	    }
+	}
 	return null;
     }
-    
+
     private static IChatService getChatService() {
 	if (LearningWebsocketServer.chatService == null) {
 	    WebApplicationContext wac = WebApplicationContextUtils
@@ -437,7 +427,8 @@
 	if (LearningWebsocketServer.userManagmentService == null) {
 	    WebApplicationContext wac = WebApplicationContextUtils
 		    .getRequiredWebApplicationContext(SessionManager.getServletContext());
-	    LearningWebsocketServer.userManagmentService = (IUserManagementService) wac.getBean("userManagementService");
+	    LearningWebsocketServer.userManagmentService = (IUserManagementService) wac
+		    .getBean("userManagementService");
 	}
 	return LearningWebsocketServer.userManagmentService;
     }
