/****************************************************************
 * Copyright (C) 2005 LAMS Foundation (http://lamsfoundation.org)
 * =============================================================
 * License Information: http://lamsfoundation.org/licensing/lams/2.0/
 *
 * This program is free software; you can redistribute it and/or modify
 * it under the terms of the GNU General Public License as published by
 * the Free Software Foundation.
 *
 * This program is distributed in the hope that it will be useful,
 * but WITHOUT ANY WARRANTY; without even the implied warranty of
 * MERCHANTABILITY or FITNESS FOR A PARTICULAR PURPOSE.  See the
 * GNU General Public License for more details.
 *
 * You should have received a copy of the GNU General Public License
 * along with this program; if not, write to the Free Software
 * Foundation, Inc., 51 Franklin Street, Fifth Floor, Boston, MA 02110-1301
 * USA
 *
 * http://www.gnu.org/licenses/gpl.txt
 * ****************************************************************
 */

package org.lamsfoundation.lams.tool.chat.service;

import com.fasterxml.jackson.databind.node.ObjectNode;
import org.apache.log4j.Logger;
import org.lamsfoundation.lams.confidencelevel.ConfidenceLevelDTO;
import org.lamsfoundation.lams.contentrepository.client.IToolContentHandler;
import org.lamsfoundation.lams.learningdesign.service.ExportToolContentException;
import org.lamsfoundation.lams.learningdesign.service.IExportToolContentService;
import org.lamsfoundation.lams.learningdesign.service.ImportToolContentException;
import org.lamsfoundation.lams.logevent.service.ILogEventService;
import org.lamsfoundation.lams.rest.RestTags;
import org.lamsfoundation.lams.rest.ToolRestManager;
import org.lamsfoundation.lams.tool.ToolCompletionStatus;
import org.lamsfoundation.lams.tool.ToolContentManager;
import org.lamsfoundation.lams.tool.ToolOutput;
import org.lamsfoundation.lams.tool.ToolOutputDefinition;
import org.lamsfoundation.lams.tool.ToolSessionExportOutputData;
import org.lamsfoundation.lams.tool.ToolSessionManager;
import org.lamsfoundation.lams.tool.chat.dao.IChatDAO;
import org.lamsfoundation.lams.tool.chat.dao.IChatMessageDAO;
import org.lamsfoundation.lams.tool.chat.dao.IChatSessionDAO;
import org.lamsfoundation.lams.tool.chat.dao.IChatUserDAO;
import org.lamsfoundation.lams.tool.chat.model.Chat;
import org.lamsfoundation.lams.tool.chat.model.ChatCondition;
import org.lamsfoundation.lams.tool.chat.model.ChatMessage;
import org.lamsfoundation.lams.tool.chat.model.ChatSession;
import org.lamsfoundation.lams.tool.chat.model.ChatUser;
import org.lamsfoundation.lams.tool.chat.util.ChatConstants;
import org.lamsfoundation.lams.tool.chat.util.ChatException;
import org.lamsfoundation.lams.tool.chat.util.ChatMessageFilter;
import org.lamsfoundation.lams.tool.exception.DataMissingException;
import org.lamsfoundation.lams.tool.exception.ToolException;
import org.lamsfoundation.lams.tool.service.ILamsToolService;
import org.lamsfoundation.lams.usermanagement.User;
import org.lamsfoundation.lams.usermanagement.dto.UserDTO;
import org.lamsfoundation.lams.util.JsonUtil;

import java.util.ArrayList;
import java.util.Collection;
import java.util.Date;
import java.util.List;
import java.util.Map;
import java.util.Random;
import java.util.Set;
import java.util.SortedMap;
import java.util.concurrent.ConcurrentHashMap;
import java.util.regex.Matcher;
import java.util.regex.Pattern;

/**
 * An implementation of the IChatService interface.
 *
 * As a requirement, all LAMS tool's service bean must implement ToolContentManager and ToolSessionManager.
 */

public class ChatService implements ToolSessionManager, ToolContentManager, IChatService, ToolRestManager {

    private static Logger logger = Logger.getLogger(ChatService.class.getName());

    private IChatDAO chatDAO = null;

    private IChatSessionDAO chatSessionDAO = null;

    private IChatUserDAO chatUserDAO = null;

    private IChatMessageDAO chatMessageDAO = null;

    private ILamsToolService toolService;

    private IToolContentHandler chatToolContentHandler = null;

    private ILogEventService logEventService = null;

    private IExportToolContentService exportContentService;

    private ChatOutputFactory chatOutputFactory;

    private Random generator = new Random();

    /* Methods from ToolSessionManager */
    @Override
    public void createToolSession(Long toolSessionId, String toolSessionName, Long toolContentId) throws ToolException {
	if (ChatService.logger.isDebugEnabled()) {
	    ChatService.logger.debug(
		    "entering method createToolSession:" + " toolSessionId = " + toolSessionId + " toolSessionName = "
			    + toolSessionName + " toolContentId = " + toolContentId);
	}

	ChatSession session = new ChatSession();
	session.setSessionId(toolSessionId);
	session.setSessionName(toolSessionName);

	Chat chat = chatDAO.getByContentId(toolContentId);
	session.setChat(chat);
	chatSessionDAO.saveOrUpdate(session);
    }

    @Override
    public String leaveToolSession(Long toolSessionId, Long learnerId) throws DataMissingException, ToolException {

	// TODO issues with session status/start date/ end date. Need to
	// reimplement method.

	// if (logger.isDebugEnabled()) {
	// logger.debug("entering method leaveToolSession:"
	// + " toolSessionId=" + toolSessionId + " learnerId="
	// + learnerId);
	// }
	//
	// if (toolSessionId == null) {
	// logger
	// .error("Fail to leave tool Session based on null tool session id.");
	// throw new ToolException(
	// "Fail to remove tool Session based on null tool session id.");
	// }
	// if (learnerId == null) {
	// logger.error("Fail to leave tool Session based on null learner.");
	// throw new ToolException(
	// "Fail to remove tool Session based on null learner.");
	// }
	//
	// ChatSession session = chatSessionDAO.getBySessionId(toolSessionId);
	// if (session != null) {
	// session.setStatus(ChatConstants.SESSION_COMPLETED);
	// chatSessionDAO.saveOrUpdate(session);
	// } else {
	// logger
	// .error("Fail to leave tool Session.Could not find submit file "
	// + "session by given session id: " + toolSessionId);
	// throw new DataMissingException(
	// "Fail to leave tool Session."
	// + "Could not find submit file session by given session id: "
	// + toolSessionId);
	// }
	return toolService.completeToolSession(toolSessionId, learnerId);
    }

    @Override
    public String finishToolSession(Long userUid) {

	// set the finished flag
	ChatUser chatUser = getUserByUID(userUid);
	if (chatUser != null) {
	    chatUser.setFinishedActivity(true);
	    saveOrUpdateChatUser(chatUser);
	}

	return leaveToolSession(chatUser.getChatSession().getSessionId(), chatUser.getUserId());
    }

    @Override
    public ToolSessionExportOutputData exportToolSession(Long toolSessionId)
	    throws DataMissingException, ToolException {
	// TODO Auto-generated method stub
	return null;
    }

    @Override
    public int getTopicsNum(Long userID, Long sessionId) {
	return chatMessageDAO.getTopicsNum(userID, sessionId);
    }

    @Override
    public ToolSessionExportOutputData exportToolSession(List toolSessionIds)
	    throws DataMissingException, ToolException {
	// TODO Auto-generated method stub
	return null;
    }

    @Override
    public void removeToolSession(Long toolSessionId) throws DataMissingException, ToolException {
	chatSessionDAO.deleteBySessionID(toolSessionId);
	// TODO check if cascade worked
    }

    @Override
    public SortedMap<String, ToolOutput> getToolOutput(List<String> names, Long toolSessionId, Long learnerId) {
	return getChatOutputFactory().getToolOutput(names, this, toolSessionId, learnerId);
    }

    @Override
    public ToolOutput getToolOutput(String name, Long toolSessionId, Long learnerId) {
	return getChatOutputFactory().getToolOutput(name, this, toolSessionId, learnerId);
    }

    @Override
    public List<ToolOutput> getToolOutputs(String name, Long toolContentId) {
	return new ArrayList<>();
    }

    @Override
    public List<ConfidenceLevelDTO> getConfidenceLevels(Long toolSessionId) {
	return null;
    }

    @Override
    public boolean isUserGroupLeader(Long userId, Long toolSessionId) {
	return false;
    }

    @Override
    public void forceCompleteUser(Long toolSessionId, User user) {
	//no actions required
    }

    /* Methods from ToolContentManager */

    @Override
    public void copyToolContent(Long fromContentId, Long toContentId) throws ToolException {

	if (ChatService.logger.isDebugEnabled()) {
	    ChatService.logger.debug(
		    "entering method copyToolContent:" + " fromContentId=" + fromContentId + " toContentId="
			    + toContentId);
	}

	if (toContentId == null) {
	    String error = "Failed to copy tool content: toContentID is null";
	    throw new ToolException(error);
	}

	Chat fromContent = null;
	if (fromContentId != null) {
	    fromContent = chatDAO.getByContentId(fromContentId);
	}
	if (fromContent == null) {
	    // create the fromContent using the default tool content
	    fromContent = getDefaultContent();
	}
	Chat toContent = Chat.newInstance(fromContent, toContentId);
	chatDAO.saveOrUpdate(toContent);
    }

    @Override
    public void resetDefineLater(Long toolContentId) throws DataMissingException, ToolException {
	Chat chat = chatDAO.getByContentId(toolContentId);
	if (chat == null) {
	    throw new ToolException("Could not find tool with toolContentID: " + toolContentId);
	}
	chat.setDefineLater(false);
	chatDAO.saveOrUpdate(chat);
    }

    @SuppressWarnings("unchecked")
    @Override
    public void removeToolContent(Long toolContentId) throws ToolException {
	Chat chat = chatDAO.getByContentId(toolContentId);
	if (chat == null) {
	    ChatService.logger.warn("Can not remove the tool content as it does not exist, ID: " + toolContentId);
	    return;
	}

	chatDAO.delete(chat);
    }

    @Override
    @SuppressWarnings("unchecked")
    public void removeLearnerContent(Long toolContentId, Integer userId, boolean resetActivityCompletionOnly)
	    throws ToolException {
	if (logger.isDebugEnabled()) {
	    if (resetActivityCompletionOnly) {
		logger.debug("Resetting Chat completion for user ID " + userId + " and toolContentId " + toolContentId);
	    } else {
		ChatService.logger.debug(
			"Removing Chat messages for user ID " + userId + " and toolContentId " + toolContentId);
	    }
	}

	Chat chat = chatDAO.getByContentId(toolContentId);
	if (chat == null) {
	    ChatService.logger.warn(
		    "Did not find activity with toolContentId: " + toolContentId + " to remove learner content");
	    return;
	}

	for (ChatSession session : chat.getChatSessions()) {
	    ChatUser user = chatUserDAO.getByUserIdAndSessionId(userId.longValue(), session.getSessionId());
	    if (user != null) {
		if (!resetActivityCompletionOnly) {
		    List<ChatMessage> messages = chatMessageDAO.getSentByUser(user.getUid());
		    if (!messages.isEmpty()) {
			for (ChatMessage message : messages) {
			    chatMessageDAO.delete(message);
			    session.getChatMessages().remove(message);
			}
		    }

<<<<<<< HEAD
		    NotebookEntry entry = getEntry(session.getSessionId(), CoreNotebookConstants.NOTEBOOK_TOOL,
			    ChatConstants.TOOL_SIGNATURE, userId);
		    if (entry != null) {
			chatDAO.delete(entry);
		    }
		}

=======
>>>>>>> 9d966e02
		user.setFinishedActivity(false);
		user.setLastPresence(null);
		chatUserDAO.update(user);
	    }
	}
    }

    /**
     * Export the XML fragment for the tool's content, along with any files needed for the content.
     *
     * @throws DataMissingException
     * 	if no tool content matches the toolSessionId
     * @throws ToolException
     * 	if any other error occurs
     */

    @Override
    public void exportToolContent(Long toolContentId, String rootPath) throws DataMissingException, ToolException {
	Chat chat = chatDAO.getByContentId(toolContentId);
	if (chat == null) {
	    chat = getDefaultContent();
	}
	if (chat == null) {
	    throw new DataMissingException("Unable to find default content for the chat tool");
	}

	// set ResourceToolContentHandler as null to avoid copy file node in
	// repository again.
	chat = Chat.newInstance(chat, toolContentId);
	chat.setChatSessions(null);
	try {
	    exportContentService.exportToolContent(toolContentId, chat, chatToolContentHandler, rootPath);
	} catch (ExportToolContentException e) {
	    throw new ToolException(e);
	}
    }

    /**
     * Import the XML fragment for the tool's content, along with any files needed for the content.
     *
     * @throws ToolException
     * 	if any other error occurs
     */
    @Override
    public void importToolContent(Long toolContentId, Integer newUserUid, String toolContentPath, String fromVersion,
	    String toVersion) throws ToolException {
	try {
	    // register version filter class
	    exportContentService.registerImportVersionFilterClass(ChatImportContentVersionFilter.class);

	    Object toolPOJO = exportContentService.importToolContent(toolContentPath, chatToolContentHandler,
		    fromVersion, toVersion);
	    if (!(toolPOJO instanceof Chat)) {
		throw new ImportToolContentException(
			"Import Chat tool content failed. Deserialized object is " + toolPOJO);
	    }
	    Chat chat = (Chat) toolPOJO;

	    // reset it to new toolContentId
	    chat.setToolContentId(toolContentId);
	    chat.setCreateBy(new Long(newUserUid.longValue()));

	    chatDAO.saveOrUpdate(chat);
	} catch (ImportToolContentException e) {
	    throw new ToolException(e);
	}
    }

    /**
     * Get the definitions for possible output for an activity, based on the toolContentId. These may be definitions
     * that are always available for the tool (e.g. number of marks for Multiple Choice) or a custom definition created
     * for a particular activity such as the answer to the third question contains the word Koala and hence the need for
     * the toolContentId
     *
     * @return SortedMap of ToolOutputDefinitions with the key being the name of each definition
     */
    @Override
    public SortedMap<String, ToolOutputDefinition> getToolOutputDefinitions(Long toolContentId, int definitionType)
	    throws ToolException {
	Chat chat = getChatDAO().getByContentId(toolContentId);

	if (chat == null) {
	    chat = getDefaultContent();
	}

	return getChatOutputFactory().getToolOutputDefinitions(chat, definitionType);
    }

    @Override
    public String getToolContentTitle(Long toolContentId) {
	return getChatByContentId(toolContentId).getTitle();
    }

    @Override
    public boolean isContentEdited(Long toolContentId) {
	return getChatByContentId(toolContentId).isDefineLater();
    }

    @Override
    public boolean isReadOnly(Long toolContentId) {
	Chat chat = chatDAO.getByContentId(toolContentId);
	for (ChatSession session : (Set<ChatSession>) chat.getChatSessions()) {
	    if (!session.getChatMessages().isEmpty()) {
		// we don't remove users in removeLearnerContent(), just messages
		return true;
	    }
	}

	return false;
    }

    /* IChatService Methods */
    private Long getDefaultContentIdBySignature(String toolSignature) {
	Long toolContentId = toolService.getToolDefaultContentIdBySignature(toolSignature);
	if (toolContentId == null) {
	    String error = "Could not retrieve default content id for this tool";
	    ChatService.logger.error(error);
	    throw new ChatException(error);
	}
	return toolContentId;
    }

    @Override
    public Chat getDefaultContent() {
	Long defaultContentID = getDefaultContentIdBySignature(ChatConstants.TOOL_SIGNATURE);
	Chat defaultContent = getChatByContentId(defaultContentID);
	if (defaultContent == null) {
	    String error = "Could not retrieve default content record for this tool";
	    ChatService.logger.error(error);
	    throw new ChatException(error);
	}
	return defaultContent;
    }

    @Override
    public Chat copyDefaultContent(Long newContentID) {

	if (newContentID == null) {
	    String error = "Cannot copy the Chat tools default content: + " + "newContentID is null";
	    ChatService.logger.error(error);
	    throw new ChatException(error);
	}

	Chat defaultContent = getDefaultContent();
	// create new chat using the newContentID
	Chat newContent = new Chat();
	newContent = Chat.newInstance(defaultContent, newContentID);
	chatDAO.saveOrUpdate(newContent);
	return newContent;
    }

    @Override
    public Chat getChatByContentId(Long toolContentID) {
	Chat chat = chatDAO.getByContentId(toolContentID);
	if (chat == null) {
	    ChatService.logger.debug("Could not find the content with toolContentID:" + toolContentID);
	}
	return chat;
    }

    @Override
    public ChatSession getSessionBySessionId(Long toolSessionId) {
	ChatSession chatSession = chatSessionDAO.getBySessionId(toolSessionId);
	if (chatSession == null) {
	    ChatService.logger.debug("Could not find the chat session with toolSessionID:" + toolSessionId);
	}
	return chatSession;
    }

    @Override
    public List<ChatUser> getUsersActiveBySessionId(Long toolSessionId) {
	Date oldestLastPresence = new Date(System.currentTimeMillis() - ChatConstants.PRESENCE_IDLE_TIMEOUT);
	return chatUserDAO.getBySessionIdAndLastPresence(toolSessionId, oldestLastPresence);
    }

    @Override
    public ChatUser getUserByUserIdAndSessionId(Long userId, Long toolSessionId) {
	return chatUserDAO.getByUserIdAndSessionId(userId, toolSessionId);
    }

    @Override
    public ChatUser getUserByLoginNameAndSessionId(String loginName, Long toolSessionId) {
	return chatUserDAO.getByLoginNameAndSessionId(loginName, toolSessionId);
    }

    @Override
    public ChatUser getUserByUID(Long uid) {
	return chatUserDAO.getByUID(uid);
    }

    @Override
    public ChatUser getUserByNicknameAndSessionID(String nickname, Long sessionID) {
	return chatUserDAO.getByNicknameAndSessionID(nickname, sessionID);
    }

    /**
     * Stores information when users with given UIDs were last seen in their Chat session.
     */
    @Override
    public void updateUserPresence(Long toolSessionId, Set<String> activeUsers) {
	Date currentTime = new Date();
	for (String userName : activeUsers) {
	    ChatUser chatUser = getUserByNicknameAndSessionID(userName, toolSessionId);
	    chatUser.setLastPresence(currentTime);
	    saveOrUpdateChatUser(chatUser);
	}
    }

    @Override
    public List<ChatMessage> getMessagesForUser(ChatUser chatUser) {
	return chatMessageDAO.getForUser(chatUser);
    }

    /**
     * {@inheritDoc}
     */
    @Override
    public List<ChatMessage> getMessagesSentByUser(Long userUid) {
	return chatMessageDAO.getSentByUser(userUid);
    }

    @Override
    public void saveOrUpdateChat(Chat chat) {
	updateMessageFilters(chat);
	chatDAO.saveOrUpdate(chat);
    }

    @Override
    public void saveOrUpdateChatSession(ChatSession chatSession) {
	chatSessionDAO.saveOrUpdate(chatSession);
    }

    @Override
    public void saveOrUpdateChatUser(ChatUser chatUser) {
	chatUserDAO.saveOrUpdate(chatUser);
    }

    @Override
    public void saveOrUpdateChatMessage(ChatMessage chatMessage) {
	chatMessageDAO.saveOrUpdate(chatMessage);
    }

    @Override
    public ChatUser createChatUser(UserDTO user, ChatSession chatSession) {
	ChatUser chatUser = new ChatUser(user, chatSession);

	chatUser.setNickname(createNickname(chatUser));
	saveOrUpdateChatUser(chatUser);
	return chatUser;
    }

    private synchronized String createNickname(ChatUser chatUser) {
	String desiredNickname = chatUser.getFirstName() + " " + chatUser.getLastName() + " ";
	String nickname = desiredNickname;

	boolean valid = false;
	int count = 1;
	Long sessionId = chatUser.getChatSession().getSessionId();

	// TODO may need max tries to prevent possibly entering infinite loop.
	while (!valid) {
	    if (getUserByNicknameAndSessionID(nickname, sessionId) == null) {
		// nickname is available
		valid = true;
	    } else {
		nickname = desiredNickname + count;
		count++;
	    }
	}

	return nickname;
    }

    @Override
    public String filterMessage(String message, Chat chat) {
	Pattern pattern = getFilterPattern(chat);

	if (pattern == null) {
	    return message;
	}

	Matcher matcher = pattern.matcher(message);
	return matcher.replaceAll(ChatConstants.FILTER_REPLACE_TEXT);
    }

    private Pattern getFilterPattern(Chat chat) {
	if (!chat.isFilteringEnabled()) {
	    return null;
	}

	// get the filter
	ChatMessageFilter filter = messageFilters.get(chat.getToolContentId());
	if (filter == null) {
	    // this is the first message we have see for this toolContentId
	    // update the available filters.
	    filter = updateMessageFilters(chat);
	}

	// get the pattern
	Pattern pattern = filter.getPattern();
	if (pattern == null) {
	    // no pattern available. This occurs when filtering is enabled but
	    // no valid keywords have been defined.
	    return null;
	}
	return pattern;
    }

    @Override
    public ChatMessageFilter updateMessageFilters(Chat chat) {
	ChatMessageFilter filter = new ChatMessageFilter(chat);
	messageFilters.put(chat.getToolContentId(), filter);
	return filter;
    }

    @Override
    public ChatMessage getMessageByUID(Long messageUID) {
	return chatMessageDAO.getByUID(messageUID);
    }

    @Override
    public List getLastestMessages(ChatSession chatSession, Integer max, boolean orderAsc) {
	return chatMessageDAO.getLatest(chatSession, max, orderAsc);
    }

    public ILogEventService getLogEventService() {
	return logEventService;
    }

    public void setLogEventService(ILogEventService logEventService) {
	this.logEventService = logEventService;
    }

    @Override
    public void auditEditMessage(ChatMessage chatMessage, String messageBody) {
	Long toolContentId = null;
	if (chatMessage.getChatSession() != null && chatMessage.getChatSession().getChat() != null) {
	    toolContentId = chatMessage.getChatSession().getChat().getToolContentId();
	}

	logEventService.logChangeLearnerContent(chatMessage.getFromUser().getUserId(),
		chatMessage.getFromUser().getLoginName(), toolContentId, chatMessage.getBody(), messageBody);
    }

    @Override
    public void auditHideShowMessage(ChatMessage chatMessage, boolean messageHidden) {
	Long toolContentId = null;
	if (chatMessage.getChatSession() != null && chatMessage.getChatSession().getChat() != null) {
	    toolContentId = chatMessage.getChatSession().getChat().getToolContentId();
	}
	if (messageHidden) {
	    logEventService.logHideLearnerContent(chatMessage.getFromUser().getUserId(),
		    chatMessage.getFromUser().getLoginName(), toolContentId, chatMessage.toString());
	} else {
	    logEventService.logShowLearnerContent(chatMessage.getFromUser().getUserId(),
		    chatMessage.getFromUser().getLoginName(), toolContentId, chatMessage.toString());
	}
    }

    @Override
    public boolean isGroupedActivity(long toolContentID) {
	return toolService.isGroupedActivity(toolContentID);
    }

    @Override
    public void auditLogStartEditingActivityInMonitor(long toolContentID) {
	toolService.auditLogStartEditingActivityInMonitor(toolContentID);
    }

    @Override
    public boolean isLastActivity(Long toolSessionId) {
	return toolService.isLastActivity(toolSessionId);
    }

    /* Private methods */
    private Map<Long, ChatMessageFilter> messageFilters = new ConcurrentHashMap<>();

    public IChatDAO getChatDAO() {
	return chatDAO;
    }

    public void setChatDAO(IChatDAO chatDAO) {
	this.chatDAO = chatDAO;
    }

    public IToolContentHandler getChatToolContentHandler() {
	return chatToolContentHandler;
    }

    public void setChatToolContentHandler(IToolContentHandler chatToolContentHandler) {
	this.chatToolContentHandler = chatToolContentHandler;
    }

    public IChatSessionDAO getChatSessionDAO() {
	return chatSessionDAO;
    }

    public void setChatSessionDAO(IChatSessionDAO sessionDAO) {
	chatSessionDAO = sessionDAO;
    }

    public ILamsToolService getToolService() {
	return toolService;
    }

    public void setToolService(ILamsToolService toolService) {
	this.toolService = toolService;
    }

    public IChatUserDAO getChatUserDAO() {
	return chatUserDAO;
    }

    public void setChatUserDAO(IChatUserDAO userDAO) {
	chatUserDAO = userDAO;
    }

    public IChatMessageDAO getChatMessageDAO() {
	return chatMessageDAO;
    }

    public void setChatMessageDAO(IChatMessageDAO messageDAO) {
	chatMessageDAO = messageDAO;
    }

    public IExportToolContentService getExportContentService() {
	return exportContentService;
    }

    public void setExportContentService(IExportToolContentService exportContentService) {
	this.exportContentService = exportContentService;
    }

    @Override
    public Map<Long, Integer> getMessageCountBySession(Long chatUID) {
	return chatMessageDAO.getCountBySession(chatUID);
    }

    @Override
    public Map<Long, Integer> getMessageCountByFromUser(Long sessionUID) {
	return chatMessageDAO.getCountByFromUser(sessionUID);
    }

    public ChatOutputFactory getChatOutputFactory() {
	return chatOutputFactory;
    }

    public void setChatOutputFactory(ChatOutputFactory chatOutputFactory) {
	this.chatOutputFactory = chatOutputFactory;
    }

    @Override
    public String createConditionName(Collection<ChatCondition> existingConditions) {
	String uniqueNumber = null;
	do {
	    uniqueNumber = String.valueOf(Math.abs(generator.nextInt()));
	    for (ChatCondition condition : existingConditions) {
		String[] splitedName = getChatOutputFactory().splitConditionName(condition.getName());
		if (uniqueNumber.equals(splitedName[1])) {
		    uniqueNumber = null;
		}
	    }
	} while (uniqueNumber == null);
	return getChatOutputFactory().buildUserMessagesConditionName(uniqueNumber);
    }

    @Override
    public void deleteCondition(ChatCondition condition) {
	if ((condition != null) && (condition.getConditionId() != null)) {
	    chatDAO.delete(condition);
	}
    }

    @Override
    public void releaseConditionsFromCache(Chat chat) {
	if (chat.getConditions() != null) {
	    for (ChatCondition condition : chat.getConditions()) {
		getChatDAO().releaseFromCache(condition);
	    }
	}
    }

    @Override
    public Class[] getSupportedToolOutputDefinitionClasses(int definitionType) {
	return getChatOutputFactory().getSupportedDefinitionClasses(definitionType);
    }

    @Override
    public ToolCompletionStatus getCompletionStatus(Long learnerId, Long toolSessionId) {
	ChatUser learner = getUserByUserIdAndSessionId(learnerId, toolSessionId);
	if (learner == null) {
	    return new ToolCompletionStatus(ToolCompletionStatus.ACTIVITY_NOT_ATTEMPTED, null, null);
	}

	Date startDate = null;
	Date endDate = learner.getLastPresence();
	List<ChatMessage> messages = getMessagesForUser(learner);
	for (ChatMessage message : messages) {
	    Date sendDate = message.getSendDate();
	    if (sendDate != null) {
		if (startDate == null || sendDate.before(startDate)) {
		    startDate = sendDate;
		}
		if (endDate == null || sendDate.after(endDate)) {
		    endDate = sendDate;
		}
	    }
	}

	if (learner.isFinishedActivity()) {
	    return new ToolCompletionStatus(ToolCompletionStatus.ACTIVITY_COMPLETED, startDate, endDate);
	} else {
	    return new ToolCompletionStatus(ToolCompletionStatus.ACTIVITY_ATTEMPTED, startDate, null);
	}
    }
// =========================================================================================

// ****************** REST methods *************************

    /**
     * Used by the Rest calls to create content. Mandatory fields in toolContentJSON: title, instructions Optional
     * fields reflectInstructions, lockWhenFinished, filterKeywords
     */
    @Override
    public void createRestToolContent(Integer userID, Long toolContentID, ObjectNode toolContentJSON) {

	Chat content = new Chat();
	Date updateDate = new Date();
	content.setCreateDate(updateDate);
	content.setUpdateDate(updateDate);
	content.setToolContentId(toolContentID);
	content.setTitle(JsonUtil.optString(toolContentJSON, RestTags.TITLE));
	content.setInstructions(JsonUtil.optString(toolContentJSON, RestTags.INSTRUCTIONS));
	content.setCreateBy(userID.longValue());

	content.setContentInUse(false);
	content.setDefineLater(false);
	content.setLockOnFinished(JsonUtil.optBoolean(toolContentJSON, RestTags.LOCK_WHEN_FINISHED, Boolean.FALSE));

	String filterKeywords = JsonUtil.optString(toolContentJSON, "filterKeywords");
	content.setFilteringEnabled((filterKeywords != null) && (filterKeywords.length() > 0));
	content.setFilterKeywords(filterKeywords);
	// submissionDeadline is set in monitoring

	saveOrUpdateChat(content);

    }
}<|MERGE_RESOLUTION|>--- conflicted
+++ resolved
@@ -307,17 +307,8 @@
 			    session.getChatMessages().remove(message);
 			}
 		    }
-
-<<<<<<< HEAD
-		    NotebookEntry entry = getEntry(session.getSessionId(), CoreNotebookConstants.NOTEBOOK_TOOL,
-			    ChatConstants.TOOL_SIGNATURE, userId);
-		    if (entry != null) {
-			chatDAO.delete(entry);
-		    }
 		}
 
-=======
->>>>>>> 9d966e02
 		user.setFinishedActivity(false);
 		user.setLastPresence(null);
 		chatUserDAO.update(user);
