/****************************************************************
 * Copyright (C) 2005 LAMS Foundation (http://lamsfoundation.org)
 * =============================================================
 * License Information: http://lamsfoundation.org/licensing/lams/2.0/
 *
 * This program is free software; you can redistribute it and/or modify
 * it under the terms of the GNU General Public License version 2.0
 * as published by the Free Software Foundation.
 *
 * This program is distributed in the hope that it will be useful,
 * but WITHOUT ANY WARRANTY; without even the implied warranty of
 * MERCHANTABILITY or FITNESS FOR A PARTICULAR PURPOSE.  See the
 * GNU General Public License for more details.
 *
 * You should have received a copy of the GNU General Public License
 * along with this program; if not, write to the Free Software
 * Foundation, Inc., 51 Franklin Street, Fifth Floor, Boston, MA 02110-1301
 * USA
 *
 * http://www.gnu.org/licenses/gpl.txt
 * ****************************************************************
 */

package org.lamsfoundation.lams.tool.sbmt.service;

import java.io.FileNotFoundException;
import java.io.IOException;
import java.text.NumberFormat;
import java.util.ArrayList;
import java.util.Comparator;
import java.util.Date;
import java.util.Iterator;
import java.util.List;
import java.util.Locale;
import java.util.Map;
import java.util.Set;
import java.util.SortedMap;
import java.util.SortedSet;
import java.util.TreeMap;
import java.util.TreeSet;

import org.apache.commons.lang.StringUtils;
import org.apache.log4j.Logger;
import org.apache.struts.upload.FormFile;
import org.lamsfoundation.lams.confidencelevel.ConfidenceLevelDTO;
import org.lamsfoundation.lams.contentrepository.ICredentials;
import org.lamsfoundation.lams.contentrepository.ITicket;
import org.lamsfoundation.lams.contentrepository.IVersionedNode;
import org.lamsfoundation.lams.contentrepository.NodeKey;
import org.lamsfoundation.lams.contentrepository.client.IToolContentHandler;
import org.lamsfoundation.lams.contentrepository.exception.AccessDeniedException;
import org.lamsfoundation.lams.contentrepository.exception.FileException;
import org.lamsfoundation.lams.contentrepository.exception.InvalidParameterException;
import org.lamsfoundation.lams.contentrepository.exception.ItemNotFoundException;
import org.lamsfoundation.lams.contentrepository.exception.LoginException;
import org.lamsfoundation.lams.contentrepository.exception.RepositoryCheckedException;
import org.lamsfoundation.lams.contentrepository.exception.WorkspaceNotFoundException;
import org.lamsfoundation.lams.contentrepository.service.IRepositoryService;
import org.lamsfoundation.lams.contentrepository.service.SimpleCredentials;
import org.lamsfoundation.lams.events.IEventNotificationService;
import org.lamsfoundation.lams.gradebook.service.IGradebookService;
import org.lamsfoundation.lams.learning.service.ILearnerService;
import org.lamsfoundation.lams.learningdesign.service.ExportToolContentException;
import org.lamsfoundation.lams.learningdesign.service.IExportToolContentService;
import org.lamsfoundation.lams.learningdesign.service.ImportToolContentException;
import org.lamsfoundation.lams.logevent.service.ILogEventService;
import org.lamsfoundation.lams.notebook.model.NotebookEntry;
import org.lamsfoundation.lams.notebook.service.CoreNotebookConstants;
import org.lamsfoundation.lams.notebook.service.ICoreNotebookService;
import org.lamsfoundation.lams.rest.RestTags;
import org.lamsfoundation.lams.rest.ToolRestManager;
import org.lamsfoundation.lams.tool.ToolCompletionStatus;
import org.lamsfoundation.lams.tool.ToolContentManager;
import org.lamsfoundation.lams.tool.ToolOutput;
import org.lamsfoundation.lams.tool.ToolOutputDefinition;
import org.lamsfoundation.lams.tool.ToolSessionExportOutputData;
import org.lamsfoundation.lams.tool.ToolSessionManager;
import org.lamsfoundation.lams.tool.exception.DataMissingException;
import org.lamsfoundation.lams.tool.exception.ToolException;
import org.lamsfoundation.lams.tool.sbmt.SbmtConstants;
import org.lamsfoundation.lams.tool.sbmt.SubmissionDetails;
import org.lamsfoundation.lams.tool.sbmt.SubmitFilesContent;
import org.lamsfoundation.lams.tool.sbmt.SubmitFilesReport;
import org.lamsfoundation.lams.tool.sbmt.SubmitFilesSession;
import org.lamsfoundation.lams.tool.sbmt.SubmitUser;
import org.lamsfoundation.lams.tool.sbmt.dao.ISubmissionDetailsDAO;
import org.lamsfoundation.lams.tool.sbmt.dao.ISubmitFilesContentDAO;
import org.lamsfoundation.lams.tool.sbmt.dao.ISubmitFilesReportDAO;
import org.lamsfoundation.lams.tool.sbmt.dao.ISubmitFilesSessionDAO;
import org.lamsfoundation.lams.tool.sbmt.dao.ISubmitUserDAO;
import org.lamsfoundation.lams.tool.sbmt.dto.FileDetailsDTO;
import org.lamsfoundation.lams.tool.sbmt.dto.StatisticDTO;
import org.lamsfoundation.lams.tool.sbmt.dto.SubmitUserDTO;
import org.lamsfoundation.lams.tool.sbmt.util.SbmtToolContentHandler;
import org.lamsfoundation.lams.tool.sbmt.util.SubmitFilesException;
import org.lamsfoundation.lams.tool.service.ILamsToolService;
import org.lamsfoundation.lams.usermanagement.User;
import org.lamsfoundation.lams.usermanagement.dto.UserDTO;
import org.lamsfoundation.lams.usermanagement.service.IUserManagementService;
import org.lamsfoundation.lams.usermanagement.util.LastNameAlphabeticComparator;
import org.lamsfoundation.lams.util.JsonUtil;
import org.lamsfoundation.lams.util.MessageService;
import org.springframework.dao.DataAccessException;

import com.fasterxml.jackson.databind.node.ObjectNode;

/**
 * @author Manpreet Minhas
 */
public class SubmitFilesService
	implements ToolContentManager, ToolSessionManager, ISubmitFilesService, ToolRestManager {

    private static Logger log = Logger.getLogger(SubmitFilesService.class);

    private ISubmitFilesContentDAO submitFilesContentDAO;

    private ISubmitFilesReportDAO submitFilesReportDAO;

    private ISubmitFilesSessionDAO submitFilesSessionDAO;

    private ISubmissionDetailsDAO submissionDetailsDAO;

    private ISubmitUserDAO submitUserDAO;

    private IToolContentHandler sbmtToolContentHandler;

    private ILamsToolService toolService;

    private ILearnerService learnerService;

    private IRepositoryService repositoryService;

    private IExportToolContentService exportContentService;

    private ICoreNotebookService coreNotebookService;

    private IUserManagementService userManagementService;

    private IEventNotificationService eventNotificationService;

    private MessageService messageService;

    private IGradebookService gradebookService;

    private ILogEventService logEventService;

    private SubmitFilesOutputFactory submitFilesOutputFactory;

    private class FileDtoComparator implements Comparator<FileDetailsDTO> {

	@Override
	public int compare(FileDetailsDTO o1, FileDetailsDTO o2) {
	    if ((o1 != null) && (o2 != null) && (o1.getDateOfSubmission() != null)
		    && (o2.getDateOfSubmission() != null)) {
		// don't use Date.comparaTo() directly, because the date could be Timestamp or Date (depeneds the object
		// is persist or not)
		return (o1.getDateOfSubmission().getTime() - o2.getDateOfSubmission().getTime()) > 0 ? 1 : -1;
	    } else if (o1 != null) {
		return 1;
	    } else {
		return -1;
	    }
	}

    }

    @Override
    public Long createNotebookEntry(Long sessionId, Integer notebookToolType, String toolSignature, Integer userId,
	    String entryText) {
	return coreNotebookService.createNotebookEntry(sessionId, notebookToolType, toolSignature, userId, "",
		entryText);
    }

    @Override
    public NotebookEntry getEntry(Long sessionId, Integer idType, String signature, Integer userID) {
	List<NotebookEntry> list = coreNotebookService.getEntry(sessionId, idType, signature, userID);
	if ((list == null) || list.isEmpty()) {
	    return null;
	} else {
	    return list.get(0);
	}
    }

    @Override
    public void updateEntry(NotebookEntry notebookEntry) {
	coreNotebookService.updateEntry(notebookEntry);
    }

    @Override
    public void copyToolContent(Long fromContentId, Long toContentId) throws ToolException {
	if (toContentId == null) {
	    throw new ToolException("Failed to create the SubmitFiles tool seession");
	}

	SubmitFilesContent fromContent = null;
	if (fromContentId != null) {
	    fromContent = submitFilesContentDAO.getContentByID(fromContentId);
	}
	if (fromContent == null) {
	    fromContent = getDefaultSubmit();
	}
	SubmitFilesContent toContent = SubmitFilesContent.newInstance(fromContent, toContentId);

	submitFilesContentDAO.saveOrUpdate(toContent);
    }

    @Override
    public void resetDefineLater(Long toolContentId) throws DataMissingException, ToolException {
	SubmitFilesContent content = getSubmitFilesContent(toolContentId);
	if (content == null) {
	    throw new ToolException("No found tool content by given content ID:" + toolContentId);
	}
	content.setDefineLater(false);
	submitFilesContentDAO.saveOrUpdate(content);
    }

    @Override
    public void removeToolContent(Long toolContentId) throws ToolException {
	SubmitFilesContent submitFilesContent = submitFilesContentDAO.getContentByID(toolContentId);
	if (submitFilesContent == null) {
	    SubmitFilesService.log.warn("Can not remove the tool content as it does not exist, ID: " + toolContentId);
	    return;
	}

	for (SubmitFilesSession session : submitFilesSessionDAO.getSubmitFilesSessionByContentID(toolContentId)) {
	    List<NotebookEntry> entries = coreNotebookService.getEntry(session.getSessionID(),
		    CoreNotebookConstants.NOTEBOOK_TOOL, SbmtConstants.TOOL_SIGNATURE);
	    for (NotebookEntry entry : entries) {
		coreNotebookService.deleteEntry(entry);
	    }
	}

	submitFilesContentDAO.delete(submitFilesContent);
    }

    @Override
    public void removeLearnerContent(Long toolContentId, Integer userId) throws ToolException {
	if (SubmitFilesService.log.isDebugEnabled()) {
	    SubmitFilesService.log.debug(
		    "Removing Submit Files content for user ID " + userId + " and toolContentId " + toolContentId);
	}

	List<SubmitFilesSession> sessions = submitFilesSessionDAO.getSubmitFilesSessionByContentID(toolContentId);
	for (SubmitFilesSession session : sessions) {
	    List<SubmissionDetails> submissions = submissionDetailsDAO.getBySessionAndLearner(session.getSessionID(),
		    userId);
	    submissionDetailsDAO.deleteAll(submissions);

	    SubmitUser user = submitUserDAO.getLearner(session.getSessionID(), userId);
	    if (user != null) {
		NotebookEntry entry = getEntry(session.getSessionID(), CoreNotebookConstants.NOTEBOOK_TOOL,
			SbmtConstants.TOOL_SIGNATURE, userId);
		if (entry != null) {
		    submitFilesContentDAO.delete(entry);
		}
<<<<<<< HEAD

		gradebookService.updateActivityMark(null, null, user.getUserID(), session.getSessionID(), false);
=======
		gradebookService.removeActivityMark(user.getUserID(), session.getSessionID());
>>>>>>> ac9c27fe

		submitUserDAO.delete(user);
	    }
	}
    }

<<<<<<< HEAD
 
    
=======
>>>>>>> ac9c27fe
    @Override
    public void copyLearnerContent(SubmitUser fromUser, SubmitUser toUser) throws ToolException {

	List<SubmissionDetails> leadersubmissions = submissionDetailsDAO.getBySessionAndLearner(fromUser.getSessionID(),
		fromUser.getUserID());
	for (SubmissionDetails leadersubmission : leadersubmissions) {
	    if (leadersubmission.getSubmitFileSession().getSessionID().equals(toUser.getSessionID())) {
		SubmissionDetails usersubmission = new SubmissionDetails();
		usersubmission.setLearner(toUser);
		usersubmission.setDateOfSubmission(new Date());
		usersubmission.setFileDescription(leadersubmission.getFileDescription());
		usersubmission.setFilePath(leadersubmission.getFilePath());
		usersubmission.setSubmitFileSession(leadersubmission.getSubmitFileSession());
		usersubmission.setVersionID(leadersubmission.getVersionID());
		SubmitFilesReport report1 = new SubmitFilesReport();
		usersubmission.setReport(report1);
		usersubmission.setRemoved(leadersubmission.isRemoved());
		usersubmission.setUuid(leadersubmission.getUuid());
		submissionDetailsDAO.save(usersubmission);
	    }
	}
    }

    @Override
    public List<SubmitFilesSession> getSessionsByContentID(Long toolContentID) {
	return submitFilesSessionDAO.getSubmitFilesSessionByContentID(toolContentID);
    }

    /**
     * Export the XML fragment for the tool's content, along with any files needed for the content.
     *
     * @throws ExportToolContentException
     */
    @Override
    public void exportToolContent(Long toolContentId, String toPath) throws ToolException, DataMissingException {
	SubmitFilesContent toolContentObj = submitFilesContentDAO.getContentByID(toolContentId);
	if (toolContentObj == null) {
	    toolContentObj = getDefaultSubmit();
	}
	if (toolContentObj == null) {
	    throw new DataMissingException("Unable to find default content for the submit files tool");
	}

	// set toolContentHandler as null to avoid duplicate file node in repository.
	toolContentObj = SubmitFilesContent.newInstance(toolContentObj, toolContentId);
	try {
	    exportContentService.exportToolContent(toolContentId, toolContentObj, sbmtToolContentHandler, toPath);
	} catch (ExportToolContentException e) {
	    throw new ToolException(e);
	}
    }

    @Override
    public void importToolContent(Long toolContentId, Integer newUserUid, String toolContentPath, String fromVersion,
	    String toVersion) throws ToolException {

	try {
	    // register version filter class
	    exportContentService.registerImportVersionFilterClass(SubmitFilesImportContentVersionFilter.class);

	    Object toolPOJO = exportContentService.importToolContent(toolContentPath, sbmtToolContentHandler,
		    fromVersion, toVersion);
	    if (!(toolPOJO instanceof SubmitFilesContent)) {
		throw new ImportToolContentException(
			"Import Submit tool content failed. Deserialized object is " + toolPOJO);
	    }
	    SubmitFilesContent toolContentObj = (SubmitFilesContent) toolPOJO;

	    // reset it to new toolContentId
	    toolContentObj.setContentID(toolContentId);

	    SubmitUser user = submitUserDAO.getContentUser(toolContentId, newUserUid);
	    if (user == null) {
		user = new SubmitUser();
		UserDTO sysUser = ((User) userManagementService.findById(User.class, newUserUid)).getUserDTO();
		user.setFirstName(sysUser.getFirstName());
		user.setLastName(sysUser.getLastName());
		user.setLogin(sysUser.getLogin());
		user.setUserID(newUserUid);
		user.setContentID(toolContentId);
		submitUserDAO.saveOrUpdateUser(user);
	    }

	    toolContentObj.setCreatedBy(user);
	    toolContentObj.setCreated(new Date());
	    toolContentObj.setUpdated(new Date());

	    submitFilesContentDAO.saveOrUpdate(toolContentObj);
	} catch (ImportToolContentException e) {
	    throw new ToolException(e);
	}
    }

    /**
     * Get the definitions for possible output for an activity, based on the toolContentId. These may be definitions
     * that are always available for the tool (e.g. number of marks for Multiple Choice) or a custom definition created
     * for a particular activity such as the answer to the third question contains the word Koala and hence the need for
     * the toolContentId
     *
     * @return SortedMap of ToolOutputDefinitions with the key being the name of each definition
     */
    @Override
    public SortedMap<String, ToolOutputDefinition> getToolOutputDefinitions(Long toolContentId, int definitionType)
	    throws ToolException {
	SubmitFilesContent content = getSubmitFilesContent(toolContentId);
	if (content == null) {
	    content = getDefaultSubmit();
	}
	return getSubmitFilesOutputFactory().getToolOutputDefinitions(content, definitionType);
    }

    @Override
    public String getToolContentTitle(Long toolContentId) {
	return getSubmitFilesContent(toolContentId).getTitle();
    }

    @Override
    public boolean isContentEdited(Long toolContentId) {
	return getSubmitFilesContent(toolContentId).isDefineLater();
    }

    @Override
    public boolean isReadOnly(Long toolContentId) {
	List<SubmitFilesSession> sessions = submitFilesSessionDAO.getSubmitFilesSessionByContentID(toolContentId);
	for (SubmitFilesSession session : sessions) {
	    if (!submitUserDAO.getUsersBySession(session.getSessionID()).isEmpty()) {
		return true;
	    }
	}

	return false;
    }

    @Override
    public void saveOrUpdateContent(SubmitFilesContent submitFilesContent) {
	submitFilesContent.setUpdated(new Date());
	submitFilesContentDAO.saveOrUpdate(submitFilesContent);
    }

    @Override
    public SubmitFilesContent getSubmitFilesContent(Long contentID) {
	SubmitFilesContent content = null;
	try {
	    content = submitFilesContentDAO.getContentByID(contentID);
	} catch (Exception e) {
	    SubmitFilesService.log.error("Could not find the content by given ID:" + contentID + ". Excpetion is " + e);
	}

	return content;
    }

    @Override
    public SubmitFilesReport getSubmitFilesReport(Long reportID) {
	return submitFilesReportDAO.getReportByID(reportID);
    }

    /**
     * This method verifies the credentials of the SubmitFiles Tool and gives it the <code>Ticket</code> to login and
     * access the Content Repository.
     *
     * A valid ticket is needed in order to access the content from the repository. This method would be called evertime
     * the tool needs to upload/download files from the content repository.
     *
     * @return ITicket The ticket for repostory access
     * @throws SubmitFilesException
     */
    private ITicket getRepositoryLoginTicket() throws SubmitFilesException {
	ICredentials credentials = new SimpleCredentials(SbmtToolContentHandler.repositoryUser,
		SbmtToolContentHandler.repositoryId);
	try {
	    ITicket ticket = repositoryService.login(credentials, SbmtToolContentHandler.repositoryWorkspaceName);
	    return ticket;
	} catch (AccessDeniedException ae) {
	    throw new SubmitFilesException("Access Denied to repository." + ae.getMessage());
	} catch (WorkspaceNotFoundException we) {
	    throw new SubmitFilesException("Workspace not found." + we.getMessage());
	} catch (LoginException e) {
	    throw new SubmitFilesException("Login failed." + e.getMessage());
	}
    }

    @Override
    public void deleteFromRepository(Long uuid, Long versionID) throws SubmitFilesException {
	ITicket ticket = getRepositoryLoginTicket();
	try {
	    repositoryService.deleteVersion(ticket, uuid, versionID);
	} catch (Exception e) {
	    throw new SubmitFilesException(
		    "Exception occured while deleting files from" + " the repository " + e.getMessage());
	}
    }

    @Override
    public void createToolSession(Long toolSessionId, String toolSessionName, Long toolContentId) {
	// pre-condition validation
	if ((toolSessionId == null) || (toolContentId == null)) {
	    throw new SubmitFilesException(
		    "Fail to create a submission session" + " based on null toolSessionId or toolContentId");
	}

	SubmitFilesService.log.debug("Start to create submission session based on toolSessionId["
		+ toolSessionId.longValue() + "] and toolContentId[" + toolContentId.longValue() + "]");
	try {
	    SubmitFilesContent submitContent = getSubmitFilesContent(toolContentId);
	    if ((submitContent == null) || !toolContentId.equals(submitContent.getContentID())) {
		submitContent = new SubmitFilesContent();
		submitContent.setContentID(toolContentId);
	    }
	    SubmitFilesSession submitSession = new SubmitFilesSession();

	    submitSession.setSessionID(toolSessionId);
	    submitSession.setSessionName(toolSessionName);
	    submitSession.setStatus(new Integer(SubmitFilesSession.INCOMPLETE));
	    submitSession.setContent(submitContent);
	    submitFilesSessionDAO.createSession(submitSession);
	    SubmitFilesService.log.debug("Submit File session created");
	} catch (DataAccessException e) {
	    throw new SubmitFilesException(
		    "Exception occured when lams is creating" + " a submission Session: " + e.getMessage(), e);
	}

    }

    @Override
    public String leaveToolSession(Long toolSessionId, Long learnerId) throws DataMissingException, ToolException {
	if (toolSessionId == null) {
	    SubmitFilesService.log.error("Fail to leave tool Session based on null tool session id.");
	    throw new ToolException("Fail to remove tool Session based on null tool session id.");
	}
	if (learnerId == null) {
	    SubmitFilesService.log.error("Fail to leave tool Session based on null learner.");
	    throw new ToolException("Fail to remove tool Session based on null learner.");
	}

	SubmitFilesSession session = submitFilesSessionDAO.getSessionByID(toolSessionId);
	if (session != null) {
	    session.setStatus(new Integer(SubmitFilesSession.COMPLETED));
	    submitFilesSessionDAO.update(session);
	} else {
	    SubmitFilesService.log.error("Fail to leave tool Session.Could not find submit file "
		    + "session by given session id: " + toolSessionId);
	    throw new DataMissingException("Fail to leave tool Session."
		    + "Could not find submit file session by given session id: " + toolSessionId);
	}
	return learnerService.completeToolSession(toolSessionId, learnerId);
    }

    @Override
    public ToolSessionExportOutputData exportToolSession(Long toolSessionId) {
	return null;
    }

    @Override
    public ToolSessionExportOutputData exportToolSession(List toolSessionIds) {
	return null;
    }

    @Override
    public void removeToolSession(Long toolSessionId) throws DataMissingException, ToolException {
	if (toolSessionId == null) {
	    SubmitFilesService.log.error("Fail to remove tool Session based on null tool session id.");
	    throw new ToolException("Fail to remove tool Session based on null tool session id.");
	}

	SubmitFilesSession session = submitFilesSessionDAO.getSessionByID(toolSessionId);
	if (session != null) {
	    removeToolSession(session);
	} else {
	    SubmitFilesService.log.error("Could not find submit file session by given session id: " + toolSessionId);
	    throw new DataMissingException("Could not find submit file session by given session id: " + toolSessionId);
	}
    }

    private void removeToolSession(SubmitFilesSession session) {
	Set filesUploaded = session.getSubmissionDetails();
	if (filesUploaded != null) {
	    Iterator fileIterator = filesUploaded.iterator();
	    while (fileIterator.hasNext()) {
		SubmissionDetails details = (SubmissionDetails) fileIterator.next();
		deleteFromRepository(details.getUuid(), details.getVersionID());
		submissionDetailsDAO.delete(details);
	    }
	}
	submitFilesSessionDAO.delete(session);
    }

    @Override
    public SortedMap<String, ToolOutput> getToolOutput(List<String> names, Long toolSessionId, Long learnerId) {
	return getSubmitFilesOutputFactory().getToolOutput(names, this, toolSessionId, learnerId);
    }

    @Override
    public ToolOutput getToolOutput(String name, Long toolSessionId, Long learnerId) {
	return getSubmitFilesOutputFactory().getToolOutput(name, this, toolSessionId, learnerId);
    }

    @Override
    public List<ToolOutput> getToolOutputs(String name, Long toolContentId) {
	return new ArrayList<>();
    }

    @Override
    public List<ConfidenceLevelDTO> getConfidenceLevels(Long toolSessionId) {
	return null;
    }

    @Override
    public void forceCompleteUser(Long toolSessionId, User user) {
	// no actions required
    }

    @Override
    public void uploadFileToSession(Long sessionID, FormFile uploadFile, String fileDescription, Integer userID)
	    throws SubmitFilesException {

	if ((uploadFile == null) || StringUtils.isEmpty(uploadFile.getFileName())) {
	    throw new SubmitFilesException("Could not find upload file: " + uploadFile);
	}

	SubmitFilesSession session = submitFilesSessionDAO.getSessionByID(sessionID);
	if (session == null) {
	    throw new SubmitFilesException("No such session with a sessionID of: " + sessionID + " found.");
	}

	NodeKey nodeKey = processFile(uploadFile);

	SubmissionDetails details = new SubmissionDetails();
	details.setFileDescription(fileDescription);
	details.setFilePath(uploadFile.getFileName());
	details.setDateOfSubmission(new Date());

	SubmitUser learner = submitUserDAO.getLearner(sessionID, userID);
	details.setLearner(learner);
	details.setUuid(nodeKey.getUuid());
	details.setVersionID(nodeKey.getVersion());
	SubmitFilesReport report = new SubmitFilesReport();
	details.setReport(report);
	details.setSubmitFileSession(session);

	// update session, then insert the detail too.
	Set detailSet = session.getSubmissionDetails();
	detailSet.add(details);
	session.setSubmissionDetails(detailSet);
	submissionDetailsDAO.saveOrUpdate(session);

    }

    /**
     * Process an uploaded file.
     *
     * @param forumForm
     * @throws FileNotFoundException
     * @throws IOException
     * @throws RepositoryCheckedException
     * @throws InvalidParameterException
     */
    private NodeKey processFile(FormFile file) {
	NodeKey node = null;
	if ((file != null) && !StringUtils.isEmpty(file.getFileName())) {
	    String fileName = file.getFileName();
	    try {
		node = getSbmtToolContentHandler().uploadFile(file.getInputStream(), fileName, file.getContentType());
	    } catch (InvalidParameterException e) {
		throw new SubmitFilesException(
			"FileNotFoundException occured while trying to upload File" + e.getMessage());
	    } catch (FileNotFoundException e) {
		throw new SubmitFilesException(
			"FileNotFoundException occured while trying to upload File" + e.getMessage());
	    } catch (RepositoryCheckedException e) {
		throw new SubmitFilesException(
			"FileNotFoundException occured while trying to upload File" + e.getMessage());
	    } catch (IOException e) {
		throw new SubmitFilesException(
			"FileNotFoundException occured while trying to upload File" + e.getMessage());
	    }
	}
	return node;
    }

    /**
     * (non-Javadoc)
     *
     * @see org.lamsfoundation.lams.tool.sbmt.service.ISubmitFilesService#getFilesUploadedByUserForContent(java.lang.Long,
     *      java.lang.Long)
     */
    @Override
    public List getFilesUploadedByUser(Integer userID, Long sessionID, Locale currentLocale,
	    boolean includeRemovedFiles) {
	List<SubmissionDetails> list = submissionDetailsDAO.getBySessionAndLearner(sessionID, userID);
	SortedSet details = new TreeSet(this.new FileDtoComparator());
	if (list == null) {
	    return new ArrayList(details);
	}

	NumberFormat numberFormat = currentLocale != null ? NumberFormat.getInstance(currentLocale) : null;
	for (SubmissionDetails submissionDetails : list) {
	    if (includeRemovedFiles || !submissionDetails.isRemoved()) {
		FileDetailsDTO detailDto = new FileDetailsDTO(submissionDetails, numberFormat);
		details.add(detailDto);
	    }
	}
	return new ArrayList(details);
    }

    @Override
    public SubmissionDetails getSubmissionDetail(Long detailId) {
	return submissionDetailsDAO.getSubmissionDetailsByID(detailId);
    }

    /**
     * This method save SubmissionDetails list into a map container: key is user id, value is a list container, which
     * contains all <code>FileDetailsDTO</code> object belong to this user.
     */
    @Override
    public SortedMap getFilesUploadedBySession(Long sessionID, Locale currentLocale) {
	List list = submissionDetailsDAO.getSubmissionDetailsBySession(sessionID);
	if (list != null) {
	    SortedMap map = new TreeMap(new LastNameAlphabeticComparator());
	    Iterator iterator = list.iterator();
	    List userFileList;
	    NumberFormat numberFormat = currentLocale != null ? NumberFormat.getInstance(currentLocale) : null;
	    while (iterator.hasNext()) {
		SubmissionDetails submissionDetails = (SubmissionDetails) iterator.next();
		SubmitUser learner = submissionDetails.getLearner();
		if (learner == null) {
		    SubmitFilesService.log
			    .error("Could not find learer for special submission item:" + submissionDetails);
		    return null;
		}
		SubmitUserDTO submitUserDTO = new SubmitUserDTO(learner);

		FileDetailsDTO detailDto = new FileDetailsDTO(submissionDetails, numberFormat);
		userFileList = (List) map.get(submitUserDTO);
		// if it is first time to this user, creating a new ArrayList for this user.
		if (userFileList == null) {
		    userFileList = new ArrayList();
		}
		userFileList.add(detailDto);
		map.put(submitUserDTO, userFileList);
	    }
	    return map;
	} else {
	    return null;
	}
    }

    @Override
    public FileDetailsDTO getFileDetails(Long detailID, Locale currentLocale) {
	SubmissionDetails details = submissionDetailsDAO.getSubmissionDetailsByID(detailID);
	return new FileDetailsDTO(details, currentLocale != null ? NumberFormat.getInstance(currentLocale) : null);
    }

    /**
     * (non-Javadoc)
     *
     * @see org.lamsfoundation.lams.tool.sbmt.service.ISubmitFilesService#getUsersBySession(java.lang.Long)
     */
    @Override
    public List<SubmitUser> getUsersBySession(Long sessionID) {
	return submitUserDAO.getUsersBySession(sessionID);
    }

    @Override
    public void updateMarks(Long reportID, Float marks, String comments, FormFile markFile, Long sessionID)
	    throws InvalidParameterException, RepositoryCheckedException {

<<<<<<< HEAD
	
=======
>>>>>>> ac9c27fe
	SubmitFilesSession session = getSessionById(sessionID);
	SubmitFilesContent content = session.getContent();
	if (content.isUseSelectLeaderToolOuput()) {
	    List<Long> reportIDs = submitUserDAO.getReportsForGroup(sessionID, reportID);
	    for (Long reportIDGroup : reportIDs) {

		IToolContentHandler toolContentHandler = getSbmtToolContentHandler();
		SubmitFilesReport report = submitFilesReportDAO.getReportByID(reportIDGroup);
		if (report != null) {
		    report.setComments(comments);
		    report.setMarks(marks);

		    // If there is a new file, delete the existing and add the mark file
		    if ((markFile != null) && !StringUtils.isEmpty(markFile.getFileName())) {

			// Delete the existing
			if (report.getMarkFileUUID() != null) {
			    toolContentHandler.deleteFile(report.getMarkFileUUID());
			    report.setMarkFileName(null);
			    report.setMarkFileUUID(null);
			    report.setMarkFileVersionID(null);
			}

			// Add the new file
			NodeKey nodeKey = this.processFile(markFile);
			// NodeKey nodeKey = toolContentHandler.uploadFile(marksFileInputStream, marksFileName, null,
			// IToolContentHandler.TYPE_ONLINE);

			report.setMarkFileName(markFile.getFileName());
			report.setMarkFileUUID(nodeKey.getUuid());
			report.setMarkFileVersionID(nodeKey.getVersion());
		    }

		    submitFilesReportDAO.update(report);
		}

	    }

<<<<<<< HEAD
	}
	else{
	IToolContentHandler toolContentHandler = getSbmtToolContentHandler();
	SubmitFilesReport report = submitFilesReportDAO.getReportByID(reportID);
	if (report != null) {
	    report.setComments(comments);
	    report.setMarks(marks);

	    // If there is a new file, delete the existing and add the mark file
	    if ((markFile != null) && !StringUtils.isEmpty(markFile.getFileName())) {

		// Delete the existing
		if (report.getMarkFileUUID() != null) {
		    toolContentHandler.deleteFile(report.getMarkFileUUID());
		    report.setMarkFileName(null);
		    report.setMarkFileUUID(null);
		    report.setMarkFileVersionID(null);
		}

		// Add the new file
		NodeKey nodeKey = this.processFile(markFile);
		// NodeKey nodeKey = toolContentHandler.uploadFile(marksFileInputStream, marksFileName, null,
		// IToolContentHandler.TYPE_ONLINE);

		report.setMarkFileName(markFile.getFileName());
		report.setMarkFileUUID(nodeKey.getUuid());
		report.setMarkFileVersionID(nodeKey.getVersion());
	    }

	    submitFilesReportDAO.update(report);
	}
=======
	} else {
	    IToolContentHandler toolContentHandler = getSbmtToolContentHandler();
	    SubmitFilesReport report = submitFilesReportDAO.getReportByID(reportID);
	    if (report != null) {
		report.setComments(comments);
		report.setMarks(marks);

		// If there is a new file, delete the existing and add the mark file
		if ((markFile != null) && !StringUtils.isEmpty(markFile.getFileName())) {

		    // Delete the existing
		    if (report.getMarkFileUUID() != null) {
			toolContentHandler.deleteFile(report.getMarkFileUUID());
			report.setMarkFileName(null);
			report.setMarkFileUUID(null);
			report.setMarkFileVersionID(null);
		    }

		    // Add the new file
		    NodeKey nodeKey = this.processFile(markFile);
		    // NodeKey nodeKey = toolContentHandler.uploadFile(marksFileInputStream, marksFileName, null,
		    // IToolContentHandler.TYPE_ONLINE);

		    report.setMarkFileName(markFile.getFileName());
		    report.setMarkFileUUID(nodeKey.getUuid());
		    report.setMarkFileVersionID(nodeKey.getVersion());
		}

		submitFilesReportDAO.update(report);
	    }
>>>>>>> ac9c27fe
	}

    }

    @Override
    public void removeMarkFile(Long reportID, Long markFileUUID, Long markFileVersionID) {
	SubmitFilesReport report = submitFilesReportDAO.getReportByID(reportID);
	if (report != null) {
	    deleteFromRepository(markFileUUID, markFileVersionID);
	    report.setMarkFileName(null);
	    report.setMarkFileUUID(null);
	    report.setMarkFileVersionID(null);
	    submitFilesReportDAO.update(report);
	}
    }

    @Override
    public void removeLearnerFile(Long detailID, UserDTO monitor) {

	SubmissionDetails detail = submissionDetailsDAO.getSubmissionDetailsByID(detailID);

	if (detail != null) {
	    if (monitor != null) {

		auditRemoveRestore(monitor, detail, "audit.file.delete");
	    }

	    detail.setRemoved(true);
	    submissionDetailsDAO.update(detail);
	}
    }

    @Override
    public void restoreLearnerFile(Long detailID, UserDTO monitor) {

	SubmissionDetails detail = submissionDetailsDAO.getSubmissionDetailsByID(detailID);

	if (detail != null) {

	    auditRemoveRestore(monitor, detail, "audit.file.restore");

	    detail.setRemoved(false);
	    submissionDetailsDAO.update(detail);
	}

    }

    private void auditRemoveRestore(UserDTO monitor, SubmissionDetails detail, String i18nKey) {
	SubmitUser learner = detail.getLearner();
	StringBuilder instructorTxt = new StringBuilder(monitor.getLogin()).append(" (").append(monitor.getUserID())
<<<<<<< HEAD
		.append(") ").append(monitor.getFirstName()).append(" ").append(monitor.getLastName());
	StringBuilder learnerTxt = new StringBuilder(learner.getLogin()).append("  (").append(learner.getUserID())
		.append(") ").append(learner.getFirstName()).append(" ").append(learner.getLastName());

	String auditMsg = getLocalisedMessage(i18nKey,
		new Object[] { instructorTxt.toString(), detail.getFilePath(), learnerTxt.toString() });
	auditService.log(SbmtConstants.AUDIT_LOG_MODULE_NAME, auditMsg);
=======
		.append(") ");
	StringBuilder learnerTxt = new StringBuilder(learner.getLogin()).append("  (").append(learner.getUserID())
		.append(") ");

	String auditMsg = getLocalisedMessage(i18nKey,
		new Object[] { instructorTxt.toString(), detail.getFilePath(), learnerTxt.toString() });
	Long toolContentId = null;
	if (detail.getSubmitFileSession() != null && detail.getSubmitFileSession().getContent() != null) {
	    toolContentId = detail.getSubmitFileSession().getContent().getContentID();
	}
	logEventService.logChangeLearnerArbitraryChange(learner.getUserID().longValue(), learner.getLogin(),
		toolContentId, auditMsg);
>>>>>>> ac9c27fe
    }

    @Override
    public IVersionedNode downloadFile(Long uuid, Long versionID) throws SubmitFilesException {
	ITicket ticket = getRepositoryLoginTicket();
	try {
	    IVersionedNode node = repositoryService.getFileItem(ticket, uuid, null);
	    return node;
	} catch (AccessDeniedException ae) {
	    throw new SubmitFilesException(
		    "AccessDeniedException occured while trying to download file " + ae.getMessage());
	} catch (FileException fe) {
	    throw new SubmitFilesException("FileException occured while trying to download file " + fe.getMessage());
	} catch (ItemNotFoundException ie) {
	    throw new SubmitFilesException(
		    "ItemNotFoundException occured while trying to download file " + ie.getMessage());
	}
    }

    @Override
    public SubmitFilesSession getSessionById(Long sessionID) {
	return submitFilesSessionDAO.getSessionByID(sessionID);
    }

    @Override
    public boolean releaseMarksForSession(Long sessionID) {
	List list = submissionDetailsDAO.getSubmissionDetailsBySession(sessionID);
	Iterator iter = list.iterator();
	SubmissionDetails details;
	SubmitFilesReport report;
	SubmitFilesSession session = getSessionById(sessionID);

	SubmitFilesContent content = session.getContent();
	boolean notifyLearnersOnMarkRelease = getEventNotificationService().eventExists(SbmtConstants.TOOL_SIGNATURE,
		SbmtConstants.EVENT_NAME_NOTIFY_LEARNERS_ON_MARK_RELEASE, content.getContentID());
	Map<Integer, StringBuilder> notificationMessages = null;
	Object[] notificationMessageParameters = null;
	if (notifyLearnersOnMarkRelease) {
	    notificationMessages = new TreeMap<>();
	    notificationMessageParameters = new Object[3];
	}
	while (iter.hasNext()) {
	    details = (SubmissionDetails) iter.next();
	    report = details.getReport();
	    report.setDateMarksReleased(new Date());
	    if (notifyLearnersOnMarkRelease && !details.isRemoved()) {
		SubmitUser user = details.getLearner();
		StringBuilder notificationMessage = notificationMessages.get(user.getUserID());
		if (notificationMessage == null) {
		    notificationMessage = new StringBuilder();
		}
		notificationMessageParameters[0] = details.getFilePath();
		notificationMessageParameters[1] = details.getDateOfSubmission();
		notificationMessageParameters[2] = report.getMarks();
		notificationMessage
			.append(getLocalisedMessage("event.mark.release.mark", notificationMessageParameters));
		notificationMessages.put(user.getUserID(), notificationMessage);
	    }
	    submitFilesReportDAO.updateReport(report);
	}
	// current there is no false return
	if (notifyLearnersOnMarkRelease) {
	    notificationMessageParameters = new Object[1];
	    for (Integer userID : notificationMessages.keySet()) {
		notificationMessageParameters[0] = notificationMessages.get(userID).toString();
		getEventNotificationService().triggerForSingleUser(SbmtConstants.TOOL_SIGNATURE,
			SbmtConstants.EVENT_NAME_NOTIFY_LEARNERS_ON_MARK_RELEASE, content.getContentID(), userID,
			notificationMessageParameters);
	    }
	}

	// pushing outputs to gradebook
	List<SubmitUser> users = getUsersBySession(sessionID);

	if (users != null) {
	    for (SubmitUser user : users) {
		// send marks to gradebook where applicable
		sendMarksToGradebook(user, sessionID);
	    }
	}

	return true;
    }

    @Override
    public void finishSubmission(Long sessionID, Integer userID) {
	SubmitUser learner = submitUserDAO.getLearner(sessionID, userID);
	learner.setFinished(true);
	submitUserDAO.saveOrUpdateUser(learner);

	SubmitFilesContent content = getSessionById(sessionID).getContent();

	if (content.isUseSelectLeaderToolOuput()) {
	    SubmitFilesSession sbmtFilesSession = submitFilesSessionDAO.getSessionByID(sessionID);
	    if (sbmtFilesSession.getGroupLeader().getUserID().equals(learner.getUserID())) {
		sbmtFilesSession.setGroupLeader(learner);
		submitFilesSessionDAO.insertOrUpdate(sbmtFilesSession);
	    }
	}
    }

    /**
     * Sends marks to gradebook
     *
     * @param user
     * @param toolSessionID
     */
    @SuppressWarnings("unchecked")
    public void sendMarksToGradebook(SubmitUser user, Long toolSessionID) {
	submissionDetailsDAO.getSubmissionDetailsBySession(toolSessionID);
	List<SubmissionDetails> detailsList = submissionDetailsDAO.getBySessionAndLearner(toolSessionID,
		user.getUserID());
	if (detailsList != null) {
	    Float totalMark = null;
	    for (SubmissionDetails details : detailsList) {
		if (!details.isRemoved()) {
		    SubmitFilesReport report = details.getReport();
		    if (report != null) {
			if (totalMark == null) {
			    totalMark = details.getReport().getMarks();
			} else if (report.getMarks() != null) {
			    totalMark += report.getMarks();
			}
		    }
		}
	    }
	    if (totalMark != null) {
		Double mark = new Double(totalMark);
		gradebookService.updateActivityMark(mark, null, user.getUserID(), toolSessionID, false);
	    }
	}
    }

    /*
     * (non-Javadoc)
     *
     * @see
     * org.lamsfoundation.lams.tool.sbmt.service.ISubmitFilesService#getToolDefaultContentIdBySignature(java.lang.Long)
     */
    @Override
    public Long getToolDefaultContentIdBySignature(String toolSignature) {
	Long contentId = null;
	contentId = new Long(toolService.getToolDefaultContentIdBySignature(toolSignature));
	if (contentId == null) {
	    String error = "Could not retrieve default content id for this tool";
	    SubmitFilesService.log.error(error);
	    throw new SubmitFilesException(error);
	}
	return contentId;
    }

    /*
     * (non-Javadoc)
     *
     * @see org.lamsfoundation.lams.tool.sbmt.service.ISubmitFilesService#createDefaultContent(java.lang.Long)
     */
    @Override
    public SubmitFilesContent createDefaultContent(Long contentID) {
	if (contentID == null) {
	    String error = "Could not retrieve default content id for this tool";
	    SubmitFilesService.log.error(error);
	    throw new SubmitFilesException(error);
	}
	SubmitFilesContent defaultContent = getDefaultSubmit();

	// save default content by given ID.
	SubmitFilesContent content = new SubmitFilesContent();
	content = SubmitFilesContent.newInstance(defaultContent, contentID);
	content.setContentID(contentID);

	return content;
    }

    private SubmitFilesContent getDefaultSubmit() {
	Long defaultToolContentId = getToolDefaultContentIdBySignature(SbmtConstants.TOOL_SIGNATURE);
	SubmitFilesContent defaultContent = getSubmitFilesContent(defaultToolContentId);
	if (defaultContent == null) {
	    String error = "Could not retrieve default content record for this tool";
	    SubmitFilesService.log.error(error);
	    throw new SubmitFilesException(error);
	}
	return defaultContent;
    }

    @Override
    public List getSubmitFilesSessionByContentID(Long contentID) {
	List learners = submitFilesSessionDAO.getSubmitFilesSessionByContentID(contentID);
	if (learners == null) {
	    learners = new ArrayList(); // return sized 0 list rather than null value
	}
	return learners;
    }

    @Override
    public boolean isGroupedActivity(long toolContentID) {
	return toolService.isGroupedActivity(toolContentID);
    }

    @Override
    public void auditLogStartEditingActivityInMonitor(long toolContentID) {
	toolService.auditLogStartEditingActivityInMonitor(toolContentID);
    }

    @Override
    public SubmitUser getUserByUid(Long learnerID) {
	return (SubmitUser) submitUserDAO.find(SubmitUser.class, learnerID);

    }

    @Override
    public SubmitUser createSessionUser(UserDTO userDto, Long sessionID) {
	SubmitUser learner = submitUserDAO.getLearner(sessionID, userDto.getUserID());
	if (learner != null) {
	    return learner;
	}
	learner = new SubmitUser();
	learner.setUserID(userDto.getUserID());
	learner.setFirstName(userDto.getFirstName());
	learner.setLastName(userDto.getLastName());
	learner.setLogin(userDto.getLogin());
	learner.setSessionID(sessionID);
	learner.setFinished(false);

	submitUserDAO.saveOrUpdateUser(learner);

	return learner;
    }

    @Override
    public SubmitUser getSessionUser(Long sessionID, Integer userID) {
	return submitUserDAO.getLearner(sessionID, userID);
    }

    @Override
    public List<Object[]> getUsersForTablesorter(final Long sessionId, int page, int size, int sorting,
	    String searchString, boolean getNotebookEntries) {
	return submitUserDAO.getUsersForTablesorter(sessionId, page, size, sorting, searchString, getNotebookEntries,
		coreNotebookService, userManagementService);
    }

    @Override
    public int getCountUsersBySession(Long sessionId, String searchString) {
	return submitUserDAO.getCountUsersBySession(sessionId, searchString);
    }

    @Override
    public List<StatisticDTO> getStatisticsBySession(final Long contentId) {
	return submitUserDAO.getStatisticsBySession(contentId);
    }

<<<<<<< HEAD
    
=======
>>>>>>> ac9c27fe
    @Override
    public List<StatisticDTO> getLeaderStatisticsBySession(final Long contentId) {
	return submitUserDAO.getLeaderStatisticsBySession(contentId);
    }

    public SubmitUser createContentUser(Integer userId, String firstName, String lastName, String loginName,
	    Long contentId) {
	SubmitUser author = submitUserDAO.getContentUser(contentId, userId);
	if (author != null) {
	    return author;
	}
	author = new SubmitUser();
	author.setUserID(userId);
	author.setFirstName(firstName);
	author.setLastName(lastName);
	author.setLogin(loginName);
	author.setContentID(contentId);
	author.setFinished(false);

	submitUserDAO.saveOrUpdateUser(author);
	return author;

    }

    @Override
    public SubmitUser createContentUser(UserDTO userDto, Long contentId) {
	SubmitUser learner = submitUserDAO.getContentUser(contentId, userDto.getUserID());
	if (learner != null) {
	    return learner;
	}
	learner = new SubmitUser();
	learner.setUserID(userDto.getUserID());
	learner.setFirstName(userDto.getFirstName());
	learner.setLastName(userDto.getLastName());
	learner.setLogin(userDto.getLogin());
	learner.setContentID(contentId);
	learner.setFinished(false);

	submitUserDAO.saveOrUpdateUser(learner);
	return learner;

    }

    @Override
    public SubmitUser getContentUser(Long contentId, Integer userID) {
	return submitUserDAO.getContentUser(contentId, userID);
    }

    /*******************************************************************************************************************
     * Property Injection Methods
     ******************************************************************************************************************/

    /**
     * @param submitFilesContentDAO
     *            The submitFilesContentDAO to set.
     */
    public void setSubmitFilesContentDAO(ISubmitFilesContentDAO submitFilesContentDAO) {
	this.submitFilesContentDAO = submitFilesContentDAO;
    }

    /**
     * @param submitFilesReportDAO
     *            The submitFilesReportDAO to set.
     */
    public void setSubmitFilesReportDAO(ISubmitFilesReportDAO submitFilesReportDAO) {
	this.submitFilesReportDAO = submitFilesReportDAO;
    }

    /**
     * @param submitFilesSessionDAO
     *            The submitFilesSessionDAO to set.
     */
    public void setSubmitFilesSessionDAO(ISubmitFilesSessionDAO submitFilesSessionDAO) {
	this.submitFilesSessionDAO = submitFilesSessionDAO;
    }

    /**
     * @param submissionDetailsDAO
     *            The submissionDetailsDAO to set.
     */
    public void setSubmissionDetailsDAO(ISubmissionDetailsDAO submissionDetailsDAO) {
	this.submissionDetailsDAO = submissionDetailsDAO;
    }

    /**
     * @return Returns the sbmtToolContentHandler.
     */
    public IToolContentHandler getSbmtToolContentHandler() {
	return sbmtToolContentHandler;
    }

    /**
     * @param sbmtToolContentHandler
     *            The sbmtToolContentHandler to set.
     */
    public void setSbmtToolContentHandler(IToolContentHandler sbmtToolContentHandler) {
	this.sbmtToolContentHandler = sbmtToolContentHandler;
    }

    /**
     * @return Returns the learnerDAO.
     */
    public ISubmitUserDAO getSubmitUserDAO() {
	return submitUserDAO;
    }

    /**
     * @param learnerDAO
     *            The learnerDAO to set.
     */
    public void setSubmitUserDAO(ISubmitUserDAO learnerDAO) {
	submitUserDAO = learnerDAO;
    }

    public ILearnerService getLearnerService() {
	return learnerService;
    }

    public void setLearnerService(ILearnerService learnerService) {
	this.learnerService = learnerService;
    }

    public IRepositoryService getRepositoryService() {
	return repositoryService;
    }

    public void setRepositoryService(IRepositoryService repositoryService) {
	this.repositoryService = repositoryService;
    }

    public ILamsToolService getToolService() {
	return toolService;
    }

    public void setToolService(ILamsToolService toolService) {
	this.toolService = toolService;
    }

    public IExportToolContentService getExportContentService() {
	return exportContentService;
    }

    public void setExportContentService(IExportToolContentService exportContentService) {
	this.exportContentService = exportContentService;
    }

    public ICoreNotebookService getCoreNotebookService() {
	return coreNotebookService;
    }

    public void setCoreNotebookService(ICoreNotebookService coreNotebookService) {
	this.coreNotebookService = coreNotebookService;
    }

<<<<<<< HEAD
    
=======
>>>>>>> ac9c27fe
    public IUserManagementService getUserManagementService() {
	return userManagementService;
    }

    public void setUserManagementService(IUserManagementService userManagementService) {
	this.userManagementService = userManagementService;
    }

    @Override
    public IEventNotificationService getEventNotificationService() {
	return eventNotificationService;
    }

    public void setEventNotificationService(IEventNotificationService eventNotificationService) {
	this.eventNotificationService = eventNotificationService;
    }

    @Override
    public String getLocalisedMessage(String key, Object[] args) {
	return messageService.getMessage(key, args);
    }

    public void setMessageService(MessageService messageService) {
	this.messageService = messageService;
    }

<<<<<<< HEAD
    public IAuditService getAuditService() {
	return auditService;
    }

    public void setAuditService(IAuditService auditService) {
	this.auditService = auditService;
=======
    public ILogEventService getLogEventService() {
	return logEventService;
    }

    public void setLogEventService(ILogEventService logEventService) {
	this.logEventService = logEventService;
>>>>>>> ac9c27fe
    }

    public void setGradebookService(IGradebookService gradebookService) {
	this.gradebookService = gradebookService;
    }

    @Override
    public Class[] getSupportedToolOutputDefinitionClasses(int definitionType) {
	return getSubmitFilesOutputFactory().getSupportedDefinitionClasses(definitionType);

    }

    public SubmitFilesOutputFactory getSubmitFilesOutputFactory() {
	return submitFilesOutputFactory;
    }

    public void setSubmitFilesOutputFactory(SubmitFilesOutputFactory submitFilesOutputFactory) {
	this.submitFilesOutputFactory = submitFilesOutputFactory;
    }

    @Override
    public ToolCompletionStatus getCompletionStatus(Long learnerId, Long toolSessionId) {
	SubmitUser learner = getSessionUser(toolSessionId, learnerId.intValue());
	if (learner == null) {
	    return new ToolCompletionStatus(ToolCompletionStatus.ACTIVITY_NOT_ATTEMPTED, null, null);
	}

	Date startDate = null;
	Date endDate = null;
	List<SubmissionDetails> list = submissionDetailsDAO.getBySessionAndLearner(toolSessionId, learnerId.intValue());
	for (SubmissionDetails detail : list) {
	    Date newDate = detail.getDateOfSubmission();
	    if (newDate != null) {
<<<<<<< HEAD
		if (startDate == null || newDate.before(startDate)) {
		    startDate = newDate;
		}
		if (endDate == null || newDate.after(endDate)) {
=======
		if (startDate == null || newDate.before(startDate))
		    startDate = newDate;
		if (endDate == null || newDate.after(endDate))
>>>>>>> ac9c27fe
		    endDate = newDate;
		}
	    }
	}

<<<<<<< HEAD
	if (learner.isFinished()) {
=======
	if (learner.isFinished())
>>>>>>> ac9c27fe
	    return new ToolCompletionStatus(ToolCompletionStatus.ACTIVITY_COMPLETED, startDate, endDate);
	} else {
	    return new ToolCompletionStatus(ToolCompletionStatus.ACTIVITY_ATTEMPTED, startDate, null);
	}
    }

    // ****************** REST methods *************************

    /**
     * Used by the Rest calls to create content. Mandatory fields in toolContentJSON: title, instructions
     */
    @Override
    public void createRestToolContent(Integer userID, Long toolContentID, ObjectNode toolContentJSON) {

	SubmitFilesContent content = new SubmitFilesContent();
	Date updateDate = new Date();
	content.setCreated(updateDate);
	content.setUpdated(updateDate);

	content.setContentID(toolContentID);
	content.setTitle(JsonUtil.optString(toolContentJSON, RestTags.TITLE));
	content.setInstruction(JsonUtil.optString(toolContentJSON, RestTags.INSTRUCTIONS));

	content.setContentInUse(false);
	content.setDefineLater(false);
	content.setNotifyTeachersOnFileSubmit(
		JsonUtil.optBoolean(toolContentJSON, "notifyTeachersOnFileSubmit", Boolean.FALSE));
	content.setNotifyLearnersOnMarkRelease(
		JsonUtil.optBoolean(toolContentJSON, "notifyLearnersOnMarkRelease", Boolean.FALSE));
	content.setReflectInstructions(JsonUtil.optString(toolContentJSON, RestTags.REFLECT_INSTRUCTIONS));
	content.setReflectOnActivity(JsonUtil.optBoolean(toolContentJSON, RestTags.REFLECT_ON_ACTIVITY, Boolean.FALSE));
	content.setLockOnFinished(JsonUtil.optBoolean(toolContentJSON, RestTags.LOCK_WHEN_FINISHED, Boolean.FALSE));
	content.setLimitUpload(JsonUtil.optBoolean(toolContentJSON, "limitUpload", Boolean.FALSE));
	content.setUseSelectLeaderToolOuput(JsonUtil.optBoolean(toolContentJSON, "useSelectLeaderToolOuput", Boolean.FALSE));
	content.setLimitUploadNumber(JsonUtil.optInt(toolContentJSON, "limitUploadNumber", 0));
	// submissionDeadline is set in monitoring

	SubmitUser user = getContentUser(toolContentID, userID);
	if (user == null) {
	    user = createContentUser(userID, JsonUtil.optString(toolContentJSON, "firstName"),
		    JsonUtil.optString(toolContentJSON, "lastName"), JsonUtil.optString(toolContentJSON, "loginName"),
		    toolContentID);
	}
	content.setCreatedBy(user);
	saveOrUpdateContent(content);

    }

<<<<<<< HEAD
    
=======
>>>>>>> ac9c27fe
    @Override
    public SubmitUser checkLeaderSelectToolForSessionLeader(SubmitUser user, Long toolSessionId) {
	if ((user == null) || (toolSessionId == null)) {
	    return null;
	}

	SubmitFilesSession submitFileSession = getSessionById(toolSessionId);

	SubmitUser leader = submitFileSession.getGroupLeader();
	// check leader select tool for a leader only in case QA tool doesn't know it. As otherwise it will screw
	// up previous scratches done
	if (leader == null) {
	    Long leaderUserId = toolService.getLeaderUserId(toolSessionId, user.getUserID().intValue());
	    if (leaderUserId != null) {
		leader = submitUserDAO.getLearner(toolSessionId, (Integer) leaderUserId.intValue());
		// create new user in a DB
		if (leader == null) {
		    SubmitFilesService.log.debug("creating new user with userId: " + leaderUserId);
		    User leaderDto = (User) getUserManagementService().findById(User.class, leaderUserId.intValue());
		    String userName = leaderDto.getLogin();
		    String fullName = leaderDto.getFirstName() + " " + leaderDto.getLastName();
		    //  leader = new SubmitUser(leaderDto.getUserDTO(), submitFileSession);
		    leader = new SubmitUser();
		    leader.setLogin(leaderDto.getLogin());
		    leader.setFirstName(leaderDto.getFirstName());
		    leader.setLastName(leaderDto.getLastName());
		    leader.setUserID(leaderDto.getUserId());

		    createUser(leader);
		}

		// set group leader
		submitFileSession.setGroupLeader(leader);
		submitFilesSessionDAO.insertOrUpdate(submitFileSession);
	    }
	}

	return leader;
    }

    @Override
    public void createUser(SubmitUser submitUser) {
	// make sure the user was not created in the meantime
	SubmitUser user = submitUserDAO.getLearner(submitUser.getSessionID(), submitUser.getUserID());
	if (user == null) {
	    user = submitUser;
	}
	// Save it no matter if the user already exists.
	// At checkLeaderSelectToolForSessionLeader() the user is added to session.
	// Sometimes session save is earlier that user save in another thread, leading to an exception.
	submitUserDAO.insertOrUpdate(user);
    }

    @Override
    public boolean isUserGroupLeader(SubmitUser user, Long toolSessionId) {

	SubmitFilesSession session = submitFilesSessionDAO.getSessionByID(toolSessionId);
	SubmitUser groupLeader = session.getGroupLeader();

	return (groupLeader != null) && user.getUserID().equals(groupLeader.getUserID());
    }

}<|MERGE_RESOLUTION|>--- conflicted
+++ resolved
@@ -253,23 +253,14 @@
 		if (entry != null) {
 		    submitFilesContentDAO.delete(entry);
 		}
-<<<<<<< HEAD
-
-		gradebookService.updateActivityMark(null, null, user.getUserID(), session.getSessionID(), false);
-=======
+
 		gradebookService.removeActivityMark(user.getUserID(), session.getSessionID());
->>>>>>> ac9c27fe
 
 		submitUserDAO.delete(user);
 	    }
 	}
     }
 
-<<<<<<< HEAD
- 
-    
-=======
->>>>>>> ac9c27fe
     @Override
     public void copyLearnerContent(SubmitUser fromUser, SubmitUser toUser) throws ToolException {
 
@@ -736,10 +727,6 @@
     public void updateMarks(Long reportID, Float marks, String comments, FormFile markFile, Long sessionID)
 	    throws InvalidParameterException, RepositoryCheckedException {
 
-<<<<<<< HEAD
-	
-=======
->>>>>>> ac9c27fe
 	SubmitFilesSession session = getSessionById(sessionID);
 	SubmitFilesContent content = session.getContent();
 	if (content.isUseSelectLeaderToolOuput()) {
@@ -778,39 +765,6 @@
 
 	    }
 
-<<<<<<< HEAD
-	}
-	else{
-	IToolContentHandler toolContentHandler = getSbmtToolContentHandler();
-	SubmitFilesReport report = submitFilesReportDAO.getReportByID(reportID);
-	if (report != null) {
-	    report.setComments(comments);
-	    report.setMarks(marks);
-
-	    // If there is a new file, delete the existing and add the mark file
-	    if ((markFile != null) && !StringUtils.isEmpty(markFile.getFileName())) {
-
-		// Delete the existing
-		if (report.getMarkFileUUID() != null) {
-		    toolContentHandler.deleteFile(report.getMarkFileUUID());
-		    report.setMarkFileName(null);
-		    report.setMarkFileUUID(null);
-		    report.setMarkFileVersionID(null);
-		}
-
-		// Add the new file
-		NodeKey nodeKey = this.processFile(markFile);
-		// NodeKey nodeKey = toolContentHandler.uploadFile(marksFileInputStream, marksFileName, null,
-		// IToolContentHandler.TYPE_ONLINE);
-
-		report.setMarkFileName(markFile.getFileName());
-		report.setMarkFileUUID(nodeKey.getUuid());
-		report.setMarkFileVersionID(nodeKey.getVersion());
-	    }
-
-	    submitFilesReportDAO.update(report);
-	}
-=======
 	} else {
 	    IToolContentHandler toolContentHandler = getSbmtToolContentHandler();
 	    SubmitFilesReport report = submitFilesReportDAO.getReportByID(reportID);
@@ -841,7 +795,6 @@
 
 		submitFilesReportDAO.update(report);
 	    }
->>>>>>> ac9c27fe
 	}
 
     }
@@ -892,15 +845,6 @@
     private void auditRemoveRestore(UserDTO monitor, SubmissionDetails detail, String i18nKey) {
 	SubmitUser learner = detail.getLearner();
 	StringBuilder instructorTxt = new StringBuilder(monitor.getLogin()).append(" (").append(monitor.getUserID())
-<<<<<<< HEAD
-		.append(") ").append(monitor.getFirstName()).append(" ").append(monitor.getLastName());
-	StringBuilder learnerTxt = new StringBuilder(learner.getLogin()).append("  (").append(learner.getUserID())
-		.append(") ").append(learner.getFirstName()).append(" ").append(learner.getLastName());
-
-	String auditMsg = getLocalisedMessage(i18nKey,
-		new Object[] { instructorTxt.toString(), detail.getFilePath(), learnerTxt.toString() });
-	auditService.log(SbmtConstants.AUDIT_LOG_MODULE_NAME, auditMsg);
-=======
 		.append(") ");
 	StringBuilder learnerTxt = new StringBuilder(learner.getLogin()).append("  (").append(learner.getUserID())
 		.append(") ");
@@ -913,7 +857,6 @@
 	}
 	logEventService.logChangeLearnerArbitraryChange(learner.getUserID().longValue(), learner.getLogin(),
 		toolContentId, auditMsg);
->>>>>>> ac9c27fe
     }
 
     @Override
@@ -1164,10 +1107,6 @@
 	return submitUserDAO.getStatisticsBySession(contentId);
     }
 
-<<<<<<< HEAD
-    
-=======
->>>>>>> ac9c27fe
     @Override
     public List<StatisticDTO> getLeaderStatisticsBySession(final Long contentId) {
 	return submitUserDAO.getLeaderStatisticsBySession(contentId);
@@ -1322,10 +1261,6 @@
 	this.coreNotebookService = coreNotebookService;
     }
 
-<<<<<<< HEAD
-    
-=======
->>>>>>> ac9c27fe
     public IUserManagementService getUserManagementService() {
 	return userManagementService;
     }
@@ -1352,21 +1287,12 @@
 	this.messageService = messageService;
     }
 
-<<<<<<< HEAD
-    public IAuditService getAuditService() {
-	return auditService;
-    }
-
-    public void setAuditService(IAuditService auditService) {
-	this.auditService = auditService;
-=======
     public ILogEventService getLogEventService() {
 	return logEventService;
     }
 
     public void setLogEventService(ILogEventService logEventService) {
 	this.logEventService = logEventService;
->>>>>>> ac9c27fe
     }
 
     public void setGradebookService(IGradebookService gradebookService) {
@@ -1400,26 +1326,16 @@
 	for (SubmissionDetails detail : list) {
 	    Date newDate = detail.getDateOfSubmission();
 	    if (newDate != null) {
-<<<<<<< HEAD
 		if (startDate == null || newDate.before(startDate)) {
 		    startDate = newDate;
 		}
 		if (endDate == null || newDate.after(endDate)) {
-=======
-		if (startDate == null || newDate.before(startDate))
-		    startDate = newDate;
-		if (endDate == null || newDate.after(endDate))
->>>>>>> ac9c27fe
 		    endDate = newDate;
 		}
 	    }
 	}
 
-<<<<<<< HEAD
 	if (learner.isFinished()) {
-=======
-	if (learner.isFinished())
->>>>>>> ac9c27fe
 	    return new ToolCompletionStatus(ToolCompletionStatus.ACTIVITY_COMPLETED, startDate, endDate);
 	} else {
 	    return new ToolCompletionStatus(ToolCompletionStatus.ACTIVITY_ATTEMPTED, startDate, null);
@@ -1453,7 +1369,8 @@
 	content.setReflectOnActivity(JsonUtil.optBoolean(toolContentJSON, RestTags.REFLECT_ON_ACTIVITY, Boolean.FALSE));
 	content.setLockOnFinished(JsonUtil.optBoolean(toolContentJSON, RestTags.LOCK_WHEN_FINISHED, Boolean.FALSE));
 	content.setLimitUpload(JsonUtil.optBoolean(toolContentJSON, "limitUpload", Boolean.FALSE));
-	content.setUseSelectLeaderToolOuput(JsonUtil.optBoolean(toolContentJSON, "useSelectLeaderToolOuput", Boolean.FALSE));
+	content.setUseSelectLeaderToolOuput(
+		JsonUtil.optBoolean(toolContentJSON, "useSelectLeaderToolOuput", Boolean.FALSE));
 	content.setLimitUploadNumber(JsonUtil.optInt(toolContentJSON, "limitUploadNumber", 0));
 	// submissionDeadline is set in monitoring
 
@@ -1468,10 +1385,6 @@
 
     }
 
-<<<<<<< HEAD
-    
-=======
->>>>>>> ac9c27fe
     @Override
     public SubmitUser checkLeaderSelectToolForSessionLeader(SubmitUser user, Long toolSessionId) {
 	if ((user == null) || (toolSessionId == null)) {
@@ -1486,7 +1399,7 @@
 	if (leader == null) {
 	    Long leaderUserId = toolService.getLeaderUserId(toolSessionId, user.getUserID().intValue());
 	    if (leaderUserId != null) {
-		leader = submitUserDAO.getLearner(toolSessionId, (Integer) leaderUserId.intValue());
+		leader = submitUserDAO.getLearner(toolSessionId, leaderUserId.intValue());
 		// create new user in a DB
 		if (leader == null) {
 		    SubmitFilesService.log.debug("creating new user with userId: " + leaderUserId);
