--- conflicted
+++ resolved
@@ -44,10 +44,6 @@
 import org.lamsfoundation.lams.web.util.AttributeNames;
 
 /**
-<<<<<<< HEAD
- * 
-=======
->>>>>>> bc9cb023
  */
 public class SubmitFilesPedagogicalPlannerAction extends LamsDispatchAction {
 
