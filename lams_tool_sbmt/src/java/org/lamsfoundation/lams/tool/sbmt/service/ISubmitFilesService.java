--- conflicted
+++ resolved
@@ -27,11 +27,6 @@
 import java.util.Locale;
 import java.util.SortedMap;
 
-<<<<<<< HEAD
-import org.lamsfoundation.lams.contentrepository.IVersionedNode;
-=======
-import org.apache.struts.upload.FormFile;
->>>>>>> 4a35d56f
 import org.lamsfoundation.lams.contentrepository.exception.InvalidParameterException;
 import org.lamsfoundation.lams.contentrepository.exception.RepositoryCheckedException;
 import org.lamsfoundation.lams.events.IEventNotificationService;
@@ -96,7 +91,7 @@
 
     /**
      * Get a the details for a single file uploaded by a learner
-     *
+     * 
      * @param detailId
      * @return SubmissionDetails
      */
@@ -118,12 +113,8 @@
      *            Should files removed in monitor be included.
      * @return List The list of required objects.
      */
-<<<<<<< HEAD
-    public List getFilesUploadedByUser(Integer userID, Long sessionID, Locale currentLocale,
+    public List<FileDetailsDTO> getFilesUploadedByUser(Integer userID, Long sessionID, Locale currentLocale,
 	    boolean includeRemovedFiles);
-=======
-    public List<FileDetailsDTO> getFilesUploadedByUser(Integer userID, Long sessionID, Locale currentLocale, boolean includeRemovedFiles);
->>>>>>> 4a35d56f
 
     /**
      * This method returns a SortedMap of all files that were submitted users within a given <code>sessionID</code>.
@@ -153,22 +144,23 @@
      * @param reportID
      * @param markFileUUID
      * @param markFileVersionID
-     * @throws RepositoryCheckedException 
-     * @throws InvalidParameterException 
-     */
-    public void removeMarkFile(Long reportID, Long markFileUUID, Long markFileVersionID, Long sessionID) throws InvalidParameterException, RepositoryCheckedException;
+     * @throws RepositoryCheckedException
+     * @throws InvalidParameterException
+     */
+    public void removeMarkFile(Long reportID, Long markFileUUID, Long markFileVersionID, Long sessionID)
+	    throws InvalidParameterException, RepositoryCheckedException;
 
     /**
      * Mark the original file uploaded by a learner as deleted. Does not delete the file
      * from the content repository.
-     *
+     * 
      * @param detailID
      */
     public void removeLearnerFile(Long detailID, UserDTO monitor);
 
     /**
      * Mark a deleted original file as not deleted. Undoes what removeLearnerFile().
-     *
+     * 
      * @param detailID
      */
     public void restoreLearnerFile(Long detailID, UserDTO monitor);
