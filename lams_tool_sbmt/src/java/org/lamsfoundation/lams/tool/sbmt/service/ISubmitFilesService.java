/****************************************************************
 * Copyright (C) 2005 LAMS Foundation (http://lamsfoundation.org)
 * =============================================================
 * License Information: http://lamsfoundation.org/licensing/lams/2.0/
 *
 * This program is free software; you can redistribute it and/or modify
 * it under the terms of the GNU General Public License version 2.0
 * as published by the Free Software Foundation.
 *
 * This program is distributed in the hope that it will be useful,
 * but WITHOUT ANY WARRANTY; without even the implied warranty of
 * MERCHANTABILITY or FITNESS FOR A PARTICULAR PURPOSE.  See the
 * GNU General Public License for more details.
 *
 * You should have received a copy of the GNU General Public License
 * along with this program; if not, write to the Free Software
 * Foundation, Inc., 51 Franklin Street, Fifth Floor, Boston, MA 02110-1301
 * USA
 *
 * http://www.gnu.org/licenses/gpl.txt
 * ****************************************************************
 */



package org.lamsfoundation.lams.tool.sbmt.service;

import java.util.List;
import java.util.Locale;
import java.util.SortedMap;

import org.apache.struts.upload.FormFile;
import org.lamsfoundation.lams.contentrepository.exception.InvalidParameterException;
import org.lamsfoundation.lams.contentrepository.exception.RepositoryCheckedException;
import org.lamsfoundation.lams.events.IEventNotificationService;
import org.lamsfoundation.lams.notebook.model.NotebookEntry;
import org.lamsfoundation.lams.tool.sbmt.SubmissionDetails;
import org.lamsfoundation.lams.tool.sbmt.SubmitFilesContent;
import org.lamsfoundation.lams.tool.sbmt.SubmitFilesReport;
import org.lamsfoundation.lams.tool.sbmt.SubmitFilesSession;
import org.lamsfoundation.lams.tool.sbmt.SubmitUser;
import org.lamsfoundation.lams.tool.sbmt.dto.FileDetailsDTO;
import org.lamsfoundation.lams.tool.sbmt.dto.StatisticDTO;
import org.lamsfoundation.lams.tool.sbmt.dto.SubmitUserDTO;
import org.lamsfoundation.lams.tool.sbmt.util.SubmitFilesException;
import org.lamsfoundation.lams.usermanagement.dto.UserDTO;

/**
 * @author Manpreet Minhas
 */
public interface ISubmitFilesService {

    /**
     * Returns the <code>SubmitFilesContent</code> object corresponding to the given <code>contentID</code>. If
     * could not find out corresponding <code>SubmitFilesContent</code> by given <code>contentID</code>, return a
     * not-null but emtpy <code>SubmitFilesContent</code> instance.
     *
     * @param contentID
     *            The <code>content_id</code> of the object to be looked up
     * @return SubmitFilesContent The required populated object
     */
    public SubmitFilesContent getSubmitFilesContent(Long contentID);

    /**
     *
     * Returns the <code>SubmitFilesReport</code> object corresponding to the given <code>reportID</code>
     *
     * @param reportID
     * @return SubmitFilesReport The required populated object
     */
    public SubmitFilesReport getSubmitFilesReport(Long reportID);

    /**
     * This method uploads a file with the given name and description. It's a two step process
     * <ol>
     * <li>It first uploads the file to the content repository</li>
     * <li>And then it updates the database</li>
     * </ol>
     *
     * @param fileDescription
     *            The description of the file being uploaded.
     * @param userID
     *            The <code>User</code> who has uploaded the file.
     * @param contentID
     *            The content_id of the record to be updated in the database
     * @param uploadedFile
     *            The STRUTS org.apache.struts.upload.FormFile type
     *
     * @throws SubmitFilesException
     */
    public void uploadFileToSession(Long sessionID, FormFile uploadFile, String fileDescription, Integer userID)
	    throws SubmitFilesException;

    /** 
     * Get a the details for a single file uploaded by a learner
     * @param detailId
     * @return SubmissionDetails
     */
    public SubmissionDetails getSubmissionDetail(Long detailId);
    
    /**
     * This method returns a list of files that were uploaded by the given
     * <code>User<code> for given <code>contentID</code>.
     *
     * This method is used in the learning enviornment for displaying
     * the files being uploaded by the given user, as the user
     * uploads them one by one.
     *
     * @param userID
     *            The <code>user_id</code> of the <code>User</code>
     * @param sessionID
     *            The <code>session_id</code> to be looked up
     * @param includeRemovedFiles
     * 		  Should files removed in monitor be included.
     * @return List The list of required objects.
     */
    public List<FileDetailsDTO> getFilesUploadedByUser(Integer userID, Long sessionID, Locale currentLocale, boolean includeRemovedFiles);

    /**
     * This method returns a SortedMap of all files that were submitted users within a given <code>sessionID</code>.
     *
     * @param sessionID
     *            The <code>session_id</code> to be looked up
     * @return SortedMap, the key is UserDTO, the value is a List of FileDetailsDTO objects
     */
    public SortedMap<SubmitUserDTO, List<FileDetailsDTO>> getFilesUploadedBySession(Long sessionID,
	    Locale currentLocale);

    /**
     * Updates the marks for a file, and also allows a file to be uploaded
     *
     * @param reportID
     * @param marks
     * @param comments
     * @param marksFileInputStream
     * @param marksFileName
     */
    public void updateMarks(Long reportID, Float marks, String comments, FormFile file, Long SessionID)	    
	    throws InvalidParameterException, RepositoryCheckedException;

    /**
     * Removes the marks file from a report
     *
     * @param reportID
     * @param markFileUUID
     * @param markFileVersionID
     * @throws RepositoryCheckedException 
     * @throws InvalidParameterException 
     */
<<<<<<< HEAD
    public void removeMarkFile(Long reportID, Long markFileUUID, Long markFileVersionID) throws InvalidParameterException, RepositoryCheckedException;
=======
    public void removeMarkFile(Long reportID, Long markFileUUID, Long markFileVersionID, Long sessionID);
>>>>>>> bc9cb023

    /**
     * Mark the original file uploaded by a learner as deleted. Does not delete the file
     * from the content repository.
     * @param detailID
     */
    public void removeLearnerFile(Long detailID, UserDTO monitor);

    /**
     * Mark a deleted original file as not deleted. Undoes what removeLearnerFile().
     * @param detailID
     */
    public void restoreLearnerFile(Long detailID, UserDTO monitor);
    
    public FileDetailsDTO getFileDetails(Long detailID, Locale currentLocale);

    /**
     * Get SubmitFilesSession instance according to the given session id.
     *
     * @param sessionID
     * @return
     */
    public SubmitFilesSession getSessionById(Long sessionID);

    /**
     * Release marks and comments information to learners, for a special session.
     *
     * @param sessionID
     */
    public void releaseMarksForSession(Long sessionID);

    /**
     * When learner finish submission, it invokes this function and will remark the <code>finished</code> field.
     *
     * @param sessionID
     * @param userID
     */
    public void finishSubmission(Long sessionID, Integer userID);

    /**
     * Create the default content for the given contentID. These default data will copy from default record in Tool
     * Content database table.
     *
     * @return The SubmitFilesContent with default content and given contentID
     */
    public SubmitFilesContent createDefaultContent(Long contentID);

    /**
     * This method retrieves the default content id.
     *
     * @param toolSignature
     *            The tool signature which is defined in lams_tool table.
     * @return the default content id
     */
    public Long getToolDefaultContentIdBySignature(String toolSignature);

    /**
     * This method retrieves a list of SubmitFileSession from the contentID.
     *
     * @param contentID
     * @return a list of SubmitFileSession
     */
    // public List getSubmitFilesSessionsByContentID(Long contentID);
    public List getSubmitFilesSessionByContentID(Long contentID);

    /**
     * Save or update tool content into database.
     *
     * @param persistContent
     *            The <code>SubmitFilesContent</code> to be updated
     */
    public void saveOrUpdateContent(SubmitFilesContent persistContent);

    /**
     * Create refection entry into notebook tool.
     *
     * @param sessionId
     * @param notebook_tool
     * @param tool_signature
     * @param userId
     * @param entryText
     */
    public Long createNotebookEntry(Long sessionId, Integer notebookToolType, String toolSignature, Integer userId,
	    String entryText);

    /**
     * Get reflection entry from notebook tool.
     *
     * @param sessionId
     * @param idType
     * @param signature
     * @param userID
     * @return
     */
    public NotebookEntry getEntry(Long sessionId, Integer idType, String signature, Integer userID);

    /**
     * @param notebookEntry
     */
    public void updateEntry(NotebookEntry notebookEntry);

    public List<SubmitFilesSession> getSessionsByContentID(Long toolContentID);

    // *************************************************************
    // get SubmitUser methods
    // *************************************************************

    /**
     * Get learner by given <code>toolSessionID</code> and <code>userID</code>.
     *
     * @param sessionID
     * @param userID
     * @return
     */
    public SubmitUser getSessionUser(Long sessionID, Integer userID);

    public SubmitUser getContentUser(Long contentId, Integer userID);

    /**
     * Create new user
     *
     * @param userDto
     * @param sessionID
     * @return
     */
    public SubmitUser createSessionUser(UserDTO userDto, Long sessionID);

    public SubmitUser createContentUser(UserDTO user, Long contentId);

    /**
     * Get information of all users who have submitted file.
     *
     * @return The user information list
     */
    public List<SubmitUser> getUsersBySession(Long sessionID);

    /**
     * get user by UID
     *
     * @param uid
     * @return
     */
    public SubmitUser getUserByUid(Long uid);

    /**
     * Get a paged, optionally sorted and filtered, list of users.
     * Will return List<[SubmitUser, Integer1, Integer2, String], [SubmitUser, Integer1, Integer2, String], ... ,
     * [SubmitUser, Integer1, Integer2, String]>
     * where Integer1 is the number of files uploaded, Integer2 is the number of files marked
     * and String is the notebook entry. No notebook entries needed? Will return null in their place.
     * 
     * @return
     */
    List<Object[]> getUsersForTablesorter(final Long sessionId, int page, int size, int sorting, String searchString,
	    boolean getNotebookEntries);

    /**
     * Get the number of users that would be returned by getUsersForTablesorter() if it was not paged. Supports
     * filtering.
     * 
     * @return
     */
    int getCountUsersBySession(Long sessionId, String searchString);

    /**
     * Get the basic statistics for all the sessions for one activity.
     * 
     * @param contentId
     * @return
     */
    List<StatisticDTO> getStatisticsBySession(final Long contentId);   
    
    /**
     * Get the leader statistics for all the sessions for one activity.
     * 
     * @param contentId
     * @return
     */
    List<StatisticDTO> getLeaderStatisticsBySession(final Long contentId);

    public IEventNotificationService getEventNotificationService();

    /**
     * Gets a message from resource bundle. Same as <code><fmt:message></code> in JSP pages.
     *
     * @param key
     *            key of the message
     * @param args
     *            arguments for the message
     * @return message content
     */
    String getLocalisedMessage(String key, Object[] args);

    /**
     * Returns whether activity is grouped and therefore it is expected more than one tool session.
     *
     * @param toolContentID
     * @return
     */
    boolean isGroupedActivity(long toolContentID);
    
    /**
     * Audit log the teacher has started editing activity in monitor.
     * 
     * @param toolContentID
     */
    void auditLogStartEditingActivityInMonitor(long toolContentID);
    
    /**
     * Set specified user as a leader. Also the previous leader (if any) is marked as non-leader.
     *
     * @param userId
     * @param toolSessionID
     */
    SubmitUser checkLeaderSelectToolForSessionLeader(SubmitUser user, Long toolSessionID);
    
    /**
     * Create a new user in database.
     */
    void createUser(SubmitUser submitUser);
    
    /**
     * @param user
     * @param toolSessionId
     * @return
     */
    boolean isUserGroupLeader(SubmitUser user, Long toolSessionId);
    

    void copyLearnerContent(SubmitUser fromUser, SubmitUser toUser);
    
}<|MERGE_RESOLUTION|>--- conflicted
+++ resolved
@@ -147,11 +147,7 @@
      * @throws RepositoryCheckedException 
      * @throws InvalidParameterException 
      */
-<<<<<<< HEAD
-    public void removeMarkFile(Long reportID, Long markFileUUID, Long markFileVersionID) throws InvalidParameterException, RepositoryCheckedException;
-=======
-    public void removeMarkFile(Long reportID, Long markFileUUID, Long markFileVersionID, Long sessionID);
->>>>>>> bc9cb023
+    public void removeMarkFile(Long reportID, Long markFileUUID, Long markFileVersionID, Long sessionID) throws InvalidParameterException, RepositoryCheckedException;
 
     /**
      * Mark the original file uploaded by a learner as deleted. Does not delete the file
