/****************************************************************
 * Copyright (C) 2005 LAMS Foundation (http://lamsfoundation.org)
 * =============================================================
 * License Information: http://lamsfoundation.org/licensing/lams/2.0/
 *
 * This program is free software; you can redistribute it and/or modify
 * it under the terms of the GNU General Public License version 2.0
 * as published by the Free Software Foundation.
 *
 * This program is distributed in the hope that it will be useful,
 * but WITHOUT ANY WARRANTY; without even the implied warranty of
 * MERCHANTABILITY or FITNESS FOR A PARTICULAR PURPOSE.  See the
 * GNU General Public License for more details.
 *
 * You should have received a copy of the GNU General Public License
 * along with this program; if not, write to the Free Software
 * Foundation, Inc., 51 Franklin Street, Fifth Floor, Boston, MA 02110-1301
 * USA
 *
 * http://www.gnu.org/licenses/gpl.txt
 * ****************************************************************
 */
package org.lamsfoundation.lams.tool.sbmt.web.action;

import java.io.ByteArrayOutputStream;
import java.io.IOException;
import java.io.PrintWriter;
import java.util.Comparator;
import java.util.Date;
import java.util.Iterator;
import java.util.List;
import java.util.Map;
import java.util.SortedSet;
import java.util.TimeZone;
import java.util.TreeSet;

import javax.servlet.ServletException;
import javax.servlet.http.HttpServletRequest;
import javax.servlet.http.HttpServletResponse;
import javax.servlet.http.HttpSession;

import org.apache.commons.lang.StringEscapeUtils;
import org.apache.poi.hssf.usermodel.HSSFCell;
import org.apache.poi.hssf.usermodel.HSSFRow;
import org.apache.poi.hssf.usermodel.HSSFSheet;
import org.apache.poi.hssf.usermodel.HSSFWorkbook;
import org.apache.struts.action.ActionForm;
import org.apache.struts.action.ActionForward;
import org.apache.struts.action.ActionMapping;
import org.apache.struts.action.ActionMessage;
import org.apache.struts.action.DynaActionForm;
import org.lamsfoundation.lams.tool.sbmt.SbmtConstants;
import org.lamsfoundation.lams.tool.sbmt.SubmissionDetails;
import org.lamsfoundation.lams.tool.sbmt.SubmitFilesContent;
import org.lamsfoundation.lams.tool.sbmt.SubmitFilesSession;
import org.lamsfoundation.lams.tool.sbmt.SubmitUser;
import org.lamsfoundation.lams.tool.sbmt.dto.AuthoringDTO;
import org.lamsfoundation.lams.tool.sbmt.dto.FileDetailsDTO;
import org.lamsfoundation.lams.tool.sbmt.dto.SessionDTO;
import org.lamsfoundation.lams.tool.sbmt.dto.StatisticDTO;
import org.lamsfoundation.lams.tool.sbmt.service.ISubmitFilesService;
import org.lamsfoundation.lams.tool.sbmt.service.SubmitFilesServiceProxy;
import org.lamsfoundation.lams.usermanagement.dto.UserDTO;
import org.lamsfoundation.lams.util.DateUtil;
import org.lamsfoundation.lams.util.MessageService;
import org.lamsfoundation.lams.util.WebUtil;
import org.lamsfoundation.lams.web.action.LamsDispatchAction;
import org.lamsfoundation.lams.web.session.SessionManager;
import org.lamsfoundation.lams.web.util.AttributeNames;
import org.springframework.web.context.WebApplicationContext;
import org.springframework.web.context.support.WebApplicationContextUtils;

import com.fasterxml.jackson.databind.node.ArrayNode;
import com.fasterxml.jackson.databind.node.JsonNodeFactory;
import com.fasterxml.jackson.databind.node.ObjectNode;

/**
 * @author Manpreet Minhas
 */
public class MonitoringAction extends LamsDispatchAction {

    public ISubmitFilesService submitFilesService;

    private class SessionComparator implements Comparator<SessionDTO> {
	@Override
	public int compare(SessionDTO o1, SessionDTO o2) {
	    if (o1 != null && o2 != null) {
		return o1.getSessionName().compareTo(o2.getSessionName());
	    } else if (o1 != null) {
		return 1;
	    } else {
		return -1;
	    }
	}
    }

    private class StatisticComparator implements Comparator<StatisticDTO> {
	@Override
	public int compare(StatisticDTO o1, StatisticDTO o2) {
	    if (o1 != null && o2 != null) {
		return o1.getSessionName().compareTo(o2.getSessionName());
	    } else if (o1 != null) {
		return 1;
	    } else {
		return -1;
	    }
	}
    }

    /**
     * Default ActionForward for Monitor
     */
    @Override
    public ActionForward unspecified(ActionMapping mapping, ActionForm form, HttpServletRequest request,
	    HttpServletResponse response) {
	String contentFolderID = WebUtil.readStrParam(request, AttributeNames.PARAM_CONTENT_FOLDER_ID);
	Long contentID = new Long(WebUtil.readLongParam(request, AttributeNames.PARAM_TOOL_CONTENT_ID));
	submitFilesService = getSubmitFilesService();

	request.setAttribute(AttributeNames.PARAM_CONTENT_FOLDER_ID, contentFolderID);
	request.setAttribute(AttributeNames.PARAM_TOOL_CONTENT_ID, contentID);

	List submitFilesSessionList = submitFilesService.getSubmitFilesSessionByContentID(contentID);
	summary(request, submitFilesSessionList);
	statistic(request, contentID);

	// instruction
	SubmitFilesContent persistContent = submitFilesService.getSubmitFilesContent(contentID);
	// if this content does not exist, then reset the contentID to current value to keep it on HTML page.
	persistContent.setContentID(contentID);

	AuthoringDTO authorDto = new AuthoringDTO(persistContent);
	request.setAttribute(SbmtConstants.AUTHORING_DTO, authorDto);
	request.setAttribute(SbmtConstants.PAGE_EDITABLE, !persistContent.isContentInUse());
	request.setAttribute(SbmtConstants.ATTR_IS_GROUPED_ACTIVITY, submitFilesService.isGroupedActivity(contentID));
	request.setAttribute(SbmtConstants.ATTR_REFLECTION_ON, persistContent.isReflectOnActivity());

	// set SubmissionDeadline, if any
	if (persistContent.getSubmissionDeadline() != null) {
	    Date submissionDeadline = persistContent.getSubmissionDeadline();
	    HttpSession ss = SessionManager.getSession();
	    UserDTO teacher = (UserDTO) ss.getAttribute(AttributeNames.USER);
	    TimeZone teacherTimeZone = teacher.getTimeZone();
	    Date tzSubmissionDeadline = DateUtil.convertToTimeZoneFromDefault(teacherTimeZone, submissionDeadline);
	    request.setAttribute(SbmtConstants.ATTR_SUBMISSION_DEADLINE, tzSubmissionDeadline.getTime());
	    request.setAttribute(SbmtConstants.ATTR_SUBMISSION_DEADLINE_DATESTRING,
		    DateUtil.convertToStringForJSON(submissionDeadline, request.getLocale()));
	}

	DynaActionForm smbtMonitoringForm = (DynaActionForm) form;
	// smbtMonitoringForm.set("currentTab", WebUtil.readStrParam(request, AttributeNames.PARAM_CURRENT_TAB,true));

	return mapping.findForward("success");
    }

    /** Ajax call to populate the tablesorter */
    public ActionForward getUsers(ActionMapping mapping, ActionForm form, HttpServletRequest request,
	    HttpServletResponse response) throws IOException {

	Long sessionID = new Long(WebUtil.readLongParam(request, AttributeNames.PARAM_TOOL_SESSION_ID));
	Long contentId = WebUtil.readLongParam(request, AttributeNames.PARAM_TOOL_CONTENT_ID);

	// paging parameters of tablesorter
	int size = WebUtil.readIntParam(request, "size");
	int page = WebUtil.readIntParam(request, "page");
	Integer sortByName = WebUtil.readIntParam(request, "column[0]", true);
	Integer sortByNumFiles = WebUtil.readIntParam(request, "column[1]", true);
	Integer sortByMarked = WebUtil.readIntParam(request, "column[2]", true);
	String searchString = request.getParameter("fcol[0]");

	int sorting = SbmtConstants.SORT_BY_NO;
	if (sortByName != null) {
	    sorting = sortByName.equals(0) ? SbmtConstants.SORT_BY_USERNAME_ASC : SbmtConstants.SORT_BY_USERNAME_DESC;
	} else if (sortByNumFiles != null) {
	    sorting = sortByNumFiles.equals(0) ? SbmtConstants.SORT_BY_NUM_FILES_ASC
		    : SbmtConstants.SORT_BY_NUM_FILES_DESC;
	} else if (sortByMarked != null) {
	    sorting = sortByMarked.equals(0) ? SbmtConstants.SORT_BY_MARKED_ASC : SbmtConstants.SORT_BY_MARKED_DESC;
	}

	// return user list according to the given sessionID
	ISubmitFilesService service = getSubmitFilesService();
	SubmitFilesContent spreadsheet = service.getSubmitFilesContent(contentId);
	List<Object[]> users = service.getUsersForTablesorter(sessionID, page, size, sorting, searchString,
		spreadsheet.isReflectOnActivity());

	ArrayNode rows = JsonNodeFactory.instance.arrayNode();
	ObjectNode responsedata = JsonNodeFactory.instance.objectNode();
	responsedata.put("total_rows", service.getCountUsersBySession(sessionID, searchString));
	SubmitUser groupLeader = new SubmitUser();
	 if (spreadsheet.isUseSelectLeaderToolOuput()) {
		SubmitFilesSession session = service.getSessionById(sessionID);
		groupLeader = session.getGroupLeader();
	 }
	for (Object[] userAndReflection : users) {

	    ObjectNode responseRow = JsonNodeFactory.instance.objectNode();

	    SubmitUser user = (SubmitUser) userAndReflection[0];
	    responseRow.put(SbmtConstants.ATTR_USER_UID, user.getUid());
	    responseRow.put(SbmtConstants.USER_ID, user.getUserID());
	    responseRow.put(SbmtConstants.ATTR_USER_FULLNAME, StringEscapeUtils.escapeHtml(user.getFullName()));


    	    if (userAndReflection.length > 2) {
		responseRow.put(SbmtConstants.ATTR_PORTRAIT_ID, (Integer)userAndReflection[1]);
	    }
	    
	    if (userAndReflection.length > 3) {
		responseRow.put(SbmtConstants.ATTR_USER_NUM_FILE,
			(Integer) userAndReflection[2] - (Integer) userAndReflection[3]);
	    }

	    if (userAndReflection.length > 4) {
		responseRow.put(SbmtConstants.ATTR_USER_FILE_MARKED, (Integer) userAndReflection[4] > 0);
	    }

	    if (userAndReflection.length > 5) {
		responseRow.put(SbmtConstants.ATTR_USER_REFLECTION, (String) userAndReflection[5]);
	    }
<<<<<<< HEAD

	    rows.add(responseRow);
=======
	    if(!spreadsheet.isUseSelectLeaderToolOuput()|| (spreadsheet.isUseSelectLeaderToolOuput() && groupLeader==user)){
		rows.put(responseRow);
	    }
>>>>>>> 16532a9d
	}

	responsedata.set("rows", rows);
	response.setContentType("application/json;charset=utf-8");
	response.getWriter().print(new String(responsedata.toString()));
	return null;

    }

    /**
     * AJAX call to refresh statistic page.
     *
     * @param mapping
     * @param form
     * @param request
     * @param response
     * @return
     */
    public ActionForward doStatistic(ActionMapping mapping, ActionForm form, HttpServletRequest request,
	    HttpServletResponse response) {

	Long contentID = new Long(WebUtil.readLongParam(request, AttributeNames.PARAM_TOOL_CONTENT_ID));
	submitFilesService = getSubmitFilesService();
	statistic(request, contentID);
	request.setAttribute(SbmtConstants.ATTR_IS_GROUPED_ACTIVITY, submitFilesService.isGroupedActivity(contentID));
	return mapping.findForward("statistic");
    }

    private void statistic(HttpServletRequest request, Long contentID) {
	SortedSet<StatisticDTO> statistics = new TreeSet<StatisticDTO>(new StatisticComparator());
	ISubmitFilesService service = getSubmitFilesService();
	SubmitFilesContent spreadsheet = service.getSubmitFilesContent(contentID);
	if (spreadsheet.isUseSelectLeaderToolOuput()) {
	    statistics.addAll(submitFilesService.getLeaderStatisticsBySession(contentID));
	    request.setAttribute("statisticList", statistics);
	}
	else{
    	statistics.addAll(submitFilesService.getStatisticsBySession(contentID));
    	request.setAttribute("statisticList", statistics);
	}
    }

    /**
     * Release mark
     *
     * @param mapping
     * @param form
     * @param request
     * @param response
     * @return
     */
    public ActionForward releaseMarks(ActionMapping mapping, ActionForm form, HttpServletRequest request,
	    HttpServletResponse response) {

	// get service then update report table
	submitFilesService = getSubmitFilesService();
	Long sessionID = new Long(WebUtil.readLongParam(request, AttributeNames.PARAM_TOOL_SESSION_ID));
	submitFilesService.releaseMarksForSession(sessionID);

	try {
	    response.setContentType("text/html;charset=utf-8");
	    PrintWriter out = response.getWriter();
	    SubmitFilesSession session = submitFilesService.getSessionById(sessionID);
	    String sessionName = "";
	    if (session != null) {
		sessionName = session.getSessionName();
	    }
	    out.write(getMessageService().getMessage("msg.mark.released", new String[] { sessionName }));
	    out.flush();
	} catch (IOException e) {
	}
	return null;
    }

    /**
     * Download submit file marks by MS Excel file format.
     *
     * @param mapping
     * @param form
     * @param request
     * @param response
     * @return
     */
    public ActionForward downloadMarks(ActionMapping mapping, ActionForm form, HttpServletRequest request,
	    HttpServletResponse response) {

	Long sessionID = new Long(WebUtil.readLongParam(request, AttributeNames.PARAM_TOOL_SESSION_ID));
	submitFilesService = getSubmitFilesService();
	// return FileDetailsDTO list according to the given sessionID
	Map userFilesMap = submitFilesService.getFilesUploadedBySession(sessionID, request.getLocale());
	// construct Excel file format and download
	String errors = null;
	try {
	    // create an empty excel file
	    HSSFWorkbook wb = new HSSFWorkbook();
	    HSSFSheet sheet = wb.createSheet("Marks");
	    sheet.setColumnWidth(0, 5000);
	    HSSFRow row;
	    HSSFCell cell;

	    Iterator iter = userFilesMap.values().iterator();
	    Iterator dtoIter;

	    int idx = 0;

	    row = sheet.createRow(idx++);
	    cell = row.createCell(2);
	    cell.setCellValue(getMessageService().getMessage("label.learner.fileName"));

	    cell = row.createCell(3);
	    cell.setCellValue(getMessageService().getMessage("label.learner.fileDescription"));

	    cell = row.createCell(4);
	    cell.setCellValue(getMessageService().getMessage("label.learner.marks"));

	    cell = row.createCell(5);
	    cell.setCellValue(getMessageService().getMessage("label.learner.comments"));

	    while (iter.hasNext()) {
		List list = (List) iter.next();
		dtoIter = list.iterator();

		while (dtoIter.hasNext()) {
		    FileDetailsDTO dto = (FileDetailsDTO) dtoIter.next();
		    if (!dto.isRemoved()) {
			row = sheet.createRow(idx++);

			int count = 0;

			cell = row.createCell(count++);
			cell.setCellValue(dto.getOwner().getFullName());

			++count;

			sheet.setColumnWidth(count, 8000);

			cell = row.createCell(count++);
			cell.setCellValue(dto.getFilePath());

			cell = row.createCell(count++);
			cell.setCellValue(dto.getFileDescription());

			cell = row.createCell(count++);

			String marks = dto.getMarks();
			cell.setCellValue(marks != null ? marks : "");

			cell = row.createCell(count++);
			cell.setCellValue(dto.getComments());
		    }
		}
	    }

	    ByteArrayOutputStream bos = new ByteArrayOutputStream();
	    wb.write(bos);

	    // construct download file response header
	    String fileName = "marks" + sessionID + ".xls";
	    String mineType = "application/vnd.ms-excel";
	    String header = "attachment; filename=\"" + fileName + "\";";
	    response.setContentType(mineType);
	    response.setHeader("Content-Disposition", header);

	    byte[] data = bos.toByteArray();
	    response.getOutputStream().write(data, 0, data.length);
	    response.getOutputStream().flush();
	} catch (Exception e) {
	    LamsDispatchAction.log.error(e);
	    errors = new ActionMessage("monitoring.download.error", e.toString()).toString();
	}

	if (errors != null) {
	    try {
		PrintWriter out = response.getWriter();
		out.write(errors);
		out.flush();
	    } catch (IOException e) {
	    }
	}

	return null;
    }

    /**
     * Set Submission Deadline
     *
     * @param mapping
     * @param form
     * @param request
     * @param response
     * @return
     * @throws IOException
     */
    public ActionForward setSubmissionDeadline(ActionMapping mapping, ActionForm form, HttpServletRequest request,
	    HttpServletResponse response) throws IOException {
	submitFilesService = getSubmitFilesService();

	Long contentID = WebUtil.readLongParam(request, AttributeNames.PARAM_TOOL_CONTENT_ID);
	SubmitFilesContent content = submitFilesService.getSubmitFilesContent(contentID);

	Long dateParameter = WebUtil.readLongParam(request, SbmtConstants.ATTR_SUBMISSION_DEADLINE, true);
	Date tzSubmissionDeadline = null;
	String formattedDate = "";
	if (dateParameter != null) {
	    Date submissionDeadline = new Date(dateParameter);
	    HttpSession ss = SessionManager.getSession();
	    UserDTO teacher = (UserDTO) ss.getAttribute(AttributeNames.USER);
	    TimeZone teacherTimeZone = teacher.getTimeZone();
	    tzSubmissionDeadline = DateUtil.convertFromTimeZoneToDefault(teacherTimeZone, submissionDeadline);
	    formattedDate = DateUtil.convertToStringForJSON(tzSubmissionDeadline, request.getLocale());
	}
	content.setSubmissionDeadline(tzSubmissionDeadline);
	submitFilesService.saveOrUpdateContent(content);

	response.setContentType("text/plain;charset=utf-8");
	response.getWriter().print(formattedDate);
	return null;
    }

    // **********************************************************
    // Mark udpate/view methods
    // **********************************************************
    /**
     * Display special user's marks information.
     *
     * @param mapping
     * @param form
     * @param request
     * @param response
     * @return
     */
    public ActionForward listMark(ActionMapping mapping, ActionForm form, HttpServletRequest request,
	    HttpServletResponse response) {
	Long sessionID = new Long(WebUtil.readLongParam(request, AttributeNames.PARAM_TOOL_SESSION_ID));
	Integer userID = WebUtil.readIntParam(request, "userID");

	submitFilesService = getSubmitFilesService();
	// return FileDetailsDTO list according to the given userID and sessionID
	List files = submitFilesService.getFilesUploadedByUser(userID, sessionID, request.getLocale(), true);

	request.setAttribute(AttributeNames.PARAM_TOOL_SESSION_ID, sessionID);
	request.setAttribute("report", files);
	return mapping.findForward("listMark");
    }

    /**
     * View mark of all learner from same tool content ID.
     *
     * @param mapping
     * @param form
     * @param request
     * @param response
     * @return
     */
    public ActionForward listAllMarks(ActionMapping mapping, ActionForm form, HttpServletRequest request,
	    HttpServletResponse response) {

	Long sessionID = new Long(WebUtil.readLongParam(request, AttributeNames.PARAM_TOOL_SESSION_ID));
	submitFilesService = getSubmitFilesService();
	// return FileDetailsDTO list according to the given sessionID
	Map userFilesMap = submitFilesService.getFilesUploadedBySession(sessionID, request.getLocale());
	request.setAttribute(AttributeNames.PARAM_TOOL_SESSION_ID, sessionID);
	// request.setAttribute("user",submitFilesService.getUserDetails(userID));
	request.setAttribute("reports", userFilesMap);

	return mapping.findForward("listAllMarks");

    }

    /**
     * Remove the original file created by the learner. Does not actually remove it from the content repository - merely
     * makes it as removed.
     */
    public ActionForward removeLearnerFile(ActionMapping mapping, ActionForm form, HttpServletRequest request,
	    HttpServletResponse response) throws ServletException {
	return removeRestoreLearnerFile(mapping, form, request, response, true);
    }

    /**
     * Remove the original file created by the learner. Does not actually remove it from the content repository - merely
     * makes it as removed.
     */
    public ActionForward restoreLearnerFile(ActionMapping mapping, ActionForm form, HttpServletRequest request,
	    HttpServletResponse response) throws ServletException {
	return removeRestoreLearnerFile(mapping, form, request, response, false);
    }

    private ActionForward removeRestoreLearnerFile(ActionMapping mapping, ActionForm form, HttpServletRequest request,
	    HttpServletResponse response, boolean remove) throws ServletException {

	UserDTO currentUser = (UserDTO) SessionManager.getSession().getAttribute(AttributeNames.USER);

	if (submitFilesService == null) {
	    submitFilesService = getSubmitFilesService();
	}

	Long sessionID = WebUtil.readLongParam(request, AttributeNames.PARAM_TOOL_SESSION_ID);
	Integer learnerUserID = WebUtil.readIntParam(request, AttributeNames.PARAM_USER_ID);
	Long detailID = WebUtil.readLongParam(request, "detailID");

	SubmissionDetails fileToProcess = submitFilesService.getSubmissionDetail(detailID);

	if (fileToProcess == null) {
	    StringBuilder builder = new StringBuilder("Unable to ").append(remove ? "remove" : "restore")
		    .append("file as file does not exist. Requested by user ").append(currentUser.getUserID())
		    .append(" for file ").append(detailID).append(" for user ").append(learnerUserID);
	    log.error(builder.toString());
	    throw new ServletException("Invalid call to " + (remove ? "remove" : "restore")
		    + " file. See the server log for more details.");
	} else {

	    if (!fileToProcess.getSubmitFileSession().getSessionID().equals(sessionID)
		    || !fileToProcess.getLearner().getUserID().equals(learnerUserID)) {
		StringBuilder builder = new StringBuilder("Unable to ").append(remove ? "remove" : "restore")
			.append("file as values in database do not match values in request. Requested by user ")
			.append(currentUser.getUserID()).append(" for file ").append(detailID).append(" for user ")
			.append(learnerUserID).append(" in session ").append(sessionID);
		log.error(builder.toString());
		throw new ServletException("Invalid call to " + (remove ? "remove" : "restore")
			+ " file. See the server log for more details.");
	    } else {

		if (remove) {
		    submitFilesService.removeLearnerFile(detailID, currentUser);
		    notifyRemoveRestore(fileToProcess, "event.file.restore.subject", "event.file.restore.body",
			    "restore file");

		} else {
		    submitFilesService.restoreLearnerFile(detailID, currentUser);
		    notifyRemoveRestore(fileToProcess, "event.file.delete.subject", "event.file.delete.body",
			    "delete file");
		}

	    }
	}

	List files = submitFilesService.getFilesUploadedByUser(learnerUserID, sessionID, request.getLocale(), true);

	request.setAttribute(AttributeNames.PARAM_TOOL_SESSION_ID, sessionID);
	request.setAttribute("report", files);
	return mapping.findForward("listMark");
    }

    /**
     * Notify the user by email of the file change. Need to do it here rather than in the service so that any issues are
     * caught and logged
     * without stuffing up the transaction.
     */
    public void notifyRemoveRestore(SubmissionDetails detail, String i18nSubjectKey, String i18nBodyKey,
	    String errorSubject) {
	Long contentID = detail.getSubmitFileSession().getContent().getContentID();
	Integer learnerID = detail.getLearner().getUserID();

	// Can't just create a new subscription then call triggerForSingleUser() as
	// it needs a subscription id, which doesn't exist for a subscription created in the same
	// transaction. So reuse the existing RELEASE MARKS event and subscription (created when
	// a file is uploaded) and override both the subject and the message.

	try {
	    boolean eventExists = submitFilesService.getEventNotificationService().eventExists(
		    SbmtConstants.TOOL_SIGNATURE, SbmtConstants.EVENT_NAME_NOTIFY_LEARNERS_ON_MARK_RELEASE, contentID);

	    if (eventExists) {
		submitFilesService.getEventNotificationService().triggerForSingleUser(SbmtConstants.TOOL_SIGNATURE,
			SbmtConstants.EVENT_NAME_NOTIFY_LEARNERS_ON_MARK_RELEASE, contentID, learnerID,
			submitFilesService.getLocalisedMessage(i18nSubjectKey, null),
			submitFilesService.getLocalisedMessage(i18nBodyKey, new Object[] { detail.getFilePath() }));
	    } else {
		log.error("Unable to notify user of " + errorSubject + ". contentID=" + contentID + " learner="
			+ learnerID + " file " + detail.getFilePath() + " as "
			+ SbmtConstants.EVENT_NAME_NOTIFY_LEARNERS_ON_MARK_RELEASE + " event is missing");
	    }
	} catch (Exception e) {
	    log.error("Unable to notify user of " + errorSubject + ". contentID=" + contentID + " learner=" + learnerID
		    + " file " + detail.getFilePath() + " due to exception " + e.getMessage(), e);
	}
    }

    // **********************************************************
    // Private methods
    // **********************************************************

    private ISubmitFilesService getSubmitFilesService() {
	return SubmitFilesServiceProxy.getSubmitFilesService(this.getServlet().getServletContext());
    }

    /**
     * Return ResourceService bean.
     */
    private MessageService getMessageService() {
	WebApplicationContext wac = WebApplicationContextUtils
		.getRequiredWebApplicationContext(getServlet().getServletContext());
	return (MessageService) wac.getBean("sbmtMessageService");
    }

    /**
     * Save file mark information into HttpRequest
     *
     * @param request
     * @param sessionID
     * @param userID
     * @param detailID
     * @param updateMode
     */
    private void setMarkPage(HttpServletRequest request, Long sessionID, Long userID, Long detailID,
	    String updateMode) {

    }

    /**
     * Save Summary information into HttpRequest.
     *
     * @param request
     * @param submitFilesSessionList
     */
    private void summary(HttpServletRequest request, List submitFilesSessionList) {
	SortedSet<SessionDTO> sessions = new TreeSet<SessionDTO>(this.new SessionComparator());

	// build a map with all users in the submitFilesSessionList
	Iterator it = submitFilesSessionList.iterator();
	while (it.hasNext()) {
	    SessionDTO sessionDto = new SessionDTO();
	    SubmitFilesSession sfs = (SubmitFilesSession) it.next();

	    Long sessionID = sfs.getSessionID();
	    sessionDto.setSessionID(sessionID);
	    sessionDto.setSessionName(sfs.getSessionName());
	    sessions.add(sessionDto);
	}

	// request.setAttribute(AttributeNames.PARAM_TOOL_SESSION_ID,sessionID);
	request.setAttribute("sessions", sessions);
    }

}<|MERGE_RESOLUTION|>--- conflicted
+++ resolved
@@ -218,14 +218,9 @@
 	    if (userAndReflection.length > 5) {
 		responseRow.put(SbmtConstants.ATTR_USER_REFLECTION, (String) userAndReflection[5]);
 	    }
-<<<<<<< HEAD
-
+	    if(!spreadsheet.isUseSelectLeaderToolOuput()|| (spreadsheet.isUseSelectLeaderToolOuput() && groupLeader==user)){
 	    rows.add(responseRow);
-=======
-	    if(!spreadsheet.isUseSelectLeaderToolOuput()|| (spreadsheet.isUseSelectLeaderToolOuput() && groupLeader==user)){
-		rows.put(responseRow);
-	    }
->>>>>>> 16532a9d
+	}
 	}
 
 	responsedata.set("rows", rows);
@@ -263,9 +258,9 @@
 	    request.setAttribute("statisticList", statistics);
 	}
 	else{
-    	statistics.addAll(submitFilesService.getStatisticsBySession(contentID));
-    	request.setAttribute("statisticList", statistics);
-	}
+	statistics.addAll(submitFilesService.getStatisticsBySession(contentID));
+	request.setAttribute("statisticList", statistics);
+    }
     }
 
     /**
