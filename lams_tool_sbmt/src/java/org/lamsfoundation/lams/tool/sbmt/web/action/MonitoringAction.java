--- conflicted
+++ resolved
@@ -197,30 +197,22 @@
 	    responseRow.put(SbmtConstants.USER_ID, user.getUserID());
 	    responseRow.put(SbmtConstants.ATTR_USER_FULLNAME, StringEscapeUtils.escapeHtml(user.getFullName()));
 
-	    if (userAndReflection.length > 2) {
-<<<<<<< HEAD
+
+    	    if (userAndReflection.length > 2) {
+		responseRow.put(SbmtConstants.ATTR_PORTRAIT_ID, (Integer)userAndReflection[1]);
+	    }
+	    
+	    if (userAndReflection.length > 3) {
 		responseRow.put(SbmtConstants.ATTR_USER_NUM_FILE,
-			(Integer) userAndReflection[1] - (Integer) userAndReflection[2]);
-=======
-		responseRow.put(SbmtConstants.ATTR_PORTRAIT_ID, (Integer)userAndReflection[1]);
->>>>>>> 7c213fca
-	    }
-
-	    if (userAndReflection.length > 3) {
-		responseRow.put(SbmtConstants.ATTR_USER_NUM_FILE, 
-			(Integer)userAndReflection[2] - (Integer)userAndReflection[3]);
+			(Integer) userAndReflection[2] - (Integer) userAndReflection[3]);
 	    }
 
 	    if (userAndReflection.length > 4) {
-<<<<<<< HEAD
-		responseRow.put(SbmtConstants.ATTR_USER_REFLECTION, (String) userAndReflection[4]);
-=======
 		responseRow.put(SbmtConstants.ATTR_USER_FILE_MARKED, (Integer) userAndReflection[4] > 0);
 	    }
 
 	    if (userAndReflection.length > 5) {
-		responseRow.put(SbmtConstants.ATTR_USER_REFLECTION, userAndReflection[5]);
->>>>>>> 7c213fca
+		responseRow.put(SbmtConstants.ATTR_USER_REFLECTION, (String) userAndReflection[5]);
 	    }
 
 	    rows.add(responseRow);
