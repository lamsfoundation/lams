--- conflicted
+++ resolved
@@ -90,16 +90,8 @@
    		<property name="toolService">
    			<ref bean="lamsToolService"/>
    		</property>
-<<<<<<< HEAD
-   		<property name="auditService">
-   			<ref bean="auditService"/>
-=======
-   		<property name="learnerService">
-   			<ref bean="learnerService"/>
-   		</property>
    		<property name="logEventService">
    			<ref bean="logEventService"/>
->>>>>>> bc9cb023
    		</property>
    		<property name="userManagementService">
    			<ref bean="userManagementService"/>
