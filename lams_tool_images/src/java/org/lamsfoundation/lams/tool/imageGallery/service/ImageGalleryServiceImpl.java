/****************************************************************
 * Copyright (C) 2005 LAMS Foundation (http://lamsfoundation.org)
 * =============================================================
 * License Information: http://lamsfoundation.org/licensing/lams/2.0/
 *
 * This program is free software; you can redistribute it and/or modify
 * it under the terms of the GNU General Public License as published by
 * the Free Software Foundation.
 *
 * This program is distributed in the hope that it will be useful,
 * but WITHOUT ANY WARRANTY; without even the implied warranty of
 * MERCHANTABILITY or FITNESS FOR A PARTICULAR PURPOSE.  See the
 * GNU General Public License for more details.
 *
 * You should have received a copy of the GNU General Public License
 * along with this program; if not, write to the Free Software
 * Foundation, Inc., 51 Franklin Street, Fifth Floor, Boston, MA 02110-1301
 * USA
 *
 * http://www.gnu.org/licenses/gpl.txt
 * ****************************************************************
 */

package org.lamsfoundation.lams.tool.imageGallery.service;

import java.awt.image.BufferedImage;
import java.io.FileNotFoundException;
import java.io.IOException;
import java.io.InputStream;
import java.sql.Timestamp;
import java.util.ArrayList;
import java.util.Collection;
import java.util.Date;
import java.util.HashMap;
import java.util.Iterator;
import java.util.LinkedList;
import java.util.List;
import java.util.Map;
import java.util.Set;
import java.util.SortedMap;
import java.util.TreeSet;

import javax.imageio.ImageIO;
import javax.servlet.http.HttpServletRequest;

import org.apache.commons.lang.StringUtils;
import org.apache.log4j.Logger;
import org.apache.struts.upload.FormFile;
import org.lamsfoundation.lams.confidencelevel.ConfidenceLevelDTO;
import org.lamsfoundation.lams.contentrepository.NodeKey;
import org.lamsfoundation.lams.contentrepository.exception.InvalidParameterException;
import org.lamsfoundation.lams.contentrepository.exception.RepositoryCheckedException;
import org.lamsfoundation.lams.events.IEventNotificationService;
import org.lamsfoundation.lams.learningdesign.service.ExportToolContentException;
import org.lamsfoundation.lams.learningdesign.service.IExportToolContentService;
import org.lamsfoundation.lams.learningdesign.service.ImportToolContentException;
import org.lamsfoundation.lams.logevent.service.ILogEventService;
import org.lamsfoundation.lams.notebook.model.NotebookEntry;
import org.lamsfoundation.lams.notebook.service.CoreNotebookConstants;
import org.lamsfoundation.lams.notebook.service.ICoreNotebookService;
import org.lamsfoundation.lams.rating.dto.ItemRatingDTO;
import org.lamsfoundation.lams.rating.model.LearnerItemRatingCriteria;
import org.lamsfoundation.lams.rating.model.RatingCriteria;
import org.lamsfoundation.lams.rating.service.IRatingService;
import org.lamsfoundation.lams.tool.ToolCompletionStatus;
import org.lamsfoundation.lams.tool.ToolContentManager;
import org.lamsfoundation.lams.tool.ToolOutput;
import org.lamsfoundation.lams.tool.ToolOutputDefinition;
import org.lamsfoundation.lams.tool.ToolSessionExportOutputData;
import org.lamsfoundation.lams.tool.ToolSessionManager;
import org.lamsfoundation.lams.tool.exception.DataMissingException;
import org.lamsfoundation.lams.tool.exception.ToolException;
import org.lamsfoundation.lams.tool.imageGallery.ImageGalleryConstants;
import org.lamsfoundation.lams.tool.imageGallery.dao.ImageGalleryConfigItemDAO;
import org.lamsfoundation.lams.tool.imageGallery.dao.ImageGalleryDAO;
import org.lamsfoundation.lams.tool.imageGallery.dao.ImageGalleryItemDAO;
import org.lamsfoundation.lams.tool.imageGallery.dao.ImageGalleryItemVisitDAO;
import org.lamsfoundation.lams.tool.imageGallery.dao.ImageGallerySessionDAO;
import org.lamsfoundation.lams.tool.imageGallery.dao.ImageGalleryUserDAO;
import org.lamsfoundation.lams.tool.imageGallery.dao.ImageVoteDAO;
import org.lamsfoundation.lams.tool.imageGallery.dto.ReflectDTO;
import org.lamsfoundation.lams.tool.imageGallery.dto.Summary;
import org.lamsfoundation.lams.tool.imageGallery.dto.UserImageContributionDTO;
import org.lamsfoundation.lams.tool.imageGallery.model.ImageGallery;
import org.lamsfoundation.lams.tool.imageGallery.model.ImageGalleryAttachment;
import org.lamsfoundation.lams.tool.imageGallery.model.ImageGalleryConfigItem;
import org.lamsfoundation.lams.tool.imageGallery.model.ImageGalleryItem;
import org.lamsfoundation.lams.tool.imageGallery.model.ImageGalleryItemVisitLog;
import org.lamsfoundation.lams.tool.imageGallery.model.ImageGallerySession;
import org.lamsfoundation.lams.tool.imageGallery.model.ImageGalleryUser;
import org.lamsfoundation.lams.tool.imageGallery.model.ImageVote;
import org.lamsfoundation.lams.tool.imageGallery.util.ImageGalleryItemComparator;
import org.lamsfoundation.lams.tool.imageGallery.util.ImageGalleryToolContentHandler;
import org.lamsfoundation.lams.tool.imageGallery.util.ReflectDTOComparator;
import org.lamsfoundation.lams.tool.service.ILamsToolService;
import org.lamsfoundation.lams.usermanagement.User;
import org.lamsfoundation.lams.usermanagement.dto.UserDTO;
import org.lamsfoundation.lams.usermanagement.service.IUserManagementService;
import org.lamsfoundation.lams.util.MessageService;
import org.lamsfoundation.lams.util.imgscalr.ResizePictureUtil;

/**
 * @author Andrey Balan
 */
public class ImageGalleryServiceImpl implements IImageGalleryService, ToolContentManager, ToolSessionManager {

    private final static String MEDIUM_FILENAME_PREFIX = "medium_";

    private final static String THUMBNAIL_FILENAME_PREFIX = "thumbnail_";

    static Logger log = Logger.getLogger(ImageGalleryServiceImpl.class.getName());

    private ImageGalleryDAO imageGalleryDao;

    private ImageGalleryItemDAO imageGalleryItemDao;

    private ImageVoteDAO imageVoteDao;

    private ImageGalleryUserDAO imageGalleryUserDao;

    private ImageGallerySessionDAO imageGallerySessionDao;

    private ImageGalleryItemVisitDAO imageGalleryItemVisitDao;

    private ImageGalleryConfigItemDAO imageGalleryConfigItemDAO;

    // tool service
    private ImageGalleryToolContentHandler imageGalleryToolContentHandler;

    private MessageService messageService;

    private ImageGalleryOutputFactory imageGalleryOutputFactory;

    // system services

    private ILamsToolService toolService;

<<<<<<< HEAD
    private IAuditService auditService;
=======
    private ILearnerService learnerService;

    private ILogEventService logEventService;
>>>>>>> bc9cb023

    private IUserManagementService userManagementService;

    private IExportToolContentService exportContentService;

    private ICoreNotebookService coreNotebookService;

    private IRatingService ratingService;

    private IEventNotificationService eventNotificationService;

    // *******************************************************************************
    // Service method
    // *******************************************************************************

    @Override
    public ImageGallery getImageGalleryByContentId(Long contentId) {
	ImageGallery rs = imageGalleryDao.getByContentId(contentId);
	return rs;
    }

    @Override
    public ImageGallery getDefaultContent(Long contentId) throws ImageGalleryException {
	if (contentId == null) {
	    String error = messageService.getMessage("error.msg.default.content.not.find");
	    ImageGalleryServiceImpl.log.error(error);
	    throw new ImageGalleryException(error);
	}

	ImageGallery defaultContent = getDefaultImageGallery();
	// save default content by given ID.
	ImageGallery content = new ImageGallery();
	content = ImageGallery.newInstance(defaultContent, contentId);
	// content.setNextImageTitle(new Long(1));
	return content;
    }

    @Override
    public List getAuthoredItems(Long imageGalleryUid) {
	return imageGalleryItemDao.getAuthoringItems(imageGalleryUid);
    }

    @Override
    public void saveUser(ImageGalleryUser imageGalleryUser) {
	imageGalleryUserDao.saveObject(imageGalleryUser);
    }

    @Override
    public ImageGalleryUser getUserByIDAndContent(Long userId, Long contentId) {
	return imageGalleryUserDao.getUserByUserIDAndContentID(userId, contentId);
    }

    @Override
    public ImageGalleryUser getUserByIDAndSession(Long userId, Long sessionId) {
	return imageGalleryUserDao.getUserByUserIDAndSessionID(userId, sessionId);
    }

    @Override
    public void saveOrUpdateImageGallery(ImageGallery imageGallery) {
	imageGalleryDao.saveObject(imageGallery);
    }

    @Override
    public ImageGalleryItem getImageGalleryItemByUid(Long itemUid) {
	return imageGalleryItemDao.getByUid(itemUid);
    }

    @Override
    public void saveOrUpdateImageGalleryItem(ImageGalleryItem image) {
	imageGalleryItemDao.saveObject(image);
    }

    @Override
    public void deleteImage(Long toolSessionId, Long imageUid) {
	ImageGallery imageGallery = getImageGalleryBySessionId(toolSessionId);
	ImageGalleryItem image = getImageGalleryItemByUid(imageUid);

	Set<ImageGalleryItem> imageList = imageGallery.getImageGalleryItems();
	imageList.remove(image);
	imageGallery.setImageGalleryItems(imageList);
	saveOrUpdateImageGallery(imageGallery);
    }

    @Override
    public ImageVote getImageVoteByImageAndUser(Long imageUid, Long userId) {
	return imageVoteDao.getImageVoteByImageAndUser(imageUid, userId);
    }

    @Override
    public int getNumberVotesByUserId(Long userId) {
	return imageVoteDao.getNumImageVotesByUserId(userId);
    }

    @Override
    public void saveOrUpdateImageVote(ImageVote vote) {
	imageVoteDao.saveObject(vote);
    }

    @Override
    public void deleteImageGalleryItem(Long uid) {
	imageGalleryItemDao.removeObject(ImageGalleryItem.class, uid);
    }

    @Override
    public ImageGallery getImageGalleryBySessionId(Long sessionId) {
	ImageGallerySession session = imageGallerySessionDao.getSessionBySessionId(sessionId);
	// to skip CGLib problem
	Long contentId = session.getImageGallery().getContentId();
	ImageGallery res = imageGalleryDao.getByContentId(contentId);
	return res;
    }

    @Override
    public ImageGallerySession getImageGallerySessionBySessionId(Long sessionId) {
	return imageGallerySessionDao.getSessionBySessionId(sessionId);
    }

    @Override
    public void saveOrUpdateImageGallerySession(ImageGallerySession resSession) {
	imageGallerySessionDao.saveObject(resSession);
    }

    @Override
    public void setItemAccess(Long imageGalleryItemUid, Long userId, Long sessionId) {
	ImageGalleryItemVisitLog log = imageGalleryItemVisitDao.getImageGalleryItemLog(imageGalleryItemUid, userId);
	if (log == null) {
	    log = new ImageGalleryItemVisitLog();
	    ImageGalleryItem item = imageGalleryItemDao.getByUid(imageGalleryItemUid);
	    log.setImageGalleryItem(item);
	    ImageGalleryUser user = imageGalleryUserDao.getUserByUserIDAndSessionID(userId, sessionId);
	    log.setUser(user);
	    log.setComplete(false);
	    log.setSessionId(sessionId);
	    log.setAccessDate(new Timestamp(new Date().getTime()));
	    imageGalleryItemVisitDao.saveObject(log);
	}
    }

    @Override
    public String finishToolSession(Long toolSessionId, Long userId) throws ImageGalleryException {
	ImageGalleryUser user = imageGalleryUserDao.getUserByUserIDAndSessionID(userId, toolSessionId);
	user.setSessionFinished(true);
	imageGalleryUserDao.saveObject(user);

	// ImageGallerySession session = imageGallerySessionDao.getSessionBySessionId(toolSessionId);
	// session.setStatus(ImageGalleryConstants.COMPLETED);
	// imageGallerySessionDao.saveObject(session);

	String nextUrl = null;
	try {
	    nextUrl = this.leaveToolSession(toolSessionId, userId);
	} catch (DataMissingException e) {
	    throw new ImageGalleryException(e);
	} catch (ToolException e) {
	    throw new ImageGalleryException(e);
	}
	return nextUrl;
    }

    @Override
    public List<ImageGalleryUser> getUserListBySessionId(Long sessionId) {
	return imageGalleryUserDao.getBySessionID(sessionId);
    }

    @Override
    public void toggleImageVisibility(Long itemUid, Long toolContentId) {
	ImageGalleryItem image = imageGalleryItemDao.getByUid(itemUid);
	if (image != null) {
	    boolean isHidden = image.isHide();
	    image.setHide(!isHidden);
	    imageGalleryItemDao.saveObject(image);
	    
	    // audit log
	    Long userId = image.getCreateBy() == null ? 0L : image.getCreateBy().getUserId();
	    String loginName = image.getCreateBy() == null ? "No user" : image.getCreateBy().getLoginName();
	    if (isHidden) {
		logEventService.logShowLearnerContent(userId, loginName, toolContentId, image.toString());
	    } else {
		logEventService.logHideLearnerContent(userId, loginName, toolContentId, image.toString());
	    }
	}
    }

    @Override
    public Long createNotebookEntry(Long sessionId, Integer notebookToolType, String toolSignature, Integer userId,
	    String entryText) {
	return coreNotebookService.createNotebookEntry(sessionId, notebookToolType, toolSignature, userId, "",
		entryText);
    }

    @Override
    public NotebookEntry getEntry(Long sessionId, Integer idType, String signature, Integer userID) {
	List<NotebookEntry> list = coreNotebookService.getEntry(sessionId, idType, signature, userID);
	if ((list == null) || list.isEmpty()) {
	    return null;
	} else {
	    return list.get(0);
	}
    }

    @Override
    public void updateEntry(NotebookEntry notebookEntry) {
	coreNotebookService.updateEntry(notebookEntry);
    }

    @Override
    public ItemRatingDTO getRatingCriteriaDtos(Long contentId, Long toolSessionId, Long imageUid, Long userId) {

	LinkedList<Long> itemIds = new LinkedList<Long>();
	itemIds.add(imageUid);
	ItemRatingDTO ratingCriteria = getRatingCriteriaDtos(contentId, toolSessionId, itemIds, true, userId).get(0);

	return ratingCriteria;
    }

    @Override
    public List<ItemRatingDTO> getRatingCriteriaDtos(Long contentId, Long toolSessionId, Collection<Long> itemIds,
	    boolean isCommentsByOtherUsersRequired, Long userId) {
	return ratingService.getRatingCriteriaDtos(contentId, toolSessionId, itemIds, isCommentsByOtherUsersRequired, userId);
    }

    @Override
    public int getCountItemsRatedByUser(Long toolContentId, Integer userId) {
	return ratingService.getCountItemsRatedByUser(toolContentId, userId);
    }

    @Override
    public List<RatingCriteria> getRatingCriterias(Long toolContentId) {
	List<RatingCriteria> ratingCriterias = ratingService.getCriteriasByToolContentId(toolContentId);
	return ratingCriterias;
    }

    @Override
    public void saveRatingCriterias(HttpServletRequest request, Collection<RatingCriteria> oldCriterias,
	    Long toolContentId) {
	ratingService.saveRatingCriterias(request, oldCriterias, toolContentId);
    }

    @Override
    public boolean isCommentsEnabled(Long toolContentId) {
	return ratingService.isCommentsEnabled(toolContentId);
    }

    @Override
    public ImageGalleryUser getUser(Long uid) {
	return (ImageGalleryUser) imageGalleryUserDao.getObject(ImageGalleryUser.class, uid);
    }

    @Override
    public List<List<Summary>> getSummary(Long contentId) {
	List<List<Summary>> groupList = new ArrayList<List<Summary>>();
	List<Summary> group = new ArrayList<Summary>();

	// get all item which is accessed by user
	ImageGallery imageGallery = imageGalleryDao.getByContentId(contentId);

	List<ImageGallerySession> sessionList = imageGallerySessionDao.getByContentId(contentId);
	for (ImageGallerySession session : sessionList) {
	    // one new group for one session.
	    group = new ArrayList<Summary>();
	    Set<ImageGalleryItem> groupImages = getImagesForGroup(imageGallery, session.getSessionId());

	    List<ItemRatingDTO> itemRatingDtos = null;
	    if (imageGallery.isAllowRank()) {
		// create itemIds list
		List<Long> itemIds = new LinkedList<Long>();
		for (ImageGalleryItem image : groupImages) {
		    itemIds.add(image.getUid());
		}
		final Long USER_ID = -1L;
		final boolean IS_COMMENTS_BY_OTHER_USERS_REQUIRED = true;
		// !!!!!!!!!!!!!!!!!!!!!!!!!!!!!!!!!!!!!!!!!!!!!!!!!!!!!!!!TODO calculate average ratings based on one
		// session data
		itemRatingDtos = getRatingCriteriaDtos(contentId, session.getSessionId(), itemIds, IS_COMMENTS_BY_OTHER_USERS_REQUIRED,
			USER_ID);
	    }

	    for (ImageGalleryItem image : groupImages) {
		Summary summary = new Summary(session.getSessionId(), session.getSessionName(), image);

		if (imageGallery.isAllowVote()) {
		    int numberOfVotes = imageVoteDao.getNumImageVotesByImageUid(image.getUid(), session.getSessionId());
		    summary.setNumberOfVotes(numberOfVotes);
		}

		if (imageGallery.isAllowRank()) {
		    // find corresponding itemRatingDto
		    ItemRatingDTO itemRatingDto = null;
		    for (ItemRatingDTO itemRatingDtoIter : itemRatingDtos) {
			if (itemRatingDtoIter.getItemId().equals(image.getUid())) {
			    itemRatingDto = itemRatingDtoIter;
			    break;
			}
		    }
		    summary.setItemRatingDto(itemRatingDto);
		}

		group.add(summary);
	    }
	    // if there is no any item available, then just put session name into Summary
	    if (group.size() == 0) {
		group.add(new Summary(session.getSessionId(), session.getSessionName(), null));
	    }
	    groupList.add(group);
	}

	return groupList;
    }

    @Override
    public List<List<UserImageContributionDTO>> getImageSummary(Long contentId, Long imageUid) {
	List<List<UserImageContributionDTO>> imageSummary = new ArrayList<List<UserImageContributionDTO>>();
	List<UserImageContributionDTO> group = new ArrayList<UserImageContributionDTO>();
	ImageGalleryItem image = imageGalleryItemDao.getByUid(imageUid);
	ImageGallery imageGallery = getImageGalleryByContentId(contentId);

	List<ImageGallerySession> sessionList;
	if (image.isCreateByAuthor()) {
	    sessionList = imageGallerySessionDao.getByContentId(contentId);
	} else {
	    sessionList = new ArrayList<ImageGallerySession>();
	    sessionList.add(image.getCreateBy().getSession());
	}

	for (ImageGallerySession session : sessionList) {
	    // one new group for one session.
	    group = new ArrayList<UserImageContributionDTO>();
	    //	    Object[] ratingForGroup = getRatingForGroup(image.getUid(), session.getSessionId());

	    List<ImageGalleryUser> users = imageGalleryUserDao.getBySessionID(session.getSessionId());
	    for (ImageGalleryUser user : users) {

		//create UserContribution
		UserImageContributionDTO userContribution = new UserImageContributionDTO(session.getSessionName(),
			user);

		if (imageGallery.isAllowVote()) {
		    int numberOfVotesForImage = imageVoteDao.getNumImageVotesByImageUid(image.getUid(),
			    session.getSessionId());
		    userContribution.setNumberOfVotesForImage(numberOfVotesForImage);

		    boolean isVotedForThisImage = false;
		    ImageVote imageVote = imageVoteDao.getImageVoteByImageAndUser(image.getUid(), user.getUserId());
		    if ((imageVote != null) && imageVote.isVoted()) {
			isVotedForThisImage = true;
		    }
		    userContribution.setVotedForThisImage(isVotedForThisImage);
		}

		if (imageGallery.isAllowRank()) {
		    // userContribution.setNumberRatings(((Long) ratingForGroup[0]).intValue());
		    // userContribution.setAverageRating(((Float) ratingForGroup[1]).floatValue());

		    // ImageRating rating = imageRatingDao.getImageRatingByImageAndUser(image.getUid(),
		    // user.getUserId());
		    //		    if (rating != null) {
		    //			userContribution.setRating(rating.getRating());
		    //		    }
		}

		group.add(userContribution);
	    }

	    imageSummary.add(group);
	}

	return imageSummary;

    }

    @Override
    public Map<Long, Set<ReflectDTO>> getReflectList(Long contentId, boolean setEntry) {
	Map<Long, Set<ReflectDTO>> map = new HashMap<Long, Set<ReflectDTO>>();

	List<ImageGallerySession> sessionList = imageGallerySessionDao.getByContentId(contentId);
	for (ImageGallerySession session : sessionList) {
	    Long sessionId = session.getSessionId();
	    boolean hasRefection = session.getImageGallery().isReflectOnActivity();
	    Set<ReflectDTO> list = new TreeSet<ReflectDTO>(new ReflectDTOComparator());
	    // get all users in this session
	    List<ImageGalleryUser> users = imageGalleryUserDao.getBySessionID(sessionId);
	    for (ImageGalleryUser user : users) {
		ReflectDTO ref = new ReflectDTO(user);

		if (setEntry) {
		    NotebookEntry entry = getEntry(sessionId, CoreNotebookConstants.NOTEBOOK_TOOL,
			    ImageGalleryConstants.TOOL_SIGNATURE, user.getUserId().intValue());
		    if (entry != null) {
			ref.setReflect(entry.getEntry());
		    }
		}

		ref.setHasRefection(hasRefection);
		list.add(ref);
	    }
	    map.put(sessionId, list);
	}

	return map;
    }

    @Override
    public void uploadImageGalleryItemFile(ImageGalleryItem image, FormFile file)
	    throws UploadImageGalleryFileException {

	ImageGalleryConfigItem mediumImageDimensionsKey = getConfigItem(
		ImageGalleryConfigItem.KEY_MEDIUM_IMAGE_DIMENSIONS);
	int mediumImageDimensions = Integer.parseInt(mediumImageDimensionsKey.getConfigValue());

	ImageGalleryConfigItem thumbnailImageDimensionsKey = getConfigItem(
		ImageGalleryConfigItem.KEY_THUMBNAIL_IMAGE_DIMENSIONS);
	int thumbnailImageDimensions = Integer.parseInt(thumbnailImageDimensionsKey.getConfigValue());
	    
	try {
	    // upload file
	    NodeKey nodeKey = uploadFormFile(file);
	    image.setFileName(file.getFileName());
	    image.setOriginalFileUuid(nodeKey.getUuid());
	    String fileName = file.getFileName();

	    
	    InputStream originalIS = imageGalleryToolContentHandler.getFileInputStream(nodeKey.getUuid());
	    BufferedImage originalImage = ImageIO.read(originalIS);
	    //throw exception if image was not successfully read
	    if (originalImage == null) {
		throw new UploadImageGalleryFileException("Impossible to read image file");
	    }
	    //store orginalImageWidth and orginalImageHeight
	    image.setOriginalImageWidth(originalImage.getWidth(null));
	    image.setOriginalImageHeight(originalImage.getHeight(null));
	    
	    // prepare medium image
	    InputStream mediumIS = ResizePictureUtil.resize(originalImage, mediumImageDimensions);
	    String mediumFileName = ImageGalleryServiceImpl.MEDIUM_FILENAME_PREFIX
		    + fileName.substring(0, fileName.indexOf('.')) + ".jpg";
	    NodeKey mediumNodeKey = imageGalleryToolContentHandler.uploadFile(mediumIS, mediumFileName,
		    "image/jpeg");
	    image.setMediumFileUuid(mediumNodeKey.getUuid());
	    //store MediumImageWidth and MediumImageHeight
	    InputStream mediumIS2 = imageGalleryToolContentHandler.getFileInputStream(mediumNodeKey.getUuid());
	    BufferedImage mediumImage = ImageIO.read(mediumIS2);
	    image.setMediumImageWidth(mediumImage.getWidth(null));
	    image.setMediumImageHeight(mediumImage.getHeight(null));
	    mediumIS2.close();
	    
	    // prepare thumbnail image
	    InputStream originalIS2 = imageGalleryToolContentHandler.getFileInputStream(nodeKey.getUuid());
	    InputStream thumbnailIS = ResizePictureUtil.resize(originalIS2, thumbnailImageDimensions);
	    String thumbnailFileName = ImageGalleryServiceImpl.THUMBNAIL_FILENAME_PREFIX
		    + fileName.substring(0, fileName.indexOf('.')) + ".jpg";
	    NodeKey thumbnailNodeKey = imageGalleryToolContentHandler.uploadFile(thumbnailIS, thumbnailFileName,
		    "image/jpeg");
	    image.setThumbnailFileUuid(thumbnailNodeKey.getUuid());

	} catch (RepositoryCheckedException e) {
	    throw new UploadImageGalleryFileException(
		    messageService.getMessage("error.msg.repository.checked.exception"));
	} catch (NumberFormatException e) {
	    throw new UploadImageGalleryFileException(messageService.getMessage("error.msg.number.format.exception"));
	} catch (IOException e) {
	    throw new ImageGalleryException(messageService.getMessage("error.msg.io.exception.resizing"));
	}
    }

    /**
     * Process an uploaded file.
     *
     * @throws ImageGalleryException
     * @throws FileNotFoundException
     * @throws IOException
     * @throws RepositoryCheckedException
     * @throws InvalidParameterException
     */
    private NodeKey uploadFormFile(FormFile file) throws UploadImageGalleryFileException {
	if ((file == null) || StringUtils.isEmpty(file.getFileName())) {
	    throw new UploadImageGalleryFileException(
		    messageService.getMessage("error.msg.upload.file.not.found", new Object[] { file }));
	}

	NodeKey node = null;
	try {
	    node = imageGalleryToolContentHandler.uploadFile(file.getInputStream(), file.getFileName(),
		    file.getContentType());
	} catch (InvalidParameterException e) {
	    throw new UploadImageGalleryFileException(messageService.getMessage("error.msg.invaid.param.upload"));
	} catch (FileNotFoundException e) {
	    throw new UploadImageGalleryFileException(messageService.getMessage("error.msg.file.not.found"));
	} catch (RepositoryCheckedException e) {
	    throw new UploadImageGalleryFileException(messageService.getMessage("error.msg.repository"));
	} catch (IOException e) {
	    throw new UploadImageGalleryFileException(messageService.getMessage("error.msg.io.exception"));
	}
	return node;
    }

    @Override
    public boolean isGroupedActivity(long toolContentID) {
	return toolService.isGroupedActivity(toolContentID);
    }
    
    @Override
    public void auditLogStartEditingActivityInMonitor(long toolContentID) {
    	toolService.auditLogStartEditingActivityInMonitor(toolContentID);
    }

    @Override
    public void notifyTeachersOnImageSumbit(Long sessionId, ImageGalleryUser imageGalleryUser) {
	String userName = imageGalleryUser.getLastName() + " " + imageGalleryUser.getFirstName();
	String message = messageService.getMessage("event.imagesubmit.body", new Object[] { userName });
	eventNotificationService.notifyLessonMonitors(sessionId, message, false);
    }

    // *****************************************************************************
    // set methods for Spring Bean
    // *****************************************************************************
    public void setLogEventService(ILogEventService logEventService) {
	this.logEventService = logEventService;
    }

    public void setMessageService(MessageService messageService) {
	this.messageService = messageService;
    }

    public void setImageGalleryDao(ImageGalleryDAO imageGalleryDao) {
	this.imageGalleryDao = imageGalleryDao;
    }

    public void setImageGalleryItemDao(ImageGalleryItemDAO imageGalleryItemDao) {
	this.imageGalleryItemDao = imageGalleryItemDao;
    }

    public void setImageVoteDao(ImageVoteDAO imageVoteDao) {
	this.imageVoteDao = imageVoteDao;
    }

    public void setImageGallerySessionDao(ImageGallerySessionDAO imageGallerySessionDao) {
	this.imageGallerySessionDao = imageGallerySessionDao;
    }

    public void setImageGalleryToolContentHandler(ImageGalleryToolContentHandler imageGalleryToolContentHandler) {
	this.imageGalleryToolContentHandler = imageGalleryToolContentHandler;
    }

    public void setImageGalleryUserDao(ImageGalleryUserDAO imageGalleryUserDao) {
	this.imageGalleryUserDao = imageGalleryUserDao;
    }

    public void setToolService(ILamsToolService toolService) {
	this.toolService = toolService;
    }

    public ImageGalleryItemVisitDAO getImageGalleryItemVisitDao() {
	return imageGalleryItemVisitDao;
    }

    public void setImageGalleryItemVisitDao(ImageGalleryItemVisitDAO imageGalleryItemVisitDao) {
	this.imageGalleryItemVisitDao = imageGalleryItemVisitDao;
    }

    public ImageGalleryConfigItemDAO getImageGalleryConfigItemDAO() {
	return imageGalleryConfigItemDAO;
    }

    public void setImageGalleryConfigItemDAO(ImageGalleryConfigItemDAO imageGalleryConfigItemDAO) {
	this.imageGalleryConfigItemDAO = imageGalleryConfigItemDAO;
    }

    // *******************************************************************************
    // ToolContentManager, ToolSessionManager methods
    // *******************************************************************************

    @Override
    public void exportToolContent(Long toolContentId, String rootPath) throws DataMissingException, ToolException {
	ImageGallery toolContentObj = imageGalleryDao.getByContentId(toolContentId);
	if (toolContentObj == null) {
	    try {
		toolContentObj = getDefaultImageGallery();
	    } catch (ImageGalleryException e) {
		throw new DataMissingException(e.getMessage());
	    }
	}
	if (toolContentObj == null) {
	    throw new DataMissingException("Unable to find default content for the imageGallery tool");
	}

	// don't export following fields
	Set<LearnerItemRatingCriteria> criterias = toolContentObj.getRatingCriterias();
	if (criterias != null) {
	    for (LearnerItemRatingCriteria criteria : criterias) {
	    criteria.setToolContentId(null);
	}
	}

	// set ImageGalleryToolContentHandler as null to avoid copy file node in repository again.
	toolContentObj = ImageGallery.newInstance(toolContentObj, toolContentId);
	Set<ImageGalleryItem> images = toolContentObj.getImageGalleryItems();
	for (ImageGalleryItem image : images) {

	    // convert file extension to lower case
	    String fileName = image.getFileName();
	    String[] fileNameParts = fileName.split("\\.");
	    String fileExtension = fileNameParts[fileNameParts.length - 1];
	    fileName = fileName.replaceAll(fileExtension + "$", fileExtension.toLowerCase());
	    image.setFileName(fileName);

	    ImageGalleryAttachment originalFile = new ImageGalleryAttachment();
	    originalFile.setFileUuid(image.getOriginalFileUuid());
	    originalFile.setFileName(fileName);
	    image.setOriginalFile(originalFile);

	    ImageGalleryAttachment mediumFile = new ImageGalleryAttachment();
	    mediumFile.setFileUuid(image.getMediumFileUuid());
	    mediumFile.setFileName(ImageGalleryServiceImpl.MEDIUM_FILENAME_PREFIX + fileName);
	    image.setMediumFile(mediumFile);

	    ImageGalleryAttachment thumbnailFile = new ImageGalleryAttachment();
	    thumbnailFile.setFileUuid(image.getThumbnailFileUuid());
	    thumbnailFile.setFileName(ImageGalleryServiceImpl.THUMBNAIL_FILENAME_PREFIX + fileName);
	    image.setThumbnailFile(thumbnailFile);
	}

	try {
	    exportContentService.registerFileClassForExport(ImageGalleryAttachment.class.getName(), "fileUuid",
		    "fileVersionId");
	    exportContentService.exportToolContent(toolContentId, toolContentObj, imageGalleryToolContentHandler,
		    rootPath);
	} catch (ExportToolContentException e) {
	    throw new ToolException(e);
	}
    }

    @Override
    public void importToolContent(Long toolContentId, Integer newUserUid, String toolContentPath, String fromVersion,
	    String toVersion) throws ToolException {

	try {
	    // register version filter class
	    exportContentService.registerImportVersionFilterClass(ImageGalleryImportContentVersionFilter.class);

	    exportContentService.registerFileClassForImport(ImageGalleryAttachment.class.getName(), "fileUuid",
		    "fileVersionId", "fileName", "fileType", null);

	    Object toolPOJO = exportContentService.importToolContent(toolContentPath, imageGalleryToolContentHandler,
		    fromVersion, toVersion);
	    if (!(toolPOJO instanceof ImageGallery)) {
		throw new ImportToolContentException(
			"Import ImageGallery tool content failed. Deserialized object is " + toolPOJO);
	    }
	    ImageGallery toolContentObj = (ImageGallery) toolPOJO;

	    // reset it to new toolContentId
	    toolContentObj.setContentId(toolContentId);
	    Set<LearnerItemRatingCriteria> criterias = toolContentObj.getRatingCriterias();
	    if (criterias != null) {
		for (LearnerItemRatingCriteria criteria : criterias) {
		    criteria.setToolContentId(toolContentId);
		    if (criteria.getMaxRating() == null || criteria.getRatingStyle() == null) {
			if (criteria.getOrderId() == 0) {
			    criteria.setMaxRating(0);
			    criteria.setRatingStyle(RatingCriteria.RATING_STYLE_COMMENT);
			} else {
			    criteria.setMaxRating(RatingCriteria.RATING_STYLE_STAR_DEFAULT_MAX);
			    criteria.setRatingStyle(RatingCriteria.RATING_STYLE_STAR);
			}
		    }
		}
	    }
	    ImageGalleryUser user = imageGalleryUserDao.getUserByUserIDAndContentID(new Long(newUserUid.longValue()),
		    toolContentId);
	    if (user == null) {
		user = new ImageGalleryUser();
		UserDTO sysUser = ((User) userManagementService.findById(User.class, newUserUid)).getUserDTO();
		user.setFirstName(sysUser.getFirstName());
		user.setLastName(sysUser.getLastName());
		user.setLoginName(sysUser.getLogin());
		user.setUserId(new Long(newUserUid.longValue()));
		user.setImageGallery(toolContentObj);
	    }
	    toolContentObj.setCreatedBy(user);

	    // reset all imageGalleryItem createBy user
	    Set<ImageGalleryItem> images = toolContentObj.getImageGalleryItems();
	    for (ImageGalleryItem image : images) {
		image.setCreateBy(user);

		image.setOriginalFileUuid(image.getOriginalFile().getFileUuid());
		image.setMediumFileUuid(image.getMediumFile().getFileUuid());
		image.setThumbnailFileUuid(image.getThumbnailFile().getFileUuid());

		image.setOriginalFile(null);
		image.setMediumFile(null);
		image.setThumbnailFile(null);
	    }
	    imageGalleryDao.saveObject(toolContentObj);
	} catch (ImportToolContentException e) {
	    throw new ToolException(e);
	}
    }

    @Override
    public SortedMap<String, ToolOutputDefinition> getToolOutputDefinitions(Long toolContentId, int definitionType)
	    throws ToolException {
	ImageGallery imageGallery = getImageGalleryByContentId(toolContentId);
	if (imageGallery == null) {
	    imageGallery = getDefaultImageGallery();
	}
	return getImageGalleryOutputFactory().getToolOutputDefinitions(imageGallery, definitionType);
    }

    @Override
    public void copyToolContent(Long fromContentId, Long toContentId) throws ToolException {
	if (toContentId == null) {
	    throw new ToolException("Failed to create the SharedImageGalleryFiles tool seession");
	}

	ImageGallery imageGallery = null;
	if (fromContentId != null) {
	    imageGallery = imageGalleryDao.getByContentId(fromContentId);
	}
	if (imageGallery == null) {
	    try {
		imageGallery = getDefaultImageGallery();
	    } catch (ImageGalleryException e) {
		throw new ToolException(e);
	    }
	}

	ImageGallery toContent = ImageGallery.newInstance(imageGallery, toContentId);
	// save imageGallery items first
	Set items = toContent.getImageGalleryItems();
	if (items != null) {
	    Iterator iter = items.iterator();
	    while (iter.hasNext()) {
		ImageGalleryItem item = (ImageGalleryItem) iter.next();
		if (item.isCreateByAuthor()) {
		    imageGalleryUserDao.saveObject(item.getCreateBy());
		    imageGalleryItemDao.saveObject(item);
		} else {
		    iter.remove();
		}
	    }
	}

	imageGalleryDao.saveObject(toContent);
    }

    @Override
    public String getToolContentTitle(Long toolContentId) {
	return getImageGalleryByContentId(toolContentId).getTitle();
    }

    @Override
    public void resetDefineLater(Long toolContentId) throws DataMissingException, ToolException {
	ImageGallery imageGallery = imageGalleryDao.getByContentId(toolContentId);
	if (imageGallery == null) {
	    throw new ToolException("No found tool content by given content ID:" + toolContentId);
	}
	imageGallery.setDefineLater(false);
    }

    @Override
    public boolean isContentEdited(Long toolContentId) {
	return getImageGalleryByContentId(toolContentId).isDefineLater();
    }

    @Override
    public boolean isReadOnly(Long toolContentId) {
	for (ImageGallerySession session : imageGallerySessionDao.getByContentId(toolContentId)) {
	    if (!imageGalleryUserDao.getBySessionID(session.getSessionId()).isEmpty()) {
		return true;
	    }
	}

	return false;
    }

    @Override
    public void removeToolContent(Long toolContentId) throws ToolException {
	ImageGallery imageGallery = imageGalleryDao.getByContentId(toolContentId);
	if (imageGallery == null) {
	    ImageGalleryServiceImpl.log
		    .warn("Can not remove the tool content as it does not exist, ID: " + toolContentId);
	    return;
	}

	for (ImageGallerySession session : imageGallerySessionDao.getByContentId(toolContentId)) {
	    List<NotebookEntry> entries = coreNotebookService.getEntry(session.getSessionId(),
		    CoreNotebookConstants.NOTEBOOK_TOOL, ImageGalleryConstants.TOOL_SIGNATURE);
	    for (NotebookEntry entry : entries) {
		coreNotebookService.deleteEntry(entry);
	    }
	}

	imageGalleryDao.delete(imageGallery);
    }

    @Override
    @SuppressWarnings("unchecked")
    public void removeLearnerContent(Long toolContentId, Integer userId) throws ToolException {
	if (ImageGalleryServiceImpl.log.isDebugEnabled()) {
	    ImageGalleryServiceImpl.log.debug(
		    "Removing Image Gallery content for user ID " + userId + " and toolContentId " + toolContentId);
	}
	ImageGallery gallery = imageGalleryDao.getByContentId(toolContentId);
	if (gallery == null) {
	    ImageGalleryServiceImpl.log
		    .warn("Did not find activity with toolContentId: " + toolContentId + " to remove learner content");
	    return;
	}

	Iterator<ImageGalleryItem> itemIterator = gallery.getImageGalleryItems().iterator();
	while (itemIterator.hasNext()) {
	    ImageGalleryItem item = itemIterator.next();

	    ImageVote vote = imageVoteDao.getImageVoteByImageAndUser(item.getUid(), userId.longValue());
	    if (vote != null) {
		imageVoteDao.removeObject(ImageVote.class, vote.getUid());
	    }

	    if (!item.isCreateByAuthor() && item.getCreateBy().getUserId().equals(userId.longValue())) {
		try {
		    if (item.getOriginalFileUuid() != null) {
			imageGalleryToolContentHandler.deleteFile(item.getOriginalFileUuid());
		    }
		    if (item.getMediumFileUuid() != null) {
			imageGalleryToolContentHandler.deleteFile(item.getMediumFileUuid());
		    }
		    if (item.getThumbnailFileUuid() != null) {
			imageGalleryToolContentHandler.deleteFile(item.getThumbnailFileUuid());
		    }
		} catch (Exception e) {
		    throw new ToolException("Error while removing a file in Image Gallery", e);
		}

		imageGalleryItemDao.removeObject(ImageGalleryItem.class, item.getUid());
		itemIterator.remove();
	    }
	}

	ImageGalleryUser user = imageGalleryUserDao.getUserByUserIDAndContentID(userId.longValue(), toolContentId);
	if (user != null) {
	    NotebookEntry entry = getEntry(user.getSession().getSessionId(), CoreNotebookConstants.NOTEBOOK_TOOL,
		    ImageGalleryConstants.TOOL_SIGNATURE, userId);
	    if (entry != null) {
		imageGalleryDao.removeObject(NotebookEntry.class, entry.getUid());
	    }

	    imageGalleryUserDao.removeObject(ImageGalleryUser.class, user.getUid());
	}

    }

    @Override
    public void createToolSession(Long toolSessionId, String toolSessionName, Long toolContentId) throws ToolException {
	ImageGallerySession session = new ImageGallerySession();
	session.setSessionId(toolSessionId);
	session.setSessionName(toolSessionName);
	ImageGallery imageGallery = imageGalleryDao.getByContentId(toolContentId);
	session.setImageGallery(imageGallery);
	imageGallerySessionDao.saveObject(session);
    }

    @Override
    public String leaveToolSession(Long toolSessionId, Long learnerId) throws DataMissingException, ToolException {
	if (toolSessionId == null) {
	    ImageGalleryServiceImpl.log.error("Fail to leave tool Session based on null tool session id.");
	    throw new ToolException("Fail to remove tool Session based on null tool session id.");
	}
	if (learnerId == null) {
	    ImageGalleryServiceImpl.log.error("Fail to leave tool Session based on null learner.");
	    throw new ToolException("Fail to remove tool Session based on null learner.");
	}

	ImageGallerySession session = imageGallerySessionDao.getSessionBySessionId(toolSessionId);
	if (session != null) {
	    session.setStatus(ImageGalleryConstants.COMPLETED);
	    imageGallerySessionDao.saveObject(session);
	} else {
	    ImageGalleryServiceImpl.log.error("Fail to leave tool Session.Could not find shared imageGallery "
		    + "session by given session id: " + toolSessionId);
	    throw new DataMissingException("Fail to leave tool Session."
		    + "Could not find shared imageGallery session by given session id: " + toolSessionId);
	}
	return toolService.completeToolSession(toolSessionId, learnerId);
    }

    @Override
    public ToolSessionExportOutputData exportToolSession(Long toolSessionId)
	    throws DataMissingException, ToolException {
	return null;
    }

    @Override
    public ToolSessionExportOutputData exportToolSession(List toolSessionIds)
	    throws DataMissingException, ToolException {
	return null;
    }

    @Override
    public void removeToolSession(Long toolSessionId) throws DataMissingException, ToolException {
	imageGallerySessionDao.deleteBySessionId(toolSessionId);
    }

    @Override
    public SortedMap<String, ToolOutput> getToolOutput(List<String> names, Long toolSessionId, Long learnerId) {
	return imageGalleryOutputFactory.getToolOutput(names, this, toolSessionId, learnerId);
    }

    @Override
    public ToolOutput getToolOutput(String name, Long toolSessionId, Long learnerId) {
	return imageGalleryOutputFactory.getToolOutput(name, this, toolSessionId, learnerId);
    }
    
    @Override
    public List<ToolOutput> getToolOutputs(String name, Long toolContentId) {
	return new ArrayList<ToolOutput>();
    }
    
    @Override
    public List<ConfidenceLevelDTO> getConfidenceLevels(Long toolSessionId) {
	return null;
    }

    @Override
    public void forceCompleteUser(Long toolSessionId, User user) {
	//no actions required
    }

    @Override
    public ToolCompletionStatus getCompletionStatus(Long learnerId, Long toolSessionId) {
	ImageGalleryUser learner = getUserByIDAndSession(learnerId, toolSessionId);
	if (learner == null) {
	    return new ToolCompletionStatus(ToolCompletionStatus.ACTIVITY_NOT_ATTEMPTED, null, null);
	}

	Date startDate = null;
	Date endDate = null;
	ImageGallery imageGallery = getImageGallerySessionBySessionId(toolSessionId).getImageGallery();
	Set<ImageGalleryItem> items = getImagesForGroup(imageGallery, toolSessionId);
	for (ImageGalleryItem item : items) {
	    if (item.getCreateBy().getUserId() == learnerId) {
		Date newDate = item.getCreateDate();
		if (newDate != null) {
		    if (startDate == null || newDate.before(startDate))
			startDate = newDate;
		    if (endDate == null || newDate.after(endDate))
			endDate = newDate;
		}
	    }
	}

	if (learner.isSessionFinished())
	    return new ToolCompletionStatus(ToolCompletionStatus.ACTIVITY_COMPLETED, startDate, endDate);
	else
	    return new ToolCompletionStatus(ToolCompletionStatus.ACTIVITY_ATTEMPTED, startDate, null);
    }
    
    /* =================================================================================== */

    public IExportToolContentService getExportContentService() {
	return exportContentService;
    }

    public void setExportContentService(IExportToolContentService exportContentService) {
	this.exportContentService = exportContentService;
    }

    public IUserManagementService getUserManagementService() {
	return userManagementService;
    }

    public void setUserManagementService(IUserManagementService userManagementService) {
	this.userManagementService = userManagementService;
    }

    public ICoreNotebookService getCoreNotebookService() {
	return coreNotebookService;
    }

    public void setCoreNotebookService(ICoreNotebookService coreNotebookService) {
	this.coreNotebookService = coreNotebookService;
    }

    public void setRatingService(IRatingService ratingService) {
	this.ratingService = ratingService;
    }

    public void setEventNotificationService(IEventNotificationService eventNotificationService) {
	this.eventNotificationService = eventNotificationService;
    }

    @Override
    public String generateNextImageTitle(Long nextImageTitleNumber) {
	String imageWord = messageService.getMessage("label.authoring.image");
	return imageWord + " " + nextImageTitleNumber;
    }

    public ImageGalleryOutputFactory getImageGalleryOutputFactory() {
	return imageGalleryOutputFactory;
    }

    public void setImageGalleryOutputFactory(ImageGalleryOutputFactory imageGalleryOutputFactory) {
	this.imageGalleryOutputFactory = imageGalleryOutputFactory;
    }

    @Override
    public ImageGalleryConfigItem getConfigItem(String key) {
	return imageGalleryConfigItemDAO.getConfigItemByKey(key);
    }

    @Override
    public void saveOrUpdateImageGalleryConfigItem(ImageGalleryConfigItem item) {
	imageGalleryConfigItemDAO.saveOrUpdate(item);
    }

    @Override
    public Set<ImageGalleryItem> getImagesForGroup(ImageGallery imageGallery, Long sessionId) {
	TreeSet<ImageGalleryItem> images = new TreeSet<ImageGalleryItem>(new ImageGalleryItemComparator());

	List<ImageGalleryUser> grouppedUsers = getUserListBySessionId(sessionId);
	Set<ImageGalleryItem> allImages = imageGallery.getImageGalleryItems();

	for (ImageGalleryItem image : allImages) {
	    for (ImageGalleryUser grouppedUser : grouppedUsers) {
		if (image.isCreateByAuthor() || grouppedUser.getUserId().equals(image.getCreateBy().getUserId())) {
		    images.add(image);
		}
	    }
	}

	return images;
    }

    // *****************************************************************************
    // private methods
    // *****************************************************************************
    private ImageGallery getDefaultImageGallery() throws ImageGalleryException {
	Long defaultImageGalleryId = getToolDefaultContentIdBySignature(ImageGalleryConstants.TOOL_SIGNATURE);
	ImageGallery defaultImageGallery = getImageGalleryByContentId(defaultImageGalleryId);
	if (defaultImageGallery == null) {
	    String error = messageService.getMessage("error.msg.default.content.not.find");
	    ImageGalleryServiceImpl.log.error(error);
	    throw new ImageGalleryException(error);
	}

	return defaultImageGallery;
    }

    private Long getToolDefaultContentIdBySignature(String toolSignature) throws ImageGalleryException {
	Long contentId = null;
	contentId = new Long(toolService.getToolDefaultContentIdBySignature(toolSignature));
	if (contentId == null) {
	    String error = messageService.getMessage("error.msg.default.content.not.find");
	    ImageGalleryServiceImpl.log.error(error);
	    throw new ImageGalleryException(error);
	}
	return contentId;
    }

    @Override
    public Class[] getSupportedToolOutputDefinitionClasses(int definitionType) {
	return getImageGalleryOutputFactory().getSupportedDefinitionClasses(definitionType);
    }
}<|MERGE_RESOLUTION|>--- conflicted
+++ resolved
@@ -135,13 +135,7 @@
 
     private ILamsToolService toolService;
 
-<<<<<<< HEAD
-    private IAuditService auditService;
-=======
-    private ILearnerService learnerService;
-
     private ILogEventService logEventService;
->>>>>>> bc9cb023
 
     private IUserManagementService userManagementService;
 
