/****************************************************************
 * Copyright (C) 2005 LAMS Foundation (http://lamsfoundation.org)
 * =============================================================
 * License Information: http://lamsfoundation.org/licensing/lams/2.0/
 *
 * This program is free software; you can redistribute it and/or modify
 * it under the terms of the GNU General Public License as published by
 * the Free Software Foundation.
 *
 * This program is distributed in the hope that it will be useful,
 * but WITHOUT ANY WARRANTY; without even the implied warranty of
 * MERCHANTABILITY or FITNESS FOR A PARTICULAR PURPOSE.  See the
 * GNU General Public License for more details.
 *
 * You should have received a copy of the GNU General Public License
 * along with this program; if not, write to the Free Software
 * Foundation, Inc., 51 Franklin Street, Fifth Floor, Boston, MA 02110-1301
 * USA
 *
 * http://www.gnu.org/licenses/gpl.txt
 * ****************************************************************
 */

package org.lamsfoundation.lams.tool.commonCartridge.service;

import java.util.List;
import java.util.Map;
import java.util.Set;
import java.util.SortedSet;

<<<<<<< HEAD
import org.lamsfoundation.lams.contentrepository.IVersionedNode;
=======
import org.apache.struts.upload.FormFile;
import org.lamsfoundation.lams.contentrepository.exception.InvalidParameterException;
import org.lamsfoundation.lams.contentrepository.exception.RepositoryCheckedException;
>>>>>>> 4a35d56f
import org.lamsfoundation.lams.events.IEventNotificationService;
import org.lamsfoundation.lams.notebook.model.NotebookEntry;
import org.lamsfoundation.lams.tool.commonCartridge.dto.ReflectDTO;
import org.lamsfoundation.lams.tool.commonCartridge.dto.Summary;
import org.lamsfoundation.lams.tool.commonCartridge.model.CommonCartridge;
import org.lamsfoundation.lams.tool.commonCartridge.model.CommonCartridgeConfigItem;
import org.lamsfoundation.lams.tool.commonCartridge.model.CommonCartridgeItem;
import org.lamsfoundation.lams.tool.commonCartridge.model.CommonCartridgeSession;
import org.lamsfoundation.lams.tool.commonCartridge.model.CommonCartridgeUser;
import org.lamsfoundation.lams.usermanagement.User;
import org.springframework.web.multipart.MultipartFile;

/**
 * @author Andrey Balan
 *
 *         Interface that defines the contract that all ShareCommonCartridge service provider must follow.
 */
public interface ICommonCartridgeService {

    /**
     * Get <code>CommonCartridge</code> by toolContentID.
     *
     * @param contentId
     * @return
     */
    CommonCartridge getCommonCartridgeByContentId(Long contentId);

    /**
     * Get a cloned copy of tool default tool content (CommonCartridge) and assign the toolContentId of that copy as the
     * given <code>contentId</code>
     *
     * @param contentId
     * @return
     * @throws CommonCartridgeApplicationException
     */
    CommonCartridge getDefaultContent(Long contentId) throws CommonCartridgeApplicationException;

    /**
     * Get list of commonCartridge items by given commonCartridgeUid. These commonCartridge items must be created by
     * author.
     *
     * @param commonCartridgeUid
     * @return
     */
    List getAuthoredItems(Long commonCartridgeUid);

    /**
     * Upload commonCartridge item file to repository. i.e., single file, websize zip file, or learning object zip file.
     *
     * @param item
     * @param file
     * @return
     * @throws UploadCommonCartridgeFileException
     */
    List<CommonCartridgeItem> uploadCommonCartridgeFile(CommonCartridgeItem item, MultipartFile file)
	    throws UploadCommonCartridgeFileException;

    // ********** for user methods *************
    /**
     * Create a new user in database.
     */
    void createUser(CommonCartridgeUser commonCartridgeUser);

    /**
     * Get user by given userID and toolContentID.
     *
     * @param long1
     * @return
     */
    CommonCartridgeUser getUserByIDAndContent(Long userID, Long contentId);

    /**
     * Get user by sessionID and UserID
     *
     * @param long1
     * @param sessionId
     * @return
     */
    CommonCartridgeUser getUserByIDAndSession(Long long1, Long sessionId);

    // ********** Repository methods ***********************
    /**
     * Delete file from repository.
     * @throws RepositoryCheckedException 
     * @throws InvalidParameterException 
     */
    void deleteFromRepository(Long fileUuid, Long fileVersionId) throws CommonCartridgeApplicationException, InvalidParameterException, RepositoryCheckedException;

    /**
     * Save or update commonCartridge into database.
     *
     * @param CommonCartridge
     */
    void saveOrUpdateCommonCartridge(CommonCartridge CommonCartridge);

    /**
     * Delete resoruce item from database.
     *
     * @param uid
     */
    void deleteCommonCartridgeItem(Long uid);

    /**
     * Get commonCartridge which is relative with the special toolSession.
     *
     * @param sessionId
     * @return
     */
    CommonCartridge getCommonCartridgeBySessionId(Long sessionId);

    /**
     * Get commonCartridge toolSession by toolSessionId
     *
     * @param sessionId
     * @return
     */
    CommonCartridgeSession getCommonCartridgeSessionBySessionId(Long sessionId);

    /**
     * Save or update commonCartridge session.
     *
     * @param resSession
     */
    void saveOrUpdateCommonCartridgeSession(CommonCartridgeSession resSession);

    void retrieveComplete(SortedSet<CommonCartridgeItem> commonCartridgeItemList, CommonCartridgeUser user);

    void setItemComplete(Long commonCartridgeItemUid, Long userId, Long sessionId);

    void setItemAccess(Long commonCartridgeItemUid, Long userId, Long sessionId);

    /**
     * the reqired number minus the count of view of the given user.
     *
     * @param userUid
     * @return
     */
    int checkMiniView(Long toolSessionId, Long userId);

    /**
     * If success return next activity's url, otherwise return null.
     *
     * @param toolSessionId
     * @param userId
     * @return
     */
    String finishToolSession(Long toolSessionId, Long userId) throws CommonCartridgeApplicationException;

    CommonCartridgeItem getCommonCartridgeItemByUid(Long itemUid);

    /**
     * Return monitoring summary list. The return value is list of commonCartridge summaries for each groups.
     *
     * @param contentId
     * @return
     */
    List<List<Summary>> getSummary(Long contentId);

    List<CommonCartridgeUser> getUserListBySessionItem(Long sessionId, Long itemUid);

    /**
     * Set a commonCartridge item visible or not.
     *
     * @param itemUid
     * @param visible
     *            true, item is visible. False, item is invisible.
     */
    void setItemVisible(Long itemUid, Long toolContentId, boolean visible);

    /**
     * Create refection entry into notebook tool.
     *
     * @param sessionId
     * @param notebook_tool
     * @param tool_signature
     * @param userId
     * @param entryText
     */
    public Long createNotebookEntry(Long sessionId, Integer notebookToolType, String toolSignature, Integer userId,
	    String entryText);

    /**
     * Get reflection entry from notebook tool.
     *
     * @param sessionId
     * @param idType
     * @param signature
     * @param userID
     * @return
     */
    public NotebookEntry getEntry(Long sessionId, Integer idType, String signature, Integer userID);

    /**
     * @param notebookEntry
     */
    public void updateEntry(NotebookEntry notebookEntry);

    /**
     * Get Reflect DTO list grouped by sessionID.
     *
     * @param contentId
     * @return
     */
    Map<Long, Set<ReflectDTO>> getReflectList(Long contentId, boolean setEntry);

    /**
     * Get user by UID
     *
     * @param uid
     * @return
     */
    CommonCartridgeUser getUser(Long uid);

    public IEventNotificationService getEventNotificationService();

    /**
     * Get the CommonCartridge config item by key
     *
     * @param key
     * @return
     */
    public CommonCartridgeConfigItem getConfigItem(String key);

    /**
     * Save a CommonCartridge configItem
     *
     * @param item
     */
    public void saveOrUpdateConfigItem(CommonCartridgeConfigItem item);

    /**
     * Gets a message from commonCartridge bundle. Same as <code><fmt:message></code> in JSP pages.
     *
     * @param key
     *            key of the message
     * @param args
     *            arguments for the message
     * @return message content
     */
    String getLocalisedMessage(String key, Object[] args);

    /**
     * Finds out which lesson the given tool content belongs to and returns its monitoring users.
     *
     * @param sessionId
     *            tool session ID
     * @return list of teachers that monitor the lesson which contains the tool with given session ID
     */
    public List<User> getMonitorsByToolSessionId(Long sessionId);

    /**
     * Audit log the teacher has started editing activity in monitor.
     *
     * @param toolContentID
     */
    void auditLogStartEditingActivityInMonitor(long toolContentID);
}<|MERGE_RESOLUTION|>--- conflicted
+++ resolved
@@ -28,13 +28,8 @@
 import java.util.Set;
 import java.util.SortedSet;
 
-<<<<<<< HEAD
-import org.lamsfoundation.lams.contentrepository.IVersionedNode;
-=======
-import org.apache.struts.upload.FormFile;
 import org.lamsfoundation.lams.contentrepository.exception.InvalidParameterException;
 import org.lamsfoundation.lams.contentrepository.exception.RepositoryCheckedException;
->>>>>>> 4a35d56f
 import org.lamsfoundation.lams.events.IEventNotificationService;
 import org.lamsfoundation.lams.notebook.model.NotebookEntry;
 import org.lamsfoundation.lams.tool.commonCartridge.dto.ReflectDTO;
@@ -118,10 +113,12 @@
     // ********** Repository methods ***********************
     /**
      * Delete file from repository.
-     * @throws RepositoryCheckedException 
-     * @throws InvalidParameterException 
-     */
-    void deleteFromRepository(Long fileUuid, Long fileVersionId) throws CommonCartridgeApplicationException, InvalidParameterException, RepositoryCheckedException;
+     * 
+     * @throws RepositoryCheckedException
+     * @throws InvalidParameterException
+     */
+    void deleteFromRepository(Long fileUuid, Long fileVersionId)
+	    throws CommonCartridgeApplicationException, InvalidParameterException, RepositoryCheckedException;
 
     /**
      * Save or update commonCartridge into database.
