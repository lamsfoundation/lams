--- conflicted
+++ resolved
@@ -229,14 +229,6 @@
 	for (ZoomSession session : zoom.getZoomSessions()) {
 	    for (ZoomUser user : session.getZoomUsers()) {
 		if (user.getUserId().equals(userId)) {
-<<<<<<< HEAD
-		    if (!resetActivityCompletionOnly && user.getNotebookEntryUID() != null) {
-			NotebookEntry entry = coreNotebookService.getEntry(user.getNotebookEntryUID());
-			zoomDAO.delete(entry);
-			user.setNotebookEntryUID(null);
-		    }
-=======
->>>>>>> 9d966e02
 		    user.setFinishedActivity(false);
 		    zoomDAO.update(user);
 		}
