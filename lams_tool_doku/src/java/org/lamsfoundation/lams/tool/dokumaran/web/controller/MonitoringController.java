/****************************************************************
 * Copyright (C) 2005 LAMS Foundation (http://lamsfoundation.org)
 * =============================================================
 * License Information: http://lamsfoundation.org/licensing/lams/2.0/
 *
 * This program is free software; you can redistribute it and/or modify
 * it under the terms of the GNU General Public License version 2.0
 * as published by the Free Software Foundation.
 *
 * This program is distributed in the hope that it will be useful,
 * but WITHOUT ANY WARRANTY; without even the implied warranty of
 * MERCHANTABILITY or FITNESS FOR A PARTICULAR PURPOSE.  See the
 * GNU General Public License for more details.
 *
 * You should have received a copy of the GNU General Public License
 * along with this program; if not, write to the Free Software
 * Foundation, Inc., 51 Franklin Street, Fifth Floor, Boston, MA 02110-1301
 * USA
 *
 * http://www.gnu.org/licenses/gpl.txt
 * ****************************************************************
 */

package org.lamsfoundation.lams.tool.dokumaran.web.controller;

import java.io.IOException;
import java.io.PrintWriter;
import java.security.InvalidParameterException;
import java.time.LocalDateTime;
import java.time.OffsetDateTime;
import java.util.Collections;
import java.util.Comparator;
import java.util.Date;
import java.util.HashSet;
import java.util.List;
import java.util.Map;
import java.util.Set;
import java.util.TimeZone;
import java.util.TreeMap;
import java.util.TreeSet;
import java.util.stream.Collectors;

import javax.servlet.ServletException;
import javax.servlet.http.HttpServletRequest;
import javax.servlet.http.HttpServletResponse;
import javax.servlet.http.HttpSession;

import netscape.javascript.JSObject;
import org.apache.commons.lang.StringUtils;
import org.apache.log4j.Logger;
import org.lamsfoundation.lams.etherpad.EtherpadException;
import org.lamsfoundation.lams.flux.FluxRegistry;
import org.lamsfoundation.lams.gradebook.GradebookUserActivity;
import org.lamsfoundation.lams.gradebook.service.IGradebookService;
import org.lamsfoundation.lams.learningdesign.Group;
import org.lamsfoundation.lams.learningdesign.Grouping;
import org.lamsfoundation.lams.learningdesign.LearningDesign;
import org.lamsfoundation.lams.lesson.Lesson;
import org.lamsfoundation.lams.lesson.service.ILessonService;
import org.lamsfoundation.lams.security.ISecurityService;
import org.lamsfoundation.lams.tool.ToolSession;
import org.lamsfoundation.lams.tool.dokumaran.DokumaranConstants;
import org.lamsfoundation.lams.tool.dokumaran.dto.SessionDTO;
import org.lamsfoundation.lams.tool.dokumaran.model.Dokumaran;
import org.lamsfoundation.lams.tool.dokumaran.model.DokumaranSession;
import org.lamsfoundation.lams.tool.dokumaran.model.DokumaranUser;
import org.lamsfoundation.lams.tool.dokumaran.service.IDokumaranService;
import org.lamsfoundation.lams.tool.service.ILamsCoreToolService;
import org.lamsfoundation.lams.usermanagement.User;
import org.lamsfoundation.lams.usermanagement.dto.UserDTO;
import org.lamsfoundation.lams.usermanagement.service.IUserManagementService;
import org.lamsfoundation.lams.util.CommonConstants;
import org.lamsfoundation.lams.util.Configuration;
import org.lamsfoundation.lams.util.ConfigurationKeys;
import org.lamsfoundation.lams.util.DateUtil;
import org.lamsfoundation.lams.util.MessageService;
import org.lamsfoundation.lams.util.WebUtil;
import org.lamsfoundation.lams.web.session.SessionManager;
import org.lamsfoundation.lams.web.util.AttributeNames;
import org.lamsfoundation.lams.web.util.SessionMap;
import org.springframework.beans.factory.annotation.Autowired;
import org.springframework.beans.factory.annotation.Qualifier;
import org.springframework.http.HttpStatus;
import org.springframework.http.MediaType;
import org.springframework.stereotype.Controller;
import org.springframework.ui.Model;
import org.springframework.web.bind.annotation.RequestMapping;
import org.springframework.web.bind.annotation.RequestMethod;
import org.springframework.web.bind.annotation.RequestParam;
import org.springframework.web.bind.annotation.ResponseBody;
import org.springframework.web.bind.annotation.ResponseStatus;

import com.fasterxml.jackson.databind.node.ArrayNode;
import com.fasterxml.jackson.databind.node.JsonNodeFactory;
import com.fasterxml.jackson.databind.node.ObjectNode;

import reactor.core.publisher.Flux;

@Controller
@RequestMapping("/monitoring")
public class MonitoringController {

    public static Logger log = Logger.getLogger(MonitoringController.class);

<<<<<<< HEAD
    public static final int LEARNER_MARKS_SORTING_FULL_NAME_ASC = 0;
    public static final int LEARNER_MARKS_SORTING_FULL_NAME_DESC = 1;
=======
    public static final int LEARNER_MARKS_SORTING_FIRST_NAME_ASC = 0;
    public static final int LEARNER_MARKS_SORTING_FIRST_NAME_DESC = 1;
    public static final int LEARNER_MARKS_SORTING_LAST_NAME_ASC = 2;
    public static final int LEARNER_MARKS_SORTING_LAST_NAME_DESC = 3;

    private static final String AI_REVIEW_TEMPLATE_INSTRUCTIONS = "The instructions are:";
    private static final String AI_REVIEW_TEMPLATE_DESCRIPTION = "The answer they are writing should address the following:";

    private static final Comparator<User> USER_NAME_COMPARATOR = Comparator.comparing(User::getFirstName)
	    .thenComparing(User::getLastName).thenComparing(User::getLogin);
>>>>>>> ffd18639

    @Autowired
    private IDokumaranService dokumaranService;

    @Autowired
    private IUserManagementService userManagementService;

    @Autowired
    private IGradebookService gradebookService;

    @Autowired
    private ILessonService lessonService;

    @Autowired
    @Qualifier("lamsCoreToolService")
    private ILamsCoreToolService toolService;

    @Autowired
    private ISecurityService securityService;

    @Autowired
    @Qualifier("dokumaranMessageService")
    private MessageService messageService;

    @RequestMapping("/summary")
    private String summary(HttpServletRequest request, HttpServletResponse response) throws EtherpadException {
	// initial Session Map
	SessionMap<String, Object> sessionMap = new SessionMap<>();
	request.getSession().setAttribute(sessionMap.getSessionID(), sessionMap);
	request.setAttribute(DokumaranConstants.ATTR_SESSION_MAP_ID, sessionMap.getSessionID());
	// save contentFolderID into session
	sessionMap.put(AttributeNames.PARAM_CONTENT_FOLDER_ID,
		WebUtil.readStrParam(request, AttributeNames.PARAM_CONTENT_FOLDER_ID, true));

	Long contentId = WebUtil.readLongParam(request, AttributeNames.PARAM_TOOL_CONTENT_ID);
	List<SessionDTO> groupList = dokumaranService.getSummary(contentId, null);
	boolean hasFaultySession = false;
	int attemptedLearnersNumber = 0;
	for (SessionDTO group : groupList) {
	    hasFaultySession |= group.isSessionFaulty();
	    attemptedLearnersNumber += group.getNumberOfLearners();
	}

	Dokumaran dokumaran = dokumaranService.getDokumaranByContentId(contentId);

	//set SubmissionDeadline, if any
	if (dokumaran.getSubmissionDeadline() != null) {
	    Date submissionDeadline = dokumaran.getSubmissionDeadline();
	    HttpSession ss = SessionManager.getSession();
	    UserDTO teacher = (UserDTO) ss.getAttribute(AttributeNames.USER);
	    TimeZone teacherTimeZone = teacher.getTimeZone();
	    Date tzSubmissionDeadline = DateUtil.convertToTimeZoneFromDefault(teacherTimeZone, submissionDeadline);
	    request.setAttribute(DokumaranConstants.ATTR_SUBMISSION_DEADLINE, tzSubmissionDeadline.getTime());
	    // use the unconverted time, as convertToStringForJSON() does the timezone conversion if needed
	    request.setAttribute(DokumaranConstants.ATTR_SUBMISSION_DEADLINE_DATESTRING,
		    DateUtil.convertToStringForJSON(submissionDeadline, request.getLocale()));
	}

	// cache into sessionMap
	sessionMap.put(DokumaranConstants.ATTR_SUMMARY_LIST, groupList);
	sessionMap.put(DokumaranConstants.ATTR_HAS_FAULTY_SESSION, hasFaultySession);
	sessionMap.put(DokumaranConstants.PAGE_EDITABLE, dokumaran.isContentInUse());
	sessionMap.put(DokumaranConstants.ATTR_DOKUMARAN, dokumaran);
	sessionMap.put(DokumaranConstants.ATTR_TOOL_CONTENT_ID, contentId);
	sessionMap.put(DokumaranConstants.ATTR_IS_GROUPED_ACTIVITY, dokumaranService.isGroupedActivity(contentId));
	request.setAttribute("attemptedLearnersNumber", attemptedLearnersNumber);

	// get the API key from the config table and add it to the session
	String etherpadServerUrl = Configuration.get(ConfigurationKeys.ETHERPAD_SERVER_URL);
	String etherpadApiKey = Configuration.get(ConfigurationKeys.ETHERPAD_API_KEY);
	if (StringUtils.isBlank(etherpadServerUrl) || StringUtils.isBlank(etherpadApiKey)) {
	    return "pages/learning/notconfigured";
	}
	request.setAttribute(DokumaranConstants.KEY_ETHERPAD_SERVER_URL, etherpadServerUrl);

	HttpSession ss = SessionManager.getSession();
	// get back login user DTO
	UserDTO user = (UserDTO) ss.getAttribute(AttributeNames.USER);

	//no need to store cookie if there are no sessions created yet
	if (!groupList.isEmpty()) {
	    // add new sessionID cookie in order to access pad
	    dokumaranService.createEtherpadCookieForMonitor(user, contentId, response);
	}

	boolean isAiEnabled = Configuration.isLamsModuleAvailable(Configuration.AI_MODULE_CLASS);
	request.setAttribute("isAiEnabled", isAiEnabled);

	return "pages/monitoring/monitoring";
    }

    @RequestMapping("/getLearnerMarks")
    @ResponseBody
    private String getLearnerMarks(HttpServletRequest request, HttpServletResponse response)
	    throws ServletException, IOException {

	Long toolSessionId = WebUtil.readLongParam(request, "toolSessionId");

	// paging parameters of tablesorter
	int size = WebUtil.readIntParam(request, "size");
	int page = WebUtil.readIntParam(request, "page");
	Integer isSortFullName = WebUtil.readIntParam(request, "column[0]", true);

	// identify sorting type
	int sorting = LEARNER_MARKS_SORTING_FULL_NAME_ASC;
	if (isSortFullName != null && isSortFullName.equals(1)) {
	    sorting = LEARNER_MARKS_SORTING_FULL_NAME_DESC;
	}

	// get all session users and sort them according to the parameter from tablesorter
	List<DokumaranUser> users = dokumaranService.getUsersBySession(toolSessionId).stream()
		.sorted(Comparator.comparing(sorting <= 1 ? DokumaranUser::getFirstName : DokumaranUser::getLastName))
		.collect(Collectors.toList());

	ObjectNode responsedata = JsonNodeFactory.instance.objectNode();
	if (!users.isEmpty()) {
	    // reverse if sorting is descending
	    if (sorting == LEARNER_MARKS_SORTING_FULL_NAME_DESC) {
		Collections.reverse(users);
	    }

	    // paging
	    int endIndex = (page + 1) * size;
	    users = users.subList(page * size, users.size() > endIndex ? endIndex : users.size());

	    ArrayNode rows = JsonNodeFactory.instance.arrayNode();

	    responsedata.put("total_rows", users.size());

	    ToolSession toolSession = toolService.getToolSessionById(toolSessionId);
	    Map<Integer, Double> gradebookUserActivities = gradebookService.getGradebookUserActivities(
			    toolSession.getToolActivity().getActivityId()).stream().filter(g -> g.getMark() != null)
		    .collect(Collectors.toMap(g -> g.getLearner().getUserId(), GradebookUserActivity::getMark));

	    DokumaranUser leader = users.get(0).getSession().getGroupLeader();
	    for (DokumaranUser user : users) {
		ObjectNode responseRow = JsonNodeFactory.instance.objectNode();

		responseRow.put("userId", user.getUserId());
		responseRow.put("firstName", user.getFirstName());
		responseRow.put("lastName", user.getLastName());
		Double mark = gradebookUserActivities.get(user.getUserId().intValue());
		responseRow.put("mark", mark == null ? "" : String.valueOf(mark));
		responseRow.put("isLeader", leader != null && leader.getUid().equals(user.getUid()));

		rows.add(responseRow);
	    }
	    responsedata.set("rows", rows);
	}

	response.setContentType("application/json;charset=utf-8");
	return responsedata.toString();
    }

    @RequestMapping(path = "/updateLearnerMark", method = RequestMethod.POST)
    @ResponseBody
    private void updateLearnerMark(@RequestParam long toolSessionId, @RequestParam int userId,
	    @RequestParam Double mark) {
	ToolSession toolSession = toolService.getToolSessionById(toolSessionId);
	long lessonId = toolSession.getLesson().getLessonId();
	securityService.ensureLessonMonitor(lessonId, getUserId(), "update Doku learner mark");

	gradebookService.updateGradebookUserActivityMark(mark, null, userId, toolSessionId, true);

    }

    @RequestMapping("/fixFaultySession")
    private void fixFaultySession(HttpServletRequest request, HttpServletResponse response)
	    throws ServletException, IOException {
	Long toolSessionId = WebUtil.readLongParam(request, AttributeNames.PARAM_TOOL_SESSION_ID);
	DokumaranSession session = dokumaranService.getDokumaranSessionBySessionId(toolSessionId);

	try {
	    log.debug("Fixing faulty session (sessionId=" + toolSessionId + ").");
	    dokumaranService.createPad(session.getDokumaran(), session);

	} catch (Exception e) {
	    // printing out error cause
	    response.setStatus(HttpServletResponse.SC_INTERNAL_SERVER_ERROR);
	    response.setContentType("text/html");
	    PrintWriter out = response.getWriter();
	    out.write("Failed! " + e.getMessage());
	    out.flush();
	    out.close();
	    log.error("Failed! " + e.getMessage());
	}

    }

    @RequestMapping(path = "/displayChangeLeaderForGroupDialogFromActivity")
    public String displayChangeLeaderForGroupDialogFromActivity(
	    @RequestParam(name = AttributeNames.PARAM_TOOL_SESSION_ID) long toolSessionId) {
	// tell Change Leader dialog in Leader Selection tool which learner has already reached this activity
	String availableLearners = dokumaranService.getUsersBySession(toolSessionId).stream()
		.collect(Collectors.mapping(user -> Long.toString(user.getUserId()), Collectors.joining(",")));

	return new StringBuilder("redirect:").append(Configuration.get(ConfigurationKeys.SERVER_URL))
		.append("tool/lalead11/monitoring/displayChangeLeaderForGroupDialogFromActivity.do?toolSessionId=")
		.append(toolSessionId).append("&availableLearners=").append(availableLearners).toString();
    }

    @RequestMapping(path = "/changeLeaderForGroup", method = RequestMethod.POST)
    @ResponseBody
    @ResponseStatus(HttpStatus.OK)
    public void changeLeaderForGroup(@RequestParam(name = AttributeNames.PARAM_TOOL_SESSION_ID) long toolSessionId,
	    @RequestParam long leaderUserId) {
	dokumaranService.changeLeaderForGroup(toolSessionId, leaderUserId);
    }

    @RequestMapping("/startGalleryWalk")
    @ResponseBody
    @ResponseStatus(HttpStatus.OK)
    private void startGalleryWalk(HttpServletRequest request) throws IOException {
	Long toolContentId = WebUtil.readLongParam(request, DokumaranConstants.ATTR_TOOL_CONTENT_ID, false);

	dokumaranService.startGalleryWalk(toolContentId);

	updateTimeLimit(toolContentId, 0, 0, null);
    }

    @RequestMapping("/skipGalleryWalk")
    @ResponseBody
    @ResponseStatus(HttpStatus.OK)
    private void skipGalleryWalk(HttpServletRequest request) throws IOException {
	Long toolContentId = WebUtil.readLongParam(request, DokumaranConstants.ATTR_TOOL_CONTENT_ID, false);

	dokumaranService.skipGalleryWalk(toolContentId);
    }

    @RequestMapping("/finishGalleryWalk")
    @ResponseBody
    @ResponseStatus(HttpStatus.OK)
    private void finishGalleryWalk(HttpServletRequest request) throws IOException {
	Long toolContentId = WebUtil.readLongParam(request, DokumaranConstants.ATTR_TOOL_CONTENT_ID, false);

	dokumaranService.finishGalleryWalk(toolContentId);
    }

    @RequestMapping("/enableGalleryWalkLearnerEdit")
    @ResponseBody
    @ResponseStatus(HttpStatus.OK)
    private void enableGalleryWalkLearnerEdit(HttpServletRequest request) throws IOException {
	Long toolContentId = WebUtil.readLongParam(request, DokumaranConstants.ATTR_TOOL_CONTENT_ID, false);

	dokumaranService.enableGalleryWalkLearnerEdit(toolContentId);
    }

    @RequestMapping("/showGalleryWalkClusters")
    private String showGalleryWalkClusters(
	    @RequestParam(name = AttributeNames.PARAM_TOOL_CONTENT_ID) long toolContentId, Model model) {
	Map<String, Set<String>> groups = dokumaranService.getDokumaranSessionsByToolContentId(toolContentId).stream()
		.collect(Collectors.toMap(DokumaranSession::getSessionName,
			session -> session.getGalleryWalkCluster().stream().collect(
				Collectors.mapping(DokumaranSession::getSessionName, Collectors.toCollection(
					() -> new TreeSet<>(DokumaranSession.SESSION_NAME_COMPARATOR)))),
			(session1Cluster, session2Cluster) -> session1Cluster,
			() -> new TreeMap<>(DokumaranSession.SESSION_NAME_COMPARATOR)));
	model.addAttribute("groups", groups);
	return "pages/monitoring/viewGalleryWalkClusters";
    }

    @RequestMapping("/ae")
    private String tblApplicationExcercise(HttpServletRequest request, HttpServletResponse response)
	    throws EtherpadException {
	summary(request, response);
	request.setAttribute("isTbl", true);
	return "pages/monitoring/summary5";
    }

    @RequestMapping(path = "/getTimeLimitPanelUpdateFlux", method = RequestMethod.GET, produces = MediaType.TEXT_EVENT_STREAM_VALUE)
    @ResponseBody
    public Flux<String> getTimeLimitPanelUpdateFlux(@RequestParam long toolContentId, HttpServletResponse response) {
	response.setContentType(MediaType.TEXT_EVENT_STREAM_VALUE);
	return FluxRegistry.get(DokumaranConstants.TIME_LIMIT_PANEL_UPDATE_FLUX_NAME, toolContentId);
    }

    @RequestMapping(path = "/updateTimeLimit", method = RequestMethod.POST)
    @ResponseStatus(HttpStatus.OK)
    public void updateTimeLimit(@RequestParam(name = AttributeNames.PARAM_TOOL_CONTENT_ID) long toolContentId,
	    @RequestParam int relativeTimeLimit, @RequestParam int absoluteTimeLimit,
	    @RequestParam(required = false) Long absoluteTimeLimitFinish) {
	if (relativeTimeLimit < 0) {
	    throw new InvalidParameterException(
		    "Relative time limit must not be negative and it is " + relativeTimeLimit);
	}
	if (absoluteTimeLimit < 0) {
	    throw new InvalidParameterException(
		    "Absolute time limit must not be negative and it is " + relativeTimeLimit);
	}
	if (absoluteTimeLimitFinish != null && relativeTimeLimit != 0) {
	    throw new InvalidParameterException(
		    "Relative time limit must not be provided when absolute time limit is set");
	}

	Dokumaran dokumaran = dokumaranService.getDokumaranByContentId(toolContentId);
	dokumaran.setRelativeTimeLimit(relativeTimeLimit);
	dokumaran.setAbsoluteTimeLimit(absoluteTimeLimit);
	// set time limit as seconds from start of epoch, using current server time zone
	dokumaran.setAbsoluteTimeLimitFinish(absoluteTimeLimitFinish == null
		? null
		: LocalDateTime.ofEpochSecond(absoluteTimeLimitFinish, 0, OffsetDateTime.now().getOffset()));

	// update monitoring UI where time limits are reflected on dashboard
	FluxRegistry.emit(CommonConstants.ACTIVITY_TIME_LIMIT_CHANGED_SINK_NAME, Set.of(toolContentId));
	FluxRegistry.emit(DokumaranConstants.TIME_LIMIT_PANEL_UPDATE_SINK_NAME, toolContentId);
	dokumaranService.saveOrUpdate(dokumaran);
    }

    @RequestMapping(path = "/getPossibleIndividualTimeLimits", method = RequestMethod.GET)
    @ResponseBody
    public String getPossibleIndividualTimeLimits(
	    @RequestParam(name = AttributeNames.PARAM_TOOL_CONTENT_ID) long toolContentId,
	    @RequestParam(name = "term") String searchString) {
	Dokumaran dokumaran = dokumaranService.getDokumaranByContentId(toolContentId);
	Map<Integer, Integer> timeLimitAdjustments = dokumaran.getTimeLimitAdjustments();

	List<User> users = dokumaranService.getPossibleIndividualTimeLimitUsers(toolContentId, searchString);
	Grouping grouping = dokumaranService.getGrouping(toolContentId);

	ArrayNode responseJSON = JsonNodeFactory.instance.arrayNode();
	String groupLabel = messageService.getMessage("monitoring.label.group") + " \"";
	if (grouping != null) {
	    Set<Group> groups = grouping.getGroups();
	    for (Group group : groups) {
		if (!group.getUsers().isEmpty() && group.getGroupName().toLowerCase()
			.contains(searchString.toLowerCase())) {
		    ObjectNode groupJSON = JsonNodeFactory.instance.objectNode();
		    groupJSON.put("label", groupLabel + group.getGroupName() + "\"");
		    groupJSON.put("value", "group-" + group.getGroupId());
		    responseJSON.add(groupJSON);
		}
	    }
	}

	for (User user : users) {
	    if (!timeLimitAdjustments.containsKey(user.getUserId())) {
		// this format is required by jQuery UI autocomplete
		ObjectNode userJSON = JsonNodeFactory.instance.objectNode();
		userJSON.put("value", "user-" + user.getUserId());

		String name = user.getFullName() + " (" + user.getLogin() + ")";
		if (grouping != null) {
		    Group group = grouping.getGroupBy(user);
		    if (group != null && !group.isNull()) {
			name += " - " + group.getGroupName();
		    }
		}

		userJSON.put("label", name);
		responseJSON.add(userJSON);
	    }
	}
	return responseJSON.toString();
    }

    @RequestMapping(path = "/getExistingIndividualTimeLimits", method = RequestMethod.GET)
    @ResponseBody
    public String getExistingIndividualTimeLimits(
	    @RequestParam(name = AttributeNames.PARAM_TOOL_CONTENT_ID) long toolContentId) {
	Dokumaran dokumaran = dokumaranService.getDokumaranByContentId(toolContentId);
	Map<Integer, Integer> timeLimitAdjustments = dokumaran.getTimeLimitAdjustments();
	Grouping grouping = dokumaranService.getGrouping(toolContentId);
	// find User objects based on their userIDs and sort by name
	List<User> users = timeLimitAdjustments.keySet().stream()
		.map(userId -> userManagementService.getUserById(userId)).sorted().collect(Collectors.toList());

	if (grouping != null) {
	    // Make a map group -> its users who have a time limit set
	    // key are sorted by group name, users in each group are sorted by name
	    List<User> groupedUsers = grouping.getGroups().stream()
		    .collect(Collectors.toMap(Group::getGroupName, group -> {
			return group.getUsers().stream()
				.filter(user -> timeLimitAdjustments.containsKey(user.getUserId()))
				.collect(Collectors.toCollection(() -> new TreeSet<>()));
		    }, (s1, s2) -> {
			s1.addAll(s2);
			return s1;
		    }, TreeMap::new)).values().stream().flatMap(Set::stream).collect(Collectors.toList());

	    // from general user list remove grouped users
	    users.removeAll(groupedUsers);
	    // at the end of list, add remaining, not yet grouped users
	    groupedUsers.addAll(users);
	    users = groupedUsers;
	}

	ArrayNode responseJSON = JsonNodeFactory.instance.arrayNode();
	for (User user : users) {
	    ObjectNode userJSON = JsonNodeFactory.instance.objectNode();
	    userJSON.put("userId", user.getUserId());
	    userJSON.put("adjustment", timeLimitAdjustments.get(user.getUserId().intValue()));

	    String name = user.getFullName() + " (" + user.getLogin() + ")";
	    if (grouping != null) {
		Group group = grouping.getGroupBy(user);
		if (group != null && !group.isNull()) {
		    name += " - " + group.getGroupName();
		}
	    }
	    userJSON.put("name", name);

	    DokumaranUser dokumaranUser = dokumaranService.getLearnerByIDAndContent(user.getUserId().longValue(),
		    toolContentId);
	    userJSON.put("finished", dokumaranUser != null && dokumaranUser.isSessionFinished());

	    responseJSON.add(userJSON);
	}
	return responseJSON.toString();
    }

    @RequestMapping(path = "/updateIndividualTimeLimit", method = RequestMethod.POST)
    @ResponseStatus(HttpStatus.OK)
    public void updateIndividualTimeLimit(@RequestParam(name = AttributeNames.PARAM_TOOL_CONTENT_ID) long toolContentId,
	    @RequestParam String itemId, @RequestParam(required = false) Integer adjustment) {
	Dokumaran dokumaran = dokumaranService.getDokumaranByContentId(toolContentId);
	Map<Integer, Integer> timeLimitAdjustments = dokumaran.getTimeLimitAdjustments();
	Set<Integer> userIds = null;

	// itemId can user-<userId> or group-<groupId>
	String[] itemIdParts = itemId.split("-");
	if (itemIdParts[0].equalsIgnoreCase("group")) {
	    // add all users from a group, except for ones who are already added
	    Group group = (Group) userManagementService.findById(Group.class, Long.valueOf(itemIdParts[1]));
	    userIds = group.getUsers().stream().map(User::getUserId)
		    .filter(userId -> !timeLimitAdjustments.containsKey(userId)).collect(Collectors.toSet());
	} else {
	    // adjust for a single user
	    userIds = new HashSet<>();
	    userIds.add(Integer.valueOf(itemIdParts[1]));
	}

	for (Integer userId : userIds) {
	    if (adjustment == null) {
		timeLimitAdjustments.remove(userId);
	    } else {
		timeLimitAdjustments.put(userId, adjustment);
	    }
	}
	dokumaranService.saveOrUpdate(dokumaran);

	FluxRegistry.emit(DokumaranConstants.TIME_LIMIT_PANEL_UPDATE_SINK_NAME, toolContentId);
    }

    /**
     * Set Submission Deadline
     */
    @RequestMapping(path = "/setSubmissionDeadline", method = RequestMethod.POST, produces = MediaType.TEXT_PLAIN_VALUE)
    @ResponseBody
    public String setSubmissionDeadline(HttpServletRequest request) {
	Long contentID = WebUtil.readLongParam(request, AttributeNames.PARAM_TOOL_CONTENT_ID);
	Dokumaran dokumaran = dokumaranService.getDokumaranByContentId(contentID);

	Long dateParameter = WebUtil.readLongParam(request, DokumaranConstants.ATTR_SUBMISSION_DEADLINE, true);
	Date tzSubmissionDeadline = null;
	String formattedDate = "";
	if (dateParameter != null) {
	    Date submissionDeadline = new Date(dateParameter);
	    HttpSession ss = SessionManager.getSession();
	    UserDTO teacher = (UserDTO) ss.getAttribute(AttributeNames.USER);
	    TimeZone teacherTimeZone = teacher.getTimeZone();
	    tzSubmissionDeadline = DateUtil.convertFromTimeZoneToDefault(teacherTimeZone, submissionDeadline);
	    formattedDate = DateUtil.convertToStringForJSON(tzSubmissionDeadline, request.getLocale());

	}
	dokumaran.setSubmissionDeadline(tzSubmissionDeadline);
	dokumaranService.saveOrUpdate(dokumaran);

	return formattedDate;
    }

    @RequestMapping(path = "/getAiReviewPromptData", method = RequestMethod.GET, produces = MediaType.APPLICATION_JSON_UTF8_VALUE)
    @ResponseBody
    public String getAiReviewPromptData(@RequestParam Long toolSessionId) {
	boolean isAiEnabled = Configuration.isLamsModuleAvailable(Configuration.AI_MODULE_CLASS);
	if (!isAiEnabled) {
	    throw new UnsupportedOperationException("AI module is not enabled");
	}
	DokumaranSession session = dokumaranService.getDokumaranSessionBySessionId(toolSessionId);
	Dokumaran dokumaran = session.getDokumaran();
	ObjectNode responseJSON = getAiReviewPromptData(dokumaran);
	try {
	    String padContent = dokumaranService.getPadText(toolSessionId);
	    if (StringUtils.isNotBlank(padContent)) {
		responseJSON.put("content", "\n" + padContent);
	    }
	} catch (EtherpadException e) {
	    log.error("Failed to get pad content for session " + toolSessionId, e);
	    return null;
	}
	return responseJSON.toString();
    }

    @RequestMapping(path = "/getAiLearningOutcomesPromptData", method = RequestMethod.GET, produces = MediaType.APPLICATION_JSON_UTF8_VALUE)
    @ResponseBody
    public String getAiLearningOutcomesPromptData(@RequestParam Long toolContentId) {
	boolean isAiEnabled = Configuration.isLamsModuleAvailable(Configuration.AI_MODULE_CLASS);
	if (!isAiEnabled) {
	    throw new UnsupportedOperationException("AI module is not enabled");
	}
	Dokumaran dokumaran = dokumaranService.getDokumaranByContentId(toolContentId);
	ObjectNode responseJSON = getAiReviewPromptData(dokumaran);

	Lesson lesson = lessonService.getLessonByToolContentId(toolContentId);
	LearningDesign learningDesign = lesson == null ? null : lesson.getLearningDesign();
	String lessonDescription = learningDesign != null && StringUtils.isNotBlank(learningDesign.getDescription())
		? learningDesign.getDescription().strip()
		: null;
	if (lessonDescription != null) {
	    responseJSON.put("lessonDescription", lessonDescription);
	}

	return responseJSON.toString();
    }

    @RequestMapping(path = "/saveAiReview", method = RequestMethod.POST)
    @ResponseBody
    @ResponseStatus(HttpStatus.OK)
    public void saveAiReview(@RequestParam Long toolSessionId, @RequestParam(required = false) String review) {
	boolean isAiEnabled = Configuration.isLamsModuleAvailable(Configuration.AI_MODULE_CLASS);
	if (!isAiEnabled) {
	    throw new UnsupportedOperationException("AI module is not enabled");
	}
	DokumaranSession session = dokumaranService.getDokumaranSessionBySessionId(toolSessionId);
	if (StringUtils.isBlank(review)) {
	    review = null;
	}
	session.setAiReview(review);
	dokumaranService.saveOrUpdate(session);
    }

    @RequestMapping(path = "/saveAiLearningOutcomes", method = RequestMethod.POST)
    @ResponseBody
    @ResponseStatus(HttpStatus.OK)
    public void saveAiLearningOutcomes(@RequestParam Long toolContentId,
	    @RequestParam(required = false) String learningOutcomes) {
	boolean isAiEnabled = Configuration.isLamsModuleAvailable(Configuration.AI_MODULE_CLASS);
	if (!isAiEnabled) {
	    throw new UnsupportedOperationException("AI module is not enabled");
	}
	Dokumaran dokumaran = dokumaranService.getDokumaranByContentId(toolContentId);
	if (StringUtils.isBlank(learningOutcomes)) {
	    learningOutcomes = null;
	}
	dokumaran.setAiLearningOutcomes(learningOutcomes);
	dokumaranService.saveOrUpdate(dokumaran);
    }

    private ObjectNode getAiReviewPromptData(Dokumaran dokumaran) {
	ObjectNode responseJSON = JsonNodeFactory.instance.objectNode();
	if (StringUtils.isNotBlank(dokumaran.getInstructions())) {
	    responseJSON.put("instructions",
		    new StringBuilder("\n").append(AI_REVIEW_TEMPLATE_INSTRUCTIONS).append("\n")
			    .append(dokumaran.getInstructions()).append("\n\n").toString());
	}
	if (StringUtils.isNotBlank(dokumaran.getDescription())) {
	    responseJSON.put("description", new StringBuilder("\n").append(AI_REVIEW_TEMPLATE_DESCRIPTION).append("\n")
		    .append(dokumaran.getDescription()).append("\n\n").toString());
	}
	return responseJSON;
    }

    private Integer getUserId() {
	HttpSession ss = SessionManager.getSession();
	UserDTO user = (UserDTO) ss.getAttribute(AttributeNames.USER);
	return user != null ? user.getUserID() : null;
    }
}<|MERGE_RESOLUTION|>--- conflicted
+++ resolved
@@ -102,21 +102,11 @@
 
     public static Logger log = Logger.getLogger(MonitoringController.class);
 
-<<<<<<< HEAD
     public static final int LEARNER_MARKS_SORTING_FULL_NAME_ASC = 0;
     public static final int LEARNER_MARKS_SORTING_FULL_NAME_DESC = 1;
-=======
-    public static final int LEARNER_MARKS_SORTING_FIRST_NAME_ASC = 0;
-    public static final int LEARNER_MARKS_SORTING_FIRST_NAME_DESC = 1;
-    public static final int LEARNER_MARKS_SORTING_LAST_NAME_ASC = 2;
-    public static final int LEARNER_MARKS_SORTING_LAST_NAME_DESC = 3;
 
     private static final String AI_REVIEW_TEMPLATE_INSTRUCTIONS = "The instructions are:";
     private static final String AI_REVIEW_TEMPLATE_DESCRIPTION = "The answer they are writing should address the following:";
-
-    private static final Comparator<User> USER_NAME_COMPARATOR = Comparator.comparing(User::getFirstName)
-	    .thenComparing(User::getLastName).thenComparing(User::getLogin);
->>>>>>> ffd18639
 
     @Autowired
     private IDokumaranService dokumaranService;
