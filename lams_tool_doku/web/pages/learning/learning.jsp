<!DOCTYPE html>
<%@ include file="/common/taglibs.jsp"%>
<c:set var="lams"><lams:LAMSURL /></c:set>
<%-- param has higher level for request attribute --%>
<c:if test="${not empty param.sessionMapID}">
	<c:set var="sessionMapID" value="${param.sessionMapID}" />
</c:if>
<c:set var="sessionMap" value="${sessionScope[sessionMapID]}" />
<c:set var="mode" value="${sessionMap.mode}" />
<c:set var="toolSessionID" value="${sessionMap.toolSessionID}" />
<c:set var="dokumaran" value="${sessionMap.dokumaran}" />
<c:set var="finishedLock" value="${sessionMap.finishedLock}" />
<c:set var="hasEditRight" value="${sessionMap.hasEditRight}"/>
<c:set var="localeLanguage"><lams:user property="localeLanguage" /></c:set>
<<<<<<< HEAD
	
<lams:PageLearner title="${dokumaran.title}" toolSessionID="${toolSessionID}">
	<link rel="stylesheet" type="text/css" href="${lams}css/jquery.countdown.css" />
	<style media="screen,projection" type="text/css">
  		.countdown-timeout {
  			color: #FF3333 !important;
  		}		
  		
  		#countdown {
			width: 150px; 
			font-size: 110%; 
			font-style: italic; 
			color:#47bc23;
			text-align: center;
		}
		
		.lower-to-fit-countdown {
			margin-top: 55px;
		}
	</style>

	<script type="text/javascript" src="${lams}includes/javascript/jquery.plugin.js"></script>
	<script type="text/javascript" src="${lams}includes/javascript/jquery.countdown.js"></script>
	<script type="text/javascript" src="${lams}includes/javascript/jquery.blockUI.js"></script>
	<lams:JSImport src="includes/javascript/etherpad.js" />
	<script type="text/javascript">
		checkNextGateActivity('finish-button', '${toolSessionID}', '', finishSession);
		$(document).ready(function(){
			// Resize Etherpad iframe when its content grows.
			// It does not support shrinking, only growing.
			// This feature requires ep_resize plugin installed in Etherpad and customised with code in Doku tool
			$(window).on('message onmessage', function (e) {
				var msg = e.originalEvent.data;
		        if (msg.name === 'ep_resize') {
		        	var src = msg.data.location.substring(0, msg.data.location.indexOf('?')),
		        		iframe = $('iframe[src^="' + src + '"]'),
		            	// height should be no less than 200 px
		            	height = Math.max(200, msg.data.height + (${hasEditRight and not timeLimitExceeded} ? 10 : 29));
		           	iframe.height(height);
		        }
		    });
			
			$('#etherpad-container').pad({
				'padId':'${padId}',
				'host':'${etherpadServerUrl}',
				'lang':'${fn:toLowerCase(localeLanguage)}',
				'showControls':'${hasEditRight and not timeLimitExceeded}',
				'showChat':'${dokumaran.showChat}',
				'showLineNumbers':'${dokumaran.showLineNumbers}',
				'height':'' + ($(window).height() - 200)
				<c:if test="${hasEditRight}">
					<c:set var="fullName"><lams:user property="firstName" />&nbsp;<lams:user property="lastName" /></c:set>
					,'userName': encodeURIComponent("<c:out value='${fullName}' />")
				</c:if>
			});
			
			$('[data-bs-toggle="tooltip"]').each((i, el) => {
				new bootstrap.Tooltip($(el))
			});
		});
		
		if (${!hasEditRight && mode != "teacher" && !finishedLock}) {
			setInterval("checkLeaderProgress();", 15000);// Auto-Refresh every 15 seconds for non-leaders
		}
		
		function checkLeaderProgress() {
	        $.ajax({
	        	async: false,
	            url: '<c:url value="/learning/checkLeaderProgress.do"/>',
	            data: 'toolSessionID=${toolSessionID}',
	            dataType: 'json',
	            type: 'post',
	            success: function (json) {
	            	if (json.isLeaderResponseFinalized) {
	            		$("#finish-button, #continue-button").show();
	            	}
	            }
	       	});
		}
	
		function finishSession(){
			document.location.href ='<c:url value="/learning/finish.do?sessionMapID=${sessionMapID}&mode=${mode}&toolSessionID=${toolSessionID}"/>';
		}
		
		function continueReflect(){
			document.location.href='<c:url value="/learning/newReflection.do?sessionMapID=${sessionMapID}"/>';
		}
		
		// TIME LIMIT
		var dokuWebsocketInitTime = Date.now(),
			dokuWebsocket = new WebSocket('<lams:WebAppURL />'.replace('http', 'ws') 
						+ 'learningWebsocket?toolContentID=' + ${sessionMap.toolContentID}),
			dokuWebsocketPingTimeout = null,
			dokuWebsocketPingFunc = null;
		
		dokuWebsocket.onclose = function(e){
			// react only on abnormal close
			if (e.code === 1006 &&
				Date.now() - dokuWebsocketInitTime > 1000) {
				location.reload();
=======

<lams:html>
	<lams:head>
		<title><fmt:message key="label.learning.title" /></title>
		<%@ include file="/common/header.jsp"%>
		<link rel="stylesheet" type="text/css" href="${lams}css/jquery.countdown.css" />
		<style media="screen,projection" type="text/css">
			.countdown-timeout {
				color: #FF3333 !important;
			}

			#countdown {
				width: 150px;
				font-size: 110%;
				font-style: italic;
				color:#47bc23;
				text-align: center;
			}

			.lower-to-fit-countdown {
				margin-top: 55px;
			}
		</style>

		<script type="text/javascript" src="${lams}includes/javascript/jquery.plugin.js"></script>
		<script type="text/javascript" src="${lams}includes/javascript/jquery.countdown.js"></script>
		<script type="text/javascript" src="${lams}includes/javascript/jquery.blockUI.js"></script>
		<lams:JSImport src="includes/javascript/etherpad.js" />
		<lams:JSImport src="learning/includes/javascript/gate-check.js" />
		<script type="text/javascript">
			checkNextGateActivity('finish-button', '${toolSessionID}', '', finishSession);
			$(document).ready(function(){
				// Resize Etherpad iframe when its content grows.
				// It does not support shrinking, only growing.
				// This feature requires ep_resize plugin installed in Etherpad and customised with code in Doku tool
				$(window).on('message onmessage', function (e) {
					var msg = e.originalEvent.data;
					if (msg.name === 'ep_resize') {
						var src = msg.data.location.substring(0, msg.data.location.indexOf('?')),
								iframe = $('iframe[src^="' + src + '"]'),
								// height should be no less than 200 px
								height = Math.max(200, msg.data.height + (${hasEditRight and not timeLimitExceeded} ? 10 : 29));
						iframe.height(height);
					}
				});

				$('#etherpad-container').pad({
							'padId':'${padId}',
							'host':'${etherpadServerUrl}',
							'lang':'${fn:toLowerCase(localeLanguage)}',
							'showControls':'${hasEditRight and not timeLimitExceeded}',
							'showChat':'${dokumaran.showChat}',
							'showLineNumbers':'${dokumaran.showLineNumbers}',
							'height':'' + ($(window).height() - 200)
									<c:if test="${hasEditRight}">
									<c:set var="fullName"><lams:user property="firstName" />&nbsp;<lams:user property="lastName" /></c:set>
						,'userName': encodeURIComponent("<c:out value='${fullName}' />")
				</c:if>
			});

				let timeLimitExceeded = ${timeLimitExceeded};
				initWebsocket('dokuTimeLimit${sessionMap.toolContentID}',
						'<lams:WebAppURL />'.replace('http', 'ws')
						+ 'learningWebsocket?toolContentID=${sessionMap.toolContentID}',
						function (e) {
							// create JSON object
							var input = JSON.parse(e.data);

							if (input.clearTimer == true) {
								// teacher stopped the timer, destroy it
								$('#countdown').countdown('destroy').remove();
							} else if (typeof input.secondsLeft != 'undefined'){
								// teacher updated the timer
								var secondsLeft = +input.secondsLeft,
										counterInitialised = $('#countdown').length > 0;

								if (counterInitialised) {
									// just set the new time
									$('#countdown').countdown('option', 'until', secondsLeft + 'S');
								} else if (timeLimitExceeded){
									if (secondsLeft > 0) {
										// teacher gave extra time, reload to writable Etherpad
										location.reload();
										return;
									}
								} else {
									// initialise the timer
									displayCountdown(secondsLeft);
								}
							}

							// reset ping timer
							websocketPing('dokuTimeLimit${sessionMap.toolContentID}', true);
						});

				$('[data-toggle="tooltip"]').bootstrapTooltip();
			});

			if (${!hasEditRight && mode != "teacher" && !finishedLock}) {
				setInterval("checkLeaderProgress();", 15000);// Auto-Refresh every 15 seconds for non-leaders
>>>>>>> 1b10f714
			}

			function checkLeaderProgress() {
				$.ajax({
					async: false,
					url: '<c:url value="/learning/checkLeaderProgress.do"/>',
					data: 'toolSessionID=${toolSessionID}',
					dataType: 'json',
					type: 'post',
					success: function (json) {
						if (json.isLeaderResponseFinalized) {
							$("#finish-button, #continue-button").show();
						}
					}
				});
			}

			function finishSession(){
				document.location.href ='<c:url value="/learning/finish.do?sessionMapID=${sessionMapID}&mode=${mode}&toolSessionID=${toolSessionID}"/>';
			}

			function continueReflect(){
				document.location.href='<c:url value="/learning/newReflection.do?sessionMapID=${sessionMapID}"/>';
			}
<<<<<<< HEAD
			
			// reset ping timer
			clearTimeout(dokuWebsocketPingTimeout);
			dokuWebsocketPingFunc(true);
		};

		// time limit feature
		function displayCountdown(secondsLeft){
			$('#etherpad-panel').addClass('lower-to-fit-countdown');

			var countdown = '<div id="countdown" role="timer"></div>' + 
		    				'<div id="screenreader-countdown" aria-live="polite" class="visually-hidden" aria-atomic="true"></div>'; 
			
			$.blockUI({
				message: countdown, 
				showOverlay: false,
				focusInput: false,
				css: { 
					top: '40px',
					left: '',
					right: '0%',
			        opacity: '1', 
			        width: '150px',
			        cursor: 'default',
			        border: 'none'
		        }   
			});
			
			$('#countdown').countdown({
				until: '+' + secondsLeft +'S',
				format: 'hMS',
				compact: true,
				alwaysExpire : true,
				onTick: function(periods) {
					// check for 30 seconds or less and display timer in red
					var secondsLeft = $.countdown.periodsToSeconds(periods);
					if (secondsLeft <= 30) {
						$(this).addClass('countdown-timeout');
					} else {
						$(this).removeClass('countdown-timeout');
					}

					//handle screenreaders
					var screenCountdown = $("#screenreader-countdown");
					var hours = $("#countdown").countdown('getTimes')[4];
					var minutes = $("#countdown").countdown('getTimes')[5];
					if (screenCountdown.data("hours") != hours || screenCountdown.data("minutes") != minutes) {
						var timeLeftText = "<spring:escapeBody javaScriptEscape='true'><fmt:message key='label.countdown.time.left' /></spring:escapeBody> ";
						if (hours > 0) {
							timeLeftText += hours + " <spring:escapeBody javaScriptEscape='true'><fmt:message key='label.hours' /></spring:escapeBody> ";
						}
						timeLeftText += minutes + " <spring:escapeBody javaScriptEscape='true'><fmt:message key='label.minutes' /></spring:escapeBody> ";
						screenCountdown.html(timeLeftText);
						
						screenCountdown.data("hours", hours);
						screenCountdown.data("minutes", minutes);
					}
				},
				onExpiry: function(periods) {
			        $.blockUI({  
				        message: '<h1 id="timelimit-expired" role="alert">' +
	        						'<i class="fa fa-refresh fa-spin fa-1x fa-fw"></i> ' +
	        						'<spring:escapeBody javaScriptEscape="true"><fmt:message key="label.time.is.over" /></spring:escapeBody>' + 
	        		 			 '</h1>'
			        });
			        setTimeout(function() { 
			        	location.reload();
			        }, 4000); 
				},
				description: "<div id='countdown-label'><fmt:message key='label.time.left' /></div>"
			});
		}
	</script>
	<%@ include file="websocket.jsp"%>		
=======

			function displayCountdown(secondsLeft){
				$('#etherpad-panel').addClass('lower-to-fit-countdown');

				var countdown = '<div id="countdown"></div>';

				$.blockUI({
					message: countdown,
					showOverlay: false,
					focusInput: false,
					css: {
						top: '40px',
						left: '',
						right: '0%',
						opacity: '1',
						width: '150px',
						cursor: 'default',
						border: 'none'
					}
				});

				$('#countdown').countdown({
					until: '+' + secondsLeft +'S',
					format: 'hMS',
					compact: true,
					alwaysExpire : true,
					onTick: function(periods) {
						// check for 30 seconds or less and display timer in red
						var secondsLeft = $.countdown.periodsToSeconds(periods);
						if (secondsLeft <= 30) {
							$(this).addClass('countdown-timeout');
						} else {
							$(this).removeClass('countdown-timeout');
						}
					},
					onExpiry: function(periods) {
						if (isWebsocketClosed('dokuTimeLimit${sessionMap.toolContentID}')){
							console.error('Time limit websocket closed on time expire, reloading page');
							alert('Connection issue. The page will now reload.');
							document.location.reload();
							return;
						}
						$.blockUI({ message: '<h1 id="timelimit-expired"><i class="fa fa-refresh fa-spin fa-1x fa-fw"></i> <spring:escapeBody javaScriptEscape='true'><fmt:message key="label.time.is.over" /></spring:escapeBody></h1>' });

						setTimeout(function() {
							location.reload();
						}, 4000);
					},
					description: "<div id='countdown-label'><spring:escapeBody javaScriptEscape='true'><fmt:message key='label.time.left' /></spring:escapeBody></div>"
				});
			}
		</script>

		<%@ include file="websocket.jsp"%>
	</lams:head>
	<body class="stripes">
>>>>>>> 1b10f714

	<div id="container-main">	

		<!--  Warnings -->
		<c:if test="${not empty sessionMap.submissionDeadline && (sessionMap.mode == 'author' || sessionMap.mode == 'learner')}">
			<lams:Alert5 id="submission-deadline" type="info" close="true">
				<fmt:message key="authoring.info.teacher.set.restriction" >
					<fmt:param><lams:Date value="${sessionMap.submissionDeadline}" /></fmt:param>
				</fmt:message>
			</lams:Alert5>
		</c:if>
<<<<<<< HEAD
	
=======

		<!--  Warnings -->
>>>>>>> 1b10f714
		<c:if test="${sessionMap.lockOnFinish and mode != 'teacher'}">
			<lams:Alert5 type="danger" id="warn-lock" close="false">
				<c:choose>
					<c:when test="${sessionMap.userFinished}">
						<fmt:message key="message.activityLocked" />
					</c:when>
					<c:otherwise>
						<fmt:message key="message.warnLockOnFinish" />
					</c:otherwise>
				</c:choose>
			</lams:Alert5>
		</c:if>

		<lams:errors/>
<<<<<<< HEAD
		
		<div id="instructions" class="instructions">
			<c:out value="${dokumaran.description}" escapeXml="false" />
		</div>
		
		<div id="etherpad-panel" class='card lcard'>			
=======

		<p><c:out value="${dokumaran.description}" escapeXml="false" /></p>

		<div id="etherpad-panel" class='panel panel-default'>
>>>>>>> 1b10f714
			<div id="etherpad-container"></div>
			<div id="etherpad-containera"></div>
			<div id="etherpad-containerb"></div>
		</div>

		<!-- Reflection -->
		<c:if test="${sessionMap.userFinished and sessionMap.reflectOn}">
<<<<<<< HEAD
			<lams:NotebookReedit
				reflectInstructions="${sessionMap.reflectInstructions}"
				reflectEntry="${sessionMap.reflectEntry}"
				isEditButtonEnabled="${mode != 'teacher'}"
				notebookHeaderLabelKey="title.reflection"/>
=======
			<div class="panel panel-default">
				<div class="panel-heading panel-title">
					<fmt:message key="title.reflection" />
				</div>
				<div class="panel-body">
					<div class="reflectionInstructions">
						<lams:out value="${sessionMap.reflectInstructions}" escapeHtml="true" />
					</div>

					<c:choose>
						<c:when test="${empty sessionMap.reflectEntry}">
							<p>
								<em>
									<fmt:message key="message.no.reflection.available" />
								</em>
							</p>
						</c:when>
						<c:otherwise>
							<p>
								<lams:out escapeHtml="true" value="${sessionMap.reflectEntry}" />
							</p>
						</c:otherwise>
					</c:choose>

					<c:if test="${mode != 'teacher'}">
						<button name="ContinueButton" onclick="return continueReflect()" class="btn btn-sm btn-default voffset5">
							<fmt:message key="label.edit" />
						</button>
					</c:if>
				</div>
			</div>
>>>>>>> 1b10f714
		</c:if>
		<!-- End Reflection -->

		<c:if test="${mode != 'teacher'}">
			<div class="activity-bottom-buttons">
				<c:choose>
					<c:when test="${dokumaran.galleryWalkEnabled}">
						<button type="button" data-bs-toggle="tooltip" id="continue-button"
								class="btn btn-primary na ${mode == 'author' ? '' : 'disabled'}"
								<c:choose>
									<c:when test="${mode == 'author'}">
										title="<fmt:message key='label.gallery.walk.wait.start.preview' />"
										onClick="javascript:location.href = location.href + '&galleryWalk=forceStart'"
									</c:when>
									<c:otherwise>
										title="<fmt:message key='label.gallery.walk.wait.start' />"
									</c:otherwise>
								</c:choose>
						>
							<fmt:message key="label.continue" />
						</button>
					</c:when>
					
					<c:when test="${sessionMap.reflectOn && (not sessionMap.userFinished)}">
						<button type="button" name="FinishButton" id="continue-button"
								onclick="return continueReflect()" class="btn btn-primary na">
							<fmt:message key="label.continue" />
						</button>
					</c:when>
<<<<<<< HEAD
					
					<c:when test="${!hasEditRight && !sessionMap.userFinished && !sessionMap.isLeaderResponseFinalized}">
						<%-- show no button for non-leaders until leader will finish activity  --%>
					</c:when>
					
					<c:otherwise>
						<button type="button" name="FinishButton" id="finish-button" class="btn btn-primary na">
							<c:choose>
				 				<c:when test="${sessionMap.isLastActivity}">
				 					<fmt:message key="label.submit" />
				 				</c:when>
				 				<c:otherwise>
				 		 			<fmt:message key="label.finished" />
				 				</c:otherwise>
				 			</c:choose>
						</button>
=======
					<c:otherwise>
						<a href="#nogo" name="FinishButton" id="finish-button"
						   class="btn btn-primary voffset5 pull-right na"
								<c:if test="${!hasEditRight && !sessionMap.userFinished && !sessionMap.isLeaderResponseFinalized}">
									style="display: none"
								</c:if>>
							<span class="nextActivity">
								<c:choose>
									<c:when test="${sessionMap.isLastActivity}">
										<fmt:message key="label.submit" />
									</c:when>
									<c:otherwise>
										<fmt:message key="label.finished" />
									</c:otherwise>
								</c:choose>
							</span>
						</a>
>>>>>>> 1b10f714
					</c:otherwise>
				</c:choose>
			</div>
		</c:if>

<<<<<<< HEAD
	</div>
</lams:PageLearner>
=======
		<!--closes content-->

		<div id="footer">
		</div>
		<!--closes footer-->

	</lams:Page>
	</body>
</lams:html>
>>>>>>> 1b10f714
<|MERGE_RESOLUTION|>--- conflicted
+++ resolved
@@ -3,7 +3,7 @@
 <c:set var="lams"><lams:LAMSURL /></c:set>
 <%-- param has higher level for request attribute --%>
 <c:if test="${not empty param.sessionMapID}">
-	<c:set var="sessionMapID" value="${param.sessionMapID}" />
+    <c:set var="sessionMapID" value="${param.sessionMapID}" />
 </c:if>
 <c:set var="sessionMap" value="${sessionScope[sessionMapID]}" />
 <c:set var="mode" value="${sessionMap.mode}" />
@@ -12,537 +12,296 @@
 <c:set var="finishedLock" value="${sessionMap.finishedLock}" />
 <c:set var="hasEditRight" value="${sessionMap.hasEditRight}"/>
 <c:set var="localeLanguage"><lams:user property="localeLanguage" /></c:set>
-<<<<<<< HEAD
-	
+
 <lams:PageLearner title="${dokumaran.title}" toolSessionID="${toolSessionID}">
-	<link rel="stylesheet" type="text/css" href="${lams}css/jquery.countdown.css" />
-	<style media="screen,projection" type="text/css">
-  		.countdown-timeout {
-  			color: #FF3333 !important;
-  		}		
-  		
-  		#countdown {
-			width: 150px; 
-			font-size: 110%; 
-			font-style: italic; 
-			color:#47bc23;
-			text-align: center;
-		}
-		
-		.lower-to-fit-countdown {
-			margin-top: 55px;
-		}
-	</style>
-
-	<script type="text/javascript" src="${lams}includes/javascript/jquery.plugin.js"></script>
-	<script type="text/javascript" src="${lams}includes/javascript/jquery.countdown.js"></script>
-	<script type="text/javascript" src="${lams}includes/javascript/jquery.blockUI.js"></script>
-	<lams:JSImport src="includes/javascript/etherpad.js" />
-	<script type="text/javascript">
-		checkNextGateActivity('finish-button', '${toolSessionID}', '', finishSession);
-		$(document).ready(function(){
-			// Resize Etherpad iframe when its content grows.
-			// It does not support shrinking, only growing.
-			// This feature requires ep_resize plugin installed in Etherpad and customised with code in Doku tool
-			$(window).on('message onmessage', function (e) {
-				var msg = e.originalEvent.data;
-		        if (msg.name === 'ep_resize') {
-		        	var src = msg.data.location.substring(0, msg.data.location.indexOf('?')),
-		        		iframe = $('iframe[src^="' + src + '"]'),
-		            	// height should be no less than 200 px
-		            	height = Math.max(200, msg.data.height + (${hasEditRight and not timeLimitExceeded} ? 10 : 29));
-		           	iframe.height(height);
-		        }
-		    });
-			
-			$('#etherpad-container').pad({
-				'padId':'${padId}',
-				'host':'${etherpadServerUrl}',
-				'lang':'${fn:toLowerCase(localeLanguage)}',
-				'showControls':'${hasEditRight and not timeLimitExceeded}',
-				'showChat':'${dokumaran.showChat}',
-				'showLineNumbers':'${dokumaran.showLineNumbers}',
-				'height':'' + ($(window).height() - 200)
-				<c:if test="${hasEditRight}">
-					<c:set var="fullName"><lams:user property="firstName" />&nbsp;<lams:user property="lastName" /></c:set>
-					,'userName': encodeURIComponent("<c:out value='${fullName}' />")
-				</c:if>
-			});
-			
-			$('[data-bs-toggle="tooltip"]').each((i, el) => {
-				new bootstrap.Tooltip($(el))
-			});
-		});
-		
-		if (${!hasEditRight && mode != "teacher" && !finishedLock}) {
-			setInterval("checkLeaderProgress();", 15000);// Auto-Refresh every 15 seconds for non-leaders
-		}
-		
-		function checkLeaderProgress() {
-	        $.ajax({
-	        	async: false,
-	            url: '<c:url value="/learning/checkLeaderProgress.do"/>',
-	            data: 'toolSessionID=${toolSessionID}',
-	            dataType: 'json',
-	            type: 'post',
-	            success: function (json) {
-	            	if (json.isLeaderResponseFinalized) {
-	            		$("#finish-button, #continue-button").show();
-	            	}
-	            }
-	       	});
-		}
-	
-		function finishSession(){
-			document.location.href ='<c:url value="/learning/finish.do?sessionMapID=${sessionMapID}&mode=${mode}&toolSessionID=${toolSessionID}"/>';
-		}
-		
-		function continueReflect(){
-			document.location.href='<c:url value="/learning/newReflection.do?sessionMapID=${sessionMapID}"/>';
-		}
-		
-		// TIME LIMIT
-		var dokuWebsocketInitTime = Date.now(),
-			dokuWebsocket = new WebSocket('<lams:WebAppURL />'.replace('http', 'ws') 
-						+ 'learningWebsocket?toolContentID=' + ${sessionMap.toolContentID}),
-			dokuWebsocketPingTimeout = null,
-			dokuWebsocketPingFunc = null;
-		
-		dokuWebsocket.onclose = function(e){
-			// react only on abnormal close
-			if (e.code === 1006 &&
-				Date.now() - dokuWebsocketInitTime > 1000) {
-				location.reload();
-=======
-
-<lams:html>
-	<lams:head>
-		<title><fmt:message key="label.learning.title" /></title>
-		<%@ include file="/common/header.jsp"%>
-		<link rel="stylesheet" type="text/css" href="${lams}css/jquery.countdown.css" />
-		<style media="screen,projection" type="text/css">
-			.countdown-timeout {
-				color: #FF3333 !important;
-			}
-
-			#countdown {
-				width: 150px;
-				font-size: 110%;
-				font-style: italic;
-				color:#47bc23;
-				text-align: center;
-			}
-
-			.lower-to-fit-countdown {
-				margin-top: 55px;
-			}
-		</style>
-
-		<script type="text/javascript" src="${lams}includes/javascript/jquery.plugin.js"></script>
-		<script type="text/javascript" src="${lams}includes/javascript/jquery.countdown.js"></script>
-		<script type="text/javascript" src="${lams}includes/javascript/jquery.blockUI.js"></script>
-		<lams:JSImport src="includes/javascript/etherpad.js" />
-		<lams:JSImport src="learning/includes/javascript/gate-check.js" />
-		<script type="text/javascript">
-			checkNextGateActivity('finish-button', '${toolSessionID}', '', finishSession);
-			$(document).ready(function(){
-				// Resize Etherpad iframe when its content grows.
-				// It does not support shrinking, only growing.
-				// This feature requires ep_resize plugin installed in Etherpad and customised with code in Doku tool
-				$(window).on('message onmessage', function (e) {
-					var msg = e.originalEvent.data;
-					if (msg.name === 'ep_resize') {
-						var src = msg.data.location.substring(0, msg.data.location.indexOf('?')),
-								iframe = $('iframe[src^="' + src + '"]'),
-								// height should be no less than 200 px
-								height = Math.max(200, msg.data.height + (${hasEditRight and not timeLimitExceeded} ? 10 : 29));
-						iframe.height(height);
-					}
-				});
-
-				$('#etherpad-container').pad({
-							'padId':'${padId}',
-							'host':'${etherpadServerUrl}',
-							'lang':'${fn:toLowerCase(localeLanguage)}',
-							'showControls':'${hasEditRight and not timeLimitExceeded}',
-							'showChat':'${dokumaran.showChat}',
-							'showLineNumbers':'${dokumaran.showLineNumbers}',
-							'height':'' + ($(window).height() - 200)
-									<c:if test="${hasEditRight}">
-									<c:set var="fullName"><lams:user property="firstName" />&nbsp;<lams:user property="lastName" /></c:set>
-						,'userName': encodeURIComponent("<c:out value='${fullName}' />")
-				</c:if>
-			});
-
-				let timeLimitExceeded = ${timeLimitExceeded};
-				initWebsocket('dokuTimeLimit${sessionMap.toolContentID}',
-						'<lams:WebAppURL />'.replace('http', 'ws')
-						+ 'learningWebsocket?toolContentID=${sessionMap.toolContentID}',
-						function (e) {
-							// create JSON object
-							var input = JSON.parse(e.data);
-
-							if (input.clearTimer == true) {
-								// teacher stopped the timer, destroy it
-								$('#countdown').countdown('destroy').remove();
-							} else if (typeof input.secondsLeft != 'undefined'){
-								// teacher updated the timer
-								var secondsLeft = +input.secondsLeft,
-										counterInitialised = $('#countdown').length > 0;
-
-								if (counterInitialised) {
-									// just set the new time
-									$('#countdown').countdown('option', 'until', secondsLeft + 'S');
-								} else if (timeLimitExceeded){
-									if (secondsLeft > 0) {
-										// teacher gave extra time, reload to writable Etherpad
-										location.reload();
-										return;
-									}
-								} else {
-									// initialise the timer
-									displayCountdown(secondsLeft);
-								}
-							}
-
-							// reset ping timer
-							websocketPing('dokuTimeLimit${sessionMap.toolContentID}', true);
-						});
-
-				$('[data-toggle="tooltip"]').bootstrapTooltip();
-			});
-
-			if (${!hasEditRight && mode != "teacher" && !finishedLock}) {
-				setInterval("checkLeaderProgress();", 15000);// Auto-Refresh every 15 seconds for non-leaders
->>>>>>> 1b10f714
-			}
-
-			function checkLeaderProgress() {
-				$.ajax({
-					async: false,
-					url: '<c:url value="/learning/checkLeaderProgress.do"/>',
-					data: 'toolSessionID=${toolSessionID}',
-					dataType: 'json',
-					type: 'post',
-					success: function (json) {
-						if (json.isLeaderResponseFinalized) {
-							$("#finish-button, #continue-button").show();
-						}
-					}
-				});
-			}
-
-			function finishSession(){
-				document.location.href ='<c:url value="/learning/finish.do?sessionMapID=${sessionMapID}&mode=${mode}&toolSessionID=${toolSessionID}"/>';
-			}
-
-			function continueReflect(){
-				document.location.href='<c:url value="/learning/newReflection.do?sessionMapID=${sessionMapID}"/>';
-			}
-<<<<<<< HEAD
-			
-			// reset ping timer
-			clearTimeout(dokuWebsocketPingTimeout);
-			dokuWebsocketPingFunc(true);
-		};
-
-		// time limit feature
-		function displayCountdown(secondsLeft){
-			$('#etherpad-panel').addClass('lower-to-fit-countdown');
-
-			var countdown = '<div id="countdown" role="timer"></div>' + 
-		    				'<div id="screenreader-countdown" aria-live="polite" class="visually-hidden" aria-atomic="true"></div>'; 
-			
-			$.blockUI({
-				message: countdown, 
-				showOverlay: false,
-				focusInput: false,
-				css: { 
-					top: '40px',
-					left: '',
-					right: '0%',
-			        opacity: '1', 
-			        width: '150px',
-			        cursor: 'default',
-			        border: 'none'
-		        }   
-			});
-			
-			$('#countdown').countdown({
-				until: '+' + secondsLeft +'S',
-				format: 'hMS',
-				compact: true,
-				alwaysExpire : true,
-				onTick: function(periods) {
-					// check for 30 seconds or less and display timer in red
-					var secondsLeft = $.countdown.periodsToSeconds(periods);
-					if (secondsLeft <= 30) {
-						$(this).addClass('countdown-timeout');
-					} else {
-						$(this).removeClass('countdown-timeout');
-					}
-
-					//handle screenreaders
-					var screenCountdown = $("#screenreader-countdown");
-					var hours = $("#countdown").countdown('getTimes')[4];
-					var minutes = $("#countdown").countdown('getTimes')[5];
-					if (screenCountdown.data("hours") != hours || screenCountdown.data("minutes") != minutes) {
-						var timeLeftText = "<spring:escapeBody javaScriptEscape='true'><fmt:message key='label.countdown.time.left' /></spring:escapeBody> ";
-						if (hours > 0) {
-							timeLeftText += hours + " <spring:escapeBody javaScriptEscape='true'><fmt:message key='label.hours' /></spring:escapeBody> ";
-						}
-						timeLeftText += minutes + " <spring:escapeBody javaScriptEscape='true'><fmt:message key='label.minutes' /></spring:escapeBody> ";
-						screenCountdown.html(timeLeftText);
-						
-						screenCountdown.data("hours", hours);
-						screenCountdown.data("minutes", minutes);
-					}
-				},
-				onExpiry: function(periods) {
-			        $.blockUI({  
-				        message: '<h1 id="timelimit-expired" role="alert">' +
-	        						'<i class="fa fa-refresh fa-spin fa-1x fa-fw"></i> ' +
-	        						'<spring:escapeBody javaScriptEscape="true"><fmt:message key="label.time.is.over" /></spring:escapeBody>' + 
-	        		 			 '</h1>'
-			        });
-			        setTimeout(function() { 
-			        	location.reload();
-			        }, 4000); 
-				},
-				description: "<div id='countdown-label'><fmt:message key='label.time.left' /></div>"
-			});
-		}
-	</script>
-	<%@ include file="websocket.jsp"%>		
-=======
-
-			function displayCountdown(secondsLeft){
-				$('#etherpad-panel').addClass('lower-to-fit-countdown');
-
-				var countdown = '<div id="countdown"></div>';
-
-				$.blockUI({
-					message: countdown,
-					showOverlay: false,
-					focusInput: false,
-					css: {
-						top: '40px',
-						left: '',
-						right: '0%',
-						opacity: '1',
-						width: '150px',
-						cursor: 'default',
-						border: 'none'
-					}
-				});
-
-				$('#countdown').countdown({
-					until: '+' + secondsLeft +'S',
-					format: 'hMS',
-					compact: true,
-					alwaysExpire : true,
-					onTick: function(periods) {
-						// check for 30 seconds or less and display timer in red
-						var secondsLeft = $.countdown.periodsToSeconds(periods);
-						if (secondsLeft <= 30) {
-							$(this).addClass('countdown-timeout');
-						} else {
-							$(this).removeClass('countdown-timeout');
-						}
-					},
-					onExpiry: function(periods) {
-						if (isWebsocketClosed('dokuTimeLimit${sessionMap.toolContentID}')){
-							console.error('Time limit websocket closed on time expire, reloading page');
-							alert('Connection issue. The page will now reload.');
-							document.location.reload();
-							return;
-						}
-						$.blockUI({ message: '<h1 id="timelimit-expired"><i class="fa fa-refresh fa-spin fa-1x fa-fw"></i> <spring:escapeBody javaScriptEscape='true'><fmt:message key="label.time.is.over" /></spring:escapeBody></h1>' });
-
-						setTimeout(function() {
-							location.reload();
-						}, 4000);
-					},
-					description: "<div id='countdown-label'><spring:escapeBody javaScriptEscape='true'><fmt:message key='label.time.left' /></spring:escapeBody></div>"
-				});
-			}
-		</script>
-
-		<%@ include file="websocket.jsp"%>
-	</lams:head>
-	<body class="stripes">
->>>>>>> 1b10f714
-
-	<div id="container-main">	
-
-		<!--  Warnings -->
-		<c:if test="${not empty sessionMap.submissionDeadline && (sessionMap.mode == 'author' || sessionMap.mode == 'learner')}">
-			<lams:Alert5 id="submission-deadline" type="info" close="true">
-				<fmt:message key="authoring.info.teacher.set.restriction" >
-					<fmt:param><lams:Date value="${sessionMap.submissionDeadline}" /></fmt:param>
-				</fmt:message>
-			</lams:Alert5>
-		</c:if>
-<<<<<<< HEAD
-	
-=======
-
-		<!--  Warnings -->
->>>>>>> 1b10f714
-		<c:if test="${sessionMap.lockOnFinish and mode != 'teacher'}">
-			<lams:Alert5 type="danger" id="warn-lock" close="false">
-				<c:choose>
-					<c:when test="${sessionMap.userFinished}">
-						<fmt:message key="message.activityLocked" />
-					</c:when>
-					<c:otherwise>
-						<fmt:message key="message.warnLockOnFinish" />
-					</c:otherwise>
-				</c:choose>
-			</lams:Alert5>
-		</c:if>
-
-		<lams:errors/>
-<<<<<<< HEAD
-		
-		<div id="instructions" class="instructions">
-			<c:out value="${dokumaran.description}" escapeXml="false" />
-		</div>
-		
-		<div id="etherpad-panel" class='card lcard'>			
-=======
-
-		<p><c:out value="${dokumaran.description}" escapeXml="false" /></p>
-
-		<div id="etherpad-panel" class='panel panel-default'>
->>>>>>> 1b10f714
-			<div id="etherpad-container"></div>
-			<div id="etherpad-containera"></div>
-			<div id="etherpad-containerb"></div>
-		</div>
-
-		<!-- Reflection -->
-		<c:if test="${sessionMap.userFinished and sessionMap.reflectOn}">
-<<<<<<< HEAD
-			<lams:NotebookReedit
-				reflectInstructions="${sessionMap.reflectInstructions}"
-				reflectEntry="${sessionMap.reflectEntry}"
-				isEditButtonEnabled="${mode != 'teacher'}"
-				notebookHeaderLabelKey="title.reflection"/>
-=======
-			<div class="panel panel-default">
-				<div class="panel-heading panel-title">
-					<fmt:message key="title.reflection" />
-				</div>
-				<div class="panel-body">
-					<div class="reflectionInstructions">
-						<lams:out value="${sessionMap.reflectInstructions}" escapeHtml="true" />
-					</div>
-
-					<c:choose>
-						<c:when test="${empty sessionMap.reflectEntry}">
-							<p>
-								<em>
-									<fmt:message key="message.no.reflection.available" />
-								</em>
-							</p>
-						</c:when>
-						<c:otherwise>
-							<p>
-								<lams:out escapeHtml="true" value="${sessionMap.reflectEntry}" />
-							</p>
-						</c:otherwise>
-					</c:choose>
-
-					<c:if test="${mode != 'teacher'}">
-						<button name="ContinueButton" onclick="return continueReflect()" class="btn btn-sm btn-default voffset5">
-							<fmt:message key="label.edit" />
-						</button>
-					</c:if>
-				</div>
-			</div>
->>>>>>> 1b10f714
-		</c:if>
-		<!-- End Reflection -->
-
-		<c:if test="${mode != 'teacher'}">
-			<div class="activity-bottom-buttons">
-				<c:choose>
-					<c:when test="${dokumaran.galleryWalkEnabled}">
-						<button type="button" data-bs-toggle="tooltip" id="continue-button"
-								class="btn btn-primary na ${mode == 'author' ? '' : 'disabled'}"
-								<c:choose>
-									<c:when test="${mode == 'author'}">
-										title="<fmt:message key='label.gallery.walk.wait.start.preview' />"
-										onClick="javascript:location.href = location.href + '&galleryWalk=forceStart'"
-									</c:when>
-									<c:otherwise>
-										title="<fmt:message key='label.gallery.walk.wait.start' />"
-									</c:otherwise>
-								</c:choose>
-						>
-							<fmt:message key="label.continue" />
-						</button>
-					</c:when>
-					
-					<c:when test="${sessionMap.reflectOn && (not sessionMap.userFinished)}">
-						<button type="button" name="FinishButton" id="continue-button"
-								onclick="return continueReflect()" class="btn btn-primary na">
-							<fmt:message key="label.continue" />
-						</button>
-					</c:when>
-<<<<<<< HEAD
-					
-					<c:when test="${!hasEditRight && !sessionMap.userFinished && !sessionMap.isLeaderResponseFinalized}">
-						<%-- show no button for non-leaders until leader will finish activity  --%>
-					</c:when>
-					
-					<c:otherwise>
-						<button type="button" name="FinishButton" id="finish-button" class="btn btn-primary na">
-							<c:choose>
-				 				<c:when test="${sessionMap.isLastActivity}">
-				 					<fmt:message key="label.submit" />
-				 				</c:when>
-				 				<c:otherwise>
-				 		 			<fmt:message key="label.finished" />
-				 				</c:otherwise>
-				 			</c:choose>
-						</button>
-=======
-					<c:otherwise>
-						<a href="#nogo" name="FinishButton" id="finish-button"
-						   class="btn btn-primary voffset5 pull-right na"
-								<c:if test="${!hasEditRight && !sessionMap.userFinished && !sessionMap.isLeaderResponseFinalized}">
-									style="display: none"
-								</c:if>>
-							<span class="nextActivity">
-								<c:choose>
-									<c:when test="${sessionMap.isLastActivity}">
-										<fmt:message key="label.submit" />
-									</c:when>
-									<c:otherwise>
-										<fmt:message key="label.finished" />
-									</c:otherwise>
-								</c:choose>
-							</span>
-						</a>
->>>>>>> 1b10f714
-					</c:otherwise>
-				</c:choose>
-			</div>
-		</c:if>
-
-<<<<<<< HEAD
-	</div>
-</lams:PageLearner>
-=======
-		<!--closes content-->
-
-		<div id="footer">
-		</div>
-		<!--closes footer-->
-
-	</lams:Page>
-	</body>
-</lams:html>
->>>>>>> 1b10f714
+    <link rel="stylesheet" type="text/css" href="${lams}css/jquery.countdown.css" />
+    <style media="screen,projection" type="text/css">
+        .countdown-timeout {
+            color: #FF3333 !important;
+        }
+
+        #countdown {
+            width: 150px;
+            font-size: 110%;
+            font-style: italic;
+            color:#47bc23;
+            text-align: center;
+        }
+
+        .lower-to-fit-countdown {
+            margin-top: 55px;
+        }
+    </style>
+
+    <script type="text/javascript" src="${lams}includes/javascript/jquery.plugin.js"></script>
+    <script type="text/javascript" src="${lams}includes/javascript/jquery.countdown.js"></script>
+    <script type="text/javascript" src="${lams}includes/javascript/jquery.blockUI.js"></script>
+    <lams:JSImport src="includes/javascript/etherpad.js" />
+    <script type="text/javascript">
+        checkNextGateActivity('finish-button', '${toolSessionID}', '', finishSession);
+        $(document).ready(function(){
+            // Resize Etherpad iframe when its content grows.
+            // It does not support shrinking, only growing.
+            // This feature requires ep_resize plugin installed in Etherpad and customised with code in Doku tool
+            $(window).on('message onmessage', function (e) {
+                var msg = e.originalEvent.data;
+                if (msg.name === 'ep_resize') {
+                    var src = msg.data.location.substring(0, msg.data.location.indexOf('?')),
+                        iframe = $('iframe[src^="' + src + '"]'),
+                        // height should be no less than 200 px
+                        height = Math.max(200, msg.data.height + (${hasEditRight and not timeLimitExceeded} ? 10 : 29));
+                    iframe.height(height);
+                }
+            });
+
+            $('#etherpad-container').pad({
+                    'padId':'${padId}',
+                    'host':'${etherpadServerUrl}',
+                    'lang':'${fn:toLowerCase(localeLanguage)}',
+                    'showControls':'${hasEditRight and not timeLimitExceeded}',
+                    'showChat':'${dokumaran.showChat}',
+                    'showLineNumbers':'${dokumaran.showLineNumbers}',
+                    'height':'' + ($(window).height() - 200)
+                        <c:if test="${hasEditRight}">
+                        <c:set var="fullName"><lams:user property="firstName" />&nbsp;<lams:user property="lastName" /></c:set>
+                            ,'userName': encodeURIComponent("<c:out value='${fullName}' />")
+                        </c:if>
+            });
+
+            let timeLimitExceeded = ${timeLimitExceeded};
+            initWebsocket('dokuTimeLimit${sessionMap.toolContentID}',
+                '<lams:WebAppURL />'.replace('http', 'ws')
+                + 'learningWebsocket?toolContentID=${sessionMap.toolContentID}',
+                function (e) {
+                    // create JSON object
+                    var input = JSON.parse(e.data);
+
+                    if (input.clearTimer == true) {
+                        // teacher stopped the timer, destroy it
+                        $('#countdown').countdown('destroy').remove();
+                    } else if (typeof input.secondsLeft != 'undefined'){
+                        // teacher updated the timer
+                        var secondsLeft = +input.secondsLeft,
+                            counterInitialised = $('#countdown').length > 0;
+
+                        if (counterInitialised) {
+                            // just set the new time
+                            $('#countdown').countdown('option', 'until', secondsLeft + 'S');
+                        } else if (timeLimitExceeded){
+                            if (secondsLeft > 0) {
+                                // teacher gave extra time, reload to writable Etherpad
+                                location.reload();
+                                return;
+                            }
+                        } else {
+                            // initialise the timer
+                            displayCountdown(secondsLeft);
+                        }
+                    }
+
+                    // reset ping timer
+                    websocketPing('dokuTimeLimit${sessionMap.toolContentID}', true);
+                });
+
+            $('[data-bs-toggle="tooltip"]').each((i, el) => {
+                new bootstrap.Tooltip($(el))
+            });
+        });
+
+        if (${!hasEditRight && mode != "teacher" && !finishedLock}) {
+            setInterval("checkLeaderProgress();", 15000);// Auto-Refresh every 15 seconds for non-leaders
+        }
+
+        function checkLeaderProgress() {
+            $.ajax({
+                async: false,
+                url: '<c:url value="/learning/checkLeaderProgress.do"/>',
+                data: 'toolSessionID=${toolSessionID}',
+                dataType: 'json',
+                type: 'post',
+                success: function (json) {
+                    if (json.isLeaderResponseFinalized) {
+                        $("#finish-button, #continue-button").show();
+                    }
+                }
+            });
+        }
+
+        function finishSession(){
+            document.location.href ='<c:url value="/learning/finish.do?sessionMapID=${sessionMapID}&mode=${mode}&toolSessionID=${toolSessionID}"/>';
+        }
+
+        function continueReflect(){
+            document.location.href='<c:url value="/learning/newReflection.do?sessionMapID=${sessionMapID}"/>';
+        }
+
+        // time limit feature
+        function displayCountdown(secondsLeft){
+            $('#etherpad-panel').addClass('lower-to-fit-countdown');
+
+            var countdown = '<div id="countdown" role="timer"></div>' +
+                '<div id="screenreader-countdown" aria-live="polite" class="visually-hidden" aria-atomic="true"></div>';
+
+            $.blockUI({
+                message: countdown,
+                showOverlay: false,
+                focusInput: false,
+                css: {
+                    top: '40px',
+                    left: '',
+                    right: '0%',
+                    opacity: '1',
+                    width: '150px',
+                    cursor: 'default',
+                    border: 'none'
+                }
+            });
+
+            $('#countdown').countdown({
+                until: '+' + secondsLeft +'S',
+                format: 'hMS',
+                compact: true,
+                alwaysExpire : true,
+                onTick: function(periods) {
+                    // check for 30 seconds or less and display timer in red
+                    var secondsLeft = $.countdown.periodsToSeconds(periods);
+                    if (secondsLeft <= 30) {
+                        $(this).addClass('countdown-timeout');
+                    } else {
+                        $(this).removeClass('countdown-timeout');
+                    }
+
+                    //handle screenreaders
+                    var screenCountdown = $("#screenreader-countdown");
+                    var hours = $("#countdown").countdown('getTimes')[4];
+                    var minutes = $("#countdown").countdown('getTimes')[5];
+                    if (screenCountdown.data("hours") != hours || screenCountdown.data("minutes") != minutes) {
+                        var timeLeftText = "<spring:escapeBody javaScriptEscape='true'><fmt:message key='label.countdown.time.left' /></spring:escapeBody> ";
+                        if (hours > 0) {
+                            timeLeftText += hours + " <spring:escapeBody javaScriptEscape='true'><fmt:message key='label.hours' /></spring:escapeBody> ";
+                        }
+                        timeLeftText += minutes + " <spring:escapeBody javaScriptEscape='true'><fmt:message key='label.minutes' /></spring:escapeBody> ";
+                        screenCountdown.html(timeLeftText);
+
+                        screenCountdown.data("hours", hours);
+                        screenCountdown.data("minutes", minutes);
+                    }
+                },
+                onExpiry: function(periods) {
+                    if (isWebsocketClosed('dokuTimeLimit${sessionMap.toolContentID}')){
+                        console.error('Time limit websocket closed on time expire, reloading page');
+                        alert('Connection issue. The page will now reload.');
+                        document.location.reload();
+                        return;
+                    }
+                    $.blockUI({
+                        message: '<h1 id="timelimit-expired" role="alert">' +
+                            '<i class="fa fa-refresh fa-spin fa-1x fa-fw"></i> ' +
+                            '<spring:escapeBody javaScriptEscape="true"><fmt:message key="label.time.is.over" /></spring:escapeBody>' +
+                            '</h1>'
+                    });
+                    setTimeout(function() {
+                        location.reload();
+                    }, 4000);
+                },
+                description: "<div id='countdown-label'><fmt:message key='label.time.left' /></div>"
+            });
+        }
+    </script>
+    <%@ include file="websocket.jsp"%>
+
+    <div id="container-main">
+
+        <!--  Warnings -->
+        <c:if test="${not empty sessionMap.submissionDeadline && (sessionMap.mode == 'author' || sessionMap.mode == 'learner')}">
+            <lams:Alert5 id="submission-deadline" type="info" close="true">
+                <fmt:message key="authoring.info.teacher.set.restriction" >
+                    <fmt:param><lams:Date value="${sessionMap.submissionDeadline}" /></fmt:param>
+                </fmt:message>
+            </lams:Alert5>
+        </c:if>
+
+        <c:if test="${sessionMap.lockOnFinish and mode != 'teacher'}">
+            <lams:Alert5 type="danger" id="warn-lock" close="false">
+                <c:choose>
+                    <c:when test="${sessionMap.userFinished}">
+                        <fmt:message key="message.activityLocked" />
+                    </c:when>
+                    <c:otherwise>
+                        <fmt:message key="message.warnLockOnFinish" />
+                    </c:otherwise>
+                </c:choose>
+            </lams:Alert5>
+        </c:if>
+
+        <lams:errors/>
+
+        <div id="instructions" class="instructions">
+            <c:out value="${dokumaran.description}" escapeXml="false" />
+        </div>
+
+        <div id="etherpad-panel" class='card lcard'>
+            <div id="etherpad-container"></div>
+            <div id="etherpad-containera"></div>
+            <div id="etherpad-containerb"></div>
+        </div>
+
+        <!-- Reflection -->
+        <c:if test="${sessionMap.userFinished and sessionMap.reflectOn}">
+            <lams:NotebookReedit
+                    reflectInstructions="${sessionMap.reflectInstructions}"
+                    reflectEntry="${sessionMap.reflectEntry}"
+                    isEditButtonEnabled="${mode != 'teacher'}"
+                    notebookHeaderLabelKey="title.reflection"/>
+        </c:if>
+        <!-- End Reflection -->
+
+        <c:if test="${mode != 'teacher'}">
+            <div class="activity-bottom-buttons">
+                <c:choose>
+                    <c:when test="${dokumaran.galleryWalkEnabled}">
+                        <button type="button" data-bs-toggle="tooltip" id="continue-button"
+                                class="btn btn-primary na ${mode == 'author' ? '' : 'disabled'}"
+                                <c:choose>
+                                    <c:when test="${mode == 'author'}">
+                                        title="<fmt:message key='label.gallery.walk.wait.start.preview' />"
+                                        onClick="javascript:location.href = location.href + '&galleryWalk=forceStart'"
+                                    </c:when>
+                                    <c:otherwise>
+                                        title="<fmt:message key='label.gallery.walk.wait.start' />"
+                                    </c:otherwise>
+                                </c:choose>
+                        >
+                            <fmt:message key="label.continue" />
+                        </button>
+                    </c:when>
+
+                    <c:when test="${sessionMap.reflectOn && (not sessionMap.userFinished)}">
+                        <button type="button" name="FinishButton" id="continue-button"
+                                onclick="return continueReflect()" class="btn btn-primary na">
+                            <fmt:message key="label.continue" />
+                        </button>
+                    </c:when>
+
+                    <c:when test="${!hasEditRight && !sessionMap.userFinished && !sessionMap.isLeaderResponseFinalized}">
+                        <%-- show no button for non-leaders until leader will finish activity  --%>
+                    </c:when>
+
+                    <c:otherwise>
+                        <button type="button" name="FinishButton" id="finish-button" class="btn btn-primary na">
+                            <c:choose>
+                                <c:when test="${sessionMap.isLastActivity}">
+                                    <fmt:message key="label.submit" />
+                                </c:when>
+                                <c:otherwise>
+                                    <fmt:message key="label.finished" />
+                                </c:otherwise>
+                            </c:choose>
+                        </button>
+                    </c:otherwise>
+                </c:choose>
+            </div>
+        </c:if>
+
+    </div>
+</lams:PageLearner>