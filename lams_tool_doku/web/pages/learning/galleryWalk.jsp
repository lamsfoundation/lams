--- conflicted
+++ resolved
@@ -7,9 +7,8 @@
 <c:set var="dokumaran" value="${sessionMap.dokumaran}" />
 <c:set var="hasEditRight" value="${sessionMap.hasEditRight}"/>
 <c:set var="localeLanguage"><lams:user property="localeLanguage" /></c:set>
-
+	
 <lams:html>
-<<<<<<< HEAD
 <lams:head>
 	<title><fmt:message key="label.learning.title" /></title>
 	
@@ -40,84 +39,42 @@
 		#gallery-walk-preview-info {
 			margin-bottom: 20px;
 		}
+
+		.comment-textarea {
+			height: 100px !important;
+		}
 	</style>
 
-	<lams:JSImport src="includes/javascript/etherpad.js" />
+	<script type="text/javascript" src="${lams}includes/javascript/etherpad.js"></script>
 	<lams:JSImport src="learning/includes/javascript/gate-check.js" />
 	<script type="text/javascript">
-=======
-	<lams:head>
-		<title><fmt:message key="label.learning.title" /></title>
-
-		<%@ include file="/common/header.jsp"%>
-		<lams:css suffix="jquery.jRating"/>
-
-		<style>
-			#gallery-walk-rating-table {
-				width: 60%;
-				margin: 50px auto;
-				border-bottom: 1px solid #ddd;
-			}
-
-			#gallery-walk-rating-table th {
-				font-weight: bold;
-				font-style: normal;
-				text-align: center;
-			}
-
-			#gallery-walk-rating-table td {
-				text-align: center;
-			}
-
-			#gallery-walk-rating-table th:first-child, #gallery-walk-rating-table td:first-child {
-				text-align: right;
-			}
-
-			#gallery-walk-preview-info {
-				margin-bottom: 20px;
-			}
-
-			.comment-textarea {
-				height: 100px !important;
-			}
-		</style>
-
-		<script type="text/javascript" src="${lams}includes/javascript/etherpad.js"></script>
-		<lams:JSImport src="learning/includes/javascript/gate-check.js" />
-		<script type="text/javascript">
->>>>>>> dbb83a20
 			//var for jquery.jRating.js
-			// label.comment.textarea.tip
-			var pathToImageFolder = "${lams}images/css/",
-					//vars for rating.js
-					AVG_RATING_LABEL = '<fmt:message key="label.average.rating"><fmt:param>@1@</fmt:param><fmt:param>@2@</fmt:param></fmt:message>',
-					YOUR_RATING_LABEL = '<fmt:message key="label.your.rating"><fmt:param>@1@</fmt:param><fmt:param>@2@</fmt:param><fmt:param>@3@</fmt:param></fmt:message>',
-					MAX_RATES = 0,
-					MIN_RATES = 0,
-					COMMENTS_MIN_WORDS_LIMIT = 0,
-					COMMENT_TEXTAREA_TIP_LABEL = '<fmt:message key="label.comment.textarea.tip" />',
-					WARN_COMMENTS_IS_BLANK_LABEL = '<fmt:message key="warning.comment.blank"/>',
-					LAMS_URL = '${lams}',
-					COUNT_RATED_ITEMS = true,
-					ALLOW_RERATE = true,
-					SESSION_ID = ${toolSessionID};
-
-			checkNextGateActivity('finish-button', '${toolSessionID}', '', finishSession);
-
-			$(document).ready(function(){
-				// show etherpads only on Group expand
-				$('.etherpad-collapse').on('show.bs.collapse', function(){
-					var etherpad = $('.etherpad-container', this);
-					if (!etherpad.hasClass('initialised')) {
-						var id = etherpad.attr('id'),
-								groupId = id.substring('etherpad-container-'.length);
-						etherpadInitMethods[groupId]();
-					}
-				});
-
-				$('[data-toggle="tooltip"]').bootstrapTooltip();
+		var pathToImageFolder = "${lams}images/css/",
+			//vars for rating.js
+			AVG_RATING_LABEL = '<fmt:message key="label.average.rating"><fmt:param>@1@</fmt:param><fmt:param>@2@</fmt:param></fmt:message>',
+			YOUR_RATING_LABEL = '<fmt:message key="label.your.rating"><fmt:param>@1@</fmt:param><fmt:param>@2@</fmt:param><fmt:param>@3@</fmt:param></fmt:message>',
+			MAX_RATES = 0,
+			MIN_RATES = 0,
+			COMMENTS_MIN_WORDS_LIMIT = 0,
+			COMMENT_TEXTAREA_TIP_LABEL = '<fmt:message key="label.comment.textarea.tip" />',
+			WARN_COMMENTS_IS_BLANK_LABEL = '<fmt:message key="warning.comment.blank"/>',
+			LAMS_URL = '${lams}',
+			COUNT_RATED_ITEMS = true,
+			ALLOW_RERATE = true,
+			SESSION_ID = ${toolSessionID};
+			
+		checkNextGateActivity('finish-button', '${toolSessionID}', '', finishSession);
+		
+	    $(document).ready(function(){
+			// show etherpads only on Group expand
+			$('.etherpad-collapse').on('show.bs.collapse', function(){
+				var etherpad = $('.etherpad-container', this);
+				if (!etherpad.hasClass('initialised')) {
+					var id = etherpad.attr('id'),
+						groupId = id.substring('etherpad-container-'.length);
+					etherpadInitMethods[groupId]();
+				}
 			});
-<<<<<<< HEAD
 			
 			$('[data-toggle="tooltip"]').bootstrapTooltip();
 		});
@@ -144,7 +101,7 @@
 	<p><c:out value="${dokumaran.description}" escapeXml="false" /></p>
 	
 	<c:if test="${not empty dokumaran.galleryWalkInstructions}">
-		<hr>
+		<h4 class="voffset20" style="text-align: center"><fmt:message key="label.gallery.walk.instructions.header" /></h4>
 		<p><c:out value="${dokumaran.galleryWalkInstructions}" escapeXml="false" /></p>
 	</c:if>
 		
@@ -159,80 +116,40 @@
 		  </thead>
 		  <tbody>
 			<c:forEach var="groupSummary" items="${summaryList}">
-=======
-
-			function finishSession(){
-				document.location.href ='<c:url value="/learning/finish.do?sessionMapID=${sessionMapID}&mode=${mode}&toolSessionID=${toolSessionID}"/>';
-			}
-
-			function continueReflect(){
-				document.location.href='<c:url value="/learning/newReflection.do?sessionMapID=${sessionMapID}"/>';
-			}
-		</script>
-		<script type="text/javascript" src="${lams}includes/javascript/rating.js"></script>
-		<script type="text/javascript" src="${lams}includes/javascript/jquery.jRating.js"></script>
-
-		<%@ include file="websocket.jsp"%>
-	</lams:head>
-	<body class="stripes">
-
-	<lams:Page type="learner" title="${dokumaran.title}" style="">
-
-		<lams:errors/>
-
-		<p><c:out value="${dokumaran.description}" escapeXml="false" /></p>
-
-		<c:if test="${not empty dokumaran.galleryWalkInstructions}">
-			<h4 class="voffset20" style="text-align: center"><fmt:message key="label.gallery.walk.instructions.header" /></h4>
-			<p><c:out value="${dokumaran.galleryWalkInstructions}" escapeXml="false" /></p>
-		</c:if>
-
-		<c:if test="${dokumaran.galleryWalkFinished and not dokumaran.galleryWalkReadOnly}">
-			<h4 class="voffset20" style="text-align: center"><fmt:message key="label.gallery.walk.ratings.header" /></h4>
-			<table id="gallery-walk-rating-table" class="table table-hover table-condensed">
-				<thead class="thead-light">
->>>>>>> dbb83a20
 				<tr>
-					<th scope="col"><fmt:message key="monitoring.label.group" /></th>
-					<th scope="col"><fmt:message key="label.rating" /></th>
+					<td>${groupSummary.sessionName}</td>
+					<td>
+						<lams:Rating itemRatingDto="${groupSummary.itemRatingDto}" 
+									 isItemAuthoredByUser="true"
+									 hideCriteriaTitle="true" />
+					</td>
 				</tr>
-				</thead>
-				<tbody>
-				<c:forEach var="groupSummary" items="${summaryList}">
-					<tr>
-						<td>${groupSummary.sessionName}</td>
-						<td>
-							<lams:Rating itemRatingDto="${groupSummary.itemRatingDto}"
-										 isItemAuthoredByUser="true"
-										 hideCriteriaTitle="true" />
-						</td>
-					</tr>
-				</c:forEach>
-				</tbody>
-			</table>
-		</c:if>
-
-		<h4 class="voffset20" style="text-align: center"><fmt:message key="label.gallery.walk" /></h4>
-
-		<c:if test="${mode == 'author'}">
-			<div class="row no-gutter" id="gallery-walk-preview-info">
-				<div class="col-xs-12 col-sm-offset-2 col-sm-8">
-					<div class="alert alert-info leader-display">
-						<fmt:message key="label.gallery.walk.preview" />
-					</div>
+			</c:forEach>
+		  </tbody>
+		</table>
+	</c:if>
+	
+	<h4 class="voffset20" style="text-align: center"><fmt:message key="label.gallery.walk" /></h4>
+	
+	<c:if test="${mode == 'author'}">
+		<div class="row no-gutter" id="gallery-walk-preview-info">
+			<div class="col-xs-12 col-sm-offset-2 col-sm-8">
+				<div class="alert alert-info leader-display">
+					<fmt:message key="label.gallery.walk.preview" />
 				</div>
 			</div>
-		</c:if>
-
-
-		<div id="doku-group-panels" class="panel-group" role="tablist" aria-multiselectable="true">
-			<c:forEach var="groupSummary" items="${summaryList}" varStatus="status">
-
-				<div class="panel panel-default doku-group-panel">
-					<div class="panel-heading" role="tab" id="heading${groupSummary.sessionId}">
+		</div>
+	</c:if>
+	
+
+	<div id="doku-group-panels" class="panel-group" role="tablist" aria-multiselectable="true"> 
+		<c:forEach var="groupSummary" items="${summaryList}" varStatus="status">
+		
+		    <div class="panel panel-default doku-group-panel">
+		       <div class="panel-heading" role="tab" id="heading${groupSummary.sessionId}">
 		       	<span class="panel-title collapsable-icon-left">
-		       		<a class="collapsed" role="button" data-toggle="collapse" href="#collapse${groupSummary.sessionId}"
-					   aria-expanded="false" aria-controls="collapse${groupSummary.sessionId}" data-parent="#doku-group-panels">
+		       		<a class="collapsed" role="button" data-toggle="collapse" href="#collapse${groupSummary.sessionId}" 
+							aria-expanded="false" aria-controls="collapse${groupSummary.sessionId}" data-parent="#doku-group-panels">
 						<c:choose>
 							<c:when test="${toolSessionID == groupSummary.sessionId}">
 								<b><c:out value="${groupSummary.sessionName}" />&nbsp;<fmt:message key="label.gallery.walk.your.group" /></b>
@@ -243,66 +160,66 @@
 						</c:choose>
 					</a>
 				</span>
-					</div>
-					<div id="collapse${groupSummary.sessionId}" class="panel-collapse collapse etherpad-collapse"
-						 role="tabpanel" aria-labelledby="heading${groupSummary.sessionId}">
-							<%-- Do not show rating to own group before Gallery Walk is finished --%>
-						<c:if test="${not dokumaran.galleryWalkReadOnly and (dokumaran.galleryWalkFinished or mode == 'teacher' or toolSessionID != groupSummary.sessionId)}">
-							<lams:Rating itemRatingDto="${groupSummary.itemRatingDto}" showComments="true"
-										 isItemAuthoredByUser="${dokumaran.galleryWalkFinished or not hasEditRight or mode == 'teacher'}" />
-						</c:if>
-
-						<lams:Etherpad groupId="${groupSummary.sessionId}"
-									   padId="${hasEditRight and dokumaran.galleryWalkEditEnabled and toolSessionID == groupSummary.sessionId ? groupSummary.padId : groupSummary.readOnlyPadId}"
-									   showControls="${hasEditRight and ((dokumaran.galleryWalkEditEnabled and toolSessionID == groupSummary.sessionId) or (not dokumaran.galleryWalkFinished and not dokumaran.galleryWalkReadOnly))}"
-									   showOnDemand="true" height="600" />
-					</div>
+		       </div>
+		       <div id="collapse${groupSummary.sessionId}" class="panel-collapse collapse etherpad-collapse" 
+		       	    role="tabpanel" aria-labelledby="heading${groupSummary.sessionId}">
+					<%-- Do not show rating to own group before Gallery Walk is finished --%>
+		       	    <c:if test="${not dokumaran.galleryWalkReadOnly and (dokumaran.galleryWalkFinished or mode == 'teacher' or toolSessionID != groupSummary.sessionId)}">
+		       	    	<lams:Rating itemRatingDto="${groupSummary.itemRatingDto}" showComments="true"
+								     isItemAuthoredByUser="${dokumaran.galleryWalkFinished or not hasEditRight or mode == 'teacher'}" />
+		       	    </c:if>
+		 
+					<lams:Etherpad groupId="${groupSummary.sessionId}"
+								   padId="${hasEditRight and dokumaran.galleryWalkEditEnabled and toolSessionID == groupSummary.sessionId ? groupSummary.padId : groupSummary.readOnlyPadId}"
+								   showControls="${hasEditRight and ((dokumaran.galleryWalkEditEnabled and toolSessionID == groupSummary.sessionId) or (not dokumaran.galleryWalkFinished and not dokumaran.galleryWalkReadOnly))}"
+								   showOnDemand="true" height="600" />	
 				</div>
-			</c:forEach>
-		</div>
-
-		<c:if test="${mode != 'teacher'}">
-			<div>
-				<c:choose>
-					<c:when test="${not dokumaran.galleryWalkFinished}">
-						<button data-toggle="tooltip"
-								class="btn btn-default voffset5 pull-right ${mode == 'author' ? '' : 'disabled'}"
-								<c:choose>
-									<c:when test="${mode == 'author'}">
-										title="<fmt:message key='label.gallery.walk.wait.finish.preview' />"
-										onClick="javascript:location.href = location.href + '&galleryWalk=forceFinish'"
-									</c:when>
-									<c:otherwise>
-										title="<fmt:message key='label.gallery.walk.wait.finish' />"
-									</c:otherwise>
-								</c:choose>
-						>
-							<fmt:message key="label.continue" />
-						</button>
-					</c:when>
-					<c:when test="${sessionMap.reflectOn and not sessionMap.userFinished}">
-						<button name="FinishButton" id="finish-button"
-								onclick="return continueReflect()" class="btn btn-default voffset5 pull-right">
-							<fmt:message key="label.continue" />
-						</button>
-					</c:when>
-					<c:otherwise>
-						<a href="#nogo" name="FinishButton" id="finish-button" class="btn btn-primary voffset5 pull-right na">
+			</div>
+		</c:forEach>
+	</div>
+	
+	<c:if test="${mode != 'teacher'}">
+		<div>
+			<c:choose>
+				<c:when test="${not dokumaran.galleryWalkFinished}">
+					<button data-toggle="tooltip" 
+							class="btn btn-default voffset5 pull-right ${mode == 'author' ? '' : 'disabled'}"
+							<c:choose>
+								<c:when test="${mode == 'author'}">
+									title="<fmt:message key='label.gallery.walk.wait.finish.preview' />"
+									onClick="javascript:location.href = location.href + '&galleryWalk=forceFinish'"
+								</c:when>
+								<c:otherwise>
+									title="<fmt:message key='label.gallery.walk.wait.finish' />"
+								</c:otherwise>
+							</c:choose>
+					>
+						<fmt:message key="label.continue" />
+					</button>
+				</c:when>
+				<c:when test="${sessionMap.reflectOn and not sessionMap.userFinished}">
+					<button name="FinishButton" id="finish-button"
+							onclick="return continueReflect()" class="btn btn-default voffset5 pull-right">
+						<fmt:message key="label.continue" />
+					</button>
+				</c:when>
+				<c:otherwise>
+					<a href="#nogo" name="FinishButton" id="finish-button" class="btn btn-primary voffset5 pull-right na">
 						<span class="nextActivity">
 							<c:choose>
-								<c:when test="${sessionMap.isLastActivity}">
-									<fmt:message key="label.submit" />
-								</c:when>
-								<c:otherwise>
-									<fmt:message key="label.finished" />
-								</c:otherwise>
-							</c:choose>
+			 					<c:when test="${sessionMap.isLastActivity}">
+			 						<fmt:message key="label.submit" />
+			 					</c:when>
+			 					<c:otherwise>
+			 		 				<fmt:message key="label.finished" />
+			 					</c:otherwise>
+			 				</c:choose>
 						</span>
-						</a>
-					</c:otherwise>
-				</c:choose>
-			</div>
-		</c:if>
-	</lams:Page>
-	</body>
+					</a>
+				</c:otherwise>
+			</c:choose>
+		</div>
+	</c:if>
+</lams:Page>
+</body>
 </lams:html>