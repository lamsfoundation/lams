--- conflicted
+++ resolved
@@ -67,15 +67,9 @@
 
     @RequestMapping(path = "/start")
     public String unspecified(HttpServletRequest request, HttpServletResponse response) throws IOException {
-<<<<<<< HEAD
 	
-	if (!securityService.isAppadmin(getUserID(), "display cleanup preview lessons", false)) {
+	if (!securityService.isAppadmin(getUserID(), "display cleanup preview lessons")) {
 	    response.sendError(HttpServletResponse.SC_FORBIDDEN, "User is not an appadmin");
-=======
-
-	if (!securityService.isSysadmin(getUserID(), "display cleanup preview lessons")) {
-	    response.sendError(HttpServletResponse.SC_FORBIDDEN, "User is not a sysadmin");
->>>>>>> 619fd068
 	    return null;
 	}
 
