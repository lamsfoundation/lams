--- conflicted
+++ resolved
@@ -301,15 +301,9 @@
 	userForm.setUserId(userId);
 	Integer loggeduserId = ((UserDTO) SessionManager.getSession().getAttribute(AttributeNames.USER)).getUserID();
 
-<<<<<<< HEAD
 	// check if logged in User is Appadmin
-	if (!securityService.isAppadmin(loggeduserId, "Change Password of User " + userId, true)) {
+	if (!securityService.isAppadmin(loggeduserId, "change password for user " + userId)) {
 	    response.sendError(HttpServletResponse.SC_FORBIDDEN, "Only Appadmin has edit permisions");
-=======
-	// check if logged in User is Sysadmin
-	if (!securityService.isSysadmin(loggeduserId, "change password for user " + userId)) {
-	    response.sendError(HttpServletResponse.SC_FORBIDDEN, "Only Sysadmin has edit permisions");
->>>>>>> 619fd068
 	    return null;
 	}
 
