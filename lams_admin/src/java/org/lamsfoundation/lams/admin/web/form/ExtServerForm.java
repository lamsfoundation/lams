/****************************************************************
 * Copyright (C) 2005 LAMS Foundation (http://lamsfoundation.org)
 * =============================================================
 * License Information: http://lamsfoundation.org/licensing/lams/2.0/
 *
 * This program is free software; you can redistribute it and/or modify
 * it under the terms of the GNU General Public License version 2.0
 * as published by the Free Software Foundation.
 *
 * This program is distributed in the hope that it will be useful,
 * but WITHOUT ANY WARRANTY; without even the implied warranty of
 * MERCHANTABILITY or FITNESS FOR A PARTICULAR PURPOSE.  See the
 * GNU General Public License for more details.
 *
 * You should have received a copy of the GNU General Public License
 * along with this program; if not, write to the Free Software
 * Foundation, Inc., 51 Franklin Street, Fifth Floor, Boston, MA 02110-1301 * USA
 *
 * http://www.gnu.org/licenses/gpl.txt
 * ****************************************************************
 */

package org.lamsfoundation.lams.admin.web.form;

/**
 * Form for managing ExtServers.
 */
public class ExtServerForm extends ExtServerCommonForm {

    private String userinfoUrl;

<<<<<<< HEAD
=======
    private String lessonFinishUrl;

    private String logoutUrl;

>>>>>>> 0c436f5f
    private String extGroupsUrl;
    
    private boolean timeToLiveLoginRequestEnabled = true;

    private Integer timeToLiveLoginRequest = 80;

    public String getUserinfoUrl() {
	return userinfoUrl;
    }

    public void setUserinfoUrl(String userinfoUrl) {
	this.userinfoUrl = userinfoUrl;
    }

<<<<<<< HEAD
=======
    public String getLessonFinishUrl() {
	return lessonFinishUrl;
    }

    public void setLessonFinishUrl(String lessonFinishUrl) {
	this.lessonFinishUrl = lessonFinishUrl;
    }

    public String getLogoutUrl() {
	return logoutUrl;
    }

    public void setLogoutUrl(String logoutUrl) {
	this.logoutUrl = logoutUrl;
    }

>>>>>>> 0c436f5f
    public String getExtGroupsUrl() {
	return extGroupsUrl;
    }

    public void setExtGroupsUrl(String extGroupsUrl) {
	this.extGroupsUrl = extGroupsUrl;
    }

    public boolean isTimeToLiveLoginRequestEnabled() {
	return timeToLiveLoginRequestEnabled;
    }

    public void setTimeToLiveLoginRequestEnabled(boolean timeToLiveLoginRequestEnabled) {
	this.timeToLiveLoginRequestEnabled = timeToLiveLoginRequestEnabled;
    }

    public Integer getTimeToLiveLoginRequest() {
	return timeToLiveLoginRequest;
    }

    public void setTimeToLiveLoginRequest(Integer timeToLiveLoginRequest) {
	this.timeToLiveLoginRequest = timeToLiveLoginRequest;
    }

}<|MERGE_RESOLUTION|>--- conflicted
+++ resolved
@@ -29,14 +29,9 @@
 
     private String userinfoUrl;
 
-<<<<<<< HEAD
-=======
-    private String lessonFinishUrl;
-
+    private String extGroupsUrl;
+    
     private String logoutUrl;
-
->>>>>>> 0c436f5f
-    private String extGroupsUrl;
     
     private boolean timeToLiveLoginRequestEnabled = true;
 
@@ -50,31 +45,20 @@
 	this.userinfoUrl = userinfoUrl;
     }
 
-<<<<<<< HEAD
-=======
-    public String getLessonFinishUrl() {
-	return lessonFinishUrl;
-    }
-
-    public void setLessonFinishUrl(String lessonFinishUrl) {
-	this.lessonFinishUrl = lessonFinishUrl;
-    }
-
-    public String getLogoutUrl() {
-	return logoutUrl;
-    }
-
-    public void setLogoutUrl(String logoutUrl) {
-	this.logoutUrl = logoutUrl;
-    }
-
->>>>>>> 0c436f5f
     public String getExtGroupsUrl() {
 	return extGroupsUrl;
     }
 
     public void setExtGroupsUrl(String extGroupsUrl) {
 	this.extGroupsUrl = extGroupsUrl;
+    }
+    
+    public String getLogoutUrl() {
+        return logoutUrl;
+    }
+
+    public void setLogoutUrl(String logoutUrl) {
+        this.logoutUrl = logoutUrl;
     }
 
     public boolean isTimeToLiveLoginRequestEnabled() {
