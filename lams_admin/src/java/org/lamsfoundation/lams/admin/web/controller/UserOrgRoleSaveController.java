/****************************************************************
 * Copyright (C) 2005 LAMS Foundation (http://lamsfoundation.org)
 * =============================================================
 * License Information: http://lamsfoundation.org/licensing/lams/2.0/
 *
 * This program is free software; you can redistribute it and/or modify
 * it under the terms of the GNU General Public License version 2.0
 * as published by the Free Software Foundation.
 *
 * This program is distributed in the hope that it will be useful,
 * but WITHOUT ANY WARRANTY; without even the implied warranty of
 * MERCHANTABILITY or FITNESS FOR A PARTICULAR PURPOSE.  See the
 * GNU General Public License for more details.
 *
 * You should have received a copy of the GNU General Public License
 * along with this program; if not, write to the Free Software
 * Foundation, Inc., 51 Franklin Street, Fifth Floor, Boston, MA 02110-1301
 * USA
 *
 * http://www.gnu.org/licenses/gpl.txt
 * ****************************************************************
 */

package org.lamsfoundation.lams.admin.web.controller;

import java.util.ArrayList;
import java.util.Arrays;
import java.util.List;
import java.util.stream.Collectors;
import java.util.stream.Stream;

import javax.servlet.http.HttpServletRequest;
import javax.servlet.http.HttpSession;

import org.apache.log4j.Logger;
import org.lamsfoundation.lams.admin.web.dto.UserBean;
import org.lamsfoundation.lams.admin.web.form.UserOrgRoleForm;
<<<<<<< HEAD
import org.lamsfoundation.lams.security.ISecurityService;
=======
import org.lamsfoundation.lams.usermanagement.Organisation;
>>>>>>> 1127f410
import org.lamsfoundation.lams.usermanagement.Role;
import org.lamsfoundation.lams.usermanagement.User;
import org.lamsfoundation.lams.usermanagement.dto.UserDTO;
import org.lamsfoundation.lams.usermanagement.service.IUserManagementService;
import org.lamsfoundation.lams.util.MessageService;
import org.lamsfoundation.lams.web.filter.AuditLogFilter;
import org.lamsfoundation.lams.web.session.SessionManager;
import org.lamsfoundation.lams.web.util.AttributeNames;
import org.springframework.beans.factory.annotation.Autowired;
import org.springframework.beans.factory.annotation.Qualifier;
import org.springframework.stereotype.Controller;
import org.springframework.util.LinkedMultiValueMap;
import org.springframework.util.MultiValueMap;
import org.springframework.web.bind.annotation.ModelAttribute;
import org.springframework.web.bind.annotation.RequestMapping;
import org.springframework.web.bind.annotation.RequestMethod;
import org.springframework.web.bind.annotation.SessionAttributes;

/**
 * @author jliew
 *
 *         Saves roles for users that were just added.
 *         Uses session scope because using request scope doesn't copy the form data
 *         into UserOrgRoleForm's userBeans ArrayList (the list becomes empty).
 */
@Controller
@SessionAttributes("userOrgRoleForm")
public class UserOrgRoleSaveController {
    private static Logger log = Logger.getLogger(UserOrgRoleSaveController.class);

    @Autowired
    private IUserManagementService userManagementService;
    @Autowired
    private ISecurityService securityService;
    @Autowired
    @Qualifier("adminMessageService")
    private MessageService messageService;

    @RequestMapping(path = "/userorgrolesave", method = RequestMethod.POST)
    public String execute(@ModelAttribute UserOrgRoleForm userOrgRoleForm, HttpServletRequest request)
	    throws Exception {
	ArrayList userBeans = userOrgRoleForm.getUserBeans();
	log.debug("userBeans is null? " + userBeans == null);
	Integer orgId = userOrgRoleForm.getOrgId();
	log.debug("orgId: " + orgId);

	Integer rootOrgId = userManagementService.getRootOrganisation().getOrganisationId();
	boolean isGlobalRolesSet = orgId.equals(rootOrgId);
	if (isGlobalRolesSet) {
	    securityService.isSysadmin(getUserId(), "add user with global roles", true);
	}

	request.setAttribute("org", orgId);
	request.getSession().removeAttribute("userOrgRoleForm");

	StringBuilder logMessageBuilder = new StringBuilder();
	Organisation organisation = (Organisation) userManagementService.findById(Organisation.class, orgId);
	// save UserOrganisation memberships, and the associated roles;
	// for subgroups, if user is not a member of the parent group then add to that as well.
	for (int i = 0; i < userBeans.size(); i++) {
	    UserBean bean = (UserBean) userBeans.get(i);
	    User user = (User) userManagementService.findById(User.class, bean.getUserId());
	    log.debug("userId: " + bean.getUserId());
	    String[] roleIds = bean.getRoleIds();
	    if (roleIds.length == 0) {
		// TODO forward to userorgrole.do, not userorg.do
		MultiValueMap<String, String> errorMap = new LinkedMultiValueMap<>();
		errorMap.add("roles", messageService.getMessage("error.roles.empty"));
		request.setAttribute("errorMap", errorMap);
		request.setAttribute("orgId", orgId);
		return "forward:/userorg.do";
	    }

	    List<String> userRolesList = Arrays.asList(roleIds);
	    if (userRolesList.contains(Role.ROLE_SYSADMIN.toString())
		    && !userRolesList.contains(Role.ROLE_APPADMIN.toString())) {
		//all sysadmins are also appadmins
		userRolesList = new ArrayList<>(userRolesList);
		userRolesList.add(Role.ROLE_APPADMIN.toString());
	    }
	    userManagementService.setRolesForUserOrganisation(user, orgId, userRolesList);

	    if (userRolesList.contains(Role.ROLE_APPADMIN.toString())
		    && !userRolesList.contains(Role.ROLE_SYSADMIN.toString())) {
		// appadmin need to have 2FA on, unless sysadmin says otherwise in user edit panels
		user.setTwoFactorAuthenticationEnabled(true);
		userManagementService.save(user);
	    }

	    List<String> roles = Stream.of(roleIds).collect(Collectors
		    .mapping(roleId -> Role.ROLE_MAP.get(Integer.valueOf(roleId)), Collectors.toUnmodifiableList()));
	    logMessageBuilder.append("to user ").append(user.getFirstName()).append(" ").append(user.getLastName())
		    .append(" (").append(user.getLogin()).append(") assigned roles ").append(roles);
	    if (i < userBeans.size() - 1) {
		logMessageBuilder.append(", ");
	    }
	    // FMALIKOFF 5/7/7 Commented out the following code that set the roles in the course if the current org is a class, as the logic
	    // is done in service.setRolesForUserOrganisation()
	    //if (organisation.getOrganisationType().getOrganisationTypeId().equals(OrganisationType.CLASS_TYPE)) {
	    //	if (service.getUserOrganisation(bean.getUserId(), organisation.getParentOrganisation().getOrganisationId())==null) {
	    //		service.setRolesForUserOrganisation(user, organisation.getParentOrganisation(), (List<String>)Arrays.asList(roleIds));
	    //	}
	    //}
	}

<<<<<<< HEAD
    private Integer getUserId() {
	HttpSession ss = SessionManager.getSession();
	UserDTO user = (UserDTO) ss.getAttribute(AttributeNames.USER);
	return user != null ? user.getUserID() : null;
    }

    private void auditLog(Integer organisationId, Integer userId, String[] roleIds) {
	List<String> roles = Stream.of(roleIds).collect(Collectors
		.mapping(roleId -> Role.ROLE_MAP.get(Integer.valueOf(roleId)), Collectors.toUnmodifiableList()));
	StringBuilder auditLogMessage = new StringBuilder("assigned to user ").append(userId).append(" roles ")
		.append(roles).append(" in organisation ").append(organisationId);
	AuditLogFilter.log(auditLogMessage);
=======
	if (logMessageBuilder.length() > 0) {
	    logMessageBuilder.append(" in organisation \"").append(organisation.getName()).append("\"");
	    AuditLogFilter.log(AuditLogFilter.ROLE_ADD_ACTION, logMessageBuilder);
	}
	
	return "redirect:/usermanage.do?org=" + orgId;
>>>>>>> 1127f410
    }
}<|MERGE_RESOLUTION|>--- conflicted
+++ resolved
@@ -35,11 +35,8 @@
 import org.apache.log4j.Logger;
 import org.lamsfoundation.lams.admin.web.dto.UserBean;
 import org.lamsfoundation.lams.admin.web.form.UserOrgRoleForm;
-<<<<<<< HEAD
 import org.lamsfoundation.lams.security.ISecurityService;
-=======
 import org.lamsfoundation.lams.usermanagement.Organisation;
->>>>>>> 1127f410
 import org.lamsfoundation.lams.usermanagement.Role;
 import org.lamsfoundation.lams.usermanagement.User;
 import org.lamsfoundation.lams.usermanagement.dto.UserDTO;
@@ -145,26 +142,17 @@
 	    //}
 	}
 
-<<<<<<< HEAD
+	if (logMessageBuilder.length() > 0) {
+	    logMessageBuilder.append(" in organisation \"").append(organisation.getName()).append("\"");
+	    AuditLogFilter.log(AuditLogFilter.ROLE_ADD_ACTION, logMessageBuilder);
+	}
+
+	return "redirect:/usermanage.do?org=" + orgId;
+    }
+
     private Integer getUserId() {
 	HttpSession ss = SessionManager.getSession();
 	UserDTO user = (UserDTO) ss.getAttribute(AttributeNames.USER);
 	return user != null ? user.getUserID() : null;
     }
-
-    private void auditLog(Integer organisationId, Integer userId, String[] roleIds) {
-	List<String> roles = Stream.of(roleIds).collect(Collectors
-		.mapping(roleId -> Role.ROLE_MAP.get(Integer.valueOf(roleId)), Collectors.toUnmodifiableList()));
-	StringBuilder auditLogMessage = new StringBuilder("assigned to user ").append(userId).append(" roles ")
-		.append(roles).append(" in organisation ").append(organisationId);
-	AuditLogFilter.log(auditLogMessage);
-=======
-	if (logMessageBuilder.length() > 0) {
-	    logMessageBuilder.append(" in organisation \"").append(organisation.getName()).append("\"");
-	    AuditLogFilter.log(AuditLogFilter.ROLE_ADD_ACTION, logMessageBuilder);
-	}
-	
-	return "redirect:/usermanage.do?org=" + orgId;
->>>>>>> 1127f410
-    }
 }