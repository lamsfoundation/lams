/****************************************************************
 * Copyright (C) 2005 LAMS Foundation (http://lamsfoundation.org)
 * =============================================================
 * License Information: http://lamsfoundation.org/licensing/lams/2.0/
 *
 * This program is free software; you can redistribute it and/or modify
 * it under the terms of the GNU General Public License version 2.0
 * as published by the Free Software Foundation.
 *
 * This program is distributed in the hope that it will be useful,
 * but WITHOUT ANY WARRANTY; without even the implied warranty of
 * MERCHANTABILITY or FITNESS FOR A PARTICULAR PURPOSE.  See the
 * GNU General Public License for more details.
 *
 * You should have received a copy of the GNU General Public License
 * along with this program; if not, write to the Free Software
 * Foundation, Inc., 51 Franklin Street, Fifth Floor, Boston, MA 02110-1301
 * USA
 *
 * http://www.gnu.org/licenses/gpl.txt
 * ****************************************************************
 */

package org.lamsfoundation.lams.admin.web.controller;

import java.util.ArrayList;
import java.util.Arrays;
import java.util.Collections;
import java.util.List;
import java.util.stream.Collectors;
import java.util.stream.Stream;

import javax.servlet.http.HttpServletRequest;
import javax.servlet.http.HttpServletResponse;
import javax.servlet.http.HttpSession;

import org.apache.log4j.Logger;
import org.lamsfoundation.lams.admin.web.form.UserRolesForm;
import org.lamsfoundation.lams.security.ISecurityService;
import org.lamsfoundation.lams.usermanagement.Organisation;
import org.lamsfoundation.lams.usermanagement.Role;
import org.lamsfoundation.lams.usermanagement.User;
import org.lamsfoundation.lams.usermanagement.dto.UserDTO;
import org.lamsfoundation.lams.usermanagement.service.IUserManagementService;
import org.lamsfoundation.lams.util.MessageService;
import org.lamsfoundation.lams.web.filter.AuditLogFilter;
import org.lamsfoundation.lams.web.session.SessionManager;
import org.lamsfoundation.lams.web.util.AttributeNames;
import org.springframework.beans.factory.annotation.Autowired;
import org.springframework.beans.factory.annotation.Qualifier;
import org.springframework.stereotype.Controller;
import org.springframework.util.LinkedMultiValueMap;
import org.springframework.util.MultiValueMap;
import org.springframework.web.bind.annotation.ModelAttribute;
import org.springframework.web.bind.annotation.RequestMapping;
import org.springframework.web.bind.annotation.RequestMethod;

/**
 * @author jliew
 */
@Controller
public class UserRolesSaveController {
    private static Logger log = Logger.getLogger(UserRolesSaveController.class);

    @Autowired
    private IUserManagementService userManagementService;
    @Autowired
    private ISecurityService securityService;
    @Autowired
    @Qualifier("adminMessageService")
    private MessageService messageService;

    private static List<Role> rolelist;

    @RequestMapping(path = "/userrolessave", method = RequestMethod.POST)
    public String execute(@ModelAttribute UserRolesForm userRolesForm, HttpServletRequest request,
	    HttpServletResponse response) throws Exception {

	Integer orgId = userRolesForm.getOrgId();
	Integer rootOrgId = userManagementService.getRootOrganisation().getOrganisationId();
	boolean isGlobalRolesSet = orgId.equals(rootOrgId);
	if (isGlobalRolesSet) {
	    securityService.isSysadmin(getUserId(), "save global roles", true);
	}

	if (rolelist == null) {
	    rolelist = userManagementService.findAll(Role.class);
	    Collections.sort(rolelist);
	}

	Integer userId = userRolesForm.getUserId();
	String[] roles = userRolesForm.getRoles();

	request.setAttribute("org", orgId);

	if (log.isDebugEnabled()) {
	    String numRoles = roles != null ? Integer.toString(roles.length) : "0";
	    log.debug(new StringBuilder("userId: ").append(userId).append(", orgId: ").append(orgId)
		    .append(" will have ").append(numRoles).append(" roles").toString());
	}
	Organisation org = (Organisation) userManagementService.findById(Organisation.class, orgId);
	User user = (User) userManagementService.findById(User.class, userId);

	MultiValueMap<String, String> errorMap = new LinkedMultiValueMap<>();

	// user must have at least 1 role
	if (!isGlobalRolesSet && (roles == null || roles.length < 1)) {
	    errorMap.add("roles", messageService.getMessage("error.roles.empty"));
	    request.setAttribute("errorMap", errorMap);
	    request.setAttribute("rolelist", userManagementService.filterRoles(rolelist,
		    request.isUserInRole(Role.APPADMIN), org.getOrganisationType()));
	    request.setAttribute("login", user.getLogin());
	    request.setAttribute("fullName", user.getFullName());
	    return "forward:/userroles.do";
	}
	List<String> userRolesList = roles == null || roles.length < 1 ? List.of() : Arrays.asList(roles);
	if (userRolesList.contains(Role.ROLE_SYSADMIN.toString())
		&& !userRolesList.contains(Role.ROLE_APPADMIN.toString())) {
	    //all sysadmins are also appadmins
	    userRolesList = new ArrayList<>(userRolesList);
	    userRolesList.add(Role.ROLE_APPADMIN.toString());
	}
	userManagementService.setRolesForUserOrganisation(user, orgId, userRolesList);

	if (userRolesList.contains(Role.ROLE_APPADMIN.toString())
		&& !userRolesList.contains(Role.ROLE_SYSADMIN.toString())) {
	    // appadmin need to have 2FA on, unless sysadmin says otherwise in user edit panels
	    user.setTwoFactorAuthenticationEnabled(true);
	    userManagementService.save(user);
	}

	auditLog(org, userId, roles);

	return "redirect:/usermanage.do?org=" + orgId;
    }

<<<<<<< HEAD
    private Integer getUserId() {
	HttpSession ss = SessionManager.getSession();
	UserDTO user = (UserDTO) ss.getAttribute(AttributeNames.USER);
	return user != null ? user.getUserID() : null;
    }

    private void auditLog(Integer organisationId, Integer userId, String[] roleIds) {
=======
    private void auditLog(Organisation organisation, Integer userId, String[] roleIds) {
>>>>>>> 1127f410
	List<String> roles = Stream.of(roleIds).collect(Collectors
		.mapping(roleId -> Role.ROLE_MAP.get(Integer.valueOf(roleId)), Collectors.toUnmodifiableList()));
	User targetUser = userManagementService.getUserById(userId);
	StringBuilder auditLogMessage = new StringBuilder("to user ").append(targetUser.getFirstName()).append(" ")
		.append(targetUser.getLastName()).append(" (").append(targetUser.getLogin()).append(") assigned roles ")
		.append(roles).append(" in organisation \"").append(organisation.getName()).append("\"");
	AuditLogFilter.log(AuditLogFilter.ROLE_ADD_ACTION, auditLogMessage);
    }
}<|MERGE_RESOLUTION|>--- conflicted
+++ resolved
@@ -134,17 +134,13 @@
 	return "redirect:/usermanage.do?org=" + orgId;
     }
 
-<<<<<<< HEAD
     private Integer getUserId() {
 	HttpSession ss = SessionManager.getSession();
 	UserDTO user = (UserDTO) ss.getAttribute(AttributeNames.USER);
 	return user != null ? user.getUserID() : null;
     }
 
-    private void auditLog(Integer organisationId, Integer userId, String[] roleIds) {
-=======
     private void auditLog(Organisation organisation, Integer userId, String[] roleIds) {
->>>>>>> 1127f410
 	List<String> roles = Stream.of(roleIds).collect(Collectors
 		.mapping(roleId -> Role.ROLE_MAP.get(Integer.valueOf(roleId)), Collectors.toUnmodifiableList()));
 	User targetUser = userManagementService.getUserById(userId);
