--- conflicted
+++ resolved
@@ -43,12 +43,9 @@
 import org.lamsfoundation.lams.usermanagement.dto.UserDTO;
 import org.lamsfoundation.lams.usermanagement.service.IUserManagementService;
 import org.lamsfoundation.lams.util.MessageService;
-<<<<<<< HEAD
 import org.lamsfoundation.lams.web.filter.AuditLogFilter;
-=======
 import org.lamsfoundation.lams.web.session.SessionManager;
 import org.lamsfoundation.lams.web.util.AttributeNames;
->>>>>>> 74f5181c
 import org.springframework.beans.factory.annotation.Autowired;
 import org.springframework.beans.factory.annotation.Qualifier;
 import org.springframework.stereotype.Controller;
@@ -111,16 +108,11 @@
 	    errorMap.add("roles", messageService.getMessage("error.roles.empty"));
 	    request.setAttribute("errorMap", errorMap);
 	    request.setAttribute("rolelist", userManagementService.filterRoles(rolelist,
-<<<<<<< HEAD
-		    request.isUserInRole(Role.SYSADMIN), org.getOrganisationType()));
-=======
 		    request.isUserInRole(Role.APPADMIN), org.getOrganisationType()));
->>>>>>> 74f5181c
 	    request.setAttribute("login", user.getLogin());
 	    request.setAttribute("fullName", user.getFullName());
 	    return "forward:/userroles.do";
 	}
-
 	List<String> userRolesList = roles == null || roles.length < 1 ? List.of() : Arrays.asList(roles);
 	if (userRolesList.contains(Role.ROLE_SYSADMIN.toString())
 		&& !userRolesList.contains(Role.ROLE_APPADMIN.toString())) {
@@ -142,18 +134,17 @@
 	return "redirect:/usermanage.do?org=" + orgId;
     }
 
-<<<<<<< HEAD
+    private Integer getUserId() {
+	HttpSession ss = SessionManager.getSession();
+	UserDTO user = (UserDTO) ss.getAttribute(AttributeNames.USER);
+	return user != null ? user.getUserID() : null;
+    }
+
     private void auditLog(Integer organisationId, Integer userId, String[] roleIds) {
 	List<String> roles = Stream.of(roleIds).collect(Collectors
 		.mapping(roleId -> Role.ROLE_MAP.get(Integer.valueOf(roleId)), Collectors.toUnmodifiableList()));
 	StringBuilder auditLogMessage = new StringBuilder("assigned to user ").append(userId).append(" roles ")
 		.append(roles).append(" in organisation ").append(organisationId);
 	AuditLogFilter.log(auditLogMessage);
-=======
-    private Integer getUserId() {
-	HttpSession ss = SessionManager.getSession();
-	UserDTO user = (UserDTO) ss.getAttribute(AttributeNames.USER);
-	return user != null ? user.getUserID() : null;
->>>>>>> 74f5181c
     }
 }