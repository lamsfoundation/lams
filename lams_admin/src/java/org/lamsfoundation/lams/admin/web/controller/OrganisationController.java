/****************************************************************
 * Copyright (C) 2005 LAMS Foundation (http://lamsfoundation.org)
 * =============================================================
 * License Information: http://lamsfoundation.org/licensing/lams/2.0/
 *
 * This program is free software; you can redistribute it and/or modify
 * it under the terms of the GNU General Public License version 2.0
 * as published by the Free Software Foundation.
 *
 * This program is distributed in the hope that it will be useful,
 * but WITHOUT ANY WARRANTY; without even the implied warranty of
 * MERCHANTABILITY or FITNESS FOR A PARTICULAR PURPOSE.  See the
 * GNU General Public License for more details.
 *
 * You should have received a copy of the GNU General Public License
 * along with this program; if not, write to the Free Software
 * Foundation, Inc., 51 Franklin Street, Fifth Floor, Boston, MA 02110-1301
 * USA
 *
 * http://www.gnu.org/licenses/gpl.txt
 * ****************************************************************
 */

package org.lamsfoundation.lams.admin.web.controller;

import java.io.IOException;
import java.util.List;

import javax.servlet.http.HttpServletRequest;
import javax.servlet.http.HttpServletResponse;
import javax.servlet.http.HttpSession;

import org.apache.commons.beanutils.BeanUtils;
import org.apache.log4j.Logger;
import org.lamsfoundation.lams.admin.web.form.OrganisationForm;
import org.lamsfoundation.lams.lesson.Lesson;
import org.lamsfoundation.lams.lesson.service.ILessonService;
import org.lamsfoundation.lams.monitoring.service.IMonitoringService;
import org.lamsfoundation.lams.security.ISecurityService;
import org.lamsfoundation.lams.usermanagement.Organisation;
import org.lamsfoundation.lams.usermanagement.OrganisationState;
import org.lamsfoundation.lams.usermanagement.OrganisationType;
import org.lamsfoundation.lams.usermanagement.Role;
import org.lamsfoundation.lams.usermanagement.dto.UserDTO;
import org.lamsfoundation.lams.usermanagement.service.IUserManagementService;
import org.lamsfoundation.lams.util.MessageService;
import org.lamsfoundation.lams.util.WebUtil;
import org.lamsfoundation.lams.web.filter.AuditLogFilter;
import org.lamsfoundation.lams.web.session.SessionManager;
import org.lamsfoundation.lams.web.util.AttributeNames;
import org.springframework.beans.factory.annotation.Autowired;
import org.springframework.beans.factory.annotation.Qualifier;
import org.springframework.stereotype.Controller;
import org.springframework.web.bind.annotation.ModelAttribute;
import org.springframework.web.bind.annotation.RequestMapping;
import org.springframework.web.bind.annotation.RequestMethod;
import org.springframework.web.bind.annotation.ResponseBody;

/**
 * @author Fei Yang
 */
@Controller
@RequestMapping("/organisation")
public class OrganisationController {
    private static Logger log = Logger.getLogger(OrganisationController.class);

    @Autowired
    private IMonitoringService monitoringService;
    @Autowired
    private ISecurityService securityService;
    @Autowired
    private IUserManagementService userManagementService;
    @Autowired
    @Qualifier("adminMessageService")
    private MessageService messageService;
    @Autowired
    @Qualifier("lessonService")
    private ILessonService lessonService;

    private static List status;

    @RequestMapping(path = "/edit")
    public String edit(@ModelAttribute OrganisationForm organisationForm, HttpServletRequest request) throws Exception {
	initLocalesAndStatus();
	Integer orgId = WebUtil.readIntParam(request, "orgId", true);

	HttpSession session = SessionManager.getSession();
	if (session != null) {
	    UserDTO userDto = (UserDTO) session.getAttribute(AttributeNames.USER);
	    if (userDto != null) {
		Integer userId = userDto.getUserID();
		// appadmin, global group admin, group manager, group admin can edit group
		if (userManagementService.canEditGroup(userId, orgId)) {
		    // edit existing organisation
		    if (orgId != null) {
			Organisation org = (Organisation) userManagementService.findById(Organisation.class, orgId);
			BeanUtils.copyProperties(organisationForm, org);
			organisationForm.setParentId(org.getParentOrganisation().getOrganisationId());
			organisationForm.setParentName(org.getParentOrganisation().getName());
			organisationForm.setTypeId(org.getOrganisationType().getOrganisationTypeId());
			organisationForm.setStateId(org.getOrganisationState().getOrganisationStateId());

			// find a course or subcourse with any lessons, so we warn user when he tries to delete the course
			Integer courseToDeleteLessons = org.getLessons().size() > 0 ? orgId : null;
			if (courseToDeleteLessons == null) {
			    for (Organisation subcourse : org.getChildOrganisations()) {
				if (subcourse.getLessons().size() > 0) {
				    courseToDeleteLessons = subcourse.getOrganisationId();
				    break;
				}
			    }
			}
			request.setAttribute("courseToDeleteLessons", courseToDeleteLessons);
		    }
		    request.getSession().setAttribute("status", status);
		    if (userManagementService.isUserAppAdmin()
			    || userManagementService.isUserGlobalGroupManager()) {
			return "organisation/createOrEdit";
		    } else {
			return "organisation/courseAdminEdit";
		    }
		}
	    }
	}

	return error(request);
    }

    @RequestMapping(path = "/create")
    public String create(@ModelAttribute OrganisationForm organisationForm, HttpServletRequest request)
	    throws Exception {
	initLocalesAndStatus();

	if (!(request.isUserInRole(Role.APPADMIN) || userManagementService.isUserGlobalGroupManager())) {
	    // only appadmins and global group admins can create groups
	    if (((organisationForm.getTypeId() != null)
		    && organisationForm.getTypeId().equals(OrganisationType.COURSE_TYPE))
		    || (organisationForm.getTypeId() == null)) {
		return error(request);
	    }
	}

	// creating new organisation
	organisationForm.setOrgId(null);
	Integer parentId = WebUtil.readIntParam(request, "parentId", true);
	if (parentId != null) {
	    Organisation parentOrg = (Organisation) userManagementService.findById(Organisation.class, parentId);
	    organisationForm.setParentName(parentOrg.getName());
	}
	request.getSession().setAttribute("status", status);
	return "organisation/createOrEdit";
    }

    /**
     * Looks up course ID by its name. Used mainly by TestHarness.
     */
    @RequestMapping("/getOrganisationIdByName")
    @ResponseBody
    public String getOrganisationIdByName(HttpServletRequest request, HttpServletResponse response) throws IOException {
	String organisationName = WebUtil.readStrParam(request, "name");
	List<Organisation> organisations = userManagementService.findByProperty(Organisation.class, "name",
		organisationName);
	if (!organisations.isEmpty()) {
	    response.setContentType("text/plain;charset=utf-8");
	    response.getWriter().print(organisations.get(0).getOrganisationId());
	}
	return null;
    }

    @RequestMapping(path = "/deleteAllLessonsInit")
    public String deleteAllLessonsInit(HttpServletRequest request, HttpServletResponse response) throws IOException {
<<<<<<< HEAD
	if (!securityService.isAppadmin(getUserID(), "display cleanup preview lessons", false)) {
	    response.sendError(HttpServletResponse.SC_FORBIDDEN, "User is not an appadmin");
=======
	if (!securityService.isSysadmin(getUserID(), "display cleanup preview lessons")) {
	    response.sendError(HttpServletResponse.SC_FORBIDDEN, "User is not a sysadmin");
>>>>>>> 619fd068
	    return null;
	}

	if (!(request.isUserInRole(Role.APPADMIN))) {
	    request.setAttribute("errorName", "OrganisationAction");
	    request.setAttribute("errorMessage", messageService.getMessage("error.need.appadmin"));
	    return "error";
	}

	Integer organisationId = WebUtil.readIntParam(request, "orgId");
	Organisation organisation = (Organisation) userManagementService.findById(Organisation.class, organisationId);
	int lessonCount = organisation.getLessons().size();
	request.setAttribute("lessonCount", lessonCount);
	request.setAttribute("courseName", organisation.getName());

	return "organisation/deleteAllLessons";
    }

    @RequestMapping(path = "/deleteAllLessons", method = RequestMethod.POST)
    public String deleteAllLessons(HttpServletRequest request, HttpServletResponse response) throws IOException {
	Integer userID = getUserID();
	Integer limit = WebUtil.readIntParam(request, "limit", true);
	Integer organisationId = WebUtil.readIntParam(request, "orgId");
	Organisation organisation = (Organisation) userManagementService.findById(Organisation.class, organisationId);
	List<Long> lessonIDs = lessonService.getOrganisationLessons(organisationId);
	StringBuilder logMessageBuilder = new StringBuilder("removed permanently lessons in organisation \"")
		.append(organisation.getName()).append("\": ");
	for (Long lessonId : lessonIDs) {
	    Lesson lesson = lessonService.getLesson(lessonId);
	    logMessageBuilder.append("\"").append(lesson.getLessonName()).append("\" (").append(lessonId)
		    .append("), )");
	    log.info("Deleting lesson: " + lessonId);
	    // role is checked in this method. This method requires that the lesson object has not be loaded into the Hibernate cache
	    monitoringService.removeLessonPermanently(lessonId, userID);

	    if (limit != null) {
		limit--;
		if (limit == 0) {
		    break;
		}
	    }
	}

	logMessageBuilder.delete(logMessageBuilder.length() - 2, logMessageBuilder.length());
	AuditLogFilter.log(AuditLogFilter.LESSON_REMOVE_PERMAMENTLY_ACTION, logMessageBuilder);

	response.setContentType("application/json;charset=utf-8");
	response.getWriter().print(organisation.getLessons().size());
	return null;
    }

    @RequestMapping("/error")
    public String error(HttpServletRequest request) {
	request.setAttribute("errorName", "OrganisationAction");
	request.setAttribute("errorMessage", messageService.getMessage("error.authorisation"));
	return "error";
    }

    private Integer getUserID() {
	HttpSession ss = SessionManager.getSession();
	UserDTO user = (UserDTO) ss.getAttribute(AttributeNames.USER);
	return user == null ? null : user.getUserID();
    }

    @SuppressWarnings("unchecked")
    private void initLocalesAndStatus() {
	if ((status == null) && (userManagementService != null)) {
	    status = userManagementService.findAll(OrganisationState.class);
	}
    }
}<|MERGE_RESOLUTION|>--- conflicted
+++ resolved
@@ -169,13 +169,8 @@
 
     @RequestMapping(path = "/deleteAllLessonsInit")
     public String deleteAllLessonsInit(HttpServletRequest request, HttpServletResponse response) throws IOException {
-<<<<<<< HEAD
-	if (!securityService.isAppadmin(getUserID(), "display cleanup preview lessons", false)) {
+	if (!securityService.isAppadmin(getUserID(), "display cleanup preview lessons")) {
 	    response.sendError(HttpServletResponse.SC_FORBIDDEN, "User is not an appadmin");
-=======
-	if (!securityService.isSysadmin(getUserID(), "display cleanup preview lessons")) {
-	    response.sendError(HttpServletResponse.SC_FORBIDDEN, "User is not a sysadmin");
->>>>>>> 619fd068
 	    return null;
 	}
 
