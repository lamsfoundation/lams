--- conflicted
+++ resolved
@@ -113,12 +113,8 @@
 			request.setAttribute("courseToDeleteLessons", courseToDeleteLessons);
 		    }
 		    request.getSession().setAttribute("status", status);
-<<<<<<< HEAD
 		    if (userManagementService.isUserAppAdmin()
 			    || userManagementService.isUserGlobalGroupManager()) {
-=======
-		    if (userManagementService.isUserSysAdmin() || userManagementService.isUserGlobalGroupManager()) {
->>>>>>> 1127f410
 			return "organisation/createOrEdit";
 		    } else {
 			return "organisation/courseAdminEdit";
