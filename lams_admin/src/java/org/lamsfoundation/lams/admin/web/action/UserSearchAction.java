--- conflicted
+++ resolved
@@ -34,8 +34,6 @@
 import org.apache.struts.action.ActionForm;
 import org.apache.struts.action.ActionForward;
 import org.apache.struts.action.ActionMapping;
-
-
 import org.lamsfoundation.lams.admin.service.AdminServiceProxy;
 import org.lamsfoundation.lams.usermanagement.Role;
 import org.lamsfoundation.lams.usermanagement.dto.UserDTO;
@@ -135,16 +133,11 @@
 	    String lastName = userDto.getLastName() == null ? "" : userDto.getLastName();
 	    responseRow.put("lastName", HtmlUtils.htmlEscape(lastName));
 	    String email = userDto.getEmail() == null ? "" : userDto.getEmail();
-<<<<<<< HEAD
-	    responseRow.put("email", StringEscapeUtils.escapeHtml(email));
-
+	    responseRow.put("email", HtmlUtils.htmlEscape(email));
+	    if (userDto.getPortraitUuid() != null) {
+		responseRow.put("portraitId", userDto.getPortraitUuid());
+	    }
 	    rows.add(responseRow);
-=======
-	    responseRow.put("email", HtmlUtils.htmlEscape(email));
-	    if ( userDto.getPortraitUuid() != null )
-		responseRow.put("portraitId", userDto.getPortraitUuid());
-	    rows.put(responseRow);
->>>>>>> ac9c27fe
 	}
 	responcedata.set("rows", rows);
 	res.setContentType("application/json;charset=utf-8");
