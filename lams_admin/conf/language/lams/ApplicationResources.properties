--- conflicted
+++ resolved
@@ -129,11 +129,7 @@
 admin.search = Search
 admin.enable = Enable
 admin.disable = Disable
-<<<<<<< HEAD
-appadmin.maintain = LAMS Admin
-=======
 appadmin.maintain = LAMS Administration
->>>>>>> 9e4a6a60
 appadmin.maintain.loginpage = Maintain login page
 appadmin.maintain.external.servers = Maintain integrated servers
 appadmin.maintain.server.edit = Edit integrated server
