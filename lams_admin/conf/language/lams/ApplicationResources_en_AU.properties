--- conflicted
+++ resolved
@@ -660,9 +660,4 @@
 sysadmin.maintain.session.created  =Started on:
 config.enable.collapsing.subcourses  =Enable collapsing of subcourses
 
-<<<<<<< HEAD
-#======= End labels: Exported 638 labels for en AU =====
-=======
-
-#======= End labels: Exported 652 labels for en AU =====
->>>>>>> e00e04b6
+#======= End labels: Exported 652 labels for en AU =====