<!DOCTYPE html>

<%@ include file="/taglibs.jsp"%>
<c:set var="lams"><lams:LAMSURL /></c:set>
<c:set var="useInternalSMTPServer"><lams:Configuration key="InternalSMTPServer"/></c:set>
<c:set var="smtpServer"><lams:Configuration key="SMTPServer"/></c:set>

<lams:html>
<lams:head>
	<c:set var="title"><fmt:message key="admin.user.management"/></c:set>
	<title>${title}</title>

	<lams:css/>
	<link rel="stylesheet" href="<lams:LAMSURL/>admin/css/admin.css" type="text/css" media="screen">
	<link rel="stylesheet" href="<lams:LAMSURL/>css/jquery-ui-smoothness-theme.css" type="text/css" media="screen">
	<script language="JavaScript" type="text/JavaScript" src="<lams:LAMSURL/>/includes/javascript/changeStyle.js"></script>
	<link rel="shortcut icon" href="<lams:LAMSURL/>/favicon.ico" type="image/x-icon" />
	
	<link rel="stylesheet" href="${lams}css/jquery.tablesorter.theme.bootstrap.css">
	<link type="text/css" href="${lams}css/jquery.tablesorter.pager.css" rel="stylesheet">
	<style>
		#tablesorter thead .disabled {
			display: none
		}
	</style>
	
	<script type="text/javascript" src="${lams}includes/javascript/jquery.js"></script>
	<script type="text/javascript" src="${lams}includes/javascript/jquery.tablesorter.js"></script>
	<script type="text/javascript" src="${lams}includes/javascript/jquery.tablesorter-pager.js"></script>
	<script type="text/javascript" src="${lams}includes/javascript/jquery.tablesorter-widgets.js"></script>
	<script type="text/javascript" src="${lams}includes/javascript/bootstrap.min.js"></script>
	<script type="text/javascript" src="${lams}/includes/javascript/portrait.js" ></script>
	
	<script type="text/javascript">
	  	$(document).ready(function(){
	  	
	  		var $table = $(".tablesorter").tablesorter({
	  			theme: 'bootstrap',
	  			headerTemplate : '{content} {icon}',
				widgets: ["uitheme", "zebra", "filter"],
			    widgetOptions : {
			    	filter_external : '.search',
			        // include column filters
			        filter_columnFilters: false,
			        filter_placeholder: { search : 'Search...' },
			        filter_saveFilters : true,
			        filter_reset: '.reset'
			      },
			    widthFixed: true,
				headers : { 5 : { sorter: false } },
			    sortInitialOrder: 'desc',
	            sortList: [[1]] 
			});
			
			$(".tablesorter").each(function() {
				$(this).tablesorterPager({
					savePages: false,
	                container: $(this).find(".ts-pager"),
	                output: '{startRow} to {endRow} ({totalRows})',
	                cssPageDisplay: '.pagedisplay',
	                cssPageSize: '.pagesize',
	                cssDisabled: 'disabled',
	                ajaxUrl : "<c:url value='/usersearch/getPagedUsers.do'/>?page={page}&size={size}&{sortList:column}&{filterList:fcol}",
					ajaxProcessing: function (data, table) {
	
				    	if (data && data.hasOwnProperty('rows')) {
				    		var rows = [],
				            json = {};
				    		
							for (i = 0; i < data.rows.length; i++){
								var orgData = data.rows[i];
								
								rows += '<tr>';
								
								rows += '<td>';
								rows += 	definePortraitPopover(orgData["portraitId"], orgData["userId"], orgData["userId"], orgData["userId"]);
								rows += '</td>';
	
								rows += '<td>';
								rows += 	definePortraitPopover(orgData["portraitId"], orgData["userId"], orgData["login"], orgData["login"]);
								rows += '</td>';
	
								rows += '<td>';
								rows += 	orgData["firstName"];
								rows += '</td>';
	
								rows += '<td>';
								rows += 	orgData["lastName"];
								rows += '</td>';
	
								rows += '<td>';
								rows += 	orgData["email"];
								rows += '</td>';
								
								rows += '<td>';
								rows += 	'[<a href="<lams:LAMSURL/>admin/user/edit.do?userId=' + orgData["userId"] + '">';
								rows += 		'<fmt:message key="admin.edit"/>';
								rows += 	'</a>]';
								rows += 	'&nbsp;';
								rows += 	'[<a href="<lams:LAMSURL/>admin/user/remove.do?userId=' + orgData["userId"] + '">';
								rows += 		'<fmt:message key="admin.user.delete"/>';
								rows += 	'</a>]';
								rows += 	'&nbsp;';
								rows += 	'[<a href="loginas.do?login=' + orgData["login"] + '">';
								rows += 		'<fmt:message key="label.login.as"/>';
								rows += 	'</a>]';
								rows += 	'&nbsp;';
	
								if (${(useInternalSMTPServer || not empty smtpServer)} && orgData["email"] != null && orgData["email"] != "") {
								rows += 	'[<a href="<lams:LAMSURL/>emailUser/composeMail.do?returnUrl=admin/usersearch.do&userID=' + orgData["userId"] + '">';
								rows += 		'<fmt:message key="label.email"/>';
								rows += 	'</a>]';
								}
								
								rows += '</td>';
								
								rows += '</tr>';
							}
				            
							json.total = data.total_rows;
							json.rows = $(rows);
							return json;
				            
				    	}
					}
	            })
	            .bind('pagerInitialized pagerComplete', function(event, options){
					initializePortraitPopover('${lams}');
				})
	
			});
			
			// make demo search buttons work
			$('button[data-column]').on('click', function(){
				var $this = $(this),
			    	filter = [];
	
			    // text to add to filter
			    filter[ $this.data('1') ] = $this.text();
			    $table.trigger('search', [ filter ]);
			    return false;
			});
	  	})
	</script>
</lams:head>
    
<body class="stripes">

	<lams:Page type="admin" title="${title}">
		<p><a href="<lams:LAMSURL/>admin/orgmanage.do?org=1" class="btn btn-default"><fmt:message key="admin.course.manage" /></a>
		<a href="<lams:LAMSURL/>admin/sysadminstart.do" class="btn btn-default loffset5"><fmt:message key="sysadmin.maintain" /></a></p>
		
		<p><input class="btn btn-default" type="button" value="<fmt:message key="admin.user.create"/>" onclick="javascript:document.location='user/edit.do'" />
		
		<span class="pull-right">
			<fmt:message key="admin.search" />:&nbsp;<input class="search form-control form-control-inline" type="search" data-column="1">
		</span>
		</p>
		
		<lams:TSTable numColumns="6"> 
			<th width="3%">
				<fmt:message key="admin.user.userid"/>
			</th>
			<th width="15%" align="center">
				<fmt:message key="admin.user.login"/>
			</th>
			<th width="15%" align="center">
				<fmt:message key="admin.user.first_name"/>
			</th>
			<th width="15%" align="center">
				<fmt:message key="admin.user.last_name"/>
			</th>
			<th width="15%" align="center">
				<fmt:message key="admin.user.email"/>
			</th>
			<th width="20%" align="center">
				<fmt:message key="admin.user.actions"/>
			</th>
		</lams:TSTable>			
				
	</lams:Page>

</body>
</lams:html>


<<<<<<< HEAD
=======
<span class="pull-right">
	<fmt:message key="admin.search" />:&nbsp;<input class="search form-control form-control-inline" type="search" name="term" data-column="1">
</span>
</p>
>>>>>>> 4a35d56f

<|MERGE_RESOLUTION|>--- conflicted
+++ resolved
@@ -153,7 +153,7 @@
 		<p><input class="btn btn-default" type="button" value="<fmt:message key="admin.user.create"/>" onclick="javascript:document.location='user/edit.do'" />
 		
 		<span class="pull-right">
-			<fmt:message key="admin.search" />:&nbsp;<input class="search form-control form-control-inline" type="search" data-column="1">
+			<fmt:message key="admin.search" />:&nbsp;<input class="search form-control form-control-inline" type="search" name="term" data-column="1">
 		</span>
 		</p>
 		
@@ -181,14 +181,4 @@
 	</lams:Page>
 
 </body>
-</lams:html>
-
-
-<<<<<<< HEAD
-=======
-<span class="pull-right">
-	<fmt:message key="admin.search" />:&nbsp;<input class="search form-control form-control-inline" type="search" name="term" data-column="1">
-</span>
-</p>
->>>>>>> 4a35d56f
-
+</lams:html>