--- conflicted
+++ resolved
@@ -232,19 +232,10 @@
 	 </script>
 </lams:head>
     
-<<<<<<< HEAD
-<body class="stripes">
-	<lams:Page type="admin" title="${title}">
-	
-		<p>
-			<a href="<lams:LAMSURL/>admin/appadminstart.do" class="btn btn-default"><fmt:message key="appadmin.maintain" /></a>
-		</p>
-=======
 <body class="component pb-4">
 	<%-- Build breadcrumb --%>
 	<c:set var="breadcrumbItems"><lams:LAMSURL/>admin/appadminstart.do | <fmt:message key="appadmin.maintain" /></c:set>
 	<c:set var="breadcrumbItems">${breadcrumbItems}, . | <fmt:message key="label.event.log"/></c:set>
->>>>>>> 9e4a6a60
 
 	<lams:Page5 type="admin" title="${title}" breadcrumbItems="${breadcrumbItems}">
 	
