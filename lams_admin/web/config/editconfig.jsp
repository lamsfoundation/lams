--- conflicted
+++ resolved
@@ -21,17 +21,11 @@
 <body class="component pb-4">
 	<c:set var="help"><fmt:message key="LAMS+Configuration"/></c:set>
 	<c:set var="help"><lams:help style="small" page="${help}" /></c:set>
-<<<<<<< HEAD
-	<lams:Page type="admin" title="${title}" titleHelpURL="${help}" formID="configForm">
-		
-		<p><a href="<lams:LAMSURL/>admin/appadminstart.do" class="btn btn-default"><fmt:message key="appadmin.maintain" /></a></p>
-=======
 	
 	<%-- Build the breadcrumb --%>
 	<c:set var="breadcrumbTop"><lams:LAMSURL/>admin/appadminstart.do | <fmt:message key="appadmin.maintain" /></c:set>
 	<c:set var="breadcrumbActive">. | <fmt:message key="sysadmin.config.settings.edit"/></c:set>
 	<c:set var="breadcrumbItems" value="${breadcrumbTop}, ${breadcrumbActive}"/>
->>>>>>> 9e4a6a60
 
 	
 	<lams:Page5 type="admin" title="${title}" titleHelpURL="${help}"  breadcrumbItems="${breadcrumbItems}" formID="configForm" >
@@ -98,13 +92,6 @@
 				</div>
 			</c:forEach>
 				
-<<<<<<< HEAD
-			<div class="pull-right">
-				<a href="<lams:LAMSURL/>admin/appadminstart.do" class="btn btn-default">
-					<fmt:message key="admin.cancel"/>
-				</a>
-				<input type="submit" id="saveButton" class="btn btn-primary loffset5" value="<fmt:message key="admin.save" />" />
-=======
 			<div class="row">
 				<div class="col-8 offset-2 text-end">
 					<a href="<lams:LAMSURL/>admin/appadminstart.do" class="btn btn-secondary">
@@ -114,7 +101,6 @@
 						<fmt:message key="admin.save" />
 					</button>
 				</div>
->>>>>>> 9e4a6a60
 			</div>
 		</form:form>
 		
