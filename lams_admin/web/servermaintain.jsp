<!DOCTYPE html>

<%@ include file="/taglibs.jsp"%>
<script type="text/javascript" src="<lams:LAMSURL/>includes/javascript/jquery.js"></script>
<script type="text/javascript" src="<lams:LAMSURL/>includes/javascript/jquery.validate.js"></script>

<<<<<<< HEAD
<lams:html>
<lams:head>
	<c:set var="title"><fmt:message key="sysadmin.maintain.server.edit"/></c:set>
	<title>${title}</title>

	<lams:css/>
	<link rel="stylesheet" href="<lams:LAMSURL/>admin/css/admin.css" type="text/css" media="screen">
	<link rel="stylesheet" href="<lams:LAMSURL/>css/jquery-ui-smoothness-theme.css" type="text/css" media="screen">
	<script language="JavaScript" type="text/JavaScript" src="<lams:LAMSURL/>/includes/javascript/changeStyle.js"></script>
	<link rel="shortcut icon" href="<lams:LAMSURL/>/favicon.ico" type="image/x-icon" />
	
	<script type="text/javascript">	
		$(document).ready(function(){
			$("#ttl-login-request-enabled").click(function(){
				$('#ttl-login-request-wrap').toggle('slow');
				if ($("#ttl-login-request-enabled").is(':checked')) {
					$('#ttl-login-request').prop("value", 80);
				}
			});
	
			// validate signup form on keyup and submit
			var validator = $("#extServerForm").validate({
				rules: {
					serverid: "required", 
					serverkey: "required",
					servername: "required",
					prefix: "required",
					userinfoUrl: "required",
					timeToLiveLoginRequest: {
						required: true,
						min: 1
					}
				},
				messages: {
					serverid: "<c:set var="namev"><fmt:message key='sysadmin.serverid' /></c:set><fmt:message key="error.required"><fmt:param>${namev}</fmt:param></fmt:message>",
					serverkey: "<c:set var="namev"><fmt:message key='sysadmin.serverkey' /></c:set><fmt:message key="error.required"><fmt:param>${namev}</fmt:param></fmt:message>",
					servername: "<c:set var="namev"><fmt:message key='sysadmin.servername' /></c:set><fmt:message key="error.required"><fmt:param>${namev}</fmt:param></fmt:message>",
					prefix: "<c:set var="namev"><fmt:message key='sysadmin.prefix' /></c:set><fmt:message key="error.required"><fmt:param>${namev}</fmt:param></fmt:message>",
					userinfoUrl: "<c:set var="namev"><fmt:message key='sysadmin.userinfoUrl' /></c:set><fmt:message key="error.required"><fmt:param>${namev}</fmt:param></fmt:message>",
					timeToLiveLoginRequest: {
						required: "<c:set var="namev"><fmt:message key='sysadmin.login.request.ttl' /></c:set><fmt:message key="error.required"><fmt:param>${namev}</fmt:param></fmt:message>",
						min: "<fmt:message key="error.login.request.ttl.negative" />"
					}
				}
			});
		});
	</script>
	
</lams:head>
    
<body class="stripes">
	
	<c:set var="help"><fmt:message key="Integrations"/></c:set>
	<c:set var="help"><lams:help style="small" page="${help}" /></c:set>
	<lams:Page type="admin" title="${title}" titleHelpURL="${help}" formID="extServerForm">
				<p><a href="<lams:LAMSURL/>admin/sysadminstart.do" class="btn btn-default"><fmt:message key="sysadmin.maintain" /></a></p>
				
				<c:set var="errorKey" value="serverid" /> 
						<c:if test="${not empty errorMap and not empty errorMap[errorKey]}"> 
						     <lams:Alert id="error" type="danger" close="false"> 
						         <c:forEach var="error" items="${errorMap[errorKey]}"> 
						             <c:out value="${error}" /><br /> 
						         </c:forEach> 
						     </lams:Alert> 
						</c:if>
						
				<c:set var="errorKey" value="serverkey" /> 		
						<c:if test="${not empty errorMap and not empty errorMap[errorKey]}"> 
						     <lams:Alert id="error" type="danger" close="false"> 
						         <c:forEach var="error" items="${errorMap[errorKey]}"> 
						            <c:out value="${error}" /><br /> 
						         </c:forEach> 
						     </lams:Alert> 
						</c:if>
						
				<c:set var="errorKey" value="servername" /> 		
						<c:if test="${not empty errorMap and not empty errorMap[errorKey]}"> 
						     <lams:Alert id="error" type="danger" close="false"> 
						         <c:forEach var="error" items="${errorMap[errorKey]}"> 
						            <c:out value="${error}" /><br /> 
						         </c:forEach> 
						     </lams:Alert> 
						</c:if>
						
				<c:set var="errorKey" value="prefix" /> 		
						<c:if test="${not empty errorMap and not empty errorMap[errorKey]}"> 
						     <lams:Alert id="error" type="danger" close="false"> 
						         <c:forEach var="error" items="${errorMap[errorKey]}"> 
						            <c:out value="${error}" /><br /> 
						         </c:forEach> 
						     </lams:Alert> 
						</c:if>				
								
								
				<c:set var="errorKey" value="userinfoUrl" /> 		
						<c:if test="${not empty errorMap and not empty errorMap[errorKey]}"> 
						     <lams:Alert id="error" type="danger" close="false"> 
						         <c:forEach var="error" items="${errorMap[errorKey]}"> 
						            <c:out value="${error}" /><br /> 
						         </c:forEach> 
						     </lams:Alert> 
						</c:if>				
						
				<form:form action="../serversave.do" id="extServerForm" modelAttribute="extServerForm" method="post">
					<form:hidden path="sid" />
					
				<table class="table table-no-border">
					<tr>
						<td width="25%"><fmt:message key="sysadmin.serverid" />&nbsp;*</td>
						<td><form:input path="serverid" size="20" cssClass="form-control"/></td>
					</tr>
					<tr>
						<td><fmt:message key="sysadmin.serverkey" />&nbsp;*</td>
						<td><form:input path="serverkey" size="30" cssClass="form-control"/></td>
					</tr>
					<tr>
						<td><fmt:message key="sysadmin.servername" />&nbsp;*</td>
						<td><form:input path="servername" size="30" cssClass="form-control"/></td>
					</tr>
					<tr>
						<td valign="top"><fmt:message key="sysadmin.serverdesc" /></td>
						<td><form:input path="serverdesc" cols="40" rows="3" cssClass="form-control"/> </td>
					</tr>
					<tr>
						<td><fmt:message key="sysadmin.prefix" />&nbsp;*</td>
						<td><form:input path="prefix" size="10" cssClass="form-control"/></td>
					</tr>
					
					<tr>
						<td><fmt:message key="sysadmin.disabled" /></td>
						<td><form:checkbox path="disabled" /></td>
					</tr>
					
					<tr>
						<td><fmt:message key="sysadmin.login.request.ttl.enable" /></td>
						<td>
							<form:checkbox path="timeToLiveLoginRequestEnabled" id="ttl-login-request-enabled"/>
							<form:hidden path="timeToLiveLoginRequestEnabled" value="false"/>
						</td>
					</tr>
					<tr id="ttl-login-request-wrap" <c:if test="${!extServerForm.timeToLiveLoginRequestEnabled}">style="display:none;"</c:if>>
						<td><fmt:message key="sysadmin.login.request.ttl" /></td>
						<td><form:input path="timeToLiveLoginRequest" size="10" id="ttl-login-request" cssClass="form-control"/></td>
					</tr>
				
					<tr>
						<td><fmt:message key="sysadmin.userinfoUrl" />&nbsp;*</td>
						<td><form:input path="userinfoUrl" size="70" cssClass="form-control"/></td>
					</tr>
					<tr>
						<td><fmt:message key="sysadmin.lessonFinishUrl" /></td>
						<td><form:input path="lessonFinishUrl" size="70" cssClass="form-control"/></td>
					</tr>
						<tr>
						<td><fmt:message key="sysadmin.extGroupsUrl" /></td>
						<td><form:input path="extGroupsUrl" size="70" cssClass="form-control"/></td>
					</tr>
				</table>
				<div class="pull-right">
					<input type="reset" class="btn btn-default" value="<fmt:message key="admin.reset" />" />
					<a href="<lams:LAMSURL/>admin/serverlist.do" class="btn btn-default"><fmt:message key="admin.cancel"/></a>
					<input type="submit" name="submitbutton" class="btn btn-primary loffset5" value="<fmt:message key="admin.save" />" />
				</div>
				</form:form>
				
				<a href="<lams:LAMSURL/>admin/sysadminstart.do" class="btn btn-default pull-left"><fmt:message key="sysadmin.maintain" /></a>
			</lams:Page>

</body>
</lams:html>


=======
<p><a href="<lams:LAMSURL/>/admin/sysadminstart.do" class="btn btn-default"><fmt:message key="sysadmin.maintain" /></a></p>

<h4><spam class="label label-danger"><html:errors/></spam></h4>

<html:form action="serversave.do" styleId="ext-server-form" method="post">
	<c:set var="formBean" value="<%=request.getAttribute(org.apache.struts.taglib.html.Constants.BEAN_KEY)%>" />
	<html:hidden property="sid" />

<div class="form-group">
    <label for="serverid"><strong><fmt:message key="sysadmin.serverid" /> *</strong></label>
    <html:text styleId="serverid" property="serverid" styleClass="form-control"/>
</div>
<div class="form-group">
    <label for="serverkey"><strong><fmt:message key="sysadmin.serverkey" /> *</strong></label>
    <html:text styleId="serverkey" property="serverkey" styleClass="form-control"/>
</div>
<div class="form-group">
    <label for="servername"><strong><fmt:message key="sysadmin.servername" /> *</strong></label>
    <html:text styleId="serverkey" property="servername"  styleClass="form-control"/>
</div>
<div class="form-group">
    <label for="serverdesc"><fmt:message key="sysadmin.serverdesc" /></label>
    <html:textarea styleId="serverdesc" property="serverdesc" cols="40" rows="3" styleClass="form-control"/>
</div>
<div class="form-group">
    <label for="prefix"><strong><fmt:message key="sysadmin.prefix" /> *</strong></label>
    <html:text styleId="prefix" property="prefix" styleClass="form-control"/>
</div>
<div class="checkbox">
    <label>
    <html:checkbox property="disabled" /><fmt:message key="sysadmin.disabled" />
    </label>
</div>
<div class="checkbox">
    <label>
    <html:checkbox property="timeToLiveLoginRequestEnabled" styleId="ttl-login-request-enabled"/><fmt:message key="sysadmin.login.request.ttl.enable" />
    <!-- to overcome nasty DynaActionForm bug (http://www.coderanch.com/t/46408/Struts/DynaValidatorActionForm-checkboxes) -->
    <input type="hidden" name="timeToLiveLoginRequestEnabled" value="false">        
    </label>
</div>
<div class="form-group" <c:if test="${!formBean.map.timeToLiveLoginRequestEnabled}">style="display:none;"</c:if> >
    <label for="ttl-login-request"><fmt:message key="sysadmin.login.request.ttl" /></label>
    <html:text property="timeToLiveLoginRequest" styleId="ttl-login-request" styleClass="form-control"/>
</div>
<div class="form-group">
    <label for="userinfoUrl"><fmt:message key="sysadmin.userinfoUrl" /></label>
    <html:text styleId="userinfoUrl" property="userinfoUrl" styleClass="form-control"/>
</div> 
<div class="form-group">
    <label for="lessonFinishUrl"><fmt:message key="sysadmin.lessonFinishUrl" /></label>
    <html:text styleId="lessonFinishUrl" property="lessonFinishUrl" styleClass="form-control"/>
</div> 
<div class="form-group">
    <label for="lessonFinishUrl"><fmt:message key="sysadmin.lessonFinishUrl" /></label>
    <html:text styleId="lessonFinishUrl" property="lessonFinishUrl" styleClass="form-control"/>
</div> 
<div class="form-group">
    <label for="extGroupsUrl"><fmt:message key="sysadmin.extGroupsUrl" /></label>
    <html:text property="extGroupsUrl" styleId="extGroupsUrl" styleClass="form-control"/>
</div> 

<h3><fmt:message key="sysadmin.lesson.default" /></h3>
<div class="checkbox">
    <label>
    <html:checkbox property="gradebookOnComplete" /><fmt:message key="sysadmin.lesson.gradebook.complete" />
    <input type="hidden" name="gradebookOnComplete" value="false">        
    </label>
</div>
<div class="checkbox">
    <label>
    <html:checkbox property="forceLearnerRestart" /><fmt:message key="sysadmin.lesson.force.restart" />
    </label>
</div>
<div class="checkbox">
    <label>
    <html:checkbox property="allowLearnerRestart" /><fmt:message key="sysadmin.lesson.allow.restart" />
    </label>
</div>
<div class="checkbox">
    <label>
    <html:checkbox property="liveEditEnabled" /><fmt:message key="sysadmin.lesson.liveedit" />
    <input type="hidden" name="liveEditEnabled" value="false">        
    </label>
</div>
<div class="checkbox">
    <label>
    <html:checkbox property="enableLessonNotifications" /><fmt:message key="sysadmin.lesson.notification" />
    <input type="hidden" name="enableLessonNotifications" value="false">        
    </label>
</div>
<div class="checkbox">
    <label>
    <html:checkbox property="learnerPresenceAvailable" styleId="learnerPresenceAvailable" /><fmt:message key="sysadmin.lesson.presence" />
    </label>
</div>
<div class="checkbox">
    <label>
    <html:checkbox property="learnerImAvailable" styleId="learnerImAvailable" /><fmt:message key="sysadmin.lesson.im" />
    </label>
</div>
<div class="pull-right voffset20">
	<html:cancel styleClass="btn btn-default"><fmt:message key="admin.cancel" /></html:cancel>
	<html:submit property="submitbutton" styleClass="btn btn-primary loffset5"><fmt:message key="admin.save" /></html:submit>
</div>
</html:form>

<a href="sysadminstart.do" class="btn btn-default pull-left voffset20"><fmt:message key="sysadmin.maintain" /></a>
>>>>>>> 4a35d56f


<<<<<<< HEAD
=======
		$('#learnerPresenceAvailable').change(function(){
			$('#learnerImAvailable').prop('disabled', !$(this).is(':checked'));
		}).change();

		// validate signup form on keyup and submit
		var validator = $("#ext-server-form").validate({
			rules: {
				serverid: "required", 
				serverkey: "required",
				servername: "required",
				prefix: "required",
				timeToLiveLoginRequest: {
					required: true,
					min: 1
				}
			},
			messages: {
				serverid: "<c:set var="namev"><fmt:message key='sysadmin.serverid' /></c:set><fmt:message key="error.required"><fmt:param>${namev}</fmt:param></fmt:message>",
				serverkey: "<c:set var="namev"><fmt:message key='sysadmin.serverkey' /></c:set><fmt:message key="error.required"><fmt:param>${namev}</fmt:param></fmt:message>",
				servername: "<c:set var="namev"><fmt:message key='sysadmin.servername' /></c:set><fmt:message key="error.required"><fmt:param>${namev}</fmt:param></fmt:message>",
				prefix: "<c:set var="namev"><fmt:message key='sysadmin.prefix' /></c:set><fmt:message key="error.required"><fmt:param>${namev}</fmt:param></fmt:message>",
				timeToLiveLoginRequest: {
					required: "<c:set var="namev"><fmt:message key='sysadmin.login.request.ttl' /></c:set><fmt:message key="error.required"><fmt:param>${namev}</fmt:param></fmt:message>",
					min: "<fmt:message key="error.login.request.ttl.negative" />"
				}
			}
		});
	});
</script>
>>>>>>> 4a35d56f

<|MERGE_RESOLUTION|>--- conflicted
+++ resolved
@@ -4,7 +4,6 @@
 <script type="text/javascript" src="<lams:LAMSURL/>includes/javascript/jquery.js"></script>
 <script type="text/javascript" src="<lams:LAMSURL/>includes/javascript/jquery.validate.js"></script>
 
-<<<<<<< HEAD
 <lams:html>
 <lams:head>
 	<c:set var="title"><fmt:message key="sysadmin.maintain.server.edit"/></c:set>
@@ -24,7 +23,11 @@
 					$('#ttl-login-request').prop("value", 80);
 				}
 			});
-	
+			
+			$('#learnerPresenceAvailable').change(function(){
+				$('#learnerImAvailable').prop('disabled', !$(this).is(':checked'));
+			}).change();
+			
 			// validate signup form on keyup and submit
 			var validator = $("#extServerForm").validate({
 				rules: {
@@ -60,264 +63,118 @@
 	<c:set var="help"><fmt:message key="Integrations"/></c:set>
 	<c:set var="help"><lams:help style="small" page="${help}" /></c:set>
 	<lams:Page type="admin" title="${title}" titleHelpURL="${help}" formID="extServerForm">
-				<p><a href="<lams:LAMSURL/>admin/sysadminstart.do" class="btn btn-default"><fmt:message key="sysadmin.maintain" /></a></p>
-				
-				<c:set var="errorKey" value="serverid" /> 
-						<c:if test="${not empty errorMap and not empty errorMap[errorKey]}"> 
-						     <lams:Alert id="error" type="danger" close="false"> 
-						         <c:forEach var="error" items="${errorMap[errorKey]}"> 
-						             <c:out value="${error}" /><br /> 
-						         </c:forEach> 
-						     </lams:Alert> 
-						</c:if>
-						
-				<c:set var="errorKey" value="serverkey" /> 		
-						<c:if test="${not empty errorMap and not empty errorMap[errorKey]}"> 
-						     <lams:Alert id="error" type="danger" close="false"> 
-						         <c:forEach var="error" items="${errorMap[errorKey]}"> 
-						            <c:out value="${error}" /><br /> 
-						         </c:forEach> 
-						     </lams:Alert> 
-						</c:if>
-						
-				<c:set var="errorKey" value="servername" /> 		
-						<c:if test="${not empty errorMap and not empty errorMap[errorKey]}"> 
-						     <lams:Alert id="error" type="danger" close="false"> 
-						         <c:forEach var="error" items="${errorMap[errorKey]}"> 
-						            <c:out value="${error}" /><br /> 
-						         </c:forEach> 
-						     </lams:Alert> 
-						</c:if>
-						
-				<c:set var="errorKey" value="prefix" /> 		
-						<c:if test="${not empty errorMap and not empty errorMap[errorKey]}"> 
-						     <lams:Alert id="error" type="danger" close="false"> 
-						         <c:forEach var="error" items="${errorMap[errorKey]}"> 
-						            <c:out value="${error}" /><br /> 
-						         </c:forEach> 
-						     </lams:Alert> 
-						</c:if>				
-								
-								
-				<c:set var="errorKey" value="userinfoUrl" /> 		
-						<c:if test="${not empty errorMap and not empty errorMap[errorKey]}"> 
-						     <lams:Alert id="error" type="danger" close="false"> 
-						         <c:forEach var="error" items="${errorMap[errorKey]}"> 
-						            <c:out value="${error}" /><br /> 
-						         </c:forEach> 
-						     </lams:Alert> 
-						</c:if>				
-						
-				<form:form action="../serversave.do" id="extServerForm" modelAttribute="extServerForm" method="post">
-					<form:hidden path="sid" />
-					
-				<table class="table table-no-border">
-					<tr>
-						<td width="25%"><fmt:message key="sysadmin.serverid" />&nbsp;*</td>
-						<td><form:input path="serverid" size="20" cssClass="form-control"/></td>
-					</tr>
-					<tr>
-						<td><fmt:message key="sysadmin.serverkey" />&nbsp;*</td>
-						<td><form:input path="serverkey" size="30" cssClass="form-control"/></td>
-					</tr>
-					<tr>
-						<td><fmt:message key="sysadmin.servername" />&nbsp;*</td>
-						<td><form:input path="servername" size="30" cssClass="form-control"/></td>
-					</tr>
-					<tr>
-						<td valign="top"><fmt:message key="sysadmin.serverdesc" /></td>
-						<td><form:input path="serverdesc" cols="40" rows="3" cssClass="form-control"/> </td>
-					</tr>
-					<tr>
-						<td><fmt:message key="sysadmin.prefix" />&nbsp;*</td>
-						<td><form:input path="prefix" size="10" cssClass="form-control"/></td>
-					</tr>
-					
-					<tr>
-						<td><fmt:message key="sysadmin.disabled" /></td>
-						<td><form:checkbox path="disabled" /></td>
-					</tr>
-					
-					<tr>
-						<td><fmt:message key="sysadmin.login.request.ttl.enable" /></td>
-						<td>
-							<form:checkbox path="timeToLiveLoginRequestEnabled" id="ttl-login-request-enabled"/>
-							<form:hidden path="timeToLiveLoginRequestEnabled" value="false"/>
-						</td>
-					</tr>
-					<tr id="ttl-login-request-wrap" <c:if test="${!extServerForm.timeToLiveLoginRequestEnabled}">style="display:none;"</c:if>>
-						<td><fmt:message key="sysadmin.login.request.ttl" /></td>
-						<td><form:input path="timeToLiveLoginRequest" size="10" id="ttl-login-request" cssClass="form-control"/></td>
-					</tr>
-				
-					<tr>
-						<td><fmt:message key="sysadmin.userinfoUrl" />&nbsp;*</td>
-						<td><form:input path="userinfoUrl" size="70" cssClass="form-control"/></td>
-					</tr>
-					<tr>
-						<td><fmt:message key="sysadmin.lessonFinishUrl" /></td>
-						<td><form:input path="lessonFinishUrl" size="70" cssClass="form-control"/></td>
-					</tr>
-						<tr>
-						<td><fmt:message key="sysadmin.extGroupsUrl" /></td>
-						<td><form:input path="extGroupsUrl" size="70" cssClass="form-control"/></td>
-					</tr>
-				</table>
-				<div class="pull-right">
-					<input type="reset" class="btn btn-default" value="<fmt:message key="admin.reset" />" />
-					<a href="<lams:LAMSURL/>admin/serverlist.do" class="btn btn-default"><fmt:message key="admin.cancel"/></a>
-					<input type="submit" name="submitbutton" class="btn btn-primary loffset5" value="<fmt:message key="admin.save" />" />
-				</div>
-				</form:form>
-				
-				<a href="<lams:LAMSURL/>admin/sysadminstart.do" class="btn btn-default pull-left"><fmt:message key="sysadmin.maintain" /></a>
-			</lams:Page>
+	<p><a href="<lams:LAMSURL/>admin/sysadminstart.do" class="btn btn-default"><fmt:message key="sysadmin.maintain" /></a></p>
+	
+	<c:if test="${not empty errorMap}"> 
+	     <lams:Alert id="error" type="danger" close="false"> 
+	     	<c:forEach var="entry" items="${errorMap}">
+		     	 <c:forEach var="error" items="${entry.value}"> 
+		             <c:out value="${error}" /><br /> 
+		         </c:forEach> 
+	     	</c:forEach>
+	     </lams:Alert> 
+	</c:if>
+			
+	<form:form action="../serversave.do" id="extServerForm" modelAttribute="extServerForm" method="post">
+		<form:hidden path="sid" />
+		
+		<div class="form-group">
+		    <label for="serverid"><strong><fmt:message key="sysadmin.serverid" /> *</strong></label>
+		    <form:input path="serverid" size="20" cssClass="form-control"/>
+		</div>
+		<div class="form-group">
+		    <label for="serverkey"><strong><fmt:message key="sysadmin.serverkey" /> *</strong></label>
+		    <form:input path="serverkey" size="30" cssClass="form-control"/>
+		</div>
+		<div class="form-group">
+		    <label for="servername"><strong><fmt:message key="sysadmin.servername" /> *</strong></label>
+		    <form:input path="servername" size="30" cssClass="form-control"/>
+		</div>
+		<div class="form-group">
+		    <label for="serverdesc"><fmt:message key="sysadmin.serverdesc" /></label>
+		    <form:input path="serverdesc" cols="40" rows="3" cssClass="form-control"/>
+		</div>
+		<div class="form-group">
+		    <label for="prefix"><strong><fmt:message key="sysadmin.prefix" /> *</strong></label>
+		  	<form:input path="prefix" size="10" cssClass="form-control"/>
+		</div>
+		<div class="checkbox">
+		    <label>
+		    <form:checkbox path="disabled" /><fmt:message key="sysadmin.disabled" />
+		    </label>
+		</div>
+		<div class="checkbox">
+		    <label>
+		    <form:checkbox path="timeToLiveLoginRequestEnabled" id="ttl-login-request-enabled"/>
+		    </label>
+		</div>
+		<div class="form-group" <c:if test="${!formBean.map.timeToLiveLoginRequestEnabled}">style="display:none;"</c:if> >
+		    <label for="ttl-login-request"><fmt:message key="sysadmin.login.request.ttl" /></label>
+		    <form:input path="timeToLiveLoginRequest" size="10" id="ttl-login-request" cssClass="form-control"/>
+		</div>
+		<div class="form-group">
+		    <label for="userinfoUrl"><fmt:message key="sysadmin.userinfoUrl" /></label>
+		    <form:input path="userinfoUrl" size="70" cssClass="form-control"/>
+		</div> 
+		<div class="form-group">
+		    <label for="lessonFinishUrl"><fmt:message key="sysadmin.lessonFinishUrl" /></label>
+		    <form:input path="lessonFinishUrl" size="70" cssClass="form-control"/>
+		</div> 
+		<div class="form-group">
+		    <label for="lessonFinishUrl"><fmt:message key="sysadmin.lessonFinishUrl" /></label>
+		    <form:input path="lessonFinishUrl" size="70" cssClass="form-control"/>
+		</div> 
+		<div class="form-group">
+		    <label for="extGroupsUrl"><fmt:message key="sysadmin.extGroupsUrl" /></label>
+		    <form:input path="extGroupsUrl" size="70" cssClass="form-control"/>
+		</div> 
+		
+		<h3><fmt:message key="sysadmin.lesson.default" /></h3>
+		<div class="checkbox">
+		    <label>
+		    <form:checkbox path="gradebookOnComplete" /><fmt:message key="sysadmin.lesson.gradebook.complete" />
+		    </label>
+		</div>
+		<div class="checkbox">
+		    <label>
+		     <form:checkbox path="forceLearnerRestart" /><fmt:message key="sysadmin.lesson.force.restart" />
+		    </label>
+		</div>
+		<div class="checkbox">
+		    <label>
+		     <form:checkbox path="allowLearnerRestart" /><fmt:message key="sysadmin.lesson.allow.restart" />
+		    </label>
+		</div>
+		<div class="checkbox">
+		    <label>
+		     <form:checkbox path="liveEditEnabled" /><fmt:message key="sysadmin.lesson.liveedit" />
+		    </label>
+		</div>
+		<div class="checkbox">
+		    <label>
+		    <form:checkbox path="enableLessonNotifications" /><fmt:message key="sysadmin.lesson.notification" />
+		    </label>
+		</div>
+		<div class="checkbox">
+		    <label>
+		     <form:checkbox path="learnerPresenceAvailable" styleId="learnerPresenceAvailable" /><fmt:message key="sysadmin.lesson.presence" />
+		    </label>
+		</div>
+		<div class="checkbox">
+		    <label>
+		     <form:checkbox path="learnerImAvailable" styleId="learnerImAvailable" /><fmt:message key="sysadmin.lesson.im" />
+		    </label>
+		</div>
+
+	<div class="pull-right">
+		<input type="reset" class="btn btn-default" value="<fmt:message key="admin.reset" />" />
+		<a href="<lams:LAMSURL/>admin/serverlist.do" class="btn btn-default"><fmt:message key="admin.cancel"/></a>
+		<input type="submit" name="submitbutton" class="btn btn-primary loffset5" value="<fmt:message key="admin.save" />" />
+	</div>
+	</form:form>
+	
+	<a href="<lams:LAMSURL/>admin/sysadminstart.do" class="btn btn-default pull-left"><fmt:message key="sysadmin.maintain" /></a>
+</lams:Page>
 
 </body>
-</lams:html>
-
-
-=======
-<p><a href="<lams:LAMSURL/>/admin/sysadminstart.do" class="btn btn-default"><fmt:message key="sysadmin.maintain" /></a></p>
-
-<h4><spam class="label label-danger"><html:errors/></spam></h4>
-
-<html:form action="serversave.do" styleId="ext-server-form" method="post">
-	<c:set var="formBean" value="<%=request.getAttribute(org.apache.struts.taglib.html.Constants.BEAN_KEY)%>" />
-	<html:hidden property="sid" />
-
-<div class="form-group">
-    <label for="serverid"><strong><fmt:message key="sysadmin.serverid" /> *</strong></label>
-    <html:text styleId="serverid" property="serverid" styleClass="form-control"/>
-</div>
-<div class="form-group">
-    <label for="serverkey"><strong><fmt:message key="sysadmin.serverkey" /> *</strong></label>
-    <html:text styleId="serverkey" property="serverkey" styleClass="form-control"/>
-</div>
-<div class="form-group">
-    <label for="servername"><strong><fmt:message key="sysadmin.servername" /> *</strong></label>
-    <html:text styleId="serverkey" property="servername"  styleClass="form-control"/>
-</div>
-<div class="form-group">
-    <label for="serverdesc"><fmt:message key="sysadmin.serverdesc" /></label>
-    <html:textarea styleId="serverdesc" property="serverdesc" cols="40" rows="3" styleClass="form-control"/>
-</div>
-<div class="form-group">
-    <label for="prefix"><strong><fmt:message key="sysadmin.prefix" /> *</strong></label>
-    <html:text styleId="prefix" property="prefix" styleClass="form-control"/>
-</div>
-<div class="checkbox">
-    <label>
-    <html:checkbox property="disabled" /><fmt:message key="sysadmin.disabled" />
-    </label>
-</div>
-<div class="checkbox">
-    <label>
-    <html:checkbox property="timeToLiveLoginRequestEnabled" styleId="ttl-login-request-enabled"/><fmt:message key="sysadmin.login.request.ttl.enable" />
-    <!-- to overcome nasty DynaActionForm bug (http://www.coderanch.com/t/46408/Struts/DynaValidatorActionForm-checkboxes) -->
-    <input type="hidden" name="timeToLiveLoginRequestEnabled" value="false">        
-    </label>
-</div>
-<div class="form-group" <c:if test="${!formBean.map.timeToLiveLoginRequestEnabled}">style="display:none;"</c:if> >
-    <label for="ttl-login-request"><fmt:message key="sysadmin.login.request.ttl" /></label>
-    <html:text property="timeToLiveLoginRequest" styleId="ttl-login-request" styleClass="form-control"/>
-</div>
-<div class="form-group">
-    <label for="userinfoUrl"><fmt:message key="sysadmin.userinfoUrl" /></label>
-    <html:text styleId="userinfoUrl" property="userinfoUrl" styleClass="form-control"/>
-</div> 
-<div class="form-group">
-    <label for="lessonFinishUrl"><fmt:message key="sysadmin.lessonFinishUrl" /></label>
-    <html:text styleId="lessonFinishUrl" property="lessonFinishUrl" styleClass="form-control"/>
-</div> 
-<div class="form-group">
-    <label for="lessonFinishUrl"><fmt:message key="sysadmin.lessonFinishUrl" /></label>
-    <html:text styleId="lessonFinishUrl" property="lessonFinishUrl" styleClass="form-control"/>
-</div> 
-<div class="form-group">
-    <label for="extGroupsUrl"><fmt:message key="sysadmin.extGroupsUrl" /></label>
-    <html:text property="extGroupsUrl" styleId="extGroupsUrl" styleClass="form-control"/>
-</div> 
-
-<h3><fmt:message key="sysadmin.lesson.default" /></h3>
-<div class="checkbox">
-    <label>
-    <html:checkbox property="gradebookOnComplete" /><fmt:message key="sysadmin.lesson.gradebook.complete" />
-    <input type="hidden" name="gradebookOnComplete" value="false">        
-    </label>
-</div>
-<div class="checkbox">
-    <label>
-    <html:checkbox property="forceLearnerRestart" /><fmt:message key="sysadmin.lesson.force.restart" />
-    </label>
-</div>
-<div class="checkbox">
-    <label>
-    <html:checkbox property="allowLearnerRestart" /><fmt:message key="sysadmin.lesson.allow.restart" />
-    </label>
-</div>
-<div class="checkbox">
-    <label>
-    <html:checkbox property="liveEditEnabled" /><fmt:message key="sysadmin.lesson.liveedit" />
-    <input type="hidden" name="liveEditEnabled" value="false">        
-    </label>
-</div>
-<div class="checkbox">
-    <label>
-    <html:checkbox property="enableLessonNotifications" /><fmt:message key="sysadmin.lesson.notification" />
-    <input type="hidden" name="enableLessonNotifications" value="false">        
-    </label>
-</div>
-<div class="checkbox">
-    <label>
-    <html:checkbox property="learnerPresenceAvailable" styleId="learnerPresenceAvailable" /><fmt:message key="sysadmin.lesson.presence" />
-    </label>
-</div>
-<div class="checkbox">
-    <label>
-    <html:checkbox property="learnerImAvailable" styleId="learnerImAvailable" /><fmt:message key="sysadmin.lesson.im" />
-    </label>
-</div>
-<div class="pull-right voffset20">
-	<html:cancel styleClass="btn btn-default"><fmt:message key="admin.cancel" /></html:cancel>
-	<html:submit property="submitbutton" styleClass="btn btn-primary loffset5"><fmt:message key="admin.save" /></html:submit>
-</div>
-</html:form>
-
-<a href="sysadminstart.do" class="btn btn-default pull-left voffset20"><fmt:message key="sysadmin.maintain" /></a>
->>>>>>> 4a35d56f
-
-
-<<<<<<< HEAD
-=======
-		$('#learnerPresenceAvailable').change(function(){
-			$('#learnerImAvailable').prop('disabled', !$(this).is(':checked'));
-		}).change();
-
-		// validate signup form on keyup and submit
-		var validator = $("#ext-server-form").validate({
-			rules: {
-				serverid: "required", 
-				serverkey: "required",
-				servername: "required",
-				prefix: "required",
-				timeToLiveLoginRequest: {
-					required: true,
-					min: 1
-				}
-			},
-			messages: {
-				serverid: "<c:set var="namev"><fmt:message key='sysadmin.serverid' /></c:set><fmt:message key="error.required"><fmt:param>${namev}</fmt:param></fmt:message>",
-				serverkey: "<c:set var="namev"><fmt:message key='sysadmin.serverkey' /></c:set><fmt:message key="error.required"><fmt:param>${namev}</fmt:param></fmt:message>",
-				servername: "<c:set var="namev"><fmt:message key='sysadmin.servername' /></c:set><fmt:message key="error.required"><fmt:param>${namev}</fmt:param></fmt:message>",
-				prefix: "<c:set var="namev"><fmt:message key='sysadmin.prefix' /></c:set><fmt:message key="error.required"><fmt:param>${namev}</fmt:param></fmt:message>",
-				timeToLiveLoginRequest: {
-					required: "<c:set var="namev"><fmt:message key='sysadmin.login.request.ttl' /></c:set><fmt:message key="error.required"><fmt:param>${namev}</fmt:param></fmt:message>",
-					min: "<fmt:message key="error.login.request.ttl.negative" />"
-				}
-			}
-		});
-	});
-</script>
->>>>>>> 4a35d56f
-
+</lams:html>