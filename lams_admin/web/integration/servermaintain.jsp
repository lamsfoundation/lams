<!DOCTYPE html>
<%@ include file="/taglibs.jsp"%>
<script type="text/javascript" src="<lams:LAMSURL/>includes/javascript/jquery.js"></script>
<script type="text/javascript" src="<lams:LAMSURL/>includes/javascript/jquery.validate.js"></script>

<lams:html>
<lams:head>
	<c:set var="title"><fmt:message key="appadmin.maintain.server.edit"/></c:set>
	<title>${title}</title>
	<link rel="shortcut icon" href="<lams:LAMSURL/>/favicon.ico" type="image/x-icon" />


	<link rel="stylesheet" href="<lams:LAMSURL/>css/bootstrap5.custom.css">
	<link rel="stylesheet" href="<lams:LAMSURL/>includes/font-awesome6/css/all.css">
	<link rel="stylesheet" href="<lams:LAMSURL/>css/components.css">
	<link rel="stylesheet" href="<lams:LAMSURL/>admin/css/admin.css" type="text/css" media="screen">
	
	<script type="text/javascript" src="<lams:LAMSURL/>includes/javascript/bootstrap5.bundle.min.js"></script>
	<script type="text/javascript">	
		$(document).ready(function(){
			$("#ttl-login-request-enabled").click(function(){
				$('#ttl-login-request-wrap').toggle('slow');
				if ($("#ttl-login-request-enabled").is(':checked')) {
					$('#ttl-login-request').prop("value", 80);
				}
			});
			
			$('#learnerPresenceAvailable').change(function(){
				$('#learnerImAvailable').prop('disabled', !$(this).is(':checked'));
			}).change();
			
			// validate signup form on keyup and submit
			var validator = $("#extServerForm").validate({
				errorClass: 'text-danger form-text font-italic',
				rules: {
					serverid: "required", 
					serverkey: "required",
					servername: "required",
					prefix: "required",
					timeToLiveLoginRequest: {
						required: true,
						min: 1
					}
				},
				messages: {
					serverid: "<c:set var="namev"><fmt:message key='sysadmin.serverid' /></c:set><fmt:message key="error.required"><fmt:param>${namev}</fmt:param></fmt:message>",
					serverkey: "<c:set var="namev"><fmt:message key='sysadmin.serverkey' /></c:set><fmt:message key="error.required"><fmt:param>${namev}</fmt:param></fmt:message>",
					servername: "<c:set var="namev"><fmt:message key='sysadmin.servername' /></c:set><fmt:message key="error.required"><fmt:param>${namev}</fmt:param></fmt:message>",
					prefix: "<c:set var="namev"><fmt:message key='sysadmin.prefix' /></c:set><fmt:message key="error.required"><fmt:param>${namev}</fmt:param></fmt:message>",
					timeToLiveLoginRequest: {
						required: "<c:set var="namev"><fmt:message key='sysadmin.login.request.ttl' /></c:set><fmt:message key="error.required"><fmt:param>${namev}</fmt:param></fmt:message>",
						min: "<fmt:message key="error.login.request.ttl.negative" />"
					}
				}
			});
		});
	</script>
	
</lams:head>
    
<body class="component pb-4">
	
	<c:set var="help"><fmt:message key="Integrations"/></c:set>
	<c:set var="help"><lams:help style="small" page="${help}" /></c:set>
	<%-- Build breadcrumb --%>
	<c:set var="breadcrumbTop"><lams:LAMSURL/>admin/appadminstart.do | <fmt:message key="appadmin.maintain" /></c:set>
	<c:set var="breadcrumbChild1"><lams:LAMSURL/>admin/extserver/serverlist.do| <fmt:message key="appadmin.maintain.external.servers" /></c:set>
	<c:set var="breadcrumbActive">. | <fmt:message key="appadmin.maintain.server.edit"/></c:set>
	<c:set var="breadcrumbItems" value="${breadcrumbTop}, ${breadcrumbChild1},${breadcrumbActive}"/>
	
	
<<<<<<< HEAD
	<p>
		<a href="<lams:LAMSURL/>admin/appadminstart.do" class="btn btn-default">
			<fmt:message key="appadmin.maintain" />
		</a>
		
		<a href="<lams:LAMSURL/>admin/extserver/serverlist.do" class="btn btn-default">
			<fmt:message key="appadmin.maintain.external.servers" />
		</a>
	</p>
=======
	<lams:Page5 type="admin" title="${title}" titleHelpURL="${help}" formID="extServerForm" breadcrumbItems="${breadcrumbItems}">
		
>>>>>>> 9e4a6a60
	
	<lams:errors/>
    <form:form action="serversave.do" id="extServerForm" modelAttribute="extServerForm" method="post">
		<input type="hidden" name="<csrf:tokenname/>" value="<csrf:tokenvalue/>"/>
		<form:hidden path="sid" />
		
		<div class="row">
			<div class="col-6 offset-3">	
				<div class="mb-3">
				    <label for="serverid" class="form-label"><fmt:message key="sysadmin.serverid" /></label>&nbsp;<span class="text-danger">*</span>
				    <input id="serverid" name="serverid" value="${extServerForm.serverid}" class="form-control" maxlength="20" required/>
				</div>
				<div class="mb-3">
				    <label for="serverkey" class="form-label"><fmt:message key="sysadmin.serverkey" /></label>&nbsp;<span class="text-danger">*</span>
				    <input id="serverkey" name="serverkey" value="${extServerForm.serverkey} " class="form-control" maxlength="20" required/>
				</div>
				<div class="mb-3">
				    <label for="servername" class="form-label"><fmt:message key="sysadmin.servername" /></label>&nbsp;<span class="text-danger">*</span>
				    <input id="servername" name="servername" value="${extServerForm.servername}"  class="form-control" maxlength="20" required/>
				</div>
				<div class="mb-3">
				    <label for="serverdesc" class="form-label"><fmt:message key="sysadmin.serverdesc" /></label>
				    <form:input path="serverdesc" cols="40" rows="3" cssClass="form-control"/>
				</div>
				<div class="mb-3">
				    <label for="prefix" class="form-label"><fmt:message key="sysadmin.prefix" /></label>&nbsp;<span class="text-danger">*</span>
				    <input id="prefix" name="prefix" class="form-control" value="${extServerForm.prefix}" required maxlength="10"/>
				</div>
				<div class="form-check mb-2">
					<form:checkbox id="disabled" path="disabled" name="disabled" cssClass="form-check-input"/>
			    	<label class="form-check-label" for="disabled">
			    		<fmt:message key="sysadmin.disabled" />
			    	</label>
			    </div>
				<div class="form-check mb-2">
				    <form:checkbox path="timeToLiveLoginRequestEnabled" id="ttl-login-request-enabled" cssClass="form-check-input"/>
				    <label class="form-check-label" for="ttl-login-request-enabled">
				    	<fmt:message key="sysadmin.login.request.ttl.enable" />
				    </label>
				</div>
				<div class="mb-3" <c:if test="${!formBean.map.timeToLiveLoginRequestEnabled}">style="display:none;"</c:if> >
				    <label for="ttl-login-request" class="form-label"><fmt:message key="sysadmin.login.request.ttl" /></label>
				    <form:input path="timeToLiveLoginRequest" size="10" id="ttl-login-request" maxlength="120" cssClass="form-control"/>
				</div>
				<div class="form-check mb-2">
				    <form:checkbox path="addStaffToAllLessons" cssClass="form-check-input"/>
				    <label class="form-check-label" for="addStaffToAllLessons">
				    	<fmt:message key="sysadmin.add.staff.to.all.lessons" />
				    </label>
				</div>
				<div class="mb-3">
				    <label for="userinfoUrl" class="form-label"><fmt:message key="sysadmin.userinfoUrl" /></label>
				    <form:input path="userinfoUrl" size="70" cssClass="form-control"/>
				</div> 
				<div class="mb-3">
				    <label for="lessonFinishUrl" class="form-label"><fmt:message key="sysadmin.lessonFinishUrl" /></label>
				    <form:input path="lessonFinishUrl" size="70" cssClass="form-control"/>
				</div>
				<div class="mb-3">
				    <label for="extGroupsUrl" class="form-label"><fmt:message key="sysadmin.extGroupsUrl" /></label>
				    <form:input path="extGroupsUrl" size="70" cssClass="form-control"/>
				</div>
				<div class="mb-3">
				    <label for="logoutUrl" class="form-label"><fmt:message key="sysadmin.logoutUrl" /></label>
				    <form:input path="logoutUrl" size="70" cssClass="form-control"/>
				</div>
			</div>
		</div>
		
		<div class="row mt-3">
			<div class="col-6 offset-3">	
				<%@ include file="extLessonForm.jsp"%>
			</div>
		</div>
		
		<div class="row mt-3">
			<div class="col-6 offset-3 text-end">
				<a href="<lams:LAMSURL/>admin/extserver/serverlist.do" class="btn btn-secondary"><fmt:message key="admin.cancel"/></a>
				<input type="submit" name="submitbutton" class="btn btn-primary" value="<fmt:message key="admin.save" />" />
			</div>
		</div>	
		
	</form:form>
</lams:Page5>

</body>
</lams:html><|MERGE_RESOLUTION|>--- conflicted
+++ resolved
@@ -69,20 +69,8 @@
 	<c:set var="breadcrumbItems" value="${breadcrumbTop}, ${breadcrumbChild1},${breadcrumbActive}"/>
 	
 	
-<<<<<<< HEAD
-	<p>
-		<a href="<lams:LAMSURL/>admin/appadminstart.do" class="btn btn-default">
-			<fmt:message key="appadmin.maintain" />
-		</a>
-		
-		<a href="<lams:LAMSURL/>admin/extserver/serverlist.do" class="btn btn-default">
-			<fmt:message key="appadmin.maintain.external.servers" />
-		</a>
-	</p>
-=======
 	<lams:Page5 type="admin" title="${title}" titleHelpURL="${help}" formID="extServerForm" breadcrumbItems="${breadcrumbItems}">
 		
->>>>>>> 9e4a6a60
 	
 	<lams:errors/>
     <form:form action="serversave.do" id="extServerForm" modelAttribute="extServerForm" method="post">
