--- conflicted
+++ resolved
@@ -72,22 +72,8 @@
 
 	<lams:Page5 type="admin" title="${title}" breadcrumbItems="${breadcrumbItems}">
 
-<<<<<<< HEAD
-	<lams:Page type="admin" title="${title}" >
-		<div>
-			<a href="<lams:LAMSURL/>admin/appadminstart.do" class="btn btn-default">
-				<fmt:message key="appadmin.maintain" />
-			</a>
-			<a href="../policyManagement/list.do" class="btn btn-default loffset5">
-				<fmt:message key="admin.policies.title" />
-			</a>
-		</div>
-    <form:form action="../policyManagement/save.do" modelAttribute="policyForm" id="policy-form" cssClass="voffset20" method="post">
-		<input type="hidden" name="<csrf:tokenname/>" value="<csrf:tokenvalue/>"/>
-=======
 	    <form:form action="../policyManagement/save.do" modelAttribute="policyForm" id="policy-form" cssClass="voffset20" method="post">
 			<input type="hidden" name="<csrf:tokenname/>" value="<csrf:tokenvalue/>"/>
->>>>>>> 9e4a6a60
 			<form:hidden path="policyUid" />
 			<form:hidden path="policyId" />
 	
