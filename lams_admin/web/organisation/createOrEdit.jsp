<!DOCTYPE html>
<%@ include file="/taglibs.jsp"%>

<c:set var="webAppUrl"><lams:WebAppURL /></c:set>

<lams:html>
<lams:head>
	<c:set var="title"><fmt:message key="admin.organisation.entry"/></c:set>
	<title>${title}</title>
	<link rel="shortcut icon" href="<lams:LAMSURL/>/favicon.ico" type="image/x-icon" />

	<lams:css/>
	<link rel="stylesheet" href="<lams:LAMSURL/>admin/css/admin.css" type="text/css" media="screen">
	<link rel="stylesheet" href="<lams:LAMSURL/>css/jquery-ui-bootstrap-theme.css" type="text/css" media="screen">

	<script type="text/javascript">
		function warnIfRemoved(){
			// check if "Remove" state was selected
			var state = document.querySelector('select[name="stateId"]'),
				selected = state.options[state.options.selectedIndex].value;
			if (selected == 4) {
				// check if the course or one of its subcourses contain lessons
				if (${not empty courseToDeleteLessons}) {
					// confirm redirect to "delete all lessons" page
					if (confirm('<fmt:message key="msg.delete.organisation.delete.lessons.confirm"/>')) {
						document.location.href = '<lams:LAMSURL/>admin/organisation/deleteAllLessonsInit.do?orgId=${courseToDeleteLessons}';
					}
					return false;
				}
				// confirm removal of empty course
				if (!confirm('<fmt:message key="msg.delete.organisation.confirm"/>')) {
					return false;
				}
			}
			return true;
		}
	</script>
</lams:head>
    
<body class="stripes">
	<lams:Page type="admin" title="${title}" formID="organisationForm">
		<form:form action="${webAppUrl}orgsave.do" method="post" modelAttribute="organisationForm" id="organisationForm" onsubmit="return warnIfRemoved()">
			    <input type="hidden" name="<csrf:tokenname/>" value="<csrf:tokenvalue/>"/>
				<form:hidden path="orgId" />
				<form:hidden path="parentId" />
				<form:hidden path="typeId" />
				
				<p>
					<a href="<lams:LAMSURL/>admin/orgmanage.do?org=1" class="btn btn-default"><fmt:message key="admin.course.manage" /></a>
					<c:if test="${organisationForm.typeId == 3}">
						: <a href="<lams:LAMSURL/>admin/orgmanage.do?org=<c:out value="${organisationForm.parentId}" />" class="btn btn-default"><c:out value="${organisationForm.parentName}"/></a>
					</c:if>
					
					<c:if test="${not empty organisationForm.orgId}">
						: <a href="<lams:LAMSURL/>admin/orgmanage.do?org=<c:out value="${organisationForm.orgId}" />" class="btn btn-default"><c:out value="${organisationForm.name}"/></a>
					</c:if>
				</p>
				
				<h4>
					<c:if test="${not empty organisationForm.orgId}">
						<fmt:message key="admin.edit"/>&nbsp;<c:out value="${organisationForm.name}"/>&nbsp;
					</c:if>
					<c:if test="${empty organisationForm.orgId}">
						<c:if test="${organisationForm.typeId == 2}">
							<fmt:message key="admin.course.add"/>
						</c:if>
						<c:if test="${organisationForm.typeId == 3}">
							<fmt:message key="admin.class.add"/>
						</c:if>
					</c:if>
				</h4>
				
				<lams:errors path="*"/>
				
				<div id="deleteAllLessonsBox" class="alert alert-info" style="display: none">
					<fmt:message key="label.delete.all.lesson.count" />&nbsp;<span id="lessonCount"></span> / <span id="totalLessonCount"></span>
					<fmt:message key="label.delete.all.lesson.progress" />
				</div>
				
				<table class="table table-condensed table-no-border">
					<tr>
						<td width="15%"><fmt:message key="admin.organisation.name"/> *</td>
						<td><form:input path="name" size="40" cssClass="form-control" maxlength="240"/></td>
					</tr>
					<tr>
					<td><fmt:message key="admin.organisation.code"/></td>
						<td><form:input path="code" size="20" cssClass="form-control" maxlength="20"/></td>
					</tr>
					<tr>
						<td><fmt:message key="admin.organisation.description"/></td>
						<td><form:input path="description" cols="50" rows="3" cssClass="form-control" id="description"/></td>
					</tr>
					<tr>
						<td><fmt:message key="admin.organisation.status"/></td>
						<td>
							<form:select path="stateId" cssClass="form-control" >
								<c:forEach items="${status}" var="state">
									<form:option value="${state.organisationStateId}"><fmt:message key="organisation.state.${state.description}"/></form:option>
								</c:forEach>
							</form:select>
						</td>
					</tr>
				</table>
					
<<<<<<< HEAD
					<c:if test="${organisationForm.typeId == 2}">
						<div class="checkbox">
							<label for="course-admin-can-add-new-users">
							<form:checkbox path="courseAdminCanAddNewUsers" id="course-admin-can-add-new-users" />
								<fmt:message key="admin.can.add.user"/>
							</label>
						</div>
						<div class="checkbox">
							<label for="course-admin-can-browse-all-users">
							<form:checkbox path="courseAdminCanBrowseAllUsers" id="course-admin-can-browse-all-users"/>
								<fmt:message key="admin.can.browse.user"/>
							</label>
						</div>
						<div class="checkbox">
							<label for="course-admin-can-change-status-of-course">
							<form:checkbox path="courseAdminCanChangeStatusOfCourse" id="course-admin-can-change-status-of-course"/>
								<fmt:message key="admin.can.change.status"/>
							</label>
						</div>
						<div class="checkbox">
							<label for="enable-course-notifications">
							<form:checkbox path="enableCourseNotifications" id="enable-course-notifications"/>
								<fmt:message key="admin.enable.course.notifications"/>
							</label>
						</div>
						<div class="checkbox">
							<label for="enableGradebookForLearners">
							<form:checkbox id="enableGradebookForLearners" path="enableGradebookForLearners" />
								<fmt:message key="admin.gradebook.learner.enable"/>
							</label>
						</div>
						<div class="checkbox">
							<label for="enable-single-activity-lessons">
							<form:checkbox path="enableSingleActivityLessons" id="enable-single-activity-lessons"/>
								<fmt:message key="config.authoring.single.activity"/>
							</label>
						</div>
					</c:if>
					
						<div class="checkbox">
							<label for="enable-live-edit">
							<form:checkbox path="enableLiveEdit" id="enable-live-edit"/>
								<fmt:message key="config.live.edit"/>
							</label>
						</div>
						
						<div class="checkbox">
							<label for="enable-kumalive">
							<form:checkbox path="enableKumalive" id="enable-kumalive"/>
								<fmt:message key="config.kumalive.enable"/>
							</label>
						</div>
=======
				<c:if test="${organisationForm.typeId == 2}">
					<span><fmt:message key="role.GROUP.MANAGER"/>:</span>
					<div class="checkbox loffset10">
						<label for="course-admin-can-add-new-users">
						<form:checkbox path="courseAdminCanAddNewUsers" id="course-admin-can-add-new-users" />
							<fmt:message key="admin.can.add.user"/>
						</label>
					</div>
					<div class="checkbox loffset10">
						<label for="course-admin-can-browse-all-users">
						<form:checkbox path="courseAdminCanBrowseAllUsers" id="course-admin-can-browse-all-users"/>
							<fmt:message key="admin.can.browse.user"/>
						</label>
					</div>
					<div class="checkbox loffset10">
						<label for="course-admin-can-change-status-of-course">
						<form:checkbox path="courseAdminCanChangeStatusOfCourse" id="course-admin-can-change-status-of-course"/>
							<fmt:message key="admin.can.change.status"/>
						</label>
					</div>
					<div class="checkbox">
						<label for="enable-course-notifications">
						<form:checkbox path="enableCourseNotifications" id="enable-course-notifications"/>
							<fmt:message key="admin.enable.course.notifications"/>
						</label>
					</div>
					<div class="checkbox">
						<label for="enableGradebookForLearners">
						<form:checkbox id="enableGradebookForLearners" path="enableGradebookForLearners" />
							<fmt:message key="admin.gradebook.learner.enable"/>
						</label>
					</div>
					<div class="checkbox">
						<label for="enable-single-activity-lessons">
						<form:checkbox path="enableSingleActivityLessons" id="enable-single-activity-lessons"/>
							<fmt:message key="config.authoring.single.activity"/>
						</label>
					</div>
				</c:if>
>>>>>>> 1024255b
					
				<div class="checkbox">
					<label for="enable-live-edit">
					<form:checkbox path="enableLiveEdit" id="enable-live-edit"/>
						<fmt:message key="config.live.edit"/>
					</label>
				</div>
				
				<div class="checkbox">
					<label for="enable-kumalive">
					<form:checkbox path="enableKumalive" id="enable-kumalive"/>
						<fmt:message key="config.kumalive.enable"/>
					</label>
				</div>
					
				<c:if test="${not empty organisationForm.orgId}">
					<div class="voffset10">
						<c:if test="${organisationForm.typeId == 2}"><fmt:message key="msg.group.organisation_id"/></c:if>
						<c:if test="${organisationForm.typeId == 3}"><fmt:message key="msg.subgroup.organisation_id"/></c:if>
						&nbsp;<c:out value="${organisationForm.orgId}" />.
					</div>
				</c:if>
				
				<div class="pull-right">
					<a href="javascript:history.back();" class="btn btn-default"><fmt:message key="admin.cancel"/></a>
					<input type="submit" id="saveButton" class="btn btn-primary loffset5" value="<fmt:message key="admin.save"/>" />
				</div>
				
		</form:form>
	</lams:Page>
</body>
</lams:html><|MERGE_RESOLUTION|>--- conflicted
+++ resolved
@@ -102,60 +102,6 @@
 					</tr>
 				</table>
 					
-<<<<<<< HEAD
-					<c:if test="${organisationForm.typeId == 2}">
-						<div class="checkbox">
-							<label for="course-admin-can-add-new-users">
-							<form:checkbox path="courseAdminCanAddNewUsers" id="course-admin-can-add-new-users" />
-								<fmt:message key="admin.can.add.user"/>
-							</label>
-						</div>
-						<div class="checkbox">
-							<label for="course-admin-can-browse-all-users">
-							<form:checkbox path="courseAdminCanBrowseAllUsers" id="course-admin-can-browse-all-users"/>
-								<fmt:message key="admin.can.browse.user"/>
-							</label>
-						</div>
-						<div class="checkbox">
-							<label for="course-admin-can-change-status-of-course">
-							<form:checkbox path="courseAdminCanChangeStatusOfCourse" id="course-admin-can-change-status-of-course"/>
-								<fmt:message key="admin.can.change.status"/>
-							</label>
-						</div>
-						<div class="checkbox">
-							<label for="enable-course-notifications">
-							<form:checkbox path="enableCourseNotifications" id="enable-course-notifications"/>
-								<fmt:message key="admin.enable.course.notifications"/>
-							</label>
-						</div>
-						<div class="checkbox">
-							<label for="enableGradebookForLearners">
-							<form:checkbox id="enableGradebookForLearners" path="enableGradebookForLearners" />
-								<fmt:message key="admin.gradebook.learner.enable"/>
-							</label>
-						</div>
-						<div class="checkbox">
-							<label for="enable-single-activity-lessons">
-							<form:checkbox path="enableSingleActivityLessons" id="enable-single-activity-lessons"/>
-								<fmt:message key="config.authoring.single.activity"/>
-							</label>
-						</div>
-					</c:if>
-					
-						<div class="checkbox">
-							<label for="enable-live-edit">
-							<form:checkbox path="enableLiveEdit" id="enable-live-edit"/>
-								<fmt:message key="config.live.edit"/>
-							</label>
-						</div>
-						
-						<div class="checkbox">
-							<label for="enable-kumalive">
-							<form:checkbox path="enableKumalive" id="enable-kumalive"/>
-								<fmt:message key="config.kumalive.enable"/>
-							</label>
-						</div>
-=======
 				<c:if test="${organisationForm.typeId == 2}">
 					<span><fmt:message key="role.GROUP.MANAGER"/>:</span>
 					<div class="checkbox loffset10">
@@ -195,7 +141,6 @@
 						</label>
 					</div>
 				</c:if>
->>>>>>> 1024255b
 					
 				<div class="checkbox">
 					<label for="enable-live-edit">
