--- conflicted
+++ resolved
@@ -35,11 +35,6 @@
 	
 	<lams:Page5 type="admin" title="${title}" titleHelpURL="${help}" breadcrumbItems="${breadcrumbItems}">
 	
-<<<<<<< HEAD
-		<p><a href="<lams:LAMSURL/>/admin/appadminstart.do" class="btn btn-default"><fmt:message key="appadmin.maintain" /></a></p>
-
-=======
->>>>>>> 9e4a6a60
 		<c:if test="${not empty error}">
 			<lams:Alert5 type="warn" id="errorMessage" close="false">	
 				<c:out value="${error}" />
