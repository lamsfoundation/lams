--- conflicted
+++ resolved
@@ -7,7 +7,6 @@
 	<c:set var="title"><fmt:message key="admin.signup.title"/></c:set>
 	<title>${title}</title>
 
-<<<<<<< HEAD
 	<lams:css/>
 	<link rel="stylesheet" href="<lams:LAMSURL/>admin/css/admin.css" type="text/css" media="screen">
 	<link rel="stylesheet" href="<lams:LAMSURL/>css/jquery-ui-smoothness-theme.css" type="text/css" media="screen">
@@ -16,79 +15,6 @@
 </lams:head>
     
 <body class="stripes">
-=======
-<html:form action="/signupManagement.do" method="post">
-	<html:hidden property="method" value="add" />
-	<html:hidden property="signupOrganisationId" />
-	
-	<table class="table table-condensed table-no-border">
-		<tr>
-			<td style="width: 250px;"><fmt:message key="admin.group" />:</td>
-			<td>
-				<html:select property="organisationId" styleClass="form-control">
-					<c:forEach items="${organisations}" var="organisation">
-						<html:option value="${organisation.organisationId}"><c:out value="${organisation.name}" /></html:option>
-					</c:forEach>
-				</html:select>
-			</td>
-			<td></td>
-		</tr>
-		<tr>
-			<td><fmt:message key="admin.lessons" />:</td>
-			<td><html:checkbox property="addToLessons" /></td>
-			<td></td>
-		</tr>
-		<tr>
-			<td><fmt:message key="admin.staff" />:</td>
-			<td><html:checkbox property="addAsStaff" /></td>
-			<td></td>
-		</tr>
-		<tr>
-			<td><fmt:message key="admin.email.verify" />:</td>
-			<td colspan="2"><html:checkbox property="emailVerify" />&nbsp;&nbsp;
-				<span class="signupFieldDescription"><fmt:message key="admin.email.verify.desc" /></span>
-			</td>
-		</tr>
-		<tr>
-			<td colspan="2"><html:errors property="courseKey" /></td>
-		</tr>
-		<tr>
-			<td><fmt:message key="admin.course.key" />:</td>
-			<td><html:text property="courseKey" size="40" maxlength="255"  styleClass="form-control"/></td>
-		<tr>
-			<td><fmt:message key="admin.confirm.course.key" />:</td>
-			<td><html:text property="confirmCourseKey" size="40" maxlength="255"  styleClass="form-control"/></td>
-			<td></td>
-		</tr>
-		<tr>
-			<td><fmt:message key="admin.description.txt" />:</td>
-			<td>
-			  <lams:CKEditor id="blurb" 
-			     value="${signupForm.map.blurb}" 
-			     contentFolderID="../public/signups">
-			  </lams:CKEditor>
-			</td>
-			<td></td>
-		</tr>
-		<tr>
-			<td><fmt:message key="admin.disable.option" />:</td>
-			<td><html:checkbox property="disabled" /></td>
-			<td></td>
-		</tr>
-		<tr>
-			<td><fmt:message key="admin.login.tab" />:</td>
-			<td><html:checkbox property="loginTabActive" /></td>
-			<td></td>
-		</tr>		
-		<tr>
-			<td colspan="2"><html:errors property="context" /></td>
-		</tr>
-		<tr>
-			<td><fmt:message key="admin.context.path" />:</td>
-			<td style="vertical-align: middle;"><lams:LAMSURL/>signup/<html:text property="context" /></td>
-		</tr>
-	</table>
->>>>>>> 4a35d56f
 	
 	<c:set var="title">${title}: <fmt:message key="admin.add.edit.signup.page"/></c:set>
 	<lams:Page type="admin" title="${title}" formID="signupForm">
@@ -121,6 +47,12 @@
 						<td><fmt:message key="admin.staff" />:</td>
 						<td><form:checkbox path="addAsStaff" /></td>
 						<td></td>
+					</tr>
+					<tr>
+						<td><fmt:message key="admin.email.verify" />:</td>
+						<td colspan="2"><form:checkbox path="emailVerify" />&nbsp;&nbsp;
+							<span class="signupFieldDescription"><fmt:message key="admin.email.verify.desc" /></span>
+						</td>
 					</tr>
 					<tr>
 						<td colspan="2">
