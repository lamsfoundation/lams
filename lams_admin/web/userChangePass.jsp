<!DOCTYPE html>
<%@ include file="/taglibs.jsp"%>
<%@ taglib uri="tags-lams" prefix="lams"%>
<%@ page import="org.lamsfoundation.lams.util.Configuration"%>
<%@ page import="org.lamsfoundation.lams.util.ConfigurationKeys"%>
<c:set var="minNumChars"><%=Configuration.get(ConfigurationKeys.PASSWORD_POLICY_MINIMUM_CHARACTERS)%></c:set>
<c:set var="mustHaveUppercase"><%=Configuration.get(ConfigurationKeys.PASSWORD_POLICY_UPPERCASE)%></c:set>
<c:set var="mustHaveNumerics"><%=Configuration.get(ConfigurationKeys.PASSWORD_POLICY_NUMERICS)%></c:set>
<c:set var="mustHaveLowercase"><%=Configuration.get(ConfigurationKeys.PASSWORD_POLICY_LOWERCASE)%></c:set>
<c:set var="mustHaveSymbols"><%=Configuration.get(ConfigurationKeys.PASSWORD_POLICY_SYMBOLS)%></c:set>

<lams:html>
<lams:head>

	<c:set var="title"><fmt:message key="admin.user.changePassword"/></c:set>
	
	<title>${title}</title>
	<link rel="shortcut icon" href="<lams:LAMSURL/>/favicon.ico" type="image/x-icon" />

<lams:css/>

<%-- javascript --%>
<script type="text/javascript" src="<lams:LAMSURL/>includes/javascript/jquery.js"></script>
<script type="text/javascript" src="<lams:LAMSURL/>includes/javascript/jquery-ui.js"></script>
<script type="text/javascript" src="<lams:LAMSURL/>includes/javascript/jquery.validate.js"></script>
<script type="text/javascript" src="<lams:LAMSURL/>includes/javascript/bootstrap5.bundle.min.js"></script>
<script type="text/javascript">
     var mustHaveUppercase = ${mustHaveUppercase},
     mustHaveNumerics  = ${mustHaveNumerics},
     mustHaveLowercase  = ${mustHaveLowercase},
     mustHaveSymbols   = ${mustHaveSymbols};

     $.validator.addMethod("pwcheck", function(value) {
      return (!mustHaveUppercase || /[A-Z]/.test(value)) && // has uppercase letters 
    (!mustHaveNumerics || /\d/.test(value)) && // has a digit
    (!mustHaveLowercase || /[a-z]/.test(value)) && // has a lower case
    (!mustHaveSymbols || /[`~!@#$%^&*\(\)_\-+={}\[\]\\|:\;\"\'\<\>,.?\/]/.test(value)); //has symbols
     });
	$.validator.addMethod("charactersAllowed", function(value) {
		return /^[A-Za-z0-9\d`~!@#$%^&*\(\)_\-+={}\[\]\\|:\;\"\'\<\>,.?\/]*$/
				.test(value)
	});

	$(function() {
		// Setup form validation 
		$("#userForm").validate({
							errorClass : 'help-block',
							//  validation rules
							rules : {
								password : {
									required: true,
									minlength : <c:out value="${minNumChars}"/>,
									maxlength : 50,
									charactersAllowed : true,
									pwcheck : true
									 
								},
								password2 : {
									equalTo : "#password"
								}
								
							},

							// Specify the validation error messages
							messages : {
								login : {
									required: "<fmt:message key='error.login.required'/>"
								},
								password : {
									required : "<fmt:message key='error.password.empty'/>",
									minlength : "<fmt:message key='label.password.min.length'><fmt:param value='${minNumChars}'/></fmt:message>",
									maxlength : "<fmt:message key='label.password.max.length'/>",
									charactersAllowed : "<fmt:message key='label.password.symbols.allowed'/> ` ~ ! @ # $ % ^ & * ( ) _ - + = { } [ ] \ | : ; \" ' < > , . ? /",
									pwcheck : "<fmt:message key='label.password.restrictions'/>"
								},
								password2: {
									equalTo : "<fmt:message key='error.password.mismatch'/>"
								}
								
							},

							submitHandler : function(form) {
								form.submit();
							}
		});

	});
</script>
</lams:head>

<body class="stripes">
<<<<<<< HEAD
	<%-- Build breadcrumb --%>
	<c:set var="breadcrumbItems"><lams:LAMSURL/>admin/appadminstart.do | <fmt:message key="appadmin.maintain" /></c:set>
	<c:set var="breadcrumbItems">${breadcrumbItems}, <lams:LAMSURL/>admin/orgmanage.do?org=1 | <fmt:message key="admin.course.manage" /></c:set>
	<c:set var="breadcrumbItems">${breadcrumbItems}, <lams:LAMSURL/>admin/usersearch.do | <fmt:message key="admin.user.management"/></c:set>
	<c:set var="breadcrumbItems">${breadcrumbItems}, <lams:LAMSURL/>admin/user/edit.do?userId=${param.userId} | <fmt:message key="admin.user.edit"/></c:set>
	<c:set var="breadcrumbItems">${breadcrumbItems}, . | <fmt:message key="admin.user.changePassword" /></c:set>	

<lams:Page5 type="admin" title="${title}" formID="userForm" breadcrumbItems="${breadcrumbItems}">	


						<lams:Alert5 type="info" id="passwordConditions" close="false">
=======
	<form id="userForm" modelAttribute="userForm" action="usersave/changePass.do" method="post">
		<input type="hidden" name="<csrf:tokenname/>" value="<csrf:tokenvalue/>"/>
		<input type="hidden" name="userId" value='<c:out value="${param.userId}" />' />
		<div class="panel panel-default">
			<div
				class="col-xs-12 col-sm-8 col-sm-offset-2 col-md-6 col-md-offset-3">
				<div class="panel voffset20">

					<div class="panel panel-default">

						<div class="panel-heading">
							<div class="panel-title">
								<fmt:message key="admin.user.edit" />
							</div>
						</div>
					</div>
					<div class="panel-body">
						<lams:Alert type="info" id="passwordConditions" close="false">
>>>>>>> a70f8de0
							<fmt:message key='label.password.must.contain' />:
		<ul class="list-unstyled ml-2" style="line-height: 1.2">
			<li><span class="fa fa-check"  aria-hidden="true"></span> <fmt:message
										key='label.password.min.length'>
										<fmt:param value='${minNumChars}' />
									</fmt:message></li>

								<c:if test="${mustHaveUppercase}">
				<li><span class="fa fa-check" aria-hidden="true"></span> <fmt:message
											key='label.password.must.ucase' /></li>
								</c:if>
								<c:if test="${mustHaveLowercase}">
						<li><span class="fa fa-check aria-hidden="true""></span> <fmt:message
											key='label.password.must.lcase' /></li>
								</c:if>

								<c:if test="${mustHaveNumerics}">
				<li><span class="fa fa-check" aria-hidden="true"></span> <fmt:message
											key='label.password.must.number' /></li>
								</c:if>


								<c:if test="${mustHaveSymbols}">
				<li><span class="fa fa-check" aria-hidden="true"></span> <fmt:message
											key='label.password.must.symbol' /></li>
								</c:if>
								
								<li><span class="fa fa-check"></span>
									<fmt:message key='label.password.user.details' />
								</li>
								<li><span class="fa fa-check"></span>
									<fmt:message key='label.password.common' />
								</li>
							</ul>
						</lams:Alert5>
						
	<div class="row">
		<div class="col-12 col-md-8 offset-md-2 col-lg-6 offset-lg-3">

			<form id="userForm" modelAttribute="userForm" action="usersave/changePass.do" method="post">
				<input type="hidden" name="<csrf:tokenname/>" value="<csrf:tokenvalue/>"/>
				<input type="hidden" name="userId" value="${param.userId}" />
							
						<lams:errors path="password"/>
						
						<div>
<<<<<<< HEAD
					<h2><fmt:message key="admin.user.login" />:
					<span id="login"><c:out value="${param.login}" escapeXml="true"/></span></h2>
=======
							<label for="login"><fmt:message key="admin.user.login" />:</label>
							<span><c:out value="${param.login}" /></span>
						</div>
						<div class="form-group">
							<label for="password"><fmt:message
									key="admin.user.password" />:</label> <input type="password"
								name="password" maxlength="50" id="password"
								class="form-control" />
>>>>>>> a70f8de0
						</div>
						<div class="form-group">
												<label for="password"><fmt:message
							key="admin.user.password" />:</label> 
					<input type="password" name="password" maxlength="50" id="password" minlength="${minNumChars}"
						class="form-control  form-control-sm" required >
				</div>
				<div class="form-group">
					<label for="password2"><fmt:message
							key="admin.user.password.confirm" />:</label> 
					<input type="password" name="password2" maxlength="50"  minlength="${minNumChars}" id="password2" class="form-control form-control-sm" required>
				</div>
						<div class="pull-right">
							<a href="javascript:history.back();" class="btn btn-default">
								<fmt:message key="admin.cancel" />
					</a> <input type="submit" id="saveButton" class="btn btn-primary" value="<fmt:message key="admin.save" />" />
						</div>
			</form>		
					</div>
				</div>
	
</lams:Page5>	
</body>
</lams:html><|MERGE_RESOLUTION|>--- conflicted
+++ resolved
@@ -89,7 +89,6 @@
 </lams:head>
 
 <body class="stripes">
-<<<<<<< HEAD
 	<%-- Build breadcrumb --%>
 	<c:set var="breadcrumbItems"><lams:LAMSURL/>admin/appadminstart.do | <fmt:message key="appadmin.maintain" /></c:set>
 	<c:set var="breadcrumbItems">${breadcrumbItems}, <lams:LAMSURL/>admin/orgmanage.do?org=1 | <fmt:message key="admin.course.manage" /></c:set>
@@ -101,26 +100,6 @@
 
 
 						<lams:Alert5 type="info" id="passwordConditions" close="false">
-=======
-	<form id="userForm" modelAttribute="userForm" action="usersave/changePass.do" method="post">
-		<input type="hidden" name="<csrf:tokenname/>" value="<csrf:tokenvalue/>"/>
-		<input type="hidden" name="userId" value='<c:out value="${param.userId}" />' />
-		<div class="panel panel-default">
-			<div
-				class="col-xs-12 col-sm-8 col-sm-offset-2 col-md-6 col-md-offset-3">
-				<div class="panel voffset20">
-
-					<div class="panel panel-default">
-
-						<div class="panel-heading">
-							<div class="panel-title">
-								<fmt:message key="admin.user.edit" />
-							</div>
-						</div>
-					</div>
-					<div class="panel-body">
-						<lams:Alert type="info" id="passwordConditions" close="false">
->>>>>>> a70f8de0
 							<fmt:message key='label.password.must.contain' />:
 		<ul class="list-unstyled ml-2" style="line-height: 1.2">
 			<li><span class="fa fa-check"  aria-hidden="true"></span> <fmt:message
@@ -162,24 +141,13 @@
 
 			<form id="userForm" modelAttribute="userForm" action="usersave/changePass.do" method="post">
 				<input type="hidden" name="<csrf:tokenname/>" value="<csrf:tokenvalue/>"/>
-				<input type="hidden" name="userId" value="${param.userId}" />
+				<input type="hidden" name="userId" value='<c:out value="${param.userId}" />' />
 							
 						<lams:errors path="password"/>
 						
 						<div>
-<<<<<<< HEAD
 					<h2><fmt:message key="admin.user.login" />:
 					<span id="login"><c:out value="${param.login}" escapeXml="true"/></span></h2>
-=======
-							<label for="login"><fmt:message key="admin.user.login" />:</label>
-							<span><c:out value="${param.login}" /></span>
-						</div>
-						<div class="form-group">
-							<label for="password"><fmt:message
-									key="admin.user.password" />:</label> <input type="password"
-								name="password" maxlength="50" id="password"
-								class="form-control" />
->>>>>>> a70f8de0
 						</div>
 						<div class="form-group">
 												<label for="password"><fmt:message
