--- conflicted
+++ resolved
@@ -120,13 +120,6 @@
 	<c:set var="title"><fmt:message key="admin.user.management"/></c:set>
 	<c:set var="help"><fmt:message key="Import+Users"/></c:set>
 	<c:set var="help"><lams:help style="small" page="${help}" /></c:set>
-<<<<<<< HEAD
-			<lams:Page type="admin" title="${title}" titleHelpURL="${help}" formID="importExcelForm">
-				<p>
-					<a href="<lams:LAMSURL/>admin/appadminstart.do"
-						class="btn btn-default"><fmt:message key="appadmin.maintain" /></a>
-				</p>
-=======
 	<%-- Build breadcrumb --%>
 	<c:set var="breadcrumbTop"><lams:LAMSURL/>admin/appadminstart.do | <fmt:message key="appadmin.maintain" /></c:set>
 	<c:set var="breadcrumbActive">. | <fmt:message key="admin.user.management"/></c:set>
@@ -134,7 +127,6 @@
 	
 	<lams:Page5 type="admin" title="${title}" titleHelpURL="${help}" formID="importExcelForm" breadcrumbItems="${breadcrumbItems}">
 
->>>>>>> 9e4a6a60
 				
 				<p>
 					<fmt:message key="msg.import.intro" />
@@ -206,15 +198,9 @@
 				
 					<div id="file-upload-area" class="my-3"></div>
 				
-<<<<<<< HEAD
-					<div class="pull-right voffset20">
-						<a href="<lams:LAMSURL/>admin/appadminstart.do" class="btn btn-default"><fmt:message key="admin.cancel"/></a>
-						<input type="submit" id="importButton" class="btn btn-primary loffset5" value="<fmt:message key="label.import" />" />
-=======
 					<div class="text-end">
 						<a href="<lams:LAMSURL/>admin/appadminstart.do" class="btn btn-secondary"><fmt:message key="admin.cancel"/></a>
 						<input type="submit" id="importButton" class="btn btn-primary" value="<fmt:message key="label.import" />" />
->>>>>>> 9e4a6a60
 						&nbsp;
 					</div>
 				
