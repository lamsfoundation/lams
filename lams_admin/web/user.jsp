--- conflicted
+++ resolved
@@ -495,36 +495,22 @@
 						</table>
 					</div>
 					</div>
-					
-<<<<<<< HEAD
-					<div class="row">
-					<div class="col-md-12">
-						<c:if test="${isSysadmin and not empty userForm.userId}">
-							<div class="pull-left">
-							<a href="<lams:LAMSURL/>admin/userChangePass.jsp?userId=${userForm.userId}&login=${userForm.login}" class="btn btn-primary"><fmt:message key="admin.user.changePassword" /></a>
-=======
 					<c:if test="${isAppadmin}">
 						<div class="row">
 						<div class="col-md-12">
-							<c:if test="${not empty userForm.userId}">
+							<c:if test="${isSysadmin and not empty userForm.userId}">
 								<div class="pull-left">
 								<a href="<lams:LAMSURL/>admin/userChangePass.jsp?userId=${userForm.userId}&login=${userForm.login}" class="btn btn-primary"><fmt:message key="admin.user.changePassword" /></a>
 								</div>
 							</c:if>
-							
+						
 							<div class="pull-right">
 								<a href="javascript:history.back();" class="btn btn-default"> <fmt:message key="admin.cancel" /> </a>
 								<input type="submit" id="saveButton" class="btn btn-primary loffset5" value="<fmt:message key="admin.save" />" />
->>>>>>> 74f5181c
 							</div>
-						</c:if>
-						
-						<div class="pull-right">
-							<a href="javascript:history.back();" class="btn btn-default"> <fmt:message key="admin.cancel" /> </a>
-							<input type="submit" id="saveButton" class="btn btn-primary loffset5" value="<fmt:message key="admin.save" />" />
 						</div>
-					</div>
-					</div>
+						</div>
+					</c:if>
 					
 					</div>
 				</div> <!-- End of panel -->
