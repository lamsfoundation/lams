--- conflicted
+++ resolved
@@ -268,136 +268,6 @@
 							</div>
 						</c:if>
 					</div>
-<<<<<<< HEAD
-					</div>
-					
-					<!--  Main panel. Do not show portrait area for new user. -->
-					<c:if test="${not empty userForm.userId}">
-				    <div class="row">
-					<div class="col-md-3">
-			    			<div class="text-center"><div id="portraitPicture" ></div></div>
-						<c:if test="${isAppadmin}">
-			    			<div id="portraitButton" class="text-center voffset10" style="display:none; margin-bottom: 5px;">
-			    			<a href="#" onclick="javascript:deletePortrait();" class="btn btn-primary btn-sm"><fmt:message key="label.delete.portrait" /></a></div>
-			    			</c:if>
-			    		</div>
-					<div class="col-md-9">
-					</c:if>
-					<c:if test="${empty userForm.userId}">
-				    <div class="row">
-					<div class="col-md-12">
-					</c:if>
-					
-						<table class="table table-condensed table-no-border">
-							<tr>
-								<td class="align-right"><fmt:message key="admin.user.login" />
-									*:</td>
-								<td><lams:errors path="login"/>
-								<form:input id="login" path="login"  maxlength="50"
-										cssClass="form-control"/></td>
-							</tr>
-							<c:if test="${empty userForm.userId}">
-							<tr>
-								<td class="align-right"><fmt:message key="admin.user.password" />
-									*:</td>
-								<td><lams:errors path="password"/>
-									<form:input type="password" path="password" 
-										maxlength="50" id="password" cssClass="form-control" /></td>
-							</tr>
-							<tr>
-								<td class="align-right"><fmt:message
-										key="admin.user.password.confirm" /> *:</td>
-								<td><form:input type="password" path="password2" 
-										maxlength="50" id="password2" cssClass="form-control" /></td>
-							</tr>
-							</c:if>
-							<tr>
-								<td class="align-right"><fmt:message
-										key="admin.user.authentication.method" />:</td>
-								<td><form:select path="authenticationMethodId"
-										cssClass="form-control">
-										<c:forEach items="${authenticationMethods}" var="method">
-											<form:option value="${method.authenticationMethodId}">
-												<c:out value="${method.authenticationMethodName}" />
-											</form:option>
-										</c:forEach>
-									</form:select></td>
-							</tr>
-							<tr>
-								<td class="align-right"><fmt:message key="admin.user.title" />:</td>
-								<td><form:input type="text" path="title" size="32" maxlength="32"
-										id="title" cssClass="form-control"/></td>
-							</tr>
-							<tr>
-								<td class="align-right"><fmt:message
-										key="admin.user.first_name" /> *:</td>
-								<td><lams:errors path="firstName"/>
-									<form:input path="firstName" 
-										id="firstName" maxlength="128" cssClass="form-control"/></td>
-							</tr>
-							<tr>
-								<td class="align-right"><fmt:message
-										key="admin.user.last_name" /> *:</td>
-								<td><lams:errors path="lastName"/>
-									<form:input path="lastName" 
-										id="lastName" maxlength="128" cssClass="form-control"/></td>
-							</tr>
-							<tr>
-								<td class="align-right"><fmt:message key="admin.user.email" />
-									*:</td>
-								<td><lams:errors path="email"/>
-									<form:input path="email" maxlength="128"
-										cssClass="form-control"/></td>
-							</tr>
-							<tr>
-								<td class="align-right"><fmt:message
-										key="admin.user.address_line_1" />:</td>
-								<td><form:input path="addressLine1" 
-										maxlength="64" cssClass="form-control"/></td>
-							</tr>
-							<tr>
-								<td class="align-right"><fmt:message
-										key="admin.user.address_line_2" />:</td>
-								<td><form:input path="addressLine2" 
-										maxlength="64" cssClass="form-control"/></td>
-							</tr>
-							<tr>
-								<td class="align-right"><fmt:message
-										key="admin.user.address_line_3" />:</td>
-								<td><form:input path="addressLine3" 
-										maxlength="64" cssClass="form-control"/></td>
-							</tr>
-							<tr>
-								<td class="align-right"><fmt:message key="admin.user.city" />:</td>
-								<td><form:input path="city"  maxlength="64"
-										cssClass="form-control"/></td>
-							</tr>
-							<tr>
-								<td class="align-right">
-									<fmt:message key="admin.user.postcode" />:
-								</td>
-								<td>
-									<form:input path="postcode" size="10" maxlength="10" cssClass="form-control"/>
-								</td>
-							</tr>
-							<tr>
-								<td class="align-right">	
-									<fmt:message key="admin.user.state" />:
-								</td>
-								<td><form:input path="state"  maxlength="64"
-										cssClass="form-control" />
-								</td>
-							</tr>
-							<tr>
-								<td class="align-right">
-									<fmt:message key="admin.user.country" />:
-								</td>
-								<td>
-									<form:select path="country" cssClass="form-control">
-										<form:option value="0"><fmt:message key="label.select.country" /></form:option>
-										<c:forEach items="${countryCodes}" var="countryCode">
-											<form:option value="${countryCode.key}">
-=======
 					<div class="col-6">
 			</c:otherwise>
 		</c:choose>
@@ -556,7 +426,6 @@
 					</form:option>
 					<c:forEach items="${countryCodes}" var="countryCode">
 						<form:option value="${countryCode.key}">
->>>>>>> 9e4a6a60
 												${countryCode.value}
 											</form:option>
 					</c:forEach>
@@ -655,73 +524,6 @@
 			</div>
 			</div>
 			
-<<<<<<< HEAD
-							<tr>
-								<td class="align-right">
-									<fmt:message key="label.theme" />:
-								</td>
-								<td>
-									<form:select path="userTheme" class="form-control">
-										<c:forEach items="${themes}" var="theme">
-											<form:option value="${theme.themeId}">${theme.name}</form:option>
-										</c:forEach>
-									</form:select>
-								</td>
-							</tr>
-							
-							<tr>
-								<td class="align-right">
-									<fmt:message key="admin.user.change.password" />:
-								</td>
-								<td>
-									<form:checkbox path="changePassword" value="true" id="changePassword"  />
-								</td>
-							</tr>
-							
-							<c:if test="${canSetTwoFactorAuthentication}">
-								<tr>
-									<td class="align-right">
-										<fmt:message key="label.2FA.property.enable" />:
-									</td>
-									<td>
-										<form:checkbox path="twoFactorAuthenticationEnabled" value="true"  />
-									</td>
-								</tr>
-							</c:if>
-							
-							<c:if test="${not empty userForm.createDate}">
-								<tr>
-									<td class="align-right">
-										<fmt:message key="admin.user.create.date" />:
-									</td>
-									<td>
-										<lams:Date value="${userForm.createDate}"/>
-									</td>
-								</tr>
-							</c:if>
-				
-				
-						</table>
-					</div>
-					</div>
-					<c:if test="${isAppadmin}">
-						<div class="row">
-						<div class="col-md-12">
-							<c:if test="${isSysadmin and not empty userForm.userId}">
-								<div class="pull-left">
-								<a href="<lams:LAMSURL/>admin/userChangePass.jsp?userId=${userForm.userId}&login=${userForm.login}" class="btn btn-primary"><fmt:message key="admin.user.changePassword" /></a>
-								</div>
-							</c:if>
-						
-							<div class="pull-right">
-								<a href="javascript:history.back();" class="btn btn-default"> <fmt:message key="admin.cancel" /> </a>
-								<input type="submit" id="saveButton" class="btn btn-primary loffset5" value="<fmt:message key="admin.save" />" />
-							</div>
-						</div>
-						</div>
-					</c:if>
-					
-=======
 			
 			<c:if test="${isAppadmin}">
 				<div class="row">
@@ -738,7 +540,6 @@
 						</a> <input type="submit" id="saveButton"
 							class="btn btn-primary"
 							value="<fmt:message key="admin.save" />" />
->>>>>>> 9e4a6a60
 					</div>
 				</div>
 			</c:if>
