--- conflicted
+++ resolved
@@ -35,78 +35,6 @@
 	</script>
 </lams:head>
     
-<<<<<<< HEAD
-<body class="stripes">
-	<lams:Page type="admin" title="${title}">
-		<p>
-			<a href="<lams:LAMSURL/>admin/appadminstart.do" class="btn btn-default"><fmt:message key="appadmin.maintain" /></a>
-		</p>
-			
-			<div class="panel panel-default">
-				<div class="panel-heading">
-					<div class="panel-title"><fmt:message key="admin.statistics.overall" /></div>
-				</div>
-				<div class="panel-body">
-				<table class="table table-striped table-condensed" >
-					<tr>
-						<td>
-							<fmt:message key="admin.statistics.totalUsers" />
-						</td>
-						<td width="150px">
-							${statisticsDTO.users}
-						</td>
-					</tr>
-					<tr>
-						<td>
-							<fmt:message key="admin.statistics.learningDesigns" />
-						</td>
-						<td>
-							${statisticsDTO.sequences}
-						</td>
-					</tr>
-					<tr>
-						<td>
-							<fmt:message key="admin.statistics.lessons" />
-						</td>
-						<td>
-							${statisticsDTO.lessons}
-						</td>
-					</tr>
-					<tr>
-						<td>
-							<fmt:message key="admin.statistics.activities" />
-						</td>
-						<td>
-							${statisticsDTO.activities}
-						</td>
-					</tr>
-					<tr>
-						<td>
-							<fmt:message key="admin.statistics.completedActivities" />
-						</td>
-						<td>
-							${statisticsDTO.completedActivities}
-						</td>
-					</tr>
-					<tr>
-						<td>
-							<fmt:message key="admin.statistics.groups" />
-						</td>
-						<td>
-							${statisticsDTO.groups}
-						</td>
-					</tr>
-					<tr>
-						<td>
-							<fmt:message key="admin.statistics.subGroups" />
-						</td>
-						<td>
-							${statisticsDTO.subGroups}
-						</td>
-					</tr>
-				</table>
-				</div>
-=======
 <body class="component">
 	<%-- Build breadcrumb --%>
 	<c:set var="breadcrumbItems"><lams:LAMSURL/>admin/appadminstart.do | <fmt:message key="appadmin.maintain" /></c:set>
@@ -182,7 +110,6 @@
 		<div class="card mt-3">
 			<div class="card-header">
 				<fmt:message key="admin.statistics.title.byGroup" />
->>>>>>> 9e4a6a60
 			</div>
 			
 			<div class="card-body">
