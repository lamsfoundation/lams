<!DOCTYPE html>

<%@ include file="/taglibs.jsp"%>
<%@ page import="org.lamsfoundation.lams.util.FileUtil" %>
<%@ page import="org.lamsfoundation.lams.util.TempDirectoryFilter" %>

<lams:html>
<lams:head>
<<<<<<< HEAD
	<c:set var="title"><fmt:message key="appadmin.batch.temp.file.delete"/></c:set>
=======
	<c:set var="title"><fmt:message key="sysadmin.cleanup"/></c:set>
>>>>>>> 5b9fbd9e
	<title>${title}</title>
	<link rel="shortcut icon" href="<lams:LAMSURL/>/favicon.ico" type="image/x-icon" />

	<lams:css/>
	<link rel="stylesheet" href="<lams:LAMSURL/>admin/css/admin.css" type="text/css" media="screen">
	<link rel="stylesheet" href="<lams:LAMSURL/>css/jquery-ui-bootstrap-theme.css" type="text/css" media="screen">
</lams:head>
    
<body class="stripes">
	
	<lams:Page type="admin" formID="cleanupForm">
	
<<<<<<< HEAD
	<p><a href="<lams:LAMSURL/>admin/appadminstart.do" class="btn btn-default"><fmt:message key="appadmin.maintain" /></a></p>

	<lams:errors path="numDays"/>
	
	<lams:Alert type="warn" id="cleanup-warning" close="false">
		<fmt:message key="msg.cleanup.warning" /><br />
	</lams:Alert>
	
	<c:set var="filesDeleted" value="${filesDeleted}"/>
	<c:if test="${not empty filesDeleted}">
		<p><c:out value="${filesDeleted}" /></p>
	</c:if>
		<input class="btn btn-default" type="submit" value="Calculate" onClick="javascript:document.location='../cleanup/refresh.do'" />
		<span class="loffset10"><c:out value="<%= FileUtil.getTempDir() %>" /></span>
=======
		<p><a href="<lams:LAMSURL/>admin/sysadminstart.do" class="btn btn-default"><fmt:message key="sysadmin.maintain" /></a></p>
>>>>>>> 5b9fbd9e
		
		<div class="panel panel-default" >
			<div class="panel-heading">
				<span class="panel-title">
					<fmt:message key="sysadmin.batch.temp.file.delete" />
				</span>
			</div>
			
			<div class="panel-body">
				<lams:errors path="numDays"/>

				<lams:Alert type="warn" id="cleanup-warning" close="false">
					<fmt:message key="msg.cleanup.warning" /><br />
				</lams:Alert>
				
				<c:set var="filesDeleted" value="${filesDeleted}"/>
				<c:if test="${not empty filesDeleted}">
					<p><c:out value="${filesDeleted}" /></p>
				</c:if>
					<input class="btn btn-default" type="submit" value="Calculate" onClick="javascript:document.location='../cleanup/refresh.do'" />
					<span class="loffset10"><c:out value="<%= FileUtil.getTempDir() %>" /></span>
					
					<ul class="list-group voffset5">
						<li class="list-group-item"><c:out value="<%= TempDirectoryFilter.zip_prefix %>" />* : <c:out value="${zipTotal}" /><c:if test="${empty zipTotal}"><i><fmt:message key="label.unknown"/></i></c:if> KB
						<li class="list-group-item"><c:out value="<%= TempDirectoryFilter.tmp_prefix %>" />* : <c:out value="${tmpTotal}" /><c:if test="${empty tmpTotal}"><i><fmt:message key="label.unknown"/></i></c:if> KB
					</ul>
					<fmt:message key="msg.cleanup.actual.space" />
				</p>
				
				<p>
				<fmt:message key="msg.cleanup.recommended" />
				</p>
				
				<form:form action="files.do" modelAttribute="cleanupForm" id="cleanupForm" method="post">
					<input type="hidden" name="<csrf:tokenname/>" value="<csrf:tokenvalue/>"/>
					
					<p><fmt:message key="label.cleanup.delete" />:
					<form:input path="numDays" maxlength="4" size="4" cssClass="form-control form-control-inline" /></p>
					
					<div class="pull-right">
						<input type="submit" class="btn btn-primary loffset5" value="<fmt:message key="admin.delete"/>" />
					</div>
					
				</form:form>
			</div>
		</div>
		
<<<<<<< HEAD
		<div class="pull-right">
			<a href="<lams:LAMSURL/>/admin/appadminstart.do" class="btn btn-default"><fmt:message key="admin.cancel" /></a>
			<input type="submit" class="btn btn-primary loffset5" value="<fmt:message key="admin.delete"/>" />
=======
		<div class="panel panel-default" >
			<div class="panel-heading">
				<span class="panel-title">
					<fmt:message key="sysadmin.cache.clear" />
				</span>
			</div>
			
			<div class="panel-body">
				<form:form action="cache.do" method="post">
					<input type="hidden" name="<csrf:tokenname/>" value="<csrf:tokenvalue/>"/>
					
					<input type="submit" class="btn btn-primary pull-right" value="<fmt:message key="sysadmin.clear"/>" />
					<c:if test="${param.cacheCleared eq 'true'}">
						<span class="loffset10"><fmt:message key="sysadmin.cache.cleared" /></span>
					</c:if>
				</form:form>
			</div>
>>>>>>> 5b9fbd9e
		</div>
		
		<div class="panel panel-default" >
			<div class="panel-heading">
				<span class="panel-title">
					<fmt:message key="sysadmin.garbage.clear" />
				</span>
			</div>
			
			<div class="panel-body">
				<form:form action="garbage.do" method="post">
					<input type="hidden" name="<csrf:tokenname/>" value="<csrf:tokenvalue/>"/>
			
					<input type="submit" class="btn btn-primary pull-right" value="<fmt:message key="sysadmin.clear"/>" />
					<c:if test="${param.garbageCollectorRun eq 'true'}">
						<span class="loffset10"><fmt:message key="sysadmin.garbage.cleared" /></span>
					</c:if>
				</form:form>
			</div>
		</div>
	
	</lams:Page>

</body>
</lams:html>


<|MERGE_RESOLUTION|>--- conflicted
+++ resolved
@@ -6,11 +6,7 @@
 
 <lams:html>
 <lams:head>
-<<<<<<< HEAD
-	<c:set var="title"><fmt:message key="appadmin.batch.temp.file.delete"/></c:set>
-=======
 	<c:set var="title"><fmt:message key="sysadmin.cleanup"/></c:set>
->>>>>>> 5b9fbd9e
 	<title>${title}</title>
 	<link rel="shortcut icon" href="<lams:LAMSURL/>/favicon.ico" type="image/x-icon" />
 
@@ -23,114 +19,88 @@
 	
 	<lams:Page type="admin" formID="cleanupForm">
 	
-<<<<<<< HEAD
 	<p><a href="<lams:LAMSURL/>admin/appadminstart.do" class="btn btn-default"><fmt:message key="appadmin.maintain" /></a></p>
-
-	<lams:errors path="numDays"/>
+	<div class="panel panel-default" >
+		<div class="panel-heading">
+			<span class="panel-title">
+				<fmt:message key="appadmin.batch.temp.file.delete" />
+			</span>
+		</div>
+			
+		<div class="panel-body">
+			<lams:errors path="numDays"/>
 	
-	<lams:Alert type="warn" id="cleanup-warning" close="false">
-		<fmt:message key="msg.cleanup.warning" /><br />
-	</lams:Alert>
-	
-	<c:set var="filesDeleted" value="${filesDeleted}"/>
-	<c:if test="${not empty filesDeleted}">
-		<p><c:out value="${filesDeleted}" /></p>
-	</c:if>
-		<input class="btn btn-default" type="submit" value="Calculate" onClick="javascript:document.location='../cleanup/refresh.do'" />
-		<span class="loffset10"><c:out value="<%= FileUtil.getTempDir() %>" /></span>
-=======
-		<p><a href="<lams:LAMSURL/>admin/sysadminstart.do" class="btn btn-default"><fmt:message key="sysadmin.maintain" /></a></p>
->>>>>>> 5b9fbd9e
+			<lams:Alert type="warn" id="cleanup-warning" close="false">
+				<fmt:message key="msg.cleanup.warning" /><br />
+			</lams:Alert>
+			
+			<c:set var="filesDeleted" value="${filesDeleted}"/>
+			<c:if test="${not empty filesDeleted}">
+				<p><c:out value="${filesDeleted}" /></p>
+			</c:if>
+			<input class="btn btn-default" type="submit" value="Calculate" onClick="javascript:document.location='../cleanup/refresh.do'" />
+			<span class="loffset10"><c:out value="<%= FileUtil.getTempDir() %>" /></span>
+			
+			<ul class="list-group voffset5">
+				<li class="list-group-item"><c:out value="<%= TempDirectoryFilter.zip_prefix %>" />* : <c:out value="${zipTotal}" /><c:if test="${empty zipTotal}"><i><fmt:message key="label.unknown"/></i></c:if> KB
+				<li class="list-group-item"><c:out value="<%= TempDirectoryFilter.tmp_prefix %>" />* : <c:out value="${tmpTotal}" /><c:if test="${empty tmpTotal}"><i><fmt:message key="label.unknown"/></i></c:if> KB
+			</ul>
+			<fmt:message key="msg.cleanup.actual.space" />
 		
-		<div class="panel panel-default" >
-			<div class="panel-heading">
-				<span class="panel-title">
-					<fmt:message key="sysadmin.batch.temp.file.delete" />
-				</span>
-			</div>
-			
-			<div class="panel-body">
-				<lams:errors path="numDays"/>
-
-				<lams:Alert type="warn" id="cleanup-warning" close="false">
-					<fmt:message key="msg.cleanup.warning" /><br />
-				</lams:Alert>
+			<p>
+			<fmt:message key="msg.cleanup.recommended" />
+			</p>
+		
+			<form:form action="files.do" modelAttribute="cleanupForm" id="cleanupForm" method="post">
+				<input type="hidden" name="<csrf:tokenname/>" value="<csrf:tokenvalue/>"/>
+		
+				<p><fmt:message key="label.cleanup.delete" />:
+				<form:input path="numDays" maxlength="4" size="4" cssClass="form-control form-control-inline" /></p>
 				
-				<c:set var="filesDeleted" value="${filesDeleted}"/>
-				<c:if test="${not empty filesDeleted}">
-					<p><c:out value="${filesDeleted}" /></p>
-				</c:if>
-					<input class="btn btn-default" type="submit" value="Calculate" onClick="javascript:document.location='../cleanup/refresh.do'" />
-					<span class="loffset10"><c:out value="<%= FileUtil.getTempDir() %>" /></span>
-					
-					<ul class="list-group voffset5">
-						<li class="list-group-item"><c:out value="<%= TempDirectoryFilter.zip_prefix %>" />* : <c:out value="${zipTotal}" /><c:if test="${empty zipTotal}"><i><fmt:message key="label.unknown"/></i></c:if> KB
-						<li class="list-group-item"><c:out value="<%= TempDirectoryFilter.tmp_prefix %>" />* : <c:out value="${tmpTotal}" /><c:if test="${empty tmpTotal}"><i><fmt:message key="label.unknown"/></i></c:if> KB
-					</ul>
-					<fmt:message key="msg.cleanup.actual.space" />
-				</p>
-				
-				<p>
-				<fmt:message key="msg.cleanup.recommended" />
-				</p>
-				
-				<form:form action="files.do" modelAttribute="cleanupForm" id="cleanupForm" method="post">
-					<input type="hidden" name="<csrf:tokenname/>" value="<csrf:tokenvalue/>"/>
-					
-					<p><fmt:message key="label.cleanup.delete" />:
-					<form:input path="numDays" maxlength="4" size="4" cssClass="form-control form-control-inline" /></p>
-					
-					<div class="pull-right">
-						<input type="submit" class="btn btn-primary loffset5" value="<fmt:message key="admin.delete"/>" />
-					</div>
-					
-				</form:form>
-			</div>
+				<div class="pull-right">
+					<input type="submit" class="btn btn-primary loffset5" value="<fmt:message key="admin.delete"/>" />
+				</div>
+			</form:form>
+		</div>
+	</div>
+		
+	<div class="panel panel-default" >
+		<div class="panel-heading">
+			<span class="panel-title">
+				<fmt:message key="sysadmin.cache.clear" />
+			</span>
 		</div>
 		
-<<<<<<< HEAD
-		<div class="pull-right">
-			<a href="<lams:LAMSURL/>/admin/appadminstart.do" class="btn btn-default"><fmt:message key="admin.cancel" /></a>
-			<input type="submit" class="btn btn-primary loffset5" value="<fmt:message key="admin.delete"/>" />
-=======
-		<div class="panel panel-default" >
-			<div class="panel-heading">
-				<span class="panel-title">
-					<fmt:message key="sysadmin.cache.clear" />
-				</span>
-			</div>
-			
-			<div class="panel-body">
-				<form:form action="cache.do" method="post">
-					<input type="hidden" name="<csrf:tokenname/>" value="<csrf:tokenvalue/>"/>
-					
-					<input type="submit" class="btn btn-primary pull-right" value="<fmt:message key="sysadmin.clear"/>" />
-					<c:if test="${param.cacheCleared eq 'true'}">
-						<span class="loffset10"><fmt:message key="sysadmin.cache.cleared" /></span>
-					</c:if>
-				</form:form>
-			</div>
->>>>>>> 5b9fbd9e
+		<div class="panel-body">
+			<form:form action="cache.do" method="post">
+				<input type="hidden" name="<csrf:tokenname/>" value="<csrf:tokenvalue/>"/>
+				
+				<input type="submit" class="btn btn-primary pull-right" value="<fmt:message key="sysadmin.clear"/>" />
+				<c:if test="${param.cacheCleared eq 'true'}">
+					<span class="loffset10"><fmt:message key="sysadmin.cache.cleared" /></span>
+				</c:if>
+			</form:form>
+		</div>
+	</div>
+		
+	<div class="panel panel-default" >
+		<div class="panel-heading">
+			<span class="panel-title">
+				<fmt:message key="sysadmin.garbage.clear" />
+			</span>
 		</div>
 		
-		<div class="panel panel-default" >
-			<div class="panel-heading">
-				<span class="panel-title">
-					<fmt:message key="sysadmin.garbage.clear" />
-				</span>
-			</div>
-			
-			<div class="panel-body">
-				<form:form action="garbage.do" method="post">
-					<input type="hidden" name="<csrf:tokenname/>" value="<csrf:tokenvalue/>"/>
-			
-					<input type="submit" class="btn btn-primary pull-right" value="<fmt:message key="sysadmin.clear"/>" />
-					<c:if test="${param.garbageCollectorRun eq 'true'}">
-						<span class="loffset10"><fmt:message key="sysadmin.garbage.cleared" /></span>
-					</c:if>
-				</form:form>
-			</div>
+		<div class="panel-body">
+			<form:form action="garbage.do" method="post">
+				<input type="hidden" name="<csrf:tokenname/>" value="<csrf:tokenvalue/>"/>
+		
+				<input type="submit" class="btn btn-primary pull-right" value="<fmt:message key="sysadmin.clear"/>" />
+				<c:if test="${param.garbageCollectorRun eq 'true'}">
+					<span class="loffset10"><fmt:message key="sysadmin.garbage.cleared" /></span>
+				</c:if>
+			</form:form>
 		</div>
+	</div>
 	
 	</lams:Page>
 
