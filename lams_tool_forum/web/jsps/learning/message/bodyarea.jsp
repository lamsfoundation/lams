<%@ include file="/common/taglibs.jsp"%>

<script type="text/javascript">
	$(document).ready(function() {
		<c:if test="${sessionMap.maxCharacters > 0}">
	
			// Whether content has exceeded the maximum characters.
			var isNewlyInstantiated = true;
			var isCkeditor = ${sessionMap.allowRichEditor};
			var limit = <c:out value="${sessionMap.maxCharacters}"/>;
			var ckeditor = (isCkeditor) ? CKEDITOR.instances["message.body"] : null;
			
			//character count fuction
			var counter = function(evt) {
				
				var value = isCkeditor ? ckeditor.getSnapshot() 
						: $('textarea[id="message.body"]').val();
				var charactersCount = getNumberOfCharacters(value, isCkeditor);
				
				//limit is not exceeded
				if (charactersCount <= limit || isNewlyInstantiated) {
					
					isNewlyInstantiated = false;

					if (isCkeditor) {
						ckeditor.fire( 'updateSnapshot' );	
					}
					
					var count = (limit - charactersCount) > 0 ? limit - charactersCount : 0;
					$('#max-limit-count').val(count);
					$('#char-left-div').html(count);
				
				//limit exceeded in case of CKEditor
				} else if (isCkeditor) {
					//detect key pressed
					var key = ((evt.data === undefined) || (evt.data.$ === undefined)) ? null : evt.data.$.keyCode || evt.data.$.charCode;	
					
					//don't block backspace and del 
					if (key == 8 || key == 46) {
						return;
					}
					
					//evt.cancel();
					ckeditor.execCommand( 'undo' );
					
				//limit exceeded in case of textarea 
				} else {
					this.value = this.value.substring(0, limit);
					//fix a bug: when change "this.value", onchange event won't be fired any more. So this will 
					//manually handle onchange event. It is a kind of crack coding!
					filterData(document.getElementById('message.body'),document.getElementById('message.body__lamshidden'));						
				}
			};
			
			//assign function
			if (isCkeditor) {
			    // @todo Make this more elegant (.on('change') once we upgrade to Ckeditor 4
			    //ckeditor.on('key', counter);
			    ckeditor.on('paste', counter);
				ckeditor.on('afterCommandExec', counter);
				ckeditor.on("instanceReady", function(){                    
				     this.document.on("keyup", counter);
				});
				//count characters initially
			    ckeditor.on('instanceReady', counter);
			      
			} else {
				$('textarea[id="message.body"]').on('change keydown keypress keyup paste', counter);
				//count characters initially
				counter();
			}
		</c:if>

		<c:if test="${sessionMap.minCharacters > 0}">
			var isCkeditor = ${sessionMap.allowRichEditor};
			var ckeditor = isCkeditor ? CKEDITOR.instances["message.body"] : null;
			
			//character count fuction
			var counter = function() {
				var value = isCkeditor ? ckeditor.getSnapshot() 
						: $('textarea[id="message.body"]').val();
			    
				var charactersCount = getNumberOfCharacters(value, isCkeditor);
				
				var limit = <c:out value="${sessionMap.minCharacters}"/>;
				var count = (limit - charactersCount) > 0 ? limit - charactersCount : 0;
				$('#char-required-div').html(count);
			};
			
			//assign function
			if (isCkeditor) {
			    // @todo Make this more elegant (.on('change') once we upgrade to Ckeditor 4 
			    ckeditor.on('paste', counter);
				ckeditor.on('afterCommandExec', counter);
				ckeditor.on("instanceReady", function(){                    
				     this.document.on("keyup", counter);
				});
				//count characters initially
			    ckeditor.on('instanceReady', counter);
			      
			} else {
				$('textarea[id="message.body"]').on('change keydown keypress keyup paste', counter);
				//count characters initially
				counter();
			}	
		</c:if>

		<c:if test="${sessionMap.allowAnonym}">
			$('[data-bs-toggle="popover"]').each((i, el) => {
				new bootstrap.Popover($(el), {
					content: '<spring:escapeBody javaScriptEscape="true"><fmt:message key="label.anonymous.tooltip"/></spring:escapeBody>',  
					delay: 50, 
					html: true
				})
			});
		</c:if>
	});
</script>

<%-- for validateForm() method --%>
<input type="hidden" name="minCharactersEnabled" id="min-characters-enabled" value="${sessionMap.minCharacters > 0}"/>

<c:choose>
	<c:when test="${sessionMap.allowRichEditor}">
		<lams:CKEditor id="message.body"
			value="${messageForm.message.body}"
			contentFolderID="${sessionMap.learnerContentFolder}"
			toolbarSet="DefaultLearner" 
			ariaLabelledby="label-body"
			isRequired="true"
			></lams:CKEditor>
	</c:when>
		
	<c:otherwise>
		<%-- Does not use general tag because this field need keep compatible with CKEditor's content --%>
		<lams:textarea id="message.body"
			name="message.body" class="form-control" rows="10"
			aria-labelledby="label-body"
			aria-required="true"
		>${messageForm.message.body}</lams:textarea>
	</c:otherwise>
</c:choose>
 
<c:if test="${sessionMap.maxCharacters > 0 || sessionMap.minCharacters > 0}">
	<div class="badge alert alert-info mt-1">
		<c:if test="${sessionMap.maxCharacters > 0}">
			<fmt:message key="lable.char.left" />: <span id="char-left-div"></span>
			<input type="hidden" name="limitCount" id="max-limit-count" />
		</c:if>
	
<<<<<<< HEAD
		<c:if test="${sessionMap.minCharacters > 0}">
			<fmt:message key="label.char.required" />: <span id="char-required-div"></span>		
		</c:if>
=======
		<%-- Use c:out to escape any quotes in the I18N string. Then use html: true converts any escaped quotes back --%>
		<%-- into real quotes. Should be safe from XSS attack as the string is coming from a translation file. --%>			
 		<script type="text/javascript">
		$(document).ready(function() {
			var ANONYMOUS_TOOLTIP = '<spring:escapeBody javaScriptEscape="true"><fmt:message key="label.anonymous.tooltip"/></spring:escapeBody>';
	    		$('[data-toggle="popover"]').popover({title: "", content: ANONYMOUS_TOOLTIP, placement:"auto left", delay: 50, trigger:"hover focus", html: true});
		});
		</script>
 	</c:if>
>>>>>>> 1b10f714
	</div>
</c:if>
	
<lams:errors5 path="message.body"/><|MERGE_RESOLUTION|>--- conflicted
+++ resolved
@@ -1,169 +1,157 @@
 <%@ include file="/common/taglibs.jsp"%>
 
 <script type="text/javascript">
-	$(document).ready(function() {
-		<c:if test="${sessionMap.maxCharacters > 0}">
-	
-			// Whether content has exceeded the maximum characters.
-			var isNewlyInstantiated = true;
-			var isCkeditor = ${sessionMap.allowRichEditor};
-			var limit = <c:out value="${sessionMap.maxCharacters}"/>;
-			var ckeditor = (isCkeditor) ? CKEDITOR.instances["message.body"] : null;
-			
-			//character count fuction
-			var counter = function(evt) {
-				
-				var value = isCkeditor ? ckeditor.getSnapshot() 
-						: $('textarea[id="message.body"]').val();
-				var charactersCount = getNumberOfCharacters(value, isCkeditor);
-				
-				//limit is not exceeded
-				if (charactersCount <= limit || isNewlyInstantiated) {
-					
-					isNewlyInstantiated = false;
+    $(document).ready(function() {
+        <c:if test="${sessionMap.maxCharacters > 0}">
 
-					if (isCkeditor) {
-						ckeditor.fire( 'updateSnapshot' );	
-					}
-					
-					var count = (limit - charactersCount) > 0 ? limit - charactersCount : 0;
-					$('#max-limit-count').val(count);
-					$('#char-left-div').html(count);
-				
-				//limit exceeded in case of CKEditor
-				} else if (isCkeditor) {
-					//detect key pressed
-					var key = ((evt.data === undefined) || (evt.data.$ === undefined)) ? null : evt.data.$.keyCode || evt.data.$.charCode;	
-					
-					//don't block backspace and del 
-					if (key == 8 || key == 46) {
-						return;
-					}
-					
-					//evt.cancel();
-					ckeditor.execCommand( 'undo' );
-					
-				//limit exceeded in case of textarea 
-				} else {
-					this.value = this.value.substring(0, limit);
-					//fix a bug: when change "this.value", onchange event won't be fired any more. So this will 
-					//manually handle onchange event. It is a kind of crack coding!
-					filterData(document.getElementById('message.body'),document.getElementById('message.body__lamshidden'));						
-				}
-			};
-			
-			//assign function
-			if (isCkeditor) {
-			    // @todo Make this more elegant (.on('change') once we upgrade to Ckeditor 4
-			    //ckeditor.on('key', counter);
-			    ckeditor.on('paste', counter);
-				ckeditor.on('afterCommandExec', counter);
-				ckeditor.on("instanceReady", function(){                    
-				     this.document.on("keyup", counter);
-				});
-				//count characters initially
-			    ckeditor.on('instanceReady', counter);
-			      
-			} else {
-				$('textarea[id="message.body"]').on('change keydown keypress keyup paste', counter);
-				//count characters initially
-				counter();
-			}
-		</c:if>
+        // Whether content has exceeded the maximum characters.
+        var isNewlyInstantiated = true;
+        var isCkeditor = ${sessionMap.allowRichEditor};
+        var limit = <c:out value="${sessionMap.maxCharacters}"/>;
+        var ckeditor = (isCkeditor) ? CKEDITOR.instances["message.body"] : null;
 
-		<c:if test="${sessionMap.minCharacters > 0}">
-			var isCkeditor = ${sessionMap.allowRichEditor};
-			var ckeditor = isCkeditor ? CKEDITOR.instances["message.body"] : null;
-			
-			//character count fuction
-			var counter = function() {
-				var value = isCkeditor ? ckeditor.getSnapshot() 
-						: $('textarea[id="message.body"]').val();
-			    
-				var charactersCount = getNumberOfCharacters(value, isCkeditor);
-				
-				var limit = <c:out value="${sessionMap.minCharacters}"/>;
-				var count = (limit - charactersCount) > 0 ? limit - charactersCount : 0;
-				$('#char-required-div').html(count);
-			};
-			
-			//assign function
-			if (isCkeditor) {
-			    // @todo Make this more elegant (.on('change') once we upgrade to Ckeditor 4 
-			    ckeditor.on('paste', counter);
-				ckeditor.on('afterCommandExec', counter);
-				ckeditor.on("instanceReady", function(){                    
-				     this.document.on("keyup", counter);
-				});
-				//count characters initially
-			    ckeditor.on('instanceReady', counter);
-			      
-			} else {
-				$('textarea[id="message.body"]').on('change keydown keypress keyup paste', counter);
-				//count characters initially
-				counter();
-			}	
-		</c:if>
+        //character count fuction
+        var counter = function(evt) {
 
-		<c:if test="${sessionMap.allowAnonym}">
-			$('[data-bs-toggle="popover"]').each((i, el) => {
-				new bootstrap.Popover($(el), {
-					content: '<spring:escapeBody javaScriptEscape="true"><fmt:message key="label.anonymous.tooltip"/></spring:escapeBody>',  
-					delay: 50, 
-					html: true
-				})
-			});
-		</c:if>
-	});
+            var value = isCkeditor ? ckeditor.getSnapshot()
+                : $('textarea[id="message.body"]').val();
+            var charactersCount = getNumberOfCharacters(value, isCkeditor);
+
+            //limit is not exceeded
+            if (charactersCount <= limit || isNewlyInstantiated) {
+
+                isNewlyInstantiated = false;
+
+                if (isCkeditor) {
+                    ckeditor.fire( 'updateSnapshot' );
+                }
+
+                var count = (limit - charactersCount) > 0 ? limit - charactersCount : 0;
+                $('#max-limit-count').val(count);
+                $('#char-left-div').html(count);
+
+                //limit exceeded in case of CKEditor
+            } else if (isCkeditor) {
+                //detect key pressed
+                var key = ((evt.data === undefined) || (evt.data.$ === undefined)) ? null : evt.data.$.keyCode || evt.data.$.charCode;
+
+                //don't block backspace and del
+                if (key == 8 || key == 46) {
+                    return;
+                }
+
+                //evt.cancel();
+                ckeditor.execCommand( 'undo' );
+
+                //limit exceeded in case of textarea
+            } else {
+                this.value = this.value.substring(0, limit);
+                //fix a bug: when change "this.value", onchange event won't be fired any more. So this will
+                //manually handle onchange event. It is a kind of crack coding!
+                filterData(document.getElementById('message.body'),document.getElementById('message.body__lamshidden'));
+            }
+        };
+
+        //assign function
+        if (isCkeditor) {
+            // @todo Make this more elegant (.on('change') once we upgrade to Ckeditor 4
+            //ckeditor.on('key', counter);
+            ckeditor.on('paste', counter);
+            ckeditor.on('afterCommandExec', counter);
+            ckeditor.on("instanceReady", function(){
+                this.document.on("keyup", counter);
+            });
+            //count characters initially
+            ckeditor.on('instanceReady', counter);
+
+        } else {
+            $('textarea[id="message.body"]').on('change keydown keypress keyup paste', counter);
+            //count characters initially
+            counter();
+        }
+        </c:if>
+
+        <c:if test="${sessionMap.minCharacters > 0}">
+        var isCkeditor = ${sessionMap.allowRichEditor};
+        var ckeditor = isCkeditor ? CKEDITOR.instances["message.body"] : null;
+
+        //character count fuction
+        var counter = function() {
+            var value = isCkeditor ? ckeditor.getSnapshot()
+                : $('textarea[id="message.body"]').val();
+
+            var charactersCount = getNumberOfCharacters(value, isCkeditor);
+
+            var limit = <c:out value="${sessionMap.minCharacters}"/>;
+            var count = (limit - charactersCount) > 0 ? limit - charactersCount : 0;
+            $('#char-required-div').html(count);
+        };
+
+        //assign function
+        if (isCkeditor) {
+            // @todo Make this more elegant (.on('change') once we upgrade to Ckeditor 4
+            ckeditor.on('paste', counter);
+            ckeditor.on('afterCommandExec', counter);
+            ckeditor.on("instanceReady", function(){
+                this.document.on("keyup", counter);
+            });
+            //count characters initially
+            ckeditor.on('instanceReady', counter);
+
+        } else {
+            $('textarea[id="message.body"]').on('change keydown keypress keyup paste', counter);
+            //count characters initially
+            counter();
+        }
+        </c:if>
+
+        <c:if test="${sessionMap.allowAnonym}">
+        $('[data-bs-toggle="popover"]').each((i, el) => {
+            new bootstrap.Popover($(el), {
+                content: '<spring:escapeBody javaScriptEscape="true"><fmt:message key="label.anonymous.tooltip"/></spring:escapeBody>',
+                delay: 50,
+                html: true
+            })
+        });
+        </c:if>
+    });
 </script>
 
 <%-- for validateForm() method --%>
 <input type="hidden" name="minCharactersEnabled" id="min-characters-enabled" value="${sessionMap.minCharacters > 0}"/>
 
 <c:choose>
-	<c:when test="${sessionMap.allowRichEditor}">
-		<lams:CKEditor id="message.body"
-			value="${messageForm.message.body}"
-			contentFolderID="${sessionMap.learnerContentFolder}"
-			toolbarSet="DefaultLearner" 
-			ariaLabelledby="label-body"
-			isRequired="true"
-			></lams:CKEditor>
-	</c:when>
-		
-	<c:otherwise>
-		<%-- Does not use general tag because this field need keep compatible with CKEditor's content --%>
-		<lams:textarea id="message.body"
-			name="message.body" class="form-control" rows="10"
-			aria-labelledby="label-body"
-			aria-required="true"
-		>${messageForm.message.body}</lams:textarea>
-	</c:otherwise>
+    <c:when test="${sessionMap.allowRichEditor}">
+        <lams:CKEditor id="message.body"
+                       value="${messageForm.message.body}"
+                       contentFolderID="${sessionMap.learnerContentFolder}"
+                       toolbarSet="DefaultLearner"
+                       ariaLabelledby="label-body"
+                       isRequired="true"
+        ></lams:CKEditor>
+    </c:when>
+
+    <c:otherwise>
+        <%-- Does not use general tag because this field need keep compatible with CKEditor's content --%>
+        <lams:textarea id="message.body"
+                       name="message.body" class="form-control" rows="10"
+                       aria-labelledby="label-body"
+                       aria-required="true"
+        >${messageForm.message.body}</lams:textarea>
+    </c:otherwise>
 </c:choose>
- 
+
 <c:if test="${sessionMap.maxCharacters > 0 || sessionMap.minCharacters > 0}">
-	<div class="badge alert alert-info mt-1">
-		<c:if test="${sessionMap.maxCharacters > 0}">
-			<fmt:message key="lable.char.left" />: <span id="char-left-div"></span>
-			<input type="hidden" name="limitCount" id="max-limit-count" />
-		</c:if>
-	
-<<<<<<< HEAD
-		<c:if test="${sessionMap.minCharacters > 0}">
-			<fmt:message key="label.char.required" />: <span id="char-required-div"></span>		
-		</c:if>
-=======
-		<%-- Use c:out to escape any quotes in the I18N string. Then use html: true converts any escaped quotes back --%>
-		<%-- into real quotes. Should be safe from XSS attack as the string is coming from a translation file. --%>			
- 		<script type="text/javascript">
-		$(document).ready(function() {
-			var ANONYMOUS_TOOLTIP = '<spring:escapeBody javaScriptEscape="true"><fmt:message key="label.anonymous.tooltip"/></spring:escapeBody>';
-	    		$('[data-toggle="popover"]').popover({title: "", content: ANONYMOUS_TOOLTIP, placement:"auto left", delay: 50, trigger:"hover focus", html: true});
-		});
-		</script>
- 	</c:if>
->>>>>>> 1b10f714
-	</div>
+    <div class="badge alert alert-info mt-1">
+        <c:if test="${sessionMap.maxCharacters > 0}">
+            <fmt:message key="lable.char.left" />: <span id="char-left-div"></span>
+            <input type="hidden" name="limitCount" id="max-limit-count" />
+        </c:if>
+
+        <c:if test="${sessionMap.minCharacters > 0}">
+            <fmt:message key="label.char.required" />: <span id="char-required-div"></span>
+        </c:if>
+    </div>
 </c:if>
-	
+
 <lams:errors5 path="message.body"/>