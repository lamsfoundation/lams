--- conflicted
+++ resolved
@@ -2,128 +2,121 @@
 <%@ page import="org.lamsfoundation.lams.tool.forum.ForumConstants"%>
 <c:set var="maxThreadUid" value="0" />
 <c:set var="messageTablename" value="" />
-<<<<<<< HEAD
 <c:set var="indent" value="20" />
-<c:set var="show"><fmt:message key="label.show.replies" /></c:set>
-<c:set var="hide"><fmt:message key="label.hide.replies" /></c:set>
-<c:set var="prompt"><fmt:message key="label.showhide.prompt" /></c:set>
-=======
-<c:set var="indent" value="10" />
 
 <c:set var="show">
-	<spring:escapeBody javaScriptEscape="true"><fmt:message key="label.show.replies" /></spring:escapeBody>
+    <spring:escapeBody javaScriptEscape="true"><fmt:message key="label.show.replies" /></spring:escapeBody>
 </c:set>
 <c:set var="hide">
-	<spring:escapeBody javaScriptEscape="true"><fmt:message key="label.hide.replies" /></spring:escapeBody>
+    <spring:escapeBody javaScriptEscape="true"><fmt:message key="label.hide.replies" /></spring:escapeBody>
 </c:set>
 <c:set var="prompt">
-	<spring:escapeBody javaScriptEscape="true"><fmt:message key="label.showhide.prompt" /></spring:escapeBody>
+    <spring:escapeBody javaScriptEscape="true"><fmt:message key="label.showhide.prompt" /></spring:escapeBody>
 </c:set>
->>>>>>> 1b10f714
 <c:set var="tableCommand">expandable:true,initialState:'expanded',
-	expanderTemplate:'<button type="butotn" class="btn btn-sm btn-light py-0 mb-2 ms-2"><span style="margin-left:20px">${prompt}</span></button>',
-	stringCollapse:'${hide}',stringExpand:'${show}',
-	clickableNodeNames:true,indent:${indent},
-	onNodeInitialized:function() {
-		if (this.level() >= 2) {
-			this.collapse();
-		}
-	}
- </c:set>
+    expanderTemplate:'<button type="button" class="btn btn-sm btn-light py-0 mb-2 ms-2"><span style="margin-left:20px">${prompt}</span></button>',
+    stringCollapse:'${hide}',stringExpand:'${show}',
+    clickableNodeNames:true,indent:${indent},
+    onNodeInitialized:function() {
+    if (this.level() >= 2) {
+    this.collapse();
+    }
+    }
+</c:set>
 
 <c:set var="localeLanguage"><lams:user property="localeLanguage" /></c:set>
 <script type="text/javascript" src="<lams:LAMSURL />/includes/javascript/jquery.timeago.js"></script>
 <script type="text/javascript" src="<lams:LAMSURL />/includes/javascript/timeagoi18n/jquery.timeago.${fn:toLowerCase(localeLanguage)}.js"></script>
 <script type="text/javascript">
-	function createReply(messageUid, url, level) {
-		if ( document.getElementById('reply') ) {
-			alert('<spring:escapeBody javaScriptEscape="true"><fmt:message key="message.complete.or.cancel.reply"/></spring:escapeBody>');
-		} else {
-			// set up the new reply area
-			var replyDiv = document.createElement("div");
-			replyDiv.id = 'reply';
-			$('#pb-msg'+messageUid).after(replyDiv);
-			$.ajaxSetup({ cache: true });
-			$(replyDiv).load(url);
-		}
-	}
+    function createReply(messageUid, url, level) {
+        if ( document.getElementById('reply') ) {
+            alert('<fmt:message key="message.complete.or.cancel.reply"/>');
+        } else {
+            // set up the new reply area
+            var replyDiv = document.createElement("div");
+            replyDiv.id = 'reply';
+            $('#pb-msg'+messageUid).after(replyDiv);
+            $.ajaxSetup({ cache: true });
+            $(replyDiv).load(url);
+        }
+    }
 
-	function createEdit(messageUid, url, level) {
-		if ( document.getElementById('edit') ) {
+    function createEdit(messageUid, url, level) {
+        if ( document.getElementById('edit') ) {
 			alert('<spring:escapeBody javaScriptEscape="true"><fmt:message key="message.complete.or.cancel.edit"/></spring:escapeBody>');
-		} else {
-			// set up the new edit area
-			var editDiv = document.createElement("div");
-			editDiv.id = 'edit';
-			$('#pb-msg'+messageUid).after(editDiv);
-			$.ajaxSetup({ cache: true });
-			$(editDiv).load(url);
-		}
-	}
-	
-	jQuery(document).ready(function() {
-		jQuery("time.timeago").timeago();
-	});
+        } else {
+            // set up the new edit area
+            var editDiv = document.createElement("div");
+            editDiv.id = 'edit';
+            $('#pb-msg'+messageUid).after(editDiv);
+            $.ajaxSetup({ cache: true });
+            $(editDiv).load(url);
+        }
+    }
+
+    jQuery(document).ready(function() {
+        jQuery("time.timeago").timeago();
+    });
 </script>
 
-	<c:forEach var="msgDto" items="${topicThread}">
-		<c:set var="msgLevel" value="${msgDto.level}" />
-		<c:set var="hidden" value="${msgDto.message.hideFlag}" />
-	
-		<c:if test='${(msgLevel <= 1)}'>
-			<c:set var="maxThreadUid" value="${msgDto.message.uid}" />
-		</c:if>
-	
-		<c:choose>
-			<c:when test='${(msgLevel == 1)}'>
-			<%-- same test & command appears at bottom of script --%>
-			<c:if test='${messageTablename != ""}'>
-				</table>
-				<script> 
-					$("#${messageTablename}").treetable({${tableCommand}});
-				</script>				
-				</div>
-				 <!--  end thread ${messageTablename} -->	
-			</c:if>
-			<c:set var="messageTablename" value="tree${msgDto.message.uid}" />
-				<!--  start thread  -->
-				<div id="thread${msgDto.message.uid}" class="clearfix">
-				<table id="${messageTablename}" class="col-12">
-					<tr data-tt-id="${msgDto.message.uid}"><td>
-			</c:when>
-			<c:otherwise>
-				<tr data-tt-id="${msgDto.message.uid}" data-tt-parent-id="${msgDto.message.parent.uid}">
-					<td>
-			</c:otherwise>
-		</c:choose> 
-		
-		<%@ include file="msgview.jsp"%> 
-		
-		<c:if test='${(msgLevel == 0)}'>
-			<div id="insertTopLevelRepliesHere"></div>
-		</c:if> 
-		
-		<c:if test='${(msgLevel >= 1)}'>
-					</td></tr>
-		</c:if>
-	</c:forEach>
-	
-	<c:if test='${messageTablename != ""}'>	
-		</table>
-		<script> 
-			$("#${messageTablename}").treetable({${tableCommand}});
-		</script>	
-		</div>
-	</c:if>
-	
-	<c:set var="pageSize" value="<%=ForumConstants.DEFAULT_PAGE_SIZE%>" />
-	<c:if test='${maxThreadUid > 0 && ! noMorePages}'>
-		<div class="text-center">
-			<c:set var="more">
-				<lams:WebAppURL />learning/viewTopicNext.do?sessionMapID=${sessionMapID}&topicID=${sessionMap.rootUid}&create=${topic.message.created.time}&hideReflection=${sessionMap.hideReflection}&pageLastId=${maxThreadUid}&size=${pageSize}
-			</c:set>
-			<a href="<c:out value="${more}"/>" class="btn btn-sm btn-secondary">
-				<fmt:message key="label.show.more.messages" />
-			</a>
-		</div>
-	</c:if>	+<c:forEach var="msgDto" items="${topicThread}">
+    <c:set var="msgLevel" value="${msgDto.level}" />
+    <c:set var="hidden" value="${msgDto.message.hideFlag}" />
+
+    <c:if test='${(msgLevel <= 1)}'>
+        <c:set var="maxThreadUid" value="${msgDto.message.uid}" />
+    </c:if>
+
+    <c:choose>
+        <c:when test='${(msgLevel == 1)}'>
+            <%-- same test & command appears at bottom of script --%>
+            <c:if test='${messageTablename != ""}'>
+                </table>
+                <script>
+                    $("#${messageTablename}").treetable({${tableCommand}});
+                </script>
+                </div>
+                <!--  end thread ${messageTablename} -->
+            </c:if>
+            <c:set var="messageTablename" value="tree${msgDto.message.uid}" />
+            <!--  start thread  -->
+            <div id="thread${msgDto.message.uid}" class="clearfix">
+            <table id="${messageTablename}" class="col-12">
+            <tr data-tt-id="${msgDto.message.uid}"><td>
+        </c:when>
+        <c:otherwise>
+            <tr data-tt-id="${msgDto.message.uid}" data-tt-parent-id="${msgDto.message.parent.uid}">
+            <td>
+        </c:otherwise>
+    </c:choose>
+
+    <%@ include file="msgview.jsp"%>
+
+    <c:if test='${(msgLevel == 0)}'>
+        <div id="insertTopLevelRepliesHere"></div>
+    </c:if>
+
+    <c:if test='${(msgLevel >= 1)}'>
+        </td></tr>
+    </c:if>
+</c:forEach>
+
+<c:if test='${messageTablename != ""}'>
+    </table>
+    <script>
+        $("#${messageTablename}").treetable({${tableCommand}});
+    </script>
+    </div>
+</c:if>
+
+<c:set var="pageSize" value="<%=ForumConstants.DEFAULT_PAGE_SIZE%>" />
+<c:if test='${maxThreadUid > 0 && ! noMorePages}'>
+    <div class="text-center">
+        <c:set var="more">
+            <lams:WebAppURL />learning/viewTopicNext.do?sessionMapID=${sessionMapID}&topicID=${sessionMap.rootUid}&create=${topic.message.created.time}&hideReflection=${sessionMap.hideReflection}&pageLastId=${maxThreadUid}&size=${pageSize}
+        </c:set>
+        <a href="<c:out value="${more}"/>" class="btn btn-sm btn-secondary">
+            <fmt:message key="label.show.more.messages" />
+        </a>
+    </div>
+</c:if>