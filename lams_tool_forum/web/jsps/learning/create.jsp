--- conflicted
+++ resolved
@@ -3,7 +3,7 @@
 <%@ page import="org.lamsfoundation.lams.util.Configuration" %>
 <%@ page import="org.lamsfoundation.lams.util.ConfigurationKeys" %>
 <%@ page import="org.lamsfoundation.lams.util.FileValidatorUtil" %>
-<%@ page import="org.lamsfoundation.lams.tool.forum.ForumConstants"%>   
+<%@ page import="org.lamsfoundation.lams.tool.forum.ForumConstants"%>
 <c:set var="UPLOAD_FILE_LARGE_MAX_SIZE"><%=Configuration.get(ConfigurationKeys.UPLOAD_FILE_LARGE_MAX_SIZE)%></c:set>
 <c:set var="UPLOAD_FILE_MAX_SIZE"><%=Configuration.get(ConfigurationKeys.UPLOAD_FILE_MAX_SIZE)%></c:set>
 <c:set var="EXE_FILE_TYPES"><%=Configuration.get(ConfigurationKeys.EXE_EXTENSIONS)%></c:set>
@@ -16,120 +16,61 @@
 
 <lams:PageLearner title="${sessionMap.title}" toolSessionID="${sessionMap.toolSessionID}">
 
-	<!-- ********************  CSS ********************** -->
-	<link href="${lams}css/uppy.min.css" rel="stylesheet" type="text/css" />
-	<link href="${lams}css/uppy.custom.css" rel="stylesheet" type="text/css" />
-		
-<<<<<<< HEAD
-	<!-- ********************  javascript ********************** -->
-	<lams:JSImport src="includes/javascript/common.js" />
-	<script type="text/javascript" src="${lams}includes/javascript/tabcontroller.js"></script>
-	<script type="text/javascript" src="${lams}includes/javascript/jquery.jRating.js"></script>
-	<script type="text/javascript" src="${lams}includes/javascript/jquery.treetable.js"></script>		
-	<script type="text/javascript" src="${lams}includes/javascript/jquery.jscroll.js"></script>
-	<script type="text/javascript" src="${lams}includes/javascript/uppy/uppy.min.js"></script>
-	<c:choose>
-		<c:when test="${language eq 'es'}">
-			<script type="text/javascript" src="${lams}includes/javascript/uppy/es_ES.min.js"></script>
-		</c:when>
-		<c:when test="${language eq 'fr'}">
-			<script type="text/javascript" src="${lams}includes/javascript/uppy/fr_FR.min.js"></script>
-		</c:when>
-		<c:when test="${language eq 'el'}">
-			<script type="text/javascript" src="${lams}includes/javascript/uppy/el_GR.min.js"></script>
-		</c:when>
-	</c:choose>
-	<script type="text/javascript">
-		var removeItemAttachmentUrl = "<lams:WebAppURL />learning/deleteAttachment.do";
-		var warning = '<fmt:message key="warn.minimum.number.characters" />';
-		var LABEL_MAX_FILE_SIZE = '<fmt:message key="errors.maxfilesize"><param>{0}</param></fmt:message>';
-		var LABEL_NOT_ALLOWED_FORMAT = '<fmt:message key="error.attachment.executable"/>';	
-				
-   		var UPLOAD_FILE_MAX_SIZE = '<c:out value="${UPLOAD_FILE_MAX_SIZE}"/>',
-   	 		UPLOAD_FILE_LARGE_MAX_SIZE = '<c:out value="${UPLOAD_FILE_LARGE_MAX_SIZE}"/>',
-   			// convert Java syntax to JSON
-   	       EXE_FILE_TYPES = JSON.parse("[" + "${EXE_FILE_TYPES}".replace(/\.\w+/g, '"$&"') + "]"),
-   	       <fmt:message key="error.attachment.executable" var="EXE_FILE_ERROR_VAR" />
-   	       EXE_FILE_ERROR = $('<div />').html('<c:out value="${EXE_FILE_ERROR_VAR}" />').text();
-	</script>
-	<script type="text/javascript" src="${tool}includes/javascript/learner.js"></script>
-	<script type="text/javascript" src="${tool}includes/javascript/message.js"></script>
-	<script type="text/javascript">
-		function doSubmit() {
-			disableSubmitButton(); 
-			if (validateForm()) {
-				showBusy("itemAttachmentArea");
-				return true;
-=======
-		<style media="screen,projection" type="text/css">
-			.info {
-				margin: 10px;
-			}
-		</style>
-		
-		<!-- ********************  javascript ********************** -->
-		<lams:JSImport src="includes/javascript/common.js" />
-		<script type="text/javascript" src="${lams}includes/javascript/tabcontroller.js"></script>
-		<script type="text/javascript" src="${lams}includes/javascript/jquery.js"></script>
-		<script type="text/javascript" src="${lams}includes/javascript/jquery-ui.js"></script>
-		<script type="text/javascript" src="${lams}includes/javascript/jquery.jRating.js"></script>
-		<script type="text/javascript" src="${lams}includes/javascript/jquery.treetable.js"></script>
-		<script type="text/javascript" src="${lams}includes/javascript/bootstrap.min.js"></script>		
-		<script type="text/javascript" src="${lams}includes/javascript/jquery.jscroll.js"></script>
-		
-		<%@ include file="/common/uppylang.jsp"%>
-		
-		<script type="text/javascript">
-			var removeItemAttachmentUrl = "<lams:WebAppURL />learning/deleteAttachment.do";
+    <!-- ********************  CSS ********************** -->
+    <link href="${lams}css/uppy.min.css" rel="stylesheet" type="text/css" />
+    <link href="${lams}css/uppy.custom.css" rel="stylesheet" type="text/css" />
+
+    <!-- ********************  javascript ********************** -->
+    <lams:JSImport src="includes/javascript/common.js" />
+    <script type="text/javascript" src="${lams}includes/javascript/tabcontroller.js"></script>
+    <script type="text/javascript" src="${lams}includes/javascript/jquery.jRating.js"></script>
+    <script type="text/javascript" src="${lams}includes/javascript/jquery.treetable.js"></script>
+    <script type="text/javascript" src="${lams}includes/javascript/jquery.jscroll.js"></script>
+
+    <%@ include file="/common/uppylang.jsp"%>
+
+    <script type="text/javascript">
+        var removeItemAttachmentUrl = "<lams:WebAppURL />learning/deleteAttachment.do";
 			var warning = '<spring:escapeBody javaScriptEscape="true"><fmt:message key="warn.minimum.number.characters" /></spring:escapeBody>';
 			var LABEL_MAX_FILE_SIZE = '<spring:escapeBody javaScriptEscape="true"><fmt:message key="errors.maxfilesize"><param>{0}</param></fmt:message></spring:escapeBody>';
-			var LABEL_NOT_ALLOWED_FORMAT = '<spring:escapeBody javaScriptEscape="true"><fmt:message key="error.attachment.executable"/></spring:escapeBody>';	
-				
-   			var LAMS_URL = '${lams}',
-   		 		UPLOAD_FILE_MAX_SIZE = '<c:out value="${UPLOAD_FILE_MAX_SIZE}"/>',
-   		 		UPLOAD_FILE_LARGE_MAX_SIZE = '<c:out value="${UPLOAD_FILE_LARGE_MAX_SIZE}"/>';
-   				// convert Java syntax to JSON
-   		       EXE_FILE_TYPES = JSON.parse("[" + "${EXE_FILE_TYPES}".replace(/\.\w+/g, '"$&"') + "]"),   		       
-   		       EXE_FILE_ERROR = '<spring:escapeBody javaScriptEscape="true"><fmt:message key="error.attachment.executable"/></spring:escapeBody>';
-			   
-		</script>
-		<script type="text/javascript" src="${tool}includes/javascript/learner.js"></script>
-		<script type="text/javascript" src="${tool}includes/javascript/message.js"></script>	
-		
-	</lams:head>
-	
-	<body class="stripes">
-		<script>
-			function doSubmit() {
-				disableSubmitButton(); 
-				if (validateForm()) {
-					showBusy("itemAttachmentArea");
-					return true;
-				}
-				enableSubmitButton();
-				return false;
->>>>>>> 1b10f714
-			}
-			enableSubmitButton();
-			return false;
-		}
-	</script>
-		
-	<div id="container-main">
-		<form:form action="createTopic.do" id="messageForm" modelAttribute="messageForm" onsubmit="return doSubmit();" 
-				method="post" focus="message.subject" enctype="multipart/form-data">		
-			<form:hidden path="sessionMapID" />
-		
-			<div class="card lcard">
-				<div class="card-header">
-					<fmt:message key="title.message.edit" />
-				</div>
-				
-				<div class="card-body">
-					<lams:errors5/>
-		 			<%@ include file="/jsps/learning/message/topicform.jsp"%>
-				</div>
-			</div>
-		</form:form>	
-	</div>
+			var LABEL_NOT_ALLOWED_FORMAT = '<spring:escapeBody javaScriptEscape="true"><fmt:message key="error.attachment.executable"/></spring:escapeBody>';
+
+        var UPLOAD_FILE_MAX_SIZE = '<c:out value="${UPLOAD_FILE_MAX_SIZE}"/>',
+            UPLOAD_FILE_LARGE_MAX_SIZE = '<c:out value="${UPLOAD_FILE_LARGE_MAX_SIZE}"/>',
+            // convert Java syntax to JSON
+            EXE_FILE_TYPES = JSON.parse("[" + "${EXE_FILE_TYPES}".replace(/\.\w+/g, '"$&"') + "]"),
+   		    EXE_FILE_ERROR = '<spring:escapeBody javaScriptEscape="true"><fmt:message key="error.attachment.executable"/></spring:escapeBody>';
+
+    </script>
+    <script type="text/javascript" src="${tool}includes/javascript/learner.js"></script>
+    <script type="text/javascript" src="${tool}includes/javascript/message.js"></script>
+    <script type="text/javascript">
+        function doSubmit() {
+            disableSubmitButton();
+            if (validateForm()) {
+                showBusy("itemAttachmentArea");
+                return true;
+            }
+            enableSubmitButton();
+            return false;
+        }
+    </script>
+
+    <div id="container-main">
+        <form:form action="createTopic.do" id="messageForm" modelAttribute="messageForm" onsubmit="return doSubmit();"
+                   method="post" focus="message.subject" enctype="multipart/form-data">
+            <form:hidden path="sessionMapID" />
+
+            <div class="card lcard">
+                <div class="card-header">
+                    <fmt:message key="title.message.edit" />
+                </div>
+
+                <div class="card-body">
+                    <lams:errors5/>
+                    <%@ include file="/jsps/learning/message/topicform.jsp"%>
+                </div>
+            </div>
+        </form:form>
+    </div>
 </lams:PageLearner>