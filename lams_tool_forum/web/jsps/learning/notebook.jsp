--- conflicted
+++ resolved
@@ -3,97 +3,10 @@
 <c:set var="sessionMapID" value="${param.sessionMapID}" />
 <c:set var="sessionMap" value="${sessionScope[sessionMapID]}" />
 
-<<<<<<< HEAD
 <lams:Notebook title="${sessionMap.title}"
-	toolSessionID="${sessionMap.toolSessionID}"
-	instructions="${sessionMap.reflectInstructions}"
-	isNextActivityButtonSupported="true"
-	isLastActivity="${sessionMap.isLastActivity}"
-	nextActivityButtonLabelKey="label.finish"
-	notebookLabelKey="title.reflection"/>
-=======
-		<!-- ********************  CSS ********************** -->
-
-		<lams:css />
-		<style media="screen,projection" type="text/css">
-			.info {
-				margin: 10px;
-			}
-		</style>
-		
-		<!-- ********************  javascript ********************** -->
-		<lams:JSImport src="includes/javascript/common.js" />
-		<script type="text/javascript" src="${lams}includes/javascript/tabcontroller.js"></script>
-		<script type="text/javascript" src="${lams}includes/javascript/jquery.js"></script>
-		<script type="text/javascript" src="${lams}includes/javascript/jquery-ui.js"></script>
-		<script type="text/javascript" src="${lams}includes/javascript/jquery.jRating.js"></script>
-		<script type="text/javascript" src="${lams}includes/javascript/jquery.treetable.js"></script>
-		<script type="text/javascript" src="${lams}includes/javascript/bootstrap.min.js"></script>		
-		<script type="text/javascript" src="${lams}includes/javascript/jquery.jscroll.js"></script>
-		<lams:JSImport src="includes/javascript/upload.js" />
-		<lams:JSImport src="learning/includes/javascript/gate-check.js" />
-	
-		<script type="text/javascript">
-			var removeItemAttachmentUrl = "<lams:WebAppURL />learning/deleteAttachment.do";
-			var warning = '<spring:escapeBody javaScriptEscape="true"><fmt:message key="warn.minimum.number.characters" /></spring:escapeBody>';
-			var LABEL_MAX_FILE_SIZE = '<spring:escapeBody javaScriptEscape="true"><fmt:message key="errors.maxfilesize"><param>{0}</param></fmt:message></spring:escapeBody>';
-			var LABEL_NOT_ALLOWED_FORMAT = '<spring:escapeBody javaScriptEscape="true"><fmt:message key="error.attachment.executable"/></spring:escapeBody>';	
-			var EXE_FILE_TYPES = '${EXE_FILE_TYPES}';
-			var UPLOAD_FILE_MAX_SIZE = '${UPLOAD_FILE_MAX_SIZE}';
-
-			checkNextGateActivity('finishButton', '${sessionMap.toolSessionID}', '', submitForm);
-
-			function disableFinishButton() {
-				document.getElementById("finishButton").disabled = true;
-			}
-			function submitForm(){
-		    	var f = document.getElementById('reflectionForm');
-				f.submit();
-		    }
-		</script>
-		<script type="text/javascript" src="${tool}includes/javascript/learner.js"></script>	
-		
-	</lams:head>
-	
-	<body class="stripes">
-		<form:form action="submitReflection.do" method="post"
-			onsubmit="disableFinishButton();" modelAttribute="reflectionForm" id="reflectionForm">
-			<form:hidden path="userID" />
-			<form:hidden path="sessionMapID" />
-		
-			<lams:Page type="learner" title="${sessionMap.title}" formID="reflectionForm">
-		
-				<lams:errors/>
-		
-				<p>
-					<lams:out value="${sessionMap.reflectInstructions}" escapeHtml="true" />
-				</p>
-		
-				<textarea id="focused" rows="5" name="entryText" class="form-control">${reflectionForm.entryText}</textarea>
-		
-				<div class="space-bottom-top align-right">
-					<a  href="#nogo" class="btn btn-primary voffset5 pull-right na" id="finishButton">
-						<span class="nextActivity">
-							<c:choose>
-			 					<c:when test="${sessionMap.isLastActivity}">
-			 						<fmt:message key="label.submit" />
-			 					</c:when>
-			 					<c:otherwise>
-			 		 				<fmt:message key="label.finish" />
-			 					</c:otherwise>
-			 				</c:choose>
-			 			</span>
-					</a>
-				</div>
-		
-			</lams:Page>
-		</form:form>
-		
-		<script type="text/javascript">
-			window.onload = function() {
-				document.getElementById("focused").focus();
-			}
-		</script>
-	</body>
-</lams:html>
->>>>>>> 1b10f714
+               toolSessionID="${sessionMap.toolSessionID}"
+               instructions="${sessionMap.reflectInstructions}"
+               isNextActivityButtonSupported="true"
+               isLastActivity="${sessionMap.isLastActivity}"
+               nextActivityButtonLabelKey="label.finish"
+               notebookLabelKey="title.reflection"/>