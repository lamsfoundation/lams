<!DOCTYPE html>
<%@ include file="/common/taglibs.jsp"%>
<c:set var="sessionMap" value="${sessionScope[sessionMapID]}" />
<c:set var="title"><fmt:message key="activity.title" /></c:set>

<<<<<<< HEAD
<lams:SubmissionDeadline title="${title}"
	toolSessionID="${sessionMap.toolSessionID}"
	submissionDeadline="${sessionMap.submissionDeadline}"
	finishSessionUrl="/learning/finish.do?sessionMapID=${sessionMapID}"
	continueReflectUrl="/learning/newReflection.do?sessionMapID=${sessionMapID}"
	isNotebookReeditEnabled="false"
	isContinueReflectButtonEnabled="${sessionMap.reflectOn && (not sessionMap.finishedLock)}"
	isLastActivity="${sessionMap.isLastActivity}" />
=======
<lams:html>
	<lams:head>
		<title><fmt:message key="activity.title" /></title>

		<!-- ********************  CSS ********************** -->

		<lams:css />
		<style media="screen,projection" type="text/css">
			.info {
				margin: 10px;
			}
		</style>
		
		<!-- ********************  javascript ********************** -->
		<lams:JSImport src="includes/javascript/common.js" />
		<script type="text/javascript" src="${lams}includes/javascript/tabcontroller.js"></script>
		<script type="text/javascript" src="${lams}includes/javascript/jquery.js"></script>
		<script type="text/javascript" src="${lams}includes/javascript/jquery-ui.js"></script>
		<script type="text/javascript" src="${lams}includes/javascript/jquery.jRating.js"></script>
		<script type="text/javascript" src="${lams}includes/javascript/jquery.treetable.js"></script>
		<script type="text/javascript" src="${lams}includes/javascript/bootstrap.min.js"></script>		
		<script type="text/javascript" src="${lams}includes/javascript/jquery.jscroll.js"></script>
		<lams:JSImport src="includes/javascript/upload.js" />
		
		<script type="text/javascript">
			var removeItemAttachmentUrl = "<lams:WebAppURL />learning/deleteAttachment.do";
			var warning = '<spring:escapeBody javaScriptEscape="true"><fmt:message key="warn.minimum.number.characters" /></spring:escapeBody>';
			var LABEL_MAX_FILE_SIZE = '<spring:escapeBody javaScriptEscape="true"><fmt:message key="errors.maxfilesize"><param>{0}</param></fmt:message></spring:escapeBody>';
			var LABEL_NOT_ALLOWED_FORMAT = '<spring:escapeBody javaScriptEscape="true"><fmt:message key="error.attachment.executable"/></spring:escapeBody>';	
			var EXE_FILE_TYPES = '${EXE_FILE_TYPES}';
			var UPLOAD_FILE_MAX_SIZE = '${UPLOAD_FILE_MAX_SIZE}';
		</script>
		<script type="text/javascript" src="${tool}includes/javascript/learner.js"></script>	
		
	</lams:head>
	
	<body class="stripes">
		
		<c:set var="sessionMap" value="${sessionScope[sessionMapID]}" />
		
		<c:set var="title"><fmt:message key="activity.title" /></c:set>
		<lams:Page type="learner" title="${title}">
		
			<lams:Alert type="danger" id="submission-deadline" close="false">
				<fmt:message key="authoring.info.teacher.set.restriction" >
					<fmt:param><lams:Date value="${sessionMap.submissionDeadline}" /></fmt:param>
				</fmt:message>
			</lams:Alert>
		
			<div class="space-bottom-top align-right">
				<c:set var="continue">
					<lams:WebAppURL />learning/newReflection.do?sessionMapID=${sessionMapID}
				</c:set>
				<c:set var="finish">
					<lams:WebAppURL />learning/finish.do?sessionMapID=${sessionMapID}
				</c:set>
				
				<script type="text/javascript">
					function submitFinish() {
						document.getElementById("finish").disabled = true;
						location.href = '${finish}';
					}		
				</script>
				
				<c:choose>
					<c:when
						test="${sessionMap.reflectOn && (not sessionMap.finishedLock)}">
						<button name="continue"
							onclick="javascript:location.href='${continue}';"
							class="btn btn-primary voffset5 pull-right">
							<fmt:message key="label.continue" />
						</button>
					</c:when>
					<c:otherwise>
						<a href="#nogo"  name="finish" id="finish"
							onclick="submitFinish();" class="btn btn-primary voffset5 pull-right na">
								<c:choose>
				 					<c:when test="${sessionMap.isLastActivity}">
				 						<fmt:message key="label.submit" />
				 					</c:when>
				 					<c:otherwise>
				 		 				<fmt:message key="label.finish" />
				 					</c:otherwise>
				 				</c:choose>
						</a>
					</c:otherwise>
				</c:choose>
		
			</div>
		</lams:Page>
	</body>
</lams:html>
>>>>>>> 1b10f714
<|MERGE_RESOLUTION|>--- conflicted
+++ resolved
@@ -3,106 +3,11 @@
 <c:set var="sessionMap" value="${sessionScope[sessionMapID]}" />
 <c:set var="title"><fmt:message key="activity.title" /></c:set>
 
-<<<<<<< HEAD
 <lams:SubmissionDeadline title="${title}"
-	toolSessionID="${sessionMap.toolSessionID}"
-	submissionDeadline="${sessionMap.submissionDeadline}"
-	finishSessionUrl="/learning/finish.do?sessionMapID=${sessionMapID}"
-	continueReflectUrl="/learning/newReflection.do?sessionMapID=${sessionMapID}"
-	isNotebookReeditEnabled="false"
-	isContinueReflectButtonEnabled="${sessionMap.reflectOn && (not sessionMap.finishedLock)}"
-	isLastActivity="${sessionMap.isLastActivity}" />
-=======
-<lams:html>
-	<lams:head>
-		<title><fmt:message key="activity.title" /></title>
-
-		<!-- ********************  CSS ********************** -->
-
-		<lams:css />
-		<style media="screen,projection" type="text/css">
-			.info {
-				margin: 10px;
-			}
-		</style>
-		
-		<!-- ********************  javascript ********************** -->
-		<lams:JSImport src="includes/javascript/common.js" />
-		<script type="text/javascript" src="${lams}includes/javascript/tabcontroller.js"></script>
-		<script type="text/javascript" src="${lams}includes/javascript/jquery.js"></script>
-		<script type="text/javascript" src="${lams}includes/javascript/jquery-ui.js"></script>
-		<script type="text/javascript" src="${lams}includes/javascript/jquery.jRating.js"></script>
-		<script type="text/javascript" src="${lams}includes/javascript/jquery.treetable.js"></script>
-		<script type="text/javascript" src="${lams}includes/javascript/bootstrap.min.js"></script>		
-		<script type="text/javascript" src="${lams}includes/javascript/jquery.jscroll.js"></script>
-		<lams:JSImport src="includes/javascript/upload.js" />
-		
-		<script type="text/javascript">
-			var removeItemAttachmentUrl = "<lams:WebAppURL />learning/deleteAttachment.do";
-			var warning = '<spring:escapeBody javaScriptEscape="true"><fmt:message key="warn.minimum.number.characters" /></spring:escapeBody>';
-			var LABEL_MAX_FILE_SIZE = '<spring:escapeBody javaScriptEscape="true"><fmt:message key="errors.maxfilesize"><param>{0}</param></fmt:message></spring:escapeBody>';
-			var LABEL_NOT_ALLOWED_FORMAT = '<spring:escapeBody javaScriptEscape="true"><fmt:message key="error.attachment.executable"/></spring:escapeBody>';	
-			var EXE_FILE_TYPES = '${EXE_FILE_TYPES}';
-			var UPLOAD_FILE_MAX_SIZE = '${UPLOAD_FILE_MAX_SIZE}';
-		</script>
-		<script type="text/javascript" src="${tool}includes/javascript/learner.js"></script>	
-		
-	</lams:head>
-	
-	<body class="stripes">
-		
-		<c:set var="sessionMap" value="${sessionScope[sessionMapID]}" />
-		
-		<c:set var="title"><fmt:message key="activity.title" /></c:set>
-		<lams:Page type="learner" title="${title}">
-		
-			<lams:Alert type="danger" id="submission-deadline" close="false">
-				<fmt:message key="authoring.info.teacher.set.restriction" >
-					<fmt:param><lams:Date value="${sessionMap.submissionDeadline}" /></fmt:param>
-				</fmt:message>
-			</lams:Alert>
-		
-			<div class="space-bottom-top align-right">
-				<c:set var="continue">
-					<lams:WebAppURL />learning/newReflection.do?sessionMapID=${sessionMapID}
-				</c:set>
-				<c:set var="finish">
-					<lams:WebAppURL />learning/finish.do?sessionMapID=${sessionMapID}
-				</c:set>
-				
-				<script type="text/javascript">
-					function submitFinish() {
-						document.getElementById("finish").disabled = true;
-						location.href = '${finish}';
-					}		
-				</script>
-				
-				<c:choose>
-					<c:when
-						test="${sessionMap.reflectOn && (not sessionMap.finishedLock)}">
-						<button name="continue"
-							onclick="javascript:location.href='${continue}';"
-							class="btn btn-primary voffset5 pull-right">
-							<fmt:message key="label.continue" />
-						</button>
-					</c:when>
-					<c:otherwise>
-						<a href="#nogo"  name="finish" id="finish"
-							onclick="submitFinish();" class="btn btn-primary voffset5 pull-right na">
-								<c:choose>
-				 					<c:when test="${sessionMap.isLastActivity}">
-				 						<fmt:message key="label.submit" />
-				 					</c:when>
-				 					<c:otherwise>
-				 		 				<fmt:message key="label.finish" />
-				 					</c:otherwise>
-				 				</c:choose>
-						</a>
-					</c:otherwise>
-				</c:choose>
-		
-			</div>
-		</lams:Page>
-	</body>
-</lams:html>
->>>>>>> 1b10f714
+                         toolSessionID="${sessionMap.toolSessionID}"
+                         submissionDeadline="${sessionMap.submissionDeadline}"
+                         finishSessionUrl="/learning/finish.do?sessionMapID=${sessionMapID}"
+                         continueReflectUrl="/learning/newReflection.do?sessionMapID=${sessionMapID}"
+                         isNotebookReeditEnabled="false"
+                         isContinueReflectButtonEnabled="${sessionMap.reflectOn && (not sessionMap.finishedLock)}"
+                         isLastActivity="${sessionMap.isLastActivity}" />