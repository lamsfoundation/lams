/****************************************************************
 * Copyright (C) 2005 LAMS Foundation (http://lamsfoundation.org)
 * =============================================================
 * License Information: http://lamsfoundation.org/licensing/lams/2.0/
 *
 * This program is free software; you can redistribute it and/or modify
 * it under the terms of the GNU General Public License version 2.0
 * as published by the Free Software Foundation.
 *
 * This program is distributed in the hope that it will be useful,
 * but WITHOUT ANY WARRANTY; without even the implied warranty of
 * MERCHANTABILITY or FITNESS FOR A PARTICULAR PURPOSE.  See the
 * GNU General Public License for more details.
 *
 * You should have received a copy of the GNU General Public License
 * along with this program; if not, write to the Free Software
 * Foundation, Inc., 51 Franklin Street, Fifth Floor, Boston, MA 02110-1301
 * USA
 *
 * http://www.gnu.org/licenses/gpl.txt
 * ****************************************************************
 */

package org.lamsfoundation.lams.tool.forum.web.actions;

import java.io.IOException;
import java.util.Date;
import java.util.HashSet;
import java.util.Iterator;
import java.util.List;
import java.util.Set;
import java.util.TimeZone;

import javax.servlet.ServletException;
import javax.servlet.http.HttpServletRequest;
import javax.servlet.http.HttpServletResponse;
import javax.servlet.http.HttpSession;

import org.apache.commons.lang.StringUtils;
import org.apache.log4j.Logger;
import org.apache.struts.action.Action;
import org.apache.struts.action.ActionForm;
import org.apache.struts.action.ActionForward;
import org.apache.struts.action.ActionMapping;
import org.apache.struts.action.ActionMessage;
import org.apache.struts.action.ActionMessages;
import org.lamsfoundation.lams.events.IEventNotificationService;
import org.lamsfoundation.lams.learning.web.bean.ActivityPositionDTO;
import org.lamsfoundation.lams.learning.web.util.LearningWebUtil;
import org.lamsfoundation.lams.notebook.model.NotebookEntry;
import org.lamsfoundation.lams.notebook.service.CoreNotebookConstants;
import org.lamsfoundation.lams.tool.ToolAccessMode;
import org.lamsfoundation.lams.tool.ToolSessionManager;
import org.lamsfoundation.lams.tool.exception.DataMissingException;
import org.lamsfoundation.lams.tool.exception.ToolException;
import org.lamsfoundation.lams.tool.forum.dto.AverageRatingDTO;
import org.lamsfoundation.lams.tool.forum.dto.MessageDTO;
import org.lamsfoundation.lams.tool.forum.persistence.Attachment;
import org.lamsfoundation.lams.tool.forum.persistence.Forum;
import org.lamsfoundation.lams.tool.forum.persistence.ForumException;
import org.lamsfoundation.lams.tool.forum.persistence.ForumToolSession;
import org.lamsfoundation.lams.tool.forum.persistence.ForumUser;
import org.lamsfoundation.lams.tool.forum.persistence.Message;
import org.lamsfoundation.lams.tool.forum.persistence.MessageSeq;
import org.lamsfoundation.lams.tool.forum.persistence.PersistenceException;
import org.lamsfoundation.lams.tool.forum.service.ForumServiceProxy;
import org.lamsfoundation.lams.tool.forum.service.IForumService;
import org.lamsfoundation.lams.tool.forum.util.ForumConstants;
import org.lamsfoundation.lams.tool.forum.web.forms.MessageForm;
import org.lamsfoundation.lams.tool.forum.web.forms.ReflectionForm;
import org.lamsfoundation.lams.usermanagement.dto.UserDTO;
import org.lamsfoundation.lams.util.Configuration;
import org.lamsfoundation.lams.util.ConfigurationKeys;
import org.lamsfoundation.lams.util.DateUtil;
import org.lamsfoundation.lams.util.FileValidatorUtil;
import org.lamsfoundation.lams.util.WebUtil;
import org.lamsfoundation.lams.web.session.SessionManager;
import org.lamsfoundation.lams.web.util.AttributeNames;
import org.lamsfoundation.lams.web.util.SessionMap;
import org.springframework.web.context.WebApplicationContext;
import org.springframework.web.context.support.WebApplicationContextUtils;

import com.fasterxml.jackson.databind.node.JsonNodeFactory;
import com.fasterxml.jackson.databind.node.ObjectNode;

/**
 * User: conradb Date: 24/06/2005 Time: 10:54:09
 */
public class LearningAction extends Action {
    private static Logger log = Logger.getLogger(LearningAction.class);

    private static final boolean MODE_OPTIONAL = false;

    private IForumService forumService;

    @Override
    public final ActionForward execute(ActionMapping mapping, ActionForm form, HttpServletRequest request,
	    HttpServletResponse response) throws Exception {
	String param = mapping.getParameter();
	// --------------Forum Level ------------------
	if (param.equals("viewForum")) {
	    return viewForum(mapping, form, request, response);
	}
	if (param.equals("finish")) {
	    return finish(mapping, form, request, response);
	}

	// --------------Topic Level ------------------
	if (param.equals("viewTopic") || param.equals("viewTopicNext")) {
	    return viewTopic(mapping, form, request, response);
	}
	if (param.equals("viewTopicThread")) {
	    return viewTopicThread(mapping, form, request, response);
	}
	if (param.equals("viewMessage")) {
	    return viewMessage(mapping, form, request, response);
	}
	if (param.equals("newTopic")) {
	    return newTopic(mapping, form, request, response);
	}
	if (param.equals("createTopic")) {
	    return createTopic(mapping, form, request, response);
	}
	if (param.equals("newReplyTopic")) {
	    return newReplyTopic(mapping, form, request, response);
	}
	if (param.equals("replyTopic")) {
	    return replyTopic(mapping, form, request, response);
	}
	if (param.equals("replyTopicInline")) {
	    return replyTopicInline(mapping, form, request, response);
	}
	if (param.equals("editTopic")) {
	    return editTopic(mapping, form, request, response);
	}
	if (param.equals("updateTopic")) {
	    return updateTopic(mapping, form, request, response);
	}
	if (param.equals("updateTopicInline")) {
	    return updateTopicInline(mapping, form, request, response);
	}
	if (param.equals("deleteAttachment")) {
	    return deleteAttachment(mapping, form, request, response);
	}
	if (param.equals("updateMessageHideFlag")) {
	    return updateMessageHideFlag(mapping, form, request, response);
	}
	if (param.equals("rateMessage")) {
	    return rateMessage(mapping, form, request, response);
	}

	// ================ Reflection =======================
	if (param.equals("newReflection")) {
	    return newReflection(mapping, form, request, response);
	}
	if (param.equals("submitReflection")) {
	    return submitReflection(mapping, form, request, response);
	}

	return mapping.findForward("error");
    }

    // ==========================================================================================
    // Forum level methods
    // ==========================================================================================
    /**
     * Display root topics of a forum. This page will be the initial page of Learner page.
     *
     * @throws Exception
     *
     */
    private ActionForward viewForum(ActionMapping mapping, ActionForm form, HttpServletRequest request,
	    HttpServletResponse response) throws Exception {

	// initial Session Map
	String sessionMapID = request.getParameter(ForumConstants.ATTR_SESSION_MAP_ID);
	SessionMap<String, Object> sessionMap;
	// refresh forum page, not initial enter
	if (sessionMapID != null) {
	    sessionMap = (SessionMap) request.getSession().getAttribute(sessionMapID);
	} else {
	    sessionMap = new SessionMap<>();
	    request.getSession().setAttribute(sessionMap.getSessionID(), sessionMap);

	}
	request.setAttribute(ForumConstants.ATTR_SESSION_MAP_ID, sessionMap.getSessionID());

	// set the mode into http session
	ToolAccessMode mode = null;
	try {
	    mode = WebUtil.readToolAccessModeParam(request, AttributeNames.PARAM_MODE, LearningAction.MODE_OPTIONAL);
	} catch (Exception exp) {
	}
	if (mode == null) {
	    // set it as default mode
	    mode = ToolAccessMode.LEARNER;
	}

	// get sessionId from HttpServletRequest
	Long sessionId = WebUtil.readLongParam(request, AttributeNames.PARAM_TOOL_SESSION_ID);

	// Try to get ForumID according to sessionId
	forumService = getForumManager();
	ForumToolSession session = forumService.getSessionBySessionId(sessionId);

	if (session == null || session.getForum() == null) {
	    LearningAction.log.error("Failed on getting session by given sessionID:" + sessionId);
	    throw new Exception("Failed on getting session by given sessionID:" + sessionId);
	}

	// get session from shared session.
	HttpSession ss = SessionManager.getSession();

	Forum forum = session.getForum();
	// lock on finish
	ForumUser forumUser = getCurrentUser(request, sessionId);
	boolean lock = forum.getLockWhenFinished() && forumUser.isSessionFinished();

	// set some option flag to HttpSession
	// if allowRichEditor = true then don't restrict the number of chars
	// if isLimitedInput = false then don't restrict the number of chars
	// Indicate don't restrict number of chars by allowNumber = 0
	Long forumId = forum.getUid();
	Boolean allowRichEditor = new Boolean(forum.isAllowRichEditor());
	int minCharacters = forum.isLimitedMinCharacters() ? forum.getMinCharacters() : 0;
	int maxCharacters = forum.isLimitedMaxCharacters() || forum.isAllowRichEditor() ? forum.getMaxCharacters() : 0;

	sessionMap.put(AttributeNames.ATTR_MODE, mode);
	sessionMap.put(ForumConstants.ATTR_FORUM_ID, forumId);
	sessionMap.put(ForumConstants.ATTR_FORUM_UID, forum.getUid());
	sessionMap.put(ForumConstants.ATTR_USER_UID, forumUser.getUid());
	sessionMap.put(ForumConstants.ATTR_FINISHED_LOCK, new Boolean(lock));
	sessionMap.put(ForumConstants.ATTR_LOCK_WHEN_FINISHED, forum.getLockWhenFinished());
	sessionMap.put(ForumConstants.ATTR_USER_FINISHED, forumUser.isSessionFinished());
	sessionMap.put(ForumConstants.ATTR_ALLOW_EDIT, forum.isAllowEdit());
<<<<<<< HEAD

=======
	sessionMap.put(ForumConstants.ATTR_ALLOW_ANONYMOUS, forum.getAllowAnonym());
	
>>>>>>> 352e16d0
	sessionMap.put(ForumConstants.ATTR_ALLOW_UPLOAD, forum.isAllowUpload());
	int uploadMaxFileSize = Configuration.getAsInt(ConfigurationKeys.UPLOAD_FILE_MAX_SIZE);
	// it defaults to -1 if property was not found
	if (uploadMaxFileSize > 0) {
	    sessionMap.put(ForumConstants.ATTR_UPLOAD_MAX_FILE_SIZE, FileValidatorUtil.formatSize(uploadMaxFileSize));
	}

	sessionMap.put(ForumConstants.ATTR_ALLOW_RATE_MESSAGES, forum.isAllowRateMessages());
	sessionMap.put(ForumConstants.ATTR_MINIMUM_RATE, forum.getMinimumRate());
	sessionMap.put(ForumConstants.ATTR_MAXIMUM_RATE, forum.getMaximumRate());
	sessionMap.put(ForumConstants.ATTR_ALLOW_NEW_TOPICS, forum.isAllowNewTopic());
	sessionMap.put(ForumConstants.ATTR_ALLOW_RICH_EDITOR, allowRichEditor);
	sessionMap.put(ForumConstants.ATTR_MIN_CHARACTERS, new Integer(minCharacters));
	sessionMap.put(ForumConstants.ATTR_MAX_CHARACTERS, new Integer(maxCharacters));
	sessionMap.put(AttributeNames.PARAM_TOOL_SESSION_ID, sessionId);
	sessionMap.put(ForumConstants.ATTR_FORUM_TITLE, forum.getTitle());
	sessionMap.put(ForumConstants.ATTR_FORUM_INSTRCUTION, forum.getInstructions());
	sessionMap.put(AttributeNames.ATTR_LEARNER_CONTENT_FOLDER,
		forumService.getLearnerContentFolder(sessionId, forumUser.getUserId()));
	sessionMap.put(ForumConstants.ATTR_MINIMUM_REPLY, forum.getMinimumReply());
	sessionMap.put(ForumConstants.ATTR_MAXIMUM_REPLY, forum.getMaximumReply());

	ActivityPositionDTO activityPosition = LearningWebUtil.putActivityPositionInRequestByToolSessionId(sessionId,
		request, getServlet().getServletContext());
	sessionMap.put(AttributeNames.ATTR_ACTIVITY_POSITION, activityPosition);

	int numOfRatings = forumService.getNumOfRatingsByUserAndForum(forumUser.getUid(), forum.getUid());
	boolean noMoreRatings = (forum.getMaximumRate() != 0) && (numOfRatings >= forum.getMaximumRate())
		&& forum.isAllowRateMessages();
	boolean isMinRatingsCompleted = (forum.getMinimumRate() == 0)
		|| (numOfRatings >= forum.getMinimumRate()) && forum.isAllowRateMessages();
	sessionMap.put(ForumConstants.ATTR_NO_MORE_RATINGSS, noMoreRatings);
	sessionMap.put(ForumConstants.ATTR_IS_MIN_RATINGS_COMPLETED, isMinRatingsCompleted);
	sessionMap.put(ForumConstants.ATTR_NUM_OF_RATINGS, numOfRatings);

	// Should we show the reflection or not? We shouldn't show it when the screen is accessed
	// from the Monitoring Summary screen, but we should when accessed from the Learner Progress screen.
	// Need to constantly past this value on, rather than hiding just the once, as the View Forum
	// screen has a refresh button.
	boolean hideReflection = WebUtil.readBooleanParam(request, ForumConstants.ATTR_HIDE_REFLECTION, false);
	sessionMap.put(ForumConstants.ATTR_HIDE_REFLECTION, hideReflection);

	if (hideReflection) {
	    sessionMap.put(ForumConstants.ATTR_REFLECTION_ON, false);
	    sessionMap.put(ForumConstants.ATTR_REFLECTION_INSTRUCTION, "");
	    sessionMap.put(ForumConstants.ATTR_REFLECTION_ENTRY, "");
	} else {
	    sessionMap.put(ForumConstants.ATTR_REFLECTION_ON, forum.isReflectOnActivity());
	    sessionMap.put(ForumConstants.ATTR_REFLECTION_INSTRUCTION, forum.getReflectInstructions());

	    NotebookEntry notebookEntry = forumService.getEntry(sessionId, CoreNotebookConstants.NOTEBOOK_TOOL,
		    ForumConstants.TOOL_SIGNATURE, forumUser.getUserId().intValue());
	    sessionMap.put(ForumConstants.ATTR_REFLECTION_ENTRY, notebookEntry != null ? notebookEntry.getEntry() : "");
	}

	// add define later support
	if (forum.isDefineLater()) {
	    return mapping.findForward("defineLater");
	}

	// set contentInUse flag to true!
	forum.setContentInUse(true);
	forum.setDefineLater(false);
	forumService.updateForum(forum);

	// get all root topic to display on init page
	List<MessageDTO> rootTopics = forumService.getRootTopics(sessionId);
	if (!forum.isAllowNewTopic()) {
	    // add the number post the learner has made for each topic.
	    for (MessageDTO messageDTO : rootTopics) {
		int numOfPosts = forumService.getNumOfPostsByTopic(forumUser.getUserId(),
			messageDTO.getMessage().getUid());
		messageDTO.setNumOfPosts(numOfPosts);
	    }
	}
	request.setAttribute(ForumConstants.AUTHORING_TOPICS_LIST, rootTopics);

	// update new messages number
	for (MessageDTO messageDTO : rootTopics) {
	    int numOfNewPosts = forumService.getNewMessagesNum(messageDTO.getMessage(), forumUser.getUid());
	    messageDTO.setNewPostingsNum(numOfNewPosts);
	}

	if (forum.isNotifyLearnersOnMarkRelease()) {
	    boolean isHtmlFormat = false;

	    forumService.getEventNotificationService().createEvent(ForumConstants.TOOL_SIGNATURE,
		    ForumConstants.EVENT_NAME_NOTIFY_LEARNERS_ON_MARK_RELEASE, forum.getContentId(),
		    forumService.getLocalisedMessage("event.mark.release.subject", null),
		    forumService.getLocalisedMessage("event.mark.release.body", null), isHtmlFormat);

	    UserDTO user = (UserDTO) ss.getAttribute(AttributeNames.USER);
	    forumService.getEventNotificationService().subscribe(ForumConstants.TOOL_SIGNATURE,
		    ForumConstants.EVENT_NAME_NOTIFY_LEARNERS_ON_MARK_RELEASE, forum.getContentId(), user.getUserID(),
		    IEventNotificationService.DELIVERY_METHOD_MAIL);
	}

	// check if there is submission deadline
	Date submissionDeadline = forum.getSubmissionDeadline();
	if (submissionDeadline != null) {
	    sessionMap.put(ForumConstants.ATTR_SUBMISSION_DEADLINE, forum.getSubmissionDeadline());
	    UserDTO learnerDto = (UserDTO) ss.getAttribute(AttributeNames.USER);
	    TimeZone learnerTimeZone = learnerDto.getTimeZone();
	    Date tzSubmissionDeadline = DateUtil.convertToTimeZoneFromDefault(learnerTimeZone, submissionDeadline);
	    Date currentLearnerDate = DateUtil.convertToTimeZoneFromDefault(learnerTimeZone, new Date());

	    // calculate whether submission deadline has passed, and if so forward to "submissionDeadline"
	    if (currentLearnerDate.after(tzSubmissionDeadline)) {
		return mapping.findForward("submissionDeadline");
	    }
	}

	return mapping.findForward("success");
    }

    /**
     * Learner click "finish" button in forum page, this method will turn on session status flag for this learner.
     *
     * @param mapping
     * @param form
     * @param request
     * @param response
     * @return
     */
    private ActionForward finish(ActionMapping mapping, ActionForm form, HttpServletRequest request,
	    HttpServletResponse response) {
	String sessionMapID = WebUtil.readStrParam(request, ForumConstants.ATTR_SESSION_MAP_ID);
	SessionMap sessionMap = (SessionMap) request.getSession().getAttribute(sessionMapID);

	ToolAccessMode mode = (ToolAccessMode) sessionMap.get(AttributeNames.ATTR_MODE);
	Long sessionId = (Long) sessionMap.get(AttributeNames.PARAM_TOOL_SESSION_ID);

	forumService = getForumManager();

	if (mode == ToolAccessMode.LEARNER || mode == ToolAccessMode.AUTHOR) {
	    if (!validateBeforeFinish(request, sessionMapID)) {
		return mapping.getInputForward();
	    }

	    String nextActivityUrl;
	    try {
		// get session from shared session.
		HttpSession ss = SessionManager.getSession();
		UserDTO user = (UserDTO) ss.getAttribute(AttributeNames.USER);
		Long userID = new Long(user.getUserID().longValue());

		// finish current session for user
		forumService.finishUserSession(getCurrentUser(request, sessionId));
		ToolSessionManager sessionMgrService = ForumServiceProxy
			.getToolSessionManager(getServlet().getServletContext());
		nextActivityUrl = sessionMgrService.leaveToolSession(sessionId, userID);
		response.sendRedirect(nextActivityUrl);
	    } catch (DataMissingException e) {
		throw new ForumException(e);
	    } catch (ToolException e) {
		throw new ForumException(e);
	    } catch (IOException e) {
		throw new ForumException(e);
	    }
	    return null;

	}
	// get all root topic to display on init page
	List rootTopics = forumService.getRootTopics(sessionId);
	request.setAttribute(ForumConstants.AUTHORING_TOPICS_LIST, rootTopics);

	return mapping.getInputForward();
    }

    /**
     * Submit reflection form input database.
     *
     * @param mapping
     * @param form
     * @param request
     * @param response
     * @return
     */
    private ActionForward submitReflection(ActionMapping mapping, ActionForm form, HttpServletRequest request,
	    HttpServletResponse response) {
	ReflectionForm refForm = (ReflectionForm) form;
	Integer userId = refForm.getUserID();

	String sessionMapID = WebUtil.readStrParam(request, ForumConstants.ATTR_SESSION_MAP_ID);
	SessionMap sessionMap = (SessionMap) request.getSession().getAttribute(sessionMapID);
	Long sessionId = (Long) sessionMap.get(AttributeNames.PARAM_TOOL_SESSION_ID);

	// check for existing notebook entry
	NotebookEntry entry = forumService.getEntry(sessionId, CoreNotebookConstants.NOTEBOOK_TOOL,
		ForumConstants.TOOL_SIGNATURE, userId);

	if (entry == null) {
	    // create new entry
	    forumService.createNotebookEntry(sessionId, CoreNotebookConstants.NOTEBOOK_TOOL,
		    ForumConstants.TOOL_SIGNATURE, userId, refForm.getEntryText());
	} else {
	    // update existing entry
	    entry.setEntry(refForm.getEntryText());
	    entry.setLastModified(new Date());
	    forumService.updateEntry(entry);
	}

	return finish(mapping, form, request, response);
    }

    /**
     * Display empty reflection form.
     *
     * @param mapping
     * @param form
     * @param request
     * @param response
     * @return
     */
    private ActionForward newReflection(ActionMapping mapping, ActionForm form, HttpServletRequest request,
	    HttpServletResponse response) {

	// get session value
	String sessionMapID = WebUtil.readStrParam(request, ForumConstants.ATTR_SESSION_MAP_ID);
	if (!validateBeforeFinish(request, sessionMapID)) {
	    return mapping.getInputForward();
	}

	ReflectionForm refForm = (ReflectionForm) form;
	HttpSession ss = SessionManager.getSession();
	UserDTO user = (UserDTO) ss.getAttribute(AttributeNames.USER);

	refForm.setUserID(user.getUserID());
	refForm.setSessionMapID(sessionMapID);

	// get the existing reflection entry
	IForumService submitFilesService = getForumManager();

	SessionMap map = (SessionMap) request.getSession().getAttribute(sessionMapID);
	Long toolSessionID = (Long) map.get(AttributeNames.PARAM_TOOL_SESSION_ID);
	NotebookEntry entry = submitFilesService.getEntry(toolSessionID, CoreNotebookConstants.NOTEBOOK_TOOL,
		ForumConstants.TOOL_SIGNATURE, user.getUserID());

	if (entry != null) {
	    refForm.setEntryText(entry.getEntry());
	}

	return mapping.findForward("success");
    }

    // ==========================================================================================
    // Topic level methods
    // ==========================================================================================

    /**
     * Display the messages for a particular topic. The Topic will arranged by Tree structure and loaded thread by
     * thread (with paging).
     *
     * @param mapping
     * @param form
     * @param request
     * @param response
     * @return
     */
    private ActionForward viewTopic(ActionMapping mapping, ActionForm form, HttpServletRequest request,
	    HttpServletResponse response) {

	forumService = getForumManager();

	Long rootTopicId = WebUtil.readLongParam(request, ForumConstants.ATTR_TOPIC_ID);

	String sessionMapID = WebUtil.readStrParam(request, ForumConstants.ATTR_SESSION_MAP_ID);
	SessionMap sessionMap = (SessionMap) request.getSession().getAttribute(sessionMapID);
	sessionMap.put(ForumConstants.ATTR_ROOT_TOPIC_UID, rootTopicId);

	// get forum user and forum
	// if coming from topic list, the toolSessionId is in the SessionMap.
	// if coming from the monitoring statistics window, it is passed in as a parameter.
	Long toolSessionId = WebUtil.readLongParam(request, AttributeNames.PARAM_TOOL_SESSION_ID, true);
	if (toolSessionId != null) {
	    sessionMap.put(AttributeNames.PARAM_TOOL_SESSION_ID, toolSessionId);
	    String mode = WebUtil.readStrParam(request, AttributeNames.PARAM_MODE, true);
	    if (mode != null) {
		sessionMap.put(AttributeNames.PARAM_MODE, mode);
	    }
	} else {
	    toolSessionId = (Long) sessionMap.get(AttributeNames.PARAM_TOOL_SESSION_ID);
	}
	ForumUser forumUser = getCurrentUser(request, toolSessionId);
	Forum forum = forumUser.getSession().getForum();

	Long lastMsgSeqId = WebUtil.readLongParam(request, ForumConstants.PAGE_LAST_ID, true);
	Long pageSize = WebUtil.readLongParam(request, ForumConstants.PAGE_SIZE, true);

	setupViewTopicPagedDTOList(request, rootTopicId, sessionMapID, forumUser, forum, lastMsgSeqId, pageSize);

	// Should we show the reflection or not? We shouldn't show it when the View Forum screen is accessed
	// from the Monitoring Summary screen, but we should when accessed from the Learner Progress screen.
	// Need to constantly past this value on, rather than hiding just the once, as the View Forum
	// screen has a refresh button. Need to pass it through the view topic screen and dependent screens
	// as it has a link from the view topic screen back to View Forum screen.
	boolean hideReflection = WebUtil.readBooleanParam(request, ForumConstants.ATTR_HIDE_REFLECTION, false);
	sessionMap.put(ForumConstants.ATTR_HIDE_REFLECTION, hideReflection);

	return mapping.findForward("success");
    }

    private void setupViewTopicPagedDTOList(HttpServletRequest request, Long rootTopicId, String sessionMapID,
	    ForumUser forumUser, Forum forum, Long lastMsgSeqId, Long pageSize) {
	// get root topic list
	List<MessageDTO> msgDtoList = forumService.getTopicThread(rootTopicId, lastMsgSeqId, pageSize);
	updateMesssageFlag(msgDtoList);
	request.setAttribute(ForumConstants.AUTHORING_TOPIC_THREAD, msgDtoList);

	// check if we can still make posts in this topic
	int numOfPosts = forumService.getNumOfPostsByTopic(forumUser.getUserId(), rootTopicId);
	boolean noMorePosts = forum.getMaximumReply() != 0 && numOfPosts >= forum.getMaximumReply()
		&& !forum.isAllowNewTopic() ? Boolean.TRUE : Boolean.FALSE;
	request.setAttribute(ForumConstants.ATTR_NO_MORE_POSTS, noMorePosts);
	request.setAttribute(ForumConstants.ATTR_NUM_OF_POSTS, numOfPosts);

	// transfer SessionMapID as well
	request.setAttribute(ForumConstants.ATTR_SESSION_MAP_ID, sessionMapID);

	// Saving or updating user timestamp
	forumService.saveTimestamp(rootTopicId, forumUser);
    }

    /**
     * Display the messages for a particular thread in a particular topic. Returns all messages for this thread - does
     * not need paging.
     *
     * @param mapping
     * @param form
     * @param request
     * @param response
     * @return
     */
    private ActionForward viewTopicThread(ActionMapping mapping, ActionForm form, HttpServletRequest request,
	    HttpServletResponse response) {

	forumService = getForumManager();

	Long rootTopicId = WebUtil.readLongParam(request, ForumConstants.ATTR_TOPIC_ID);
	Long highlightMessageUid = WebUtil.readLongParam(request, ForumConstants.ATTR_MESS_ID, true);

	String sessionMapID = WebUtil.readStrParam(request, ForumConstants.ATTR_SESSION_MAP_ID);
	SessionMap sessionMap = (SessionMap) request.getSession().getAttribute(sessionMapID);
	sessionMap.put(ForumConstants.ATTR_ROOT_TOPIC_UID, rootTopicId);

	// get forum user and forum
	ForumUser forumUser = getCurrentUser(request, (Long) sessionMap.get(AttributeNames.PARAM_TOOL_SESSION_ID));
	Forum forum = forumUser.getSession().getForum();

	Long threadId = WebUtil.readLongParam(request, ForumConstants.ATTR_THREAD_ID, true);
	List<MessageDTO> msgDtoList = forumService.getThread(threadId);
	updateMesssageFlag(msgDtoList);
	request.setAttribute(ForumConstants.AUTHORING_TOPIC_THREAD, msgDtoList);

	// check if we can still make posts in this topic
	int numOfPosts = forumService.getNumOfPostsByTopic(forumUser.getUserId(), rootTopicId);
	boolean noMorePosts = forum.getMaximumReply() != 0 && numOfPosts >= forum.getMaximumReply()
		&& !forum.isAllowNewTopic() ? Boolean.TRUE : Boolean.FALSE;
	request.setAttribute(ForumConstants.ATTR_NO_MORE_POSTS, noMorePosts);
	request.setAttribute(ForumConstants.ATTR_NUM_OF_POSTS, numOfPosts);
	request.setAttribute(ForumConstants.ATTR_NO_MORE_PAGES, true);

	if (highlightMessageUid != null) {
	    request.setAttribute(ForumConstants.ATTR_MESS_ID, highlightMessageUid);
	}
	// transfer SessionMapID as well
	request.setAttribute(ForumConstants.ATTR_SESSION_MAP_ID, sessionMapID);

	return mapping.findForward("success");
    }

    /**
     * Display a single message.
     *
     * @param mapping
     * @param form
     * @param request
     * @param response
     * @return
     */
    private ActionForward viewMessage(ActionMapping mapping, ActionForm form, HttpServletRequest request,
	    HttpServletResponse response) {

	forumService = getForumManager();

	Long rootTopicId = WebUtil.readLongParam(request, ForumConstants.ATTR_TOPIC_ID);
	Long messageUid = WebUtil.readLongParam(request, ForumConstants.ATTR_MESS_ID, true);

	String sessionMapID = WebUtil.readStrParam(request, ForumConstants.ATTR_SESSION_MAP_ID);
	SessionMap sessionMap = (SessionMap) request.getSession().getAttribute(sessionMapID);
	sessionMap.put(ForumConstants.ATTR_ROOT_TOPIC_UID, rootTopicId);

	// get forum user and forum
	ForumUser forumUser = getCurrentUser(request, (Long) sessionMap.get(AttributeNames.PARAM_TOOL_SESSION_ID));
	Forum forum = forumUser.getSession().getForum();

	List<MessageDTO> msgDtoList = forumService.getMessageAsDTO(messageUid);
	updateMesssageFlag(msgDtoList);
	request.setAttribute(ForumConstants.AUTHORING_TOPIC_THREAD, msgDtoList);

	// check if we can still make posts in this topic
	int numOfPosts = forumService.getNumOfPostsByTopic(forumUser.getUserId(), rootTopicId);
	boolean noMorePosts = forum.getMaximumReply() != 0 && numOfPosts >= forum.getMaximumReply()
		&& !forum.isAllowNewTopic() ? Boolean.TRUE : Boolean.FALSE;
	request.setAttribute(ForumConstants.ATTR_NO_MORE_POSTS, noMorePosts);
	request.setAttribute(ForumConstants.ATTR_NUM_OF_POSTS, numOfPosts);
	request.setAttribute(ForumConstants.ATTR_NO_MORE_PAGES, true);

	if (messageUid != null) {
	    request.setAttribute(ForumConstants.ATTR_MESS_ID, messageUid);
	}
	// transfer SessionMapID as well
	request.setAttribute(ForumConstants.ATTR_SESSION_MAP_ID, sessionMapID);

	return mapping.findForward("success");
    }

    /**
     * Display empty page for a new topic in forum
     *
     * @param mapping
     * @param form
     * @param request
     * @param response
     * @return
     */
    private ActionForward newTopic(ActionMapping mapping, ActionForm form, HttpServletRequest request,
	    HttpServletResponse response) {
	// transfer SessionMapID as well
	((MessageForm) form).setSessionMapID(WebUtil.readStrParam(request, ForumConstants.ATTR_SESSION_MAP_ID));

	return mapping.findForward("success");
    }

    /**
     * Create a new root topic.
     *
     * @param mapping
     * @param form
     * @param request
     * @param response
     * @return
     * @throws IOException
     * @throws ServletException
     * @throws PersistenceException
     */
    public ActionForward createTopic(ActionMapping mapping, ActionForm form, HttpServletRequest request,
	    HttpServletResponse response) throws IOException, ServletException, PersistenceException {

	MessageForm messageForm = (MessageForm) form;
	SessionMap sessionMap = getSessionMap(request, messageForm);
	Long forumId = (Long) sessionMap.get(ForumConstants.ATTR_FORUM_ID);
	Long sessionId = (Long) sessionMap.get(AttributeNames.PARAM_TOOL_SESSION_ID);
	List<MessageDTO> rootTopics = forumService.getRootTopics(sessionId);

	Message message = messageForm.getMessage();
	message.setIsAuthored(false);
	message.setCreated(new Date());
	message.setUpdated(new Date());
	message.setLastReplyDate(new Date());
	int maxSeq = 1;
	if (rootTopics.size() > 0) {
	    MessageDTO last = rootTopics.get(rootTopics.size() - 1);
	    maxSeq = last.getMessage().getSequenceId() + 1;
	}
	message.setSequenceId(maxSeq);
	ForumUser forumUser = getCurrentUser(request, sessionId);
	message.setCreatedBy(forumUser);
	message.setModifiedBy(forumUser);
	setAttachment(messageForm, message);
	setMonitorMode(sessionMap, message);

	// save message into database
	forumService = getForumManager();
	forumService.createRootTopic(forumId, sessionId, message);

	rootTopics.add(MessageDTO.getMessageDTO(message));
	// echo back current root topic to forum init page
	request.setAttribute(ForumConstants.AUTHORING_TOPICS_LIST, rootTopics);
	request.setAttribute(ForumConstants.ATTR_SESSION_MAP_ID, messageForm.getSessionMapID());

	forumService.saveTimestamp(message.getUid(), forumUser);

	// update new messages number
	for (MessageDTO messageDTO : rootTopics) {
	    int numOfNewPosts = forumService.getNewMessagesNum(messageDTO.getMessage(), forumUser.getUid());
	    messageDTO.setNewPostingsNum(numOfNewPosts);
	}

	// notify learners and teachers
	forumService.sendNotificationsOnNewPosting(forumId, sessionId, message);

	return mapping.findForward("success");
    }

    /**
     * Display replay topic page. Message form subject will include parent topics same subject.
     *
     * @param mapping
     * @param form
     * @param request
     * @param response
     * @return
     */
    private ActionForward newReplyTopic(ActionMapping mapping, ActionForm form, HttpServletRequest request,
	    HttpServletResponse response) {
	MessageForm msgForm = (MessageForm) form;
	String sessionMapID = request.getParameter(ForumConstants.ATTR_SESSION_MAP_ID);
	SessionMap sessionMap = getSessionMap(request, msgForm);
	msgForm.setSessionMapID(sessionMapID);

	Long parentId = WebUtil.readLongParam(request, ForumConstants.ATTR_PARENT_TOPIC_ID);
	sessionMap.put(ForumConstants.ATTR_PARENT_TOPIC_ID, parentId);

	// get parent topic, it can decide default subject of reply.
	MessageDTO topic = getTopic(parentId);
	if (topic != null && topic.getMessage() != null) {
	    String reTitle = topic.getMessage().getSubject();

	    MessageDTO originalMessage = MessageDTO.getMessageDTO(topic.getMessage());

	    sessionMap.put(ForumConstants.ATTR_ORIGINAL_MESSAGE, originalMessage);

	    // echo back current topic subject to web page
	    if (reTitle != null && !reTitle.trim().startsWith("Re:")) {
		msgForm.getMessage().setSubject("Re:" + reTitle);
	    } else {
		msgForm.getMessage().setSubject(reTitle);
	    }
	}

	// Should we show the reflection or not? We shouldn't show it when the View Forum screen is accessed
	// from the Monitoring Summary screen, but we should when accessed from the Learner Progress screen.
	// Need to constantly past this value on, rather than hiding just the once, as the View Forum
	// screen has a refresh button. Need to pass it through the view topic screen and dependent screens
	// as it has a link from the view topic screen back to View Forum screen.
	boolean hideReflection = WebUtil.readBooleanParam(request, ForumConstants.ATTR_HIDE_REFLECTION, false);
	sessionMap.put(ForumConstants.ATTR_HIDE_REFLECTION, hideReflection);

	return mapping.findForward("success");
    }

    /**
     * Create a replayed topic for a parent topic.
     */
    private ActionForward replyTopic(ActionMapping mapping, ActionForm form, HttpServletRequest request,
	    HttpServletResponse response) throws InterruptedException {

	MessageForm messageForm = (MessageForm) form;
	SessionMap sessionMap = getSessionMap(request, messageForm);
	Long parentId = (Long) sessionMap.get(ForumConstants.ATTR_PARENT_TOPIC_ID);
	Long sessionId = (Long) sessionMap.get(AttributeNames.PARAM_TOOL_SESSION_ID);

	Message message = messageForm.getMessage();
	boolean isTestHarness = Boolean.valueOf(request.getParameter("testHarness"));
	if (isTestHarness) {
	    message.setBody(request.getParameter("message.body__textarea"));
	}
	message.setIsAuthored(false);
	message.setCreated(new Date());
	message.setUpdated(new Date());
	message.setLastReplyDate(new Date());
	ForumUser forumUser = getCurrentUser(request, sessionId);
	message.setCreatedBy(forumUser);
	message.setModifiedBy(forumUser);
	setAttachment(messageForm, message);
	setMonitorMode(sessionMap, message);

	// save message into database
	forumService = getForumManager();

	forumService.replyTopic(parentId, sessionId, message);

	// echo back this topic thread into page
	Long rootTopicId = forumService.getRootTopicId(parentId);

	// check whether allow more posts for this user
	ForumToolSession session = forumService.getSessionBySessionId(sessionId);
	Forum forum = session.getForum();

	setupViewTopicPagedDTOList(request, rootTopicId, messageForm.getSessionMapID(), forumUser, forum, null, null);

	// notify learners and teachers
	Long forumId = (Long) sessionMap.get(ForumConstants.ATTR_FORUM_ID);
	forumService.sendNotificationsOnNewPosting(forumId, sessionId, message);
	sessionMap.remove(ForumConstants.ATTR_ORIGINAL_MESSAGE);
	return mapping.findForward("success");
    }

    /**
     * Create a replayed topic for a parent topic.
     */
    private ActionForward replyTopicInline(ActionMapping mapping, ActionForm form, HttpServletRequest request,
	    HttpServletResponse response) throws InterruptedException, IOException {

	MessageForm messageForm = (MessageForm) form;
	SessionMap sessionMap = getSessionMap(request, messageForm);
	Long parentId = (Long) sessionMap.get(ForumConstants.ATTR_PARENT_TOPIC_ID);
	Long sessionId = (Long) sessionMap.get(AttributeNames.PARAM_TOOL_SESSION_ID);

	Message message = messageForm.getMessage();
	boolean isTestHarness = Boolean.valueOf(request.getParameter("testHarness"));
	if (isTestHarness) {
	    message.setBody(request.getParameter("message.body__textarea"));
	}
	message.setIsAuthored(false);
	message.setCreated(new Date());
	message.setUpdated(new Date());
	message.setLastReplyDate(new Date());
	ForumUser forumUser = getCurrentUser(request, sessionId);
	message.setCreatedBy(forumUser);
	message.setModifiedBy(forumUser);
	setAttachment(messageForm, message);
	setMonitorMode(sessionMap, message);

	// save message into database
	forumService = getForumManager();
	MessageSeq newMessageSeq = forumService.replyTopic(parentId, sessionId, message);

	// check whether allow more posts for this user
	Long rootTopicId = forumService.getRootTopicId(parentId);
	ForumToolSession session = forumService.getSessionBySessionId(sessionId);
	Forum forum = session.getForum();

	int numOfPosts = forumService.getNumOfPostsByTopic(forumUser.getUserId(), rootTopicId);
	boolean noMorePosts = forum.getMaximumReply() != 0 && numOfPosts >= forum.getMaximumReply()
		&& !forum.isAllowNewTopic() ? Boolean.TRUE : Boolean.FALSE;

	ObjectNode ObjectNode = JsonNodeFactory.instance.objectNode();
	ObjectNode.put(ForumConstants.ATTR_MESS_ID, newMessageSeq.getMessage().getUid());
	ObjectNode.put(ForumConstants.ATTR_NO_MORE_POSTS, noMorePosts);
	ObjectNode.put(ForumConstants.ATTR_NUM_OF_POSTS, numOfPosts);
	ObjectNode.put(ForumConstants.ATTR_THREAD_ID, newMessageSeq.getThreadMessage().getUid());
	ObjectNode.put(ForumConstants.ATTR_SESSION_MAP_ID, messageForm.getSessionMapID());
	ObjectNode.put(ForumConstants.ATTR_ROOT_TOPIC_UID, rootTopicId);
	ObjectNode.put(ForumConstants.ATTR_PARENT_TOPIC_ID, newMessageSeq.getMessage().getParent().getUid());
	response.setContentType("application/json;charset=utf-8");
	response.getWriter().print(ObjectNode);
	return null;
    }

    private void setMonitorMode(SessionMap<String, Object> sessionMap, Message message) {
	message.setIsMonitor(ToolAccessMode.TEACHER.equals(sessionMap.get(AttributeNames.ATTR_MODE)));
    }

    /**
     * Display a editable form for a special topic in order to update it.
     *
     * @param mapping
     * @param form
     * @param request
     * @param response
     * @return
     * @throws PersistenceException
     */
    public ActionForward editTopic(ActionMapping mapping, ActionForm form, HttpServletRequest request,
	    HttpServletResponse response) throws PersistenceException {
	Long topicId = WebUtil.readLongParam(request, ForumConstants.ATTR_TOPIC_ID);

	MessageDTO topic = getTopic(topicId);

	// echo current topic content to web page
	MessageForm msgForm = (MessageForm) form;
	if (topic != null) {
	    msgForm.setMessage(topic.getMessage());
	    request.setAttribute(ForumConstants.AUTHORING_TOPIC, topic);
	}

	// cache this topicID, using in Update topic
	SessionMap sessionMap = getSessionMap(request, msgForm);
	sessionMap.put(ForumConstants.ATTR_TOPIC_ID, topicId);

	// Should we show the reflection or not? We shouldn't show it when the View Forum screen is accessed
	// from the Monitoring Summary screen, but we should when accessed from the Learner Progress screen.
	// Need to constantly past this value on, rather than hiding just the once, as the View Forum
	// screen has a refresh button. Need to pass it through the view topic screen and dependent screens
	// as it has a link from the view topic screen back to View Forum screen.
	boolean hideReflection = WebUtil.readBooleanParam(request, ForumConstants.ATTR_HIDE_REFLECTION, false);
	sessionMap.put(ForumConstants.ATTR_HIDE_REFLECTION, hideReflection);

	return mapping.findForward("success");
    }

    /**
     * Delete attachment from topic. This method only reset attachment information in memory. The finally update will
     * happen in <code>updateTopic</code> method. So topic can keep this attachment if user choose "Cancel" edit topic.
     *
     * @param mapping
     * @param form
     * @param request
     * @param response
     * @return
     */
    private ActionForward deleteAttachment(ActionMapping mapping, ActionForm form, HttpServletRequest request,
	    HttpServletResponse response) {
	// only reset not attachment flag.
	MessageDTO dto = new MessageDTO();
	dto.setHasAttachment(false);
	request.setAttribute(ForumConstants.AUTHORING_TOPIC, dto);
	String sessionMapId = WebUtil.readStrParam(request, ForumConstants.ATTR_SESSION_MAP_ID);
	SessionMap sessionMap = (SessionMap) request.getSession().getAttribute(sessionMapId);
	request.setAttribute(ForumConstants.ATTR_ALLOW_UPLOAD, sessionMap.get(ForumConstants.ATTR_ALLOW_UPLOAD));
	request.setAttribute(ForumConstants.ATTR_SESSION_MAP_ID, sessionMapId);
	return mapping.findForward("success");
    }

    /**
     * Update a topic.
     *
     * @param mapping
     * @param form
     * @param request
     * @param response
     * @return
     * @throws PersistenceException
     */
    public ActionForward updateTopic(ActionMapping mapping, ActionForm form, HttpServletRequest request,
	    HttpServletResponse response) throws PersistenceException {

	forumService = getForumManager();

	MessageForm messageForm = (MessageForm) form;
	SessionMap sessionMap = getSessionMap(request, messageForm);
	Long topicId = (Long) sessionMap.get(ForumConstants.ATTR_TOPIC_ID);
	Message message = messageForm.getMessage();

	doUpdateTopic(request, messageForm, sessionMap, topicId, message);

	// echo back this topic thread into page
	Long rootTopicId = forumService.getRootTopicId(topicId);
	ForumUser forumUser = getCurrentUser(request, (Long) sessionMap.get(AttributeNames.PARAM_TOOL_SESSION_ID));
	Forum forum = forumUser.getSession().getForum();
	setupViewTopicPagedDTOList(request, rootTopicId, messageForm.getSessionMapID(), forumUser, forum, null, null);

	return mapping.findForward("success");
    }

    private void doUpdateTopic(HttpServletRequest request, MessageForm messageForm, SessionMap sessionMap, Long topicId,
	    Message message) {
	boolean makeAuditEntry = ToolAccessMode.TEACHER.equals(sessionMap.get(AttributeNames.ATTR_MODE));
	String oldMessageString = null;

	// get PO from database and sync with Form
	Message messagePO = forumService.getMessage(topicId);
	if (makeAuditEntry) {
	    oldMessageString = messagePO.toString();
	}
	messagePO.setSubject(message.getSubject());
	messagePO.setBody(message.getBody());
	messagePO.setUpdated(new Date());
	messagePO.setModifiedBy(getCurrentUser(request, (Long) sessionMap.get(AttributeNames.PARAM_TOOL_SESSION_ID)));
	messagePO.setIsAnonymous(message.getIsAnonymous());
	setAttachment(messageForm, messagePO);

	if (makeAuditEntry) {
	    Long userId = 0L;
	    String loginName = "Default";
	    Long toolContentId = null;
	    if (messagePO.getCreatedBy() != null) {
		userId = messagePO.getCreatedBy().getUserId();
		loginName = messagePO.getCreatedBy().getLoginName();
	    }
	    if ( messagePO.getToolSession() != null && messagePO.getToolSession().getForum() != null ) {
		toolContentId = messagePO.getToolSession().getForum().getContentId();
	    }
	    forumService.getLogEventService().logChangeLearnerContent(userId, loginName, toolContentId, oldMessageString,
		    messagePO.toString());
	}

	// save message into database
	// if we are in monitoring then we are probably editing some else's entry so log the change.
	forumService.updateTopic(messagePO);
    }

    /**
     * Update a topic.
     *
     * @param mapping
     * @param form
     * @param request
     * @param response
     * @return
     * @throws PersistenceException
     * @throws JSONException
     * @throws IOException
     */
    public ActionForward updateTopicInline(ActionMapping mapping, ActionForm form, HttpServletRequest request,
	    HttpServletResponse response) throws PersistenceException, IOException {

	forumService = getForumManager();

	MessageForm messageForm = (MessageForm) form;
	SessionMap sessionMap = getSessionMap(request, messageForm);
	Long topicId = (Long) sessionMap.get(ForumConstants.ATTR_TOPIC_ID);
	Message message = messageForm.getMessage();

	doUpdateTopic(request, messageForm, sessionMap, topicId, message);

	ObjectNode ObjectNode = JsonNodeFactory.instance.objectNode();
	ObjectNode.put(ForumConstants.ATTR_MESS_ID, topicId);
	ObjectNode.put(ForumConstants.ATTR_SESSION_MAP_ID, messageForm.getSessionMapID());
	Long rootTopicId = forumService.getRootTopicId(topicId);
	ObjectNode.put(ForumConstants.ATTR_ROOT_TOPIC_UID, rootTopicId);
	response.setContentType("application/json;charset=utf-8");
	response.getWriter().print(ObjectNode);
	return null;
    }

    /**
     * Sets the visibility of a message by updating the hide flag for a message
     *
     * @param mapping
     * @param form
     * @param request
     * @param response
     * @return
     */
    public ActionForward updateMessageHideFlag(ActionMapping mapping, ActionForm form, HttpServletRequest request,
	    HttpServletResponse response) {

	Long msgId = new Long(WebUtil.readLongParam(request, ForumConstants.ATTR_TOPIC_ID));
	Boolean hideFlag = new Boolean(WebUtil.readBooleanParam(request, "hideFlag"));
	forumService = getForumManager();

	// TODO Skipping permissions for now, currently having issues with default learning designs not having an
	// create_by field
	// Long sessionId = WebUtil.readLongParam(request, AttributeNames.PARAM_TOOL_SESSION_ID);
	// check if the user has permission to hide posts.
	// ForumToolSession toolSession = forumService
	// .getSessionBySessionId(sessionId);
	//
	// Forum forum = toolSession.getForum();
	// ForumUser currentUser = getCurrentUser(request,sessionId);
	// ForumUser forumCreatedBy = forum.getCreatedBy();

	// we should be looking at whether a user is a teacher and more specifically staff
	// if (currentUser.getUserId().equals(forumCreatedBy.getUserId())) {
	forumService.updateMessageHideFlag(msgId, hideFlag.booleanValue());
	// } else {
	// log.info(currentUser + "does not have permission to hide/show postings in forum: " + forum.getUid());
	// log.info("Forum created by :" + forumCreatedBy.getUid() + ", Current User is: " + currentUser.getUid());
	// }

	// echo back this topic thread into page
	Long rootTopicId = forumService.getRootTopicId(msgId);
	List msgDtoList = forumService.getTopicThread(rootTopicId);
	updateMesssageFlag(msgDtoList);
	request.setAttribute(ForumConstants.AUTHORING_TOPIC_THREAD, msgDtoList);
	request.setAttribute(ForumConstants.ATTR_SESSION_MAP_ID,
		WebUtil.readStrParam(request, ForumConstants.ATTR_SESSION_MAP_ID));

	return mapping.findForward("success");
    }

    /**
     * Rates postings submitted by other learners.
     *
     * @param mapping
     * @param form
     * @param request
     * @param response
     * @return
     */
    public ActionForward rateMessage(ActionMapping mapping, ActionForm form, HttpServletRequest request,
	    HttpServletResponse response) throws IOException {

	forumService = getForumManager();
	String sessionMapId = WebUtil.readStrParam(request, ForumConstants.ATTR_SESSION_MAP_ID);
	SessionMap<String, Object> sessionMap = (SessionMap<String, Object>) request.getSession()
		.getAttribute(sessionMapId);
	Long forumUid = (Long) sessionMap.get(ForumConstants.ATTR_FORUM_UID);
	Long userUid = (Long) sessionMap.get(ForumConstants.ATTR_USER_UID);
	boolean isAllowRateMessages = (Boolean) sessionMap.get(ForumConstants.ATTR_ALLOW_RATE_MESSAGES);
	int forumMaximumRate = (Integer) sessionMap.get(ForumConstants.ATTR_MAXIMUM_RATE);
	int forumMinimumRate = (Integer) sessionMap.get(ForumConstants.ATTR_MINIMUM_RATE);

	float rating = Float.parseFloat(request.getParameter("rate"));
	Long responseId = WebUtil.readLongParam(request, "idBox");
	Long toolSessionID = WebUtil.readLongParam(request, AttributeNames.PARAM_TOOL_SESSION_ID);
	UserDTO user = (UserDTO) SessionManager.getSession().getAttribute(AttributeNames.USER);
	Long userId = new Long(user.getUserID().intValue());

	AverageRatingDTO averageRatingDTO = forumService.rateMessage(responseId, userId, toolSessionID, rating);

	//refresh numOfRatings and noMoreRatings
	int numOfRatings = forumService.getNumOfRatingsByUserAndForum(userUid, forumUid);
	boolean noMoreRatings = (forumMaximumRate != 0) && (numOfRatings >= forumMaximumRate) && isAllowRateMessages;
	boolean isMinRatingsCompleted = (forumMinimumRate != 0) && (numOfRatings >= forumMinimumRate)
		&& isAllowRateMessages;
	sessionMap.put(ForumConstants.ATTR_NO_MORE_RATINGSS, noMoreRatings);
	sessionMap.put(ForumConstants.ATTR_IS_MIN_RATINGS_COMPLETED, isMinRatingsCompleted);
	sessionMap.put(ForumConstants.ATTR_NUM_OF_RATINGS, numOfRatings);

	ObjectNode ObjectNode = JsonNodeFactory.instance.objectNode();
	ObjectNode.put("averageRating", averageRatingDTO.getRating());
	ObjectNode.put("numberOfVotes", averageRatingDTO.getNumberOfVotes());
	ObjectNode.put(ForumConstants.ATTR_NO_MORE_RATINGSS, noMoreRatings);
	ObjectNode.put(ForumConstants.ATTR_NUM_OF_RATINGS, numOfRatings);
	response.setContentType("application/json;charset=utf-8");
	response.getWriter().print(ObjectNode);
	return null;
    }

    // ==========================================================================================
    // Utility methods
    // ==========================================================================================
    /**
     * Validation method to check whether user posts meet minimum number.
     */
    private boolean validateBeforeFinish(HttpServletRequest request, String sessionMapID) {
	SessionMap sessionMap = (SessionMap) request.getSession().getAttribute(sessionMapID);
	Long sessionId = (Long) sessionMap.get(AttributeNames.PARAM_TOOL_SESSION_ID);

	ForumToolSession session = forumService.getSessionBySessionId(sessionId);
	Forum forum = session.getForum();
	// get session from shared session.
	HttpSession ss = SessionManager.getSession();
	UserDTO user = (UserDTO) ss.getAttribute(AttributeNames.USER);
	Long userID = new Long(user.getUserID().longValue());
	if (!forum.isAllowNewTopic()) {

	    List<MessageDTO> list = forumService.getRootTopics(sessionId);
	    for (MessageDTO msgDto : list) {
		Long topicId = msgDto.getMessage().getUid();
		int numOfPostsInTopic = forumService.getNumOfPostsByTopic(userID, topicId);
		if (numOfPostsInTopic < forum.getMinimumReply()) {
		    // create error
		    ActionMessages errors = new ActionMessages();
		    errors.add(ActionMessages.GLOBAL_MESSAGE,
			    new ActionMessage("error.less.mini.post", forum.getMinimumReply()));
		    saveErrors(request, errors);

		    // get all root topic to display on init page
		    List rootTopics = forumService.getRootTopics(sessionId);
		    request.setAttribute(ForumConstants.AUTHORING_TOPICS_LIST, rootTopics);
		    request.setAttribute(ForumConstants.ATTR_SESSION_MAP_ID, sessionMapID);
		    return false;
		}

	    }
	}
	return true;
    }

    /**
     * This method will set flag in message DTO:
     * <li>If this topic is created by current login user, then set Author mark true.</li>
     *
     * @param msgDtoList
     */
    private void updateMesssageFlag(List msgDtoList) {
	// set current user to web page, so that can display "edit" button
	// correct. Only author alow to edit.
	HttpSession ss = SessionManager.getSession();
	// get back login user DTO
	UserDTO user = (UserDTO) ss.getAttribute(AttributeNames.USER);

	Long currUserId = new Long(user.getUserID().intValue());
	Iterator iter = msgDtoList.iterator();
	while (iter.hasNext()) {
	    MessageDTO dto = (MessageDTO) iter.next();
	    if (dto.getMessage().getCreatedBy() != null
		    && currUserId.equals(dto.getMessage().getCreatedBy().getUserId())) {
		dto.setAuthor(true);
	    } else {
		dto.setAuthor(false);
	    }
	}
    }

    /**
     * @param topicId
     * @return
     */
    private MessageDTO getTopic(Long topicId) {
	// get Topic content according to TopicID
	forumService = getForumManager();
	MessageDTO topic = MessageDTO.getMessageDTO(forumService.getMessage(topicId));
	return topic;
    }

    /**
     * Get login user information from system level session. Check it whether it exists in database or not, and save it
     * if it does not exists. Return an instance of PO of ForumUser.
     *
     * @param request
     * @param sessionId
     * @return Current user instance
     */
    private ForumUser getCurrentUser(HttpServletRequest request, Long sessionId) {
	// get login user (author)
	HttpSession ss = SessionManager.getSession();
	// get back login user DTO
	UserDTO user = (UserDTO) ss.getAttribute(AttributeNames.USER);
	ForumUser forumUser = forumService.getUserByUserAndSession(new Long(user.getUserID().intValue()), sessionId);
	if (forumUser == null) {
	    // if user not exist, create new one in database
	    ForumToolSession session = forumService.getSessionBySessionId(sessionId);
	    forumUser = new ForumUser(user, session);
	    forumService.createUser(forumUser);
	}
	return forumUser;
    }

    /**
     * Get Forum Service.
     *
     * @return
     */
    private IForumService getForumManager() {
	if (forumService == null) {
	    WebApplicationContext wac = WebApplicationContextUtils
		    .getRequiredWebApplicationContext(getServlet().getServletContext());
	    forumService = (IForumService) wac.getBean(ForumConstants.FORUM_SERVICE);
	}
	return forumService;
    }

    /**
     * @param messageForm
     * @param message
     */
    private void setAttachment(MessageForm messageForm, Message message) {
	if (messageForm.getAttachmentFile() != null
		&& !StringUtils.isBlank(messageForm.getAttachmentFile().getFileName())) {
	    forumService = getForumManager();
	    Attachment att = forumService.uploadAttachment(messageForm.getAttachmentFile());
	    Set attSet = message.getAttachments();
	    if (attSet == null) {
		attSet = new HashSet();
	    }
	    // only allow one attachment, so replace whatever
	    attSet.clear();
	    attSet.add(att);
	    message.setAttachments(attSet);
	} else if (!messageForm.isHasAttachment()) {
	    // user already called deleteAttachment in AJAX call
	    if (message.getAttachments() != null) {
		Set atts = message.getAttachments();
		atts.clear();
		message.setAttachments(atts);
	    } else {
		message.setAttachments(null);
	    }
	}
    }

    private SessionMap getSessionMap(HttpServletRequest request, MessageForm messageForm) {
	SessionMap sessionMap = (SessionMap) request.getSession().getAttribute(messageForm.getSessionMapID());
	return sessionMap;
    }

}<|MERGE_RESOLUTION|>--- conflicted
+++ resolved
@@ -233,12 +233,8 @@
 	sessionMap.put(ForumConstants.ATTR_LOCK_WHEN_FINISHED, forum.getLockWhenFinished());
 	sessionMap.put(ForumConstants.ATTR_USER_FINISHED, forumUser.isSessionFinished());
 	sessionMap.put(ForumConstants.ATTR_ALLOW_EDIT, forum.isAllowEdit());
-<<<<<<< HEAD
-
-=======
 	sessionMap.put(ForumConstants.ATTR_ALLOW_ANONYMOUS, forum.getAllowAnonym());
-	
->>>>>>> 352e16d0
+
 	sessionMap.put(ForumConstants.ATTR_ALLOW_UPLOAD, forum.isAllowUpload());
 	int uploadMaxFileSize = Configuration.getAsInt(ConfigurationKeys.UPLOAD_FILE_MAX_SIZE);
 	// it defaults to -1 if property was not found
@@ -1001,11 +997,11 @@
 		userId = messagePO.getCreatedBy().getUserId();
 		loginName = messagePO.getCreatedBy().getLoginName();
 	    }
-	    if ( messagePO.getToolSession() != null && messagePO.getToolSession().getForum() != null ) {
+	    if (messagePO.getToolSession() != null && messagePO.getToolSession().getForum() != null) {
 		toolContentId = messagePO.getToolSession().getForum().getContentId();
 	    }
-	    forumService.getLogEventService().logChangeLearnerContent(userId, loginName, toolContentId, oldMessageString,
-		    messagePO.toString());
+	    forumService.getLogEventService().logChangeLearnerContent(userId, loginName, toolContentId,
+		    oldMessageString, messagePO.toString());
 	}
 
 	// save message into database
