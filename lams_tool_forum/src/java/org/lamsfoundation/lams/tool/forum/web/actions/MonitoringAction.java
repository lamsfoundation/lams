/****************************************************************
 * Copyright (C) 2005 LAMS Foundation (http://lamsfoundation.org)
 * =============================================================
 * License Information: http://lamsfoundation.org/licensing/lams/2.0/
 *
 * This program is free software; you can redistribute it and/or modify
 * it under the terms of the GNU General Public License version 2.0
 * as published by the Free Software Foundation.
 *
 * This program is distributed in the hope that it will be useful,
 * but WITHOUT ANY WARRANTY; without even the implied warranty of
 * MERCHANTABILITY or FITNESS FOR A PARTICULAR PURPOSE.  See the
 * GNU General Public License for more details.
 *
 * You should have received a copy of the GNU General Public License
 * along with this program; if not, write to the Free Software
 * Foundation, Inc., 51 Franklin Street, Fifth Floor, Boston, MA 02110-1301
 * USA
 *
 * http://www.gnu.org/licenses/gpl.txt
 * ****************************************************************
 */

package org.lamsfoundation.lams.tool.forum.web.actions;

import java.io.ByteArrayOutputStream;
import java.io.IOException;
import java.io.PrintWriter;
import java.text.DateFormat;
import java.text.SimpleDateFormat;
import java.util.ArrayList;
import java.util.Date;
import java.util.HashMap;
import java.util.Iterator;
import java.util.List;
import java.util.Map;
import java.util.Set;
import java.util.TimeZone;
import java.util.TreeMap;
import java.util.TreeSet;

import javax.servlet.ServletException;
import javax.servlet.http.HttpServletRequest;
import javax.servlet.http.HttpServletResponse;
import javax.servlet.http.HttpSession;

import org.apache.commons.lang.StringUtils;
import org.apache.log4j.Logger;
import org.apache.poi.hssf.usermodel.HSSFCell;
import org.apache.poi.hssf.usermodel.HSSFRow;
import org.apache.poi.hssf.usermodel.HSSFSheet;
import org.apache.poi.hssf.usermodel.HSSFWorkbook;
import org.apache.struts.action.Action;
import org.apache.struts.action.ActionForm;
import org.apache.struts.action.ActionForward;
import org.apache.struts.action.ActionMapping;
import org.apache.struts.action.ActionMessage;
import org.apache.struts.action.ActionMessages;
import org.apache.struts.action.ActionRedirect;
import org.apache.struts.config.ForwardConfig;
import org.lamsfoundation.lams.tool.forum.dto.MessageDTO;
import org.lamsfoundation.lams.tool.forum.dto.SessionDTO;
import org.lamsfoundation.lams.tool.forum.persistence.Forum;
import org.lamsfoundation.lams.tool.forum.persistence.ForumReport;
import org.lamsfoundation.lams.tool.forum.persistence.ForumToolSession;
import org.lamsfoundation.lams.tool.forum.persistence.ForumUser;
import org.lamsfoundation.lams.tool.forum.persistence.Message;
import org.lamsfoundation.lams.tool.forum.service.IForumService;
import org.lamsfoundation.lams.tool.forum.util.ForumConstants;
import org.lamsfoundation.lams.tool.forum.util.ForumUserComparator;
import org.lamsfoundation.lams.tool.forum.util.ForumWebUtils;
import org.lamsfoundation.lams.tool.forum.util.MessageDTOByDateComparator;
import org.lamsfoundation.lams.tool.forum.util.SessionDTOComparator;
import org.lamsfoundation.lams.tool.forum.web.forms.ForumForm;
import org.lamsfoundation.lams.tool.forum.web.forms.MarkForm;
import org.lamsfoundation.lams.util.DateUtil;
import org.lamsfoundation.lams.util.MessageService;
import org.lamsfoundation.lams.util.NumberUtil;
import org.lamsfoundation.lams.util.WebUtil;
import org.lamsfoundation.lams.web.session.SessionManager;
import org.lamsfoundation.lams.web.util.AttributeNames;
import org.lamsfoundation.lams.web.util.SessionMap;
import org.springframework.web.context.WebApplicationContext;
import org.springframework.web.context.support.WebApplicationContextUtils;
import org.springframework.web.util.HtmlUtils;

import com.fasterxml.jackson.databind.node.ArrayNode;
import com.fasterxml.jackson.databind.node.JsonNodeFactory;
import com.fasterxml.jackson.databind.node.ObjectNode;

public class MonitoringAction extends Action {

    private static Logger log = Logger.getLogger(MonitoringAction.class);

    private IForumService forumService;

    /**
     * Action method entry.
     */
    @Override
    public final ActionForward execute(ActionMapping mapping, ActionForm form, HttpServletRequest request,
	    HttpServletResponse response) throws Exception {
	String param = mapping.getParameter();

	if (param.equals("init")) {
	    return init(mapping, form, request, response);
	}
	// refresh statistic page by Ajax call.
	if (param.equals("statistic")) {
	    return statistic(mapping, form, request, response);
	}
	if (param.equals("getUsers")) {
	    return getUsers(mapping, form, request, response);
	}

	// ***************** Marks Functions ********************
	if (param.equals("downloadMarks")) {
	    return downloadMarks(mapping, form, request, response);
	}
	if (param.equals("viewUserMark")) {
	    return viewUserMark(mapping, form, request, response);
	}
	if (param.equals("editMark")) {
	    return editMark(mapping, form, request, response);
	}
	if (param.equals("updateMark")) {
	    return updateMark(mapping, form, request, response);
	}
	if (param.equals("releaseMark")) {
	    return releaseMark(mapping, form, request, response);
	}

	// ***************** Miscellaneous ********************
	if (param.equals("viewTopic")) {
	    return viewTopic(mapping, form, request, response);
	}
	if (param.equals("viewTopicTree")) {
	    return viewTopicTree(mapping, form, request, response);
	}

	// **************** Date restriction *****************
	if (param.equals("setSubmissionDeadline")) {
	    return setSubmissionDeadline(mapping, form, request, response);
	}

	return mapping.findForward("error");
    }

    /**
     * The initial method for monitoring
     */
    private ActionForward init(ActionMapping mapping, ActionForm form, HttpServletRequest request,
	    HttpServletResponse response) {

	// set back tool content ID
	String contentFolderID = WebUtil.readStrParam(request, AttributeNames.PARAM_CONTENT_FOLDER_ID);
	request.setAttribute(AttributeNames.PARAM_CONTENT_FOLDER_ID, contentFolderID);

	Long toolContentID = new Long(WebUtil.readLongParam(request, AttributeNames.PARAM_TOOL_CONTENT_ID));
	request.setAttribute(AttributeNames.PARAM_TOOL_CONTENT_ID, toolContentID);

	request.setAttribute("initialTabId", WebUtil.readLongParam(request, AttributeNames.PARAM_CURRENT_TAB, true));

	// perform the actions for all the tabs.
	summary(request);
	viewInstructions(request);
	viewActivity(request);
	// statistic(request);

	return mapping.findForward("load");
    }

    /**
     * The initial method for monitoring. List all users according to given Content ID.
     */
    private void summary(HttpServletRequest request) {
	Long toolContentId = new Long(WebUtil.readLongParam(request, AttributeNames.PARAM_TOOL_CONTENT_ID));
	forumService = getForumService();

	// create sessionMap
	SessionMap<String, Object> sessionMap = new SessionMap<>();
	request.getSession().setAttribute(sessionMap.getSessionID(), sessionMap);
	request.setAttribute(ForumConstants.ATTR_SESSION_MAP_ID, sessionMap.getSessionID());

	Forum forum = forumService.getForumByContentId(toolContentId);
	sessionMap.put("forum", forum);

	List<ForumToolSession> sessions = forumService.getSessionsByContentId(toolContentId);

	Set<SessionDTO> sessionDtos = new TreeSet<>(new SessionDTOComparator());
	// build a map with all users in the forumSessionList
	for (ForumToolSession session : sessions) {
	    Long sessionId = session.getSessionId();
	    SessionDTO sessionDto = new SessionDTO(session);

	    // used for storing data for MonitoringAction.getUsers() serving tablesorter paging
	    List<MessageDTO> topics = forumService.getAllTopicsFromSession(sessionId);
	    Map<ForumUser, List<MessageDTO>> topicsByUser = getTopicsSortedByAuthor(topics);
	    sessionDto.setTopicsByUser(topicsByUser);

	    sessionDtos.add(sessionDto);
	}
	sessionMap.put(ForumConstants.ATTR_SESSION_DTOS, sessionDtos);

	// check if there is submission deadline
	Date submissionDeadline = forum.getSubmissionDeadline();
	if (submissionDeadline != null) {
	    HttpSession ss = SessionManager.getSession();
	    org.lamsfoundation.lams.usermanagement.dto.UserDTO learnerDto = (org.lamsfoundation.lams.usermanagement.dto.UserDTO) ss
		    .getAttribute(AttributeNames.USER);
	    TimeZone learnerTimeZone = learnerDto.getTimeZone();
	    Date tzSubmissionDeadline = DateUtil.convertToTimeZoneFromDefault(learnerTimeZone, submissionDeadline);
	    sessionMap.put(ForumConstants.ATTR_SUBMISSION_DEADLINE, tzSubmissionDeadline.getTime());
	    // use the unconverted time, as convertToStringForJSON() does the timezone conversion if needed
	    request.setAttribute(ForumConstants.ATTR_SUBMISSION_DEADLINE_DATESTRING,
		    DateUtil.convertToStringForJSON(submissionDeadline, request.getLocale()));
	}

	boolean isGroupedActivity = forumService.isGroupedActivity(toolContentId);
	sessionMap.put("isGroupedActivity", isGroupedActivity);
    }

    /**
     * Refreshes user list.
     */
    public ActionForward getUsers(ActionMapping mapping, ActionForm form, HttpServletRequest request,
	    HttpServletResponse res) throws IOException, ServletException {
	forumService = getForumService();
	String sessionMapId = WebUtil.readStrParam(request, ForumConstants.ATTR_SESSION_MAP_ID);
	SessionMap<String, Object> sessionMap = (SessionMap<String, Object>) request.getSession()
		.getAttribute(sessionMapId);

	// teacher timezone
	HttpSession ss = SessionManager.getSession();
	org.lamsfoundation.lams.usermanagement.dto.UserDTO teacher = (org.lamsfoundation.lams.usermanagement.dto.UserDTO) ss
		.getAttribute(AttributeNames.USER);
	TimeZone teacherTimeZone = teacher.getTimeZone();

	Long sessionId = WebUtil.readLongParam(request, "sessionId");

	// paging parameters of tablesorter
	int size = WebUtil.readIntParam(request, "size");
	int page = WebUtil.readIntParam(request, "page");
	Integer isSort1 = WebUtil.readIntParam(request, "column[0]", true);
	Integer isSort2 = WebUtil.readIntParam(request, "column[1]", true);
	Integer isSort3 = WebUtil.readIntParam(request, "column[2]", true);
	Integer isSort4 = WebUtil.readIntParam(request, "column[3]", true);
	String searchString = request.getParameter("fcol[0]");

	int sorting = ForumConstants.SORT_BY_NO;
	if ((isSort1 != null) && isSort1.equals(0)) {
	    sorting = ForumConstants.SORT_BY_USER_NAME_ASC;

	} else if ((isSort1 != null) && isSort1.equals(1)) {
	    sorting = ForumConstants.SORT_BY_USER_NAME_DESC;

	} else if ((isSort2 != null) && isSort2.equals(0)) {
	    sorting = ForumConstants.SORT_BY_NUMBER_OF_POSTS_ASC;

	} else if ((isSort2 != null) && isSort2.equals(1)) {
	    sorting = ForumConstants.SORT_BY_NUMBER_OF_POSTS_DESC;

	} else if ((isSort3 != null) && isSort3.equals(0)) {
	    sorting = ForumConstants.SORT_BY_LAST_POSTING_ASC;

	} else if ((isSort3 != null) && isSort3.equals(1)) {
	    sorting = ForumConstants.SORT_BY_LAST_POSTING_DESC;

	} else if ((isSort4 != null) && isSort4.equals(0)) {
	    sorting = ForumConstants.SORT_BY_MARKED_ASC;

	} else if ((isSort4 != null) && isSort4.equals(1)) {
	    sorting = ForumConstants.SORT_BY_MARKED_DESC;
	}

	Set<SessionDTO> sessionDtos = (Set<SessionDTO>) sessionMap.get(ForumConstants.ATTR_SESSION_DTOS);
	SessionDTO currentSessionDto = null;
	for (SessionDTO sessionDto : sessionDtos) {
	    if (sessionDto.getSessionID().equals(sessionId)) {
		currentSessionDto = sessionDto;
		break;
	    }
	}
	Map<ForumUser, List<MessageDTO>> topicsByUser = currentSessionDto.getTopicsByUser();

	Forum forum = (Forum) sessionMap.get("forum");
	List<Object[]> users = forumService.getUsersForTablesorter(sessionId, page, size, sorting, searchString,
		forum.isReflectOnActivity());

	ArrayNode rows = JsonNodeFactory.instance.arrayNode();

	ObjectNode responcedata = JsonNodeFactory.instance.objectNode();
	responcedata.put("total_rows", forumService.getCountUsersBySession(sessionId, searchString));

	for (Object[] userAndReflection : users) {

	    ObjectNode responseRow = JsonNodeFactory.instance.objectNode();

	    ForumUser user = (ForumUser) userAndReflection[0];

	    responseRow.put(ForumConstants.ATTR_USER_UID, user.getUid());
	    responseRow.put(ForumConstants.ATTR_USER_ID, user.getUserId());
	    responseRow.put("userName", HtmlUtils.htmlEscape(user.getLastName() + " " + user.getFirstName()));

	    int numberOfPosts = 0;
	    boolean isAnyPostsMarked = false;
	    if (topicsByUser.get(user) != null) {

		// sort messages by date
		TreeSet<MessageDTO> messages = new TreeSet<>(new MessageDTOByDateComparator());
		messages.addAll(topicsByUser.get(user));

		MessageDTO lastMessage = messages.last();

		// format lastEdited date
		Date lastMessageDate = lastMessage.getMessage().getUpdated();
		DateFormat dateFormatter = new SimpleDateFormat("d MMMM yyyy h:mm:ss a");
		responseRow.put("lastMessageDate", dateFormatter.format(lastMessageDate));
		responseRow.put("timeAgo", DateUtil.convertToStringForTimeagoJSON(lastMessageDate));
		numberOfPosts = messages.size();
		for (MessageDTO message : messages) {
		    if (message.getMark() != null) {
			isAnyPostsMarked = true;
			break;
		    }
		}
	    }
	    responseRow.put("anyPostsMarked", isAnyPostsMarked);
	    responseRow.put("numberOfPosts", numberOfPosts);

	    if (userAndReflection.length > 1 && userAndReflection[1] != null) {
		responseRow.put("notebookEntry", HtmlUtils.htmlEscape((String) userAndReflection[1]));
	    }

	    if (userAndReflection.length > 2 && userAndReflection[2] != null) {
		responseRow.put(ForumConstants.ATTR_PORTRAIT_ID, (String) userAndReflection[2]);
	    }

	    rows.add(responseRow);
	}
	responcedata.set("rows", rows);
	res.setContentType("application/json;charset=utf-8");
	res.getWriter().print(new String(responcedata.toString()));
	return null;
    }

    /**
     * Download marks for all users in a speical session.
     */
    private ActionForward downloadMarks(ActionMapping mapping, ActionForm form, HttpServletRequest request,
	    HttpServletResponse response) {
	Long sessionID = new Long(WebUtil.readLongParam(request, AttributeNames.PARAM_TOOL_SESSION_ID));
	forumService = getForumService();
	List<MessageDTO> topicList = forumService.getAllTopicsFromSession(sessionID);
	// construct Excel file format and download
	ActionMessages errors = new ActionMessages();
	try {
	    // create an empty excel file
	    HSSFWorkbook wb = new HSSFWorkbook();

	    HSSFSheet sheet = wb.createSheet("Marks");
	    sheet.setColumnWidth(0, 5000);
	    HSSFRow row = null;
	    HSSFCell cell;
	    Iterator iter = getTopicsSortedByAuthor(topicList).values().iterator();
	    Iterator dtoIter;
	    boolean first = true;
	    int idx = 0;
	    int fileCount = 0;
	    while (iter.hasNext()) {
		List list = (List) iter.next();
		dtoIter = list.iterator();
		first = true;

		while (dtoIter.hasNext()) {
		    MessageDTO dto = (MessageDTO) dtoIter.next();
		    if (first) {
			first = false;
			row = sheet.createRow(0);
			cell = row.createCell(idx);
			cell.setCellValue(getMessageService().getMessage("lable.topic.title.subject"));
			sheet.setColumnWidth(idx, 8000);
			++idx;

			cell = row.createCell(idx);
			cell.setCellValue(getMessageService().getMessage("lable.topic.title.author"));
			sheet.setColumnWidth(idx, 8000);
			++idx;

			cell = row.createCell(idx);
			cell.setCellValue(getMessageService().getMessage("label.download.marks.heading.date"));
			sheet.setColumnWidth(idx, 8000);
			++idx;

			cell = row.createCell(idx);
			cell.setCellValue(getMessageService().getMessage("label.download.marks.heading.marks"));
			sheet.setColumnWidth(idx, 8000);
			++idx;

			cell = row.createCell(idx);
			cell.setCellValue(getMessageService().getMessage("label.download.marks.heading.comments"));
			sheet.setColumnWidth(idx, 8000);
			++idx;
		    }
		    ++fileCount;
		    idx = 0;
		    row = sheet.createRow(fileCount);
		    cell = row.createCell(idx++);
		    cell.setCellValue(dto.getMessage().getSubject());

		    cell = row.createCell(idx++);
		    cell.setCellValue(dto.getAuthor());

		    cell = row.createCell(idx++);
		    cell.setCellValue(DateFormat.getInstance().format(dto.getMessage().getCreated()));

		    cell = row.createCell(idx++);

		    if (dto.getMessage() != null && dto.getMessage().getReport() != null
			    && dto.getMessage().getReport().getMark() != null) {
			cell.setCellValue(NumberUtil.formatLocalisedNumber(dto.getMessage().getReport().getMark(),
				request.getLocale(), 2));
		    } else {
			cell.setCellValue("");
		    }

		    cell = row.createCell(idx++);
		    if (dto.getMessage() != null && dto.getMessage().getReport() != null) {
			cell.setCellValue(dto.getMessage().getReport().getComment());
		    } else {
			cell.setCellValue("");
		    }
		}
	    }
	    ByteArrayOutputStream bos = new ByteArrayOutputStream();
	    wb.write(bos);
	    // construct download file response header
	    String fileName = "marks" + sessionID + ".xls";
	    String mineType = "application/vnd.ms-excel";
	    String header = "attachment; filename=\"" + fileName + "\";";
	    response.setContentType(mineType);
	    response.setHeader("Content-Disposition", header);

	    byte[] data = bos.toByteArray();
	    response.getOutputStream().write(data, 0, data.length);
	    response.getOutputStream().flush();
	} catch (IOException e) {
	    MonitoringAction.log.error(e);
	    errors.add(ActionMessages.GLOBAL_MESSAGE, new ActionMessage("monitoring.download.error", e.toString()));
	}

	if (!errors.isEmpty()) {
	    saveErrors(request, errors);
	    request.setAttribute(AttributeNames.PARAM_TOOL_SESSION_ID, sessionID);
	    return mapping.getInputForward();
	}

	return null;
    }

    /**
     * View activity for content.
     */
    private void viewActivity(HttpServletRequest request) {
	Long toolContentID = new Long(WebUtil.readLongParam(request, AttributeNames.PARAM_TOOL_CONTENT_ID));

	forumService = getForumService();
	Forum forum = forumService.getForumByContentId(toolContentID);
	String title = forum.getTitle();
	String instruction = forum.getInstructions();

	boolean isForumEditable = ForumWebUtils.isForumEditable(forum);
	request.setAttribute(ForumConstants.PAGE_EDITABLE, new Boolean(isForumEditable));
	request.setAttribute("title", title);
	request.setAttribute("instruction", instruction);
    }

    /**
     * View instruction information for a content.
     */
    private void viewInstructions(HttpServletRequest request) {
	Long toolContentID = new Long(WebUtil.readLongParam(request, AttributeNames.PARAM_TOOL_CONTENT_ID));

	forumService = getForumService();
	Forum forum = forumService.getForumByContentId(toolContentID);
	ForumForm forumForm = new ForumForm();
	forumForm.setForum(forum);

	request.setAttribute("forumBean", forumForm);
    }

    /**
     * Show statisitc page for a session.
     */
    private ActionForward statistic(ActionMapping mapping, ActionForm form, HttpServletRequest request,
	    HttpServletResponse response) {
	statistic(request);
	return mapping.findForward("success");
    }

    /**
     * Performs all necessary actions for showing statistic page.
     */
    private void statistic(HttpServletRequest request) {
	Long toolContentID = new Long(WebUtil.readLongParam(request, AttributeNames.PARAM_TOOL_CONTENT_ID));

	forumService = getForumService();
	Map<SessionDTO, List<MessageDTO>> sessionTopicsMap = new TreeMap<SessionDTO, List<MessageDTO>>(new SessionDTOComparator());
	Map<Long, Float> sessionAvaMarkMap = new HashMap<Long, Float>();
	Map<Long, Integer> sessionTotalMsgMap = new HashMap<Long, Integer>();

	List<ForumToolSession> sessList = forumService.getSessionsByContentId(toolContentID);
	Iterator<ForumToolSession> sessIter = sessList.iterator();
	while (sessIter.hasNext()) {
	    ForumToolSession session = sessIter.next();
	    List<MessageDTO> topicList = forumService.getRootTopics(session.getSessionId());
	    Iterator<MessageDTO> iter = topicList.iterator();
	    int totalMsg = 0;
	    int msgNum;
	    float totalMsgMarkSum = 0;
	    float msgMarkSum = 0;
	    for (; iter.hasNext();) {
		MessageDTO msgDto = iter.next();
		// get all message under this topic
		List<MessageDTO> topicThread = forumService.getTopicThread(msgDto.getMessage().getUid());
		// loop all message under this topic
		msgMarkSum = 0;
		Iterator<MessageDTO> threadIter = topicThread.iterator();
		for (msgNum = 0; threadIter.hasNext(); msgNum++) {
		    MessageDTO dto = threadIter.next();
		    if (dto.getMark() != null) {
			msgMarkSum += dto.getMark().floatValue();
		    }
		}
		// summary to total mark
		totalMsgMarkSum += msgMarkSum;
		// set average mark to topic message DTO for display use
		msgDto.setMark(msgMarkSum / msgNum);
		totalMsg += msgNum;
	    }

	    float averMark = totalMsg == 0 ? 0 : totalMsgMarkSum / totalMsg;

	    SessionDTO sessionDto = new SessionDTO(session);

	    sessionTopicsMap.put(sessionDto, topicList);
	    sessionAvaMarkMap.put(session.getSessionId(), averMark);
	    sessionTotalMsgMap.put(session.getSessionId(), new Integer(totalMsg));
	}
	request.setAttribute("topicList", sessionTopicsMap);
	request.setAttribute("markAverage", sessionAvaMarkMap);
	request.setAttribute("totalMessage", sessionTotalMsgMap);
	request.setAttribute(ForumConstants.ATTR_SESSION_MAP_ID,
		WebUtil.readStrParam(request, ForumConstants.ATTR_SESSION_MAP_ID));
    }

    /**
     * View all messages under one topic.
     */
    private ActionForward viewTopicTree(ActionMapping mapping, ActionForm form, HttpServletRequest request,
	    HttpServletResponse response) {

	Long rootTopicId = WebUtil.readLongParam(request, ForumConstants.ATTR_TOPIC_ID);
	forumService = getForumService();
	// get root topic list
	List<MessageDTO> msgDtoList = forumService.getTopicThread(rootTopicId);
	request.setAttribute(ForumConstants.AUTHORING_TOPIC_THREAD, msgDtoList);

	return mapping.findForward("success");
    }

    /**
     * View topic subject, content and attachement
     */
    private ActionForward viewTopic(ActionMapping mapping, ActionForm form, HttpServletRequest request,
	    HttpServletResponse response) {

	Long msgUid = new Long(WebUtil.readLongParam(request, ForumConstants.ATTR_TOPIC_ID));

	forumService = getForumService();
	Message topic = forumService.getMessage(msgUid);

	request.setAttribute(ForumConstants.AUTHORING_TOPIC, MessageDTO.getMessageDTO(topic));
	return mapping.findForward("success");
    }

    private ActionForward releaseMark(ActionMapping mapping, ActionForm form, HttpServletRequest request,
	    HttpServletResponse response) {
	// get service then update report table
	forumService = getForumService();
	Long sessionID = new Long(WebUtil.readLongParam(request, AttributeNames.PARAM_TOOL_SESSION_ID));
	forumService.releaseMarksForSession(sessionID);

	return null;
    }

    // ==========================================================================================
    // View and update marks methods
    // ==========================================================================================

    /**
     * View a special user's mark
     */
    private ActionForward viewUserMark(ActionMapping mapping, ActionForm form, HttpServletRequest request,
	    HttpServletResponse response) {
	Long userUid = new Long(WebUtil.readLongParam(request, ForumConstants.USER_UID));
	Long sessionId = new Long(WebUtil.readLongParam(request, AttributeNames.PARAM_TOOL_SESSION_ID));

	// create sessionMap
	String sessionMapId = WebUtil.readStrParam(request, ForumConstants.ATTR_SESSION_MAP_ID);
	SessionMap<String, Object> sessionMap = (SessionMap<String, Object>) request.getSession()
		.getAttribute(sessionMapId);
	request.setAttribute(ForumConstants.ATTR_SESSION_MAP_ID, sessionMapId);

	sessionMap.put(AttributeNames.PARAM_TOOL_SESSION_ID, sessionId);
	sessionMap.put(ForumConstants.PARAM_UPDATE_MODE, ForumConstants.MARK_UPDATE_FROM_USER);

	// get this user's all topics
	forumService = getForumService();
	List<MessageDTO> messages = forumService.getMessagesByUserUid(userUid, sessionId);
	request.setAttribute(ForumConstants.ATTR_MESSAGES, messages);

	ForumUser user = forumService.getUser(userUid);
	request.setAttribute(ForumConstants.ATTR_USER, user);

	ForumToolSession session = forumService.getSessionBySessionId(sessionId);
	request.setAttribute("isMarksReleased", session.isMarkReleased());
	return mapping.findForward("success");
    }

    /**
     * Edit a special user's mark.
     */
    private ActionForward editMark(ActionMapping mapping, ActionForm form, HttpServletRequest request,
	    HttpServletResponse response) {
	MarkForm markForm = (MarkForm) form;
	SessionMap<String, Object> sessionMap = (SessionMap<String, Object>) request.getSession()
		.getAttribute(markForm.getSessionMapID());
	String updateMode = (String) sessionMap.get(ForumConstants.PARAM_UPDATE_MODE);
	// view forum mode
	if (StringUtils.isBlank(updateMode)) {
	    sessionMap.put(ForumConstants.PARAM_UPDATE_MODE, ForumConstants.MARK_UPDATE_FROM_FORUM);
	    sessionMap.put(ForumConstants.ATTR_ROOT_TOPIC_UID, markForm.getTopicID());
	}

	// get Message and User from database
	forumService = getForumService();
	Message msg = forumService.getMessage(markForm.getTopicID());
	ForumUser user = msg.getCreatedBy();

	// echo back to web page
	if (msg.getReport() != null) {
	    if (msg.getReport().getMark() != null) {
		markForm.setMark(NumberUtil.formatLocalisedNumber(msg.getReport().getMark(), request.getLocale(), 2));
	    } else {
		markForm.setMark("");
	    }
	    markForm.setComment(msg.getReport().getComment());
	}

	// each back to web page
	request.setAttribute(ForumConstants.ATTR_TOPIC, MessageDTO.getMessageDTO(msg));
	request.setAttribute(ForumConstants.ATTR_USER, user);

	// Should we show the reflection or not? We shouldn't show it when the View Forum screen is accessed
	// from the Monitoring Summary screen, but we should when accessed from the Learner Progress screen.
	// Need to constantly past this value on, rather than hiding just the once, as the View Forum
	// screen has a refresh button. Need to pass it through the view topic screen and dependent screens
	// as it has a link from the view topic screen back to View Forum screen.
	boolean hideReflection = WebUtil.readBooleanParam(request, ForumConstants.ATTR_HIDE_REFLECTION, false);
	sessionMap.put(ForumConstants.ATTR_HIDE_REFLECTION, hideReflection);

	return mapping.findForward("success");
    }

    /**
     * Update mark for a special user
     */
    private ActionForward updateMark(ActionMapping mapping, ActionForm form, HttpServletRequest request,
	    HttpServletResponse response) {
	forumService = getForumService();
	MarkForm markForm = (MarkForm) form;

	request.setAttribute(ForumConstants.ATTR_SESSION_MAP_ID, markForm.getSessionMapID());
	String markStr = markForm.getMark();
	Float mark = null;
	ActionMessages errors = new ActionMessages();
	if (StringUtils.isBlank(markStr)) {
	    ActionMessage error = new ActionMessage("error.valueReqd");
	    errors.add("report.mark", error);
	} else {
	    try {
		mark = NumberUtil.getLocalisedFloat(markStr, request.getLocale());
	    } catch (Exception e) {
		ActionMessage error = new ActionMessage("error.mark.invalid.number");
		errors.add("report.mark", error);
	    }
	}

	// echo back to web page
	Message msg = forumService.getMessage(markForm.getTopicID());
	ForumUser user = msg.getCreatedBy();

	request.setAttribute(ForumConstants.ATTR_USER, user);
	if (!errors.isEmpty()) {
	    // each back to web page
	    request.setAttribute(ForumConstants.ATTR_TOPIC, MessageDTO.getMessageDTO(msg));
	    saveErrors(request, errors);
	    return mapping.getInputForward();
	}

	// update message report
	ForumReport report = msg.getReport();
	if (report == null) {
	    report = new ForumReport();
	    msg.setReport(report);
	}

	SessionMap<String, Object> sessionMap = (SessionMap<String, Object>) request.getSession()
		.getAttribute(markForm.getSessionMapID());
	Long sessionId = (Long) sessionMap.get(AttributeNames.PARAM_TOOL_SESSION_ID);
	String updateMode = (String) sessionMap.get(ForumConstants.PARAM_UPDATE_MODE);

	report.setMark(mark);
	report.setComment(markForm.getComment());
	forumService.updateMark(msg);

	// echo back to topic list page: it depends which screen is come from: view special user mark, or view all user
	// marks.
	if (StringUtils.equals(updateMode, ForumConstants.MARK_UPDATE_FROM_USER)) {
	    List<MessageDTO> messages = forumService.getMessagesByUserUid(user.getUid(), sessionId);
	    request.setAttribute(ForumConstants.ATTR_MESSAGES, messages);
	    // listMark
	    return mapping.findForward("success");

	} else { // mark from view forum
		 // display root topic rather than leaf one
	    Long rootTopicId = forumService.getRootTopicId(msg.getUid());

	    ForwardConfig redirectConfig = mapping.findForwardConfig("viewTopic");
	    ActionRedirect redirect = new ActionRedirect(redirectConfig);
	    redirect.addParameter(ForumConstants.ATTR_SESSION_MAP_ID, markForm.getSessionMapID());
	    redirect.addParameter(ForumConstants.ATTR_USER, user);
	    redirect.addParameter(ForumConstants.ATTR_TOPIC_ID, rootTopicId);
	    return redirect;
	}

    }

    /**
     * Set Submission Deadline
<<<<<<< HEAD
     *
     * @param mapping
     * @param form
     * @param request
     * @param response
     * @return
     * @throws IOException
=======
>>>>>>> 3af43e58
     */
    public ActionForward setSubmissionDeadline(ActionMapping mapping, ActionForm form, HttpServletRequest request,
	    HttpServletResponse response) throws IOException {
	forumService = getForumService();

	Long contentID = WebUtil.readLongParam(request, AttributeNames.PARAM_TOOL_CONTENT_ID);
	Forum forum = forumService.getForumByContentId(contentID);

	Long dateParameter = WebUtil.readLongParam(request, ForumConstants.ATTR_SUBMISSION_DEADLINE, true);
	Date tzSubmissionDeadline = null;
	String formattedDate = "";
	if (dateParameter != null) {
	    Date submissionDeadline = new Date(dateParameter);
	    HttpSession ss = SessionManager.getSession();
	    org.lamsfoundation.lams.usermanagement.dto.UserDTO teacher = (org.lamsfoundation.lams.usermanagement.dto.UserDTO) ss
		    .getAttribute(AttributeNames.USER);
	    TimeZone teacherTimeZone = teacher.getTimeZone();
	    tzSubmissionDeadline = DateUtil.convertFromTimeZoneToDefault(teacherTimeZone, submissionDeadline);
	    formattedDate = DateUtil.convertToStringForJSON(tzSubmissionDeadline, request.getLocale());
	}
	forum.setSubmissionDeadline(tzSubmissionDeadline);
	forumService.updateForum(forum);

	response.setContentType("text/plain;charset=utf-8");
	response.getWriter().print(formattedDate);
	return null;
    }

    // ==========================================================================================
    // Utility methods
    // ==========================================================================================

    /**
     * Get Forum Service.
     *
     * @return
     */
    private IForumService getForumService() {
	if (forumService == null) {
	    WebApplicationContext wac = WebApplicationContextUtils
		    .getRequiredWebApplicationContext(getServlet().getServletContext());
	    forumService = (IForumService) wac.getBean(ForumConstants.FORUM_SERVICE);
	}
	return forumService;
    }

    /**
     * @param topics
     * @return
     */
    private Map<ForumUser, List<MessageDTO>> getTopicsSortedByAuthor(List<MessageDTO> topics) {
	Map<ForumUser, List<MessageDTO>> topicsByUser = new TreeMap<>(new ForumUserComparator());
	for (MessageDTO topic : topics) {
	    if (topic.getMessage().getIsAuthored()) {
		continue;
	    }
	    topic.getMessage().getReport();
	    ForumUser user = (ForumUser) topic.getMessage().getCreatedBy().clone();

	    List<MessageDTO> topicsByUserExist = topicsByUser.get(user);
	    if (topicsByUserExist == null) {
		topicsByUserExist = new ArrayList<>();
		topicsByUser.put(user, topicsByUserExist);
	    }
	    topicsByUserExist.add(topic);
	}
	return topicsByUser;
    }

    /**
     * Return ResourceService bean.
     */
    private MessageService getMessageService() {
	WebApplicationContext wac = WebApplicationContextUtils
		.getRequiredWebApplicationContext(getServlet().getServletContext());
	return (MessageService) wac.getBean("forumMessageService");
    }
}<|MERGE_RESOLUTION|>--- conflicted
+++ resolved
@@ -126,6 +126,7 @@
 	if (param.equals("updateMark")) {
 	    return updateMark(mapping, form, request, response);
 	}
+
 	if (param.equals("releaseMark")) {
 	    return releaseMark(mapping, form, request, response);
 	}
@@ -749,16 +750,6 @@
 
     /**
      * Set Submission Deadline
-<<<<<<< HEAD
-     *
-     * @param mapping
-     * @param form
-     * @param request
-     * @param response
-     * @return
-     * @throws IOException
-=======
->>>>>>> 3af43e58
      */
     public ActionForward setSubmissionDeadline(ActionMapping mapping, ActionForm form, HttpServletRequest request,
 	    HttpServletResponse response) throws IOException {
