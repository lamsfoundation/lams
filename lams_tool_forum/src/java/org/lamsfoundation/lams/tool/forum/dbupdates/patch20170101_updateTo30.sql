--- conflicted
+++ resolved
@@ -1,443 +1,411 @@
--- This patch file CANNOT be run as is or the Stored Procedure based thread id updates will fail.
--- The updates have been broken into a serious of batches - Batch 1 through Batch 7. Please
--- run each batch separately. 
-
--- They were designed to be run via auto update but the code should  also work pasted into a 
--- SQL management tool. The Stored Procedures are in Batches 3, 4 and 5. If you are using MySQL
--- Workbench you will need to create them using the Stored Procedure window (go to the Stored
--- Procedures list under the table list and do Create Stored Procedure). 
-
--- Batch 2 alters the table to add the new thread_message_uid. Batches 3, 4 and 5 set up the 
--- stored procs that will  update the existing data to use the new thread_message_uid. 
--- Batch 6 runs the stored procs to update the data and then cleans up the temporary data and 
--- stored procedures. Batch 2 (adding the column) should only be done once. 
--- Batches 3 thru 6 can be redone but all fourneed to be redone in order, as Batch 6 drops 
--- the stored procedures created in 3, 4 and 5. 
-
--- Batch 1 --------------------------------------------------------------------
--- Turn off autocommit, so nothing is committed if there is an error
-SET AUTOCOMMIT = 0;
-SET FOREIGN_KEY_CHECKS=0;
-<<<<<<< HEAD
--- Put all sql statements below here
-=======
--- Put all sql statements below here-------------------------
->>>>>>> 316c9b6b
-
--- patch20140102.sql
--- LDEV-3147 Simplify tools: get rid of instructions tab, define in monitor and offline activity options
-ALTER TABLE tl_lafrum11_forum DROP COLUMN online_instructions;
-ALTER TABLE tl_lafrum11_forum DROP COLUMN offline_instructions;
-ALTER TABLE tl_lafrum11_forum DROP COLUMN run_offline;
-
-UPDATE lams_tool SET tool_version='20140102' WHERE tool_signature='lafrum11';
-
---  patch20141216.sql
--- LDEV-3395 Implement a minimum number of characters for forum postings
-ALTER TABLE tl_lafrum11_forum ADD COLUMN min_characters integer DEFAULT 0; 
-ALTER TABLE tl_lafrum11_forum ADD COLUMN limited_min_characters tinyint DEFAULT 0;
-
-UPDATE lams_tool SET tool_version='20141216' WHERE tool_signature='lafrum11';
-
---  patch20150217.sql
--- LDEV-3432 Do not limit reflect instructions length
-ALTER TABLE tl_lafrum11_forum MODIFY COLUMN reflect_instructions text;
-
-<<<<<<< HEAD
--- Put all sql statements above here
-=======
--- Put all sql statements above here-------------------------
->>>>>>> 316c9b6b
--- If there were no errors, commit and restore autocommit to on
-COMMIT;
-SET AUTOCOMMIT = 1;
-SET FOREIGN_KEY_CHECKS = 1;
-
--- End of Batch 1 --------------------------------------------------------------
-
--- Batch 2 --------------------------------------------------------------------
--- This is the start of the tricky updates. They were originally 5 patch files - 
--- patch20150224 thru patch20150228, all for LDEV-3443.
-
--- patch20150224.sql
-
-SET AUTOCOMMIT = 0;
-SET FOREIGN_KEY_CHECKS = 0;
-
-<<<<<<< HEAD
--- Put all sql statements below here
-=======
--- Put all sql statements below here-------------------------
->>>>>>> 316c9b6b
-
-ALTER TABLE `tl_lafrum11_message_seq` 
-ADD COLUMN `thread_message_uid` BIGINT(20) DEFAULT NULL,
-ADD INDEX `fkfrum11mseqthread` (`thread_message_uid` ASC);
-ALTER TABLE `tl_lafrum11_message_seq` 
-ADD CONSTRAINT `fkfrum11mseqthread`
-  FOREIGN KEY (`thread_message_uid`)
-  REFERENCES `tl_lafrum11_message` (`uid`)
-  ON DELETE RESTRICT
-  ON UPDATE RESTRICT;
-
-<<<<<<< HEAD
--- Put all sql statements above here
-=======
--- Put all sql statements above here-------------------------
->>>>>>> 316c9b6b
--- If there were no errors, commit and restore autocommit to on
-COMMIT;
-SET AUTOCOMMIT = 1;
-SET FOREIGN_KEY_CHECKS = 1;
-
--- End of Batch 2 --------------------------------------------------------------
-
--- Batch 3 --------------------------------------------------------------------
-
--- patch20150225.sql
--- This stored proc is a generic stored proc that can be used to emulate
--- the WITH RECURSIVE feature not found in MySQL.
--- From http://guilhembichot.blogspot.co.uk/2013/11/with-recursive-and-mysql.html
-
-CREATE PROCEDURE `with_emulator`(
-recursive_table varchar(100),
-initial_SELECT text, 
-recursive_SELECT text,
-final_SELECT text,
-max_recursion int unsigned, 
-create_table_options text 
-)
-BEGIN
-  declare new_rows int unsigned;
-  declare show_progress int default 0; 
-  declare recursive_table_next varchar(120);
-  declare recursive_table_union varchar(120);
-  declare recursive_table_tmp varchar(120);
-  set recursive_table_next  = concat(recursive_table, "_next");
-  set recursive_table_union = concat(recursive_table, "_union");
-  set recursive_table_tmp   = concat(recursive_table, "_tmp");
-  SET @str = 
-    CONCAT("CREATE TEMPORARY TABLE ", recursive_table, " ",
-    create_table_options, " AS ", initial_SELECT);
-  PREPARE stmt FROM @str;
-  EXECUTE stmt;
-  SET @str = 
-    CONCAT("CREATE TEMPORARY TABLE ", recursive_table_union, " LIKE ", recursive_table);
-  PREPARE stmt FROM @str;
-  EXECUTE stmt;
-  SET @str =
-    CONCAT("CREATE TEMPORARY TABLE ", recursive_table_next, " LIKE ", recursive_table);
-  PREPARE stmt FROM @str;
-  EXECUTE stmt;
-  if max_recursion = 0 then
-    set max_recursion = 100; 
-  end if;
-  recursion: repeat
-    SET @str =
-      CONCAT("INSERT INTO ", recursive_table_union, " SELECT * FROM ", recursive_table);
-    PREPARE stmt FROM @str;
-    EXECUTE stmt;
-    set max_recursion = max_recursion - 1;
-    if not max_recursion then
-      if show_progress then
-        select concat("max recursion exceeded");
-      end if;
-      leave recursion;
-    end if;
-    SET @str =
-      CONCAT("INSERT INTO ", recursive_table_next, " ", recursive_SELECT);
-    PREPARE stmt FROM @str;
-    EXECUTE stmt;
-    select row_count() into new_rows;
-    if show_progress then
-      select concat(new_rows, " new rows found");
-    end if;
-    if not new_rows then
-      leave recursion;
-    end if;
-    SET @str =
-      CONCAT("ALTER TABLE ", recursive_table, " RENAME ", recursive_table_tmp);
-    PREPARE stmt FROM @str;
-    EXECUTE stmt;
-    SET @str =
-      CONCAT("ALTER TABLE ", recursive_table_next, " RENAME ", recursive_table);
-    PREPARE stmt FROM @str;
-    EXECUTE stmt;
-    SET @str =
-      CONCAT("ALTER TABLE ", recursive_table_tmp, " RENAME ", recursive_table_next);
-    PREPARE stmt FROM @str;
-    EXECUTE stmt;
-    SET @str =
-      CONCAT("TRUNCATE TABLE ", recursive_table_next);
-    PREPARE stmt FROM @str;
-    EXECUTE stmt;
-  until 0 end repeat;
-  SET @str =
-    CONCAT("DROP TEMPORARY TABLE ", recursive_table_next, ", ", recursive_table);
-  PREPARE stmt FROM @str;
-  EXECUTE stmt;
-  SET @str =
-    CONCAT("ALTER TABLE ", recursive_table_union, " RENAME ", recursive_table);
-  PREPARE stmt FROM @str;
-  EXECUTE stmt;
-  SET @str = final_SELECT;
-  PREPARE stmt FROM @str;
-  EXECUTE stmt;
-  SET @str =
-    CONCAT("DROP TEMPORARY TABLE ", recursive_table);
-  PREPARE stmt FROM @str;
-  EXECUTE stmt;
-END;
-
--- End of Batch 3 --------------------------------------------------------------
-
--- Batch 4 --------------------------------------------------------------------
-
--- patch20150226.sql
-CREATE PROCEDURE `tl_lafrum11_get_all_thread_message_uids_tmp`()
-BEGIN
-
-PREPARE stmt FROM "drop temporary table if exists tl_lafrum11_thread_message_uid_tmp";
-EXECUTE stmt;
-
-CALL with_emulator(
-
-"tl_lafrum11_recursive_tmp",
-        
-"select seq.uid as seq_uid, seq.root_message_uid as topic_uid, 
-seq.message_uid as msg_uid, seq.message_level as message_level, m.body as body, 
-m.parent_uid as parent_uid, m.uid as thread_uid
-from tl_lafrum11_message_seq seq join tl_lafrum11_message m
-where seq.message_level = 1 and seq.message_uid = m.uid; ",
-
-"select chdseq.uid as seq_uid, chdseq.root_message_uid as topic_uid, 
-chdseq.message_uid as msg_uid, chdseq.message_level as message_level, chdm.body as body, 
-chdm.parent_uid as parent_uid, tm.thread_uid as thread_uid
-from tl_lafrum11_recursive_tmp tm
-join tl_lafrum11_message_seq chdseq 
-join tl_lafrum11_message chdm
-where tm.msg_uid = chdm.parent_uid and chdseq.message_uid = chdm.uid;",
-
-"create temporary table tl_lafrum11_thread_message_uid_tmp as 
-(select thread_uid, seq_uid from tl_lafrum11_recursive_tmp order by thread_uid)",
-
-1000,
-
-""
-);
-
-END;
-
--- End of Batch 4 --------------------------------------------------------------
-
--- Batch 5 --------------------------------------------------------------------
-
--- patch20150227.sql
-
-CREATE PROCEDURE `tl_lafrum11_set_all_thread_message_uids_tmp`()
-BEGIN
-
-declare v_finished int default 0; 
-declare v_thread_uid bigint(20);
-declare v_seq_uid bigint(20);
-        
-DECLARE thread_cursor CURSOR FOR
-	SELECT thread_uid, seq_uid FROM tl_lafrum11_thread_message_uid_tmp;
-
-DECLARE CONTINUE HANDLER
-    FOR NOT FOUND SET v_finished = 1;
-
-OPEN thread_cursor;
- 
-get_thread: LOOP
- 
-	FETCH thread_cursor INTO v_thread_uid, v_seq_uid ;
-	 
-	IF v_finished = 1 THEN
-		LEAVE get_thread;
-	END IF;
-	 
-	update tl_lafrum11_message_seq set thread_message_uid = v_thread_uid where uid = v_seq_uid;
-	 
-END LOOP get_thread;
- 
-CLOSE thread_cursor;  
-
-END;
-
--- End of Batch 5 --------------------------------------------------------------
-
--- Batch 6 --------------------------------------------------------------------
-
--- patch20150228.sql
-SET AUTOCOMMIT = 0;
-SET FOREIGN_KEY_CHECKS = 0;
-
-<<<<<<< HEAD
--- Put all sql statements below here
-=======
--- Put all sql statements below here-------------------------
->>>>>>> 316c9b6b
-
-call tl_lafrum11_get_all_thread_message_uids_tmp();
-call tl_lafrum11_set_all_thread_message_uids_tmp();
-
-drop procedure if exists with_emulator;
-drop procedure if exists tl_lafrum11_set_all_thread_message_uids_tmp;
-drop procedure if exists tl_lafrum11_get_all_thread_message_uids_tmp;
-
-drop temporary table if exists tl_lafrum11_thread_message_uid_tmp;
-drop temporary table if exists tl_lafrum11_recursive_tmp;
-
-
-<<<<<<< HEAD
--- Put all sql statements above here
-=======
--- Put all sql statements above here-------------------------
->>>>>>> 316c9b6b
--- If there were no errors, commit and restore autocommit to on
-COMMIT;
-SET AUTOCOMMIT = 1;
-SET FOREIGN_KEY_CHECKS = 1;
-
--- End of Batch 6 --------------------------------------------------------------
--- End of thread id addition patches. All the rest of the updates should be able
--- to be run in one go.
-
--- Batch 7 --------------------------------------------------------------------
--- Turn off autocommit, so nothing is committed if there is an error
-SET AUTOCOMMIT = 0;
-SET FOREIGN_KEY_CHECKS=0;
-<<<<<<< HEAD
--- Put all sql statements below here
-=======
--- Put all sql statements below here-------------------------
->>>>>>> 316c9b6b
-
--- patch20150930.sql
---  LDEV-3564 tool session id must be unique in tool's session table
-ALTER TABLE tl_lafrum11_tool_session ADD UNIQUE (session_id);
-
--- patch20151217.sql
--- LDEV-3640 Add necessary cascades
-
-ALTER TABLE tl_lafrum11_attachment DROP FOREIGN KEY FK389AD9A2131CE31E;
-ALTER TABLE tl_lafrum11_attachment ADD CONSTRAINT FK389AD9A2131CE31E FOREIGN KEY (`forum_uid`)
-REFERENCES `tl_lafrum11_forum` (`uid`) ON DELETE CASCADE ON UPDATE CASCADE;
-
-ALTER TABLE tl_lafrum11_attachment DROP FOREIGN KEY FK389AD9A2FE939F2A;
-ALTER TABLE tl_lafrum11_attachment ADD CONSTRAINT FK389AD9A2FE939F2A FOREIGN KEY (`message_uid`)
-REFERENCES `tl_lafrum11_message` (`uid`) ON DELETE CASCADE ON UPDATE CASCADE;
- 
-
-ALTER TABLE tl_lafrum11_forum DROP FOREIGN KEY FK87917942E42F4351;
-ALTER TABLE tl_lafrum11_forum ADD CONSTRAINT FK87917942E42F4351 FOREIGN KEY (`create_by`)
-REFERENCES `tl_lafrum11_forum_user` (`uid`) ON DELETE SET NULL ON UPDATE CASCADE;
-
- 
-ALTER TABLE tl_lafrum11_message_rating DROP FOREIGN KEY FK_tl_lafrum11_message_rating_1;
-ALTER TABLE tl_lafrum11_message_rating ADD CONSTRAINT FK_tl_lafrum11_message_rating_1 FOREIGN KEY (`user_id`)
-REFERENCES `tl_lafrum11_forum_user` (`uid`) ON DELETE CASCADE ON UPDATE CASCADE;
-
-ALTER TABLE tl_lafrum11_message_rating DROP FOREIGN KEY FK_tl_lafrum11_message_rating_2;
-ALTER TABLE tl_lafrum11_message_rating ADD CONSTRAINT FK_tl_lafrum11_message_rating_2 FOREIGN KEY (`message_id`)
-REFERENCES `tl_lafrum11_message` (`uid`) ON DELETE CASCADE ON UPDATE CASCADE;
-
-
-ALTER TABLE tl_lafrum11_message_seq DROP FOREIGN KEY FKD2C71F8845213B4D;
-ALTER TABLE tl_lafrum11_message_seq ADD CONSTRAINT FKD2C71F8845213B4D FOREIGN KEY (`root_message_uid`)
-REFERENCES `tl_lafrum11_message` (`uid`) ON DELETE CASCADE ON UPDATE CASCADE;
-
-ALTER TABLE tl_lafrum11_message_seq DROP FOREIGN KEY FKD2C71F88FE939F2A;
-ALTER TABLE tl_lafrum11_message_seq ADD CONSTRAINT FKD2C71F88FE939F2A FOREIGN KEY (`message_uid`)
-REFERENCES `tl_lafrum11_message` (`uid`) ON DELETE CASCADE ON UPDATE CASCADE;
-
-ALTER TABLE tl_lafrum11_message_seq DROP FOREIGN KEY fkfrum11mseqthread;
-ALTER TABLE tl_lafrum11_message_seq ADD CONSTRAINT fkfrum11mseqthread FOREIGN KEY (`thread_message_uid`)
-REFERENCES `tl_lafrum11_message` (`uid`) ON DELETE CASCADE ON UPDATE CASCADE;
-
-
-ALTER TABLE tl_lafrum11_message DROP FOREIGN KEY FK4A6067E8647A7264;
-ALTER TABLE tl_lafrum11_message ADD CONSTRAINT FK4A6067E8647A7264 FOREIGN KEY (`modified_by`)
-REFERENCES `tl_lafrum11_forum_user` (`uid`) ON DELETE SET NULL ON UPDATE CASCADE;
-							 	
-ALTER TABLE tl_lafrum11_message DROP FOREIGN KEY FK4A6067E8E42F4351;
-ALTER TABLE tl_lafrum11_message ADD CONSTRAINT FK4A6067E8E42F4351 FOREIGN KEY (`create_by`)
-REFERENCES `tl_lafrum11_forum_user` (`uid`)	ON DELETE SET NULL ON UPDATE CASCADE;
-							 	
-ALTER TABLE tl_lafrum11_message DROP FOREIGN KEY FK4A6067E824089E4D;
-ALTER TABLE tl_lafrum11_message ADD CONSTRAINT FK4A6067E824089E4D FOREIGN KEY (`parent_uid`)
-REFERENCES `tl_lafrum11_message` (`uid`) ON DELETE CASCADE ON UPDATE CASCADE;
-
-ALTER TABLE tl_lafrum11_message DROP FOREIGN KEY FK4A6067E8131CE31E;
-ALTER TABLE tl_lafrum11_message ADD CONSTRAINT FK4A6067E8131CE31E FOREIGN KEY (`forum_uid`)
-REFERENCES `tl_lafrum11_forum` (`uid`) ON DELETE CASCADE ON UPDATE CASCADE;
-			
-ALTER TABLE tl_lafrum11_message DROP FOREIGN KEY FK4A6067E89357B45B;
-ALTER TABLE tl_lafrum11_message ADD CONSTRAINT FK4A6067E89357B45B FOREIGN KEY (`forum_session_uid`)
-REFERENCES `tl_lafrum11_tool_session` (`uid`) ON DELETE CASCADE ON UPDATE CASCADE;
-			
-
-ALTER TABLE tl_lafrum11_tool_session DROP FOREIGN KEY FK5A04D7AE131CE31E;
-ALTER TABLE tl_lafrum11_tool_session ADD CONSTRAINT FK5A04D7AE131CE31E FOREIGN KEY (`forum_uid`)
-REFERENCES `tl_lafrum11_forum` (`uid`) ON DELETE CASCADE ON UPDATE CASCADE;
-
-
-ALTER TABLE tl_lafrum11_timestamp DROP FOREIGN KEY ForumUserFK;
-ALTER TABLE tl_lafrum11_timestamp ADD CONSTRAINT ForumUserFK FOREIGN KEY (`forum_user_uid`)
-REFERENCES `tl_lafrum11_forum_user` (`uid`) ON DELETE CASCADE ON UPDATE CASCADE;
-
-ALTER TABLE tl_lafrum11_timestamp DROP FOREIGN KEY MessageFK;
-ALTER TABLE tl_lafrum11_timestamp ADD CONSTRAINT MessageFK FOREIGN KEY (`message_uid`)
-REFERENCES `tl_lafrum11_message` (`uid`) ON DELETE CASCADE ON UPDATE CASCADE;
-
-
-ALTER TABLE tl_lafrum11_forum_user DROP FOREIGN KEY FK7B83A4A85F0116B6;
-ALTER TABLE tl_lafrum11_forum_user ADD CONSTRAINT FK7B83A4A85F0116B6 FOREIGN KEY (`session_id`)
-REFERENCES `tl_lafrum11_tool_session` (`uid`) ON DELETE CASCADE ON UPDATE CASCADE;
-
--- patch20160213.sql
---     LDEV-4218  Display messages as created in monitoring using a colour
-ALTER TABLE tl_lafrum11_message  ADD COLUMN is_monitor SMALLINT(6) DEFAULT 0; 
-
--- patch20170101.sql
--- LDEV-4180
-ALTER TABLE tl_lafrum11_forum MODIFY COLUMN allow_anonym TINYINT(1),
-							  MODIFY COLUMN lock_on_finished TINYINT(1),
-							  MODIFY COLUMN define_later TINYINT(1),
-							  MODIFY COLUMN content_in_use TINYINT(1),
-							  MODIFY COLUMN allow_edit TINYINT(1),
-							  MODIFY COLUMN allow_rich_editor TINYINT(1),
-							  MODIFY COLUMN allow_new_topic TINYINT(1),
-							  MODIFY COLUMN allow_upload TINYINT(1),
-							  MODIFY COLUMN allow_rate_messages TINYINT(1),
-							  MODIFY COLUMN limited_input_flag TINYINT(1),
-							  MODIFY COLUMN reflect_on_activity TINYINT(1),
-							  MODIFY COLUMN notify_learners_on_forum_posting tinyint(1) DEFAULT 0,
-   							  MODIFY COLUMN notify_teachers_on_forum_posting tinyint(1) DEFAULT 0,
-   							  MODIFY COLUMN mark_release_notify tinyint(1) DEFAULT 0,
-							  MODIFY COLUMN limited_min_characters tinyint(1) DEFAULT 0;
-							  
-ALTER TABLE tl_lafrum11_forum_user MODIFY COLUMN session_finished TINYINT(1);
-
-ALTER TABLE tl_lafrum11_message MODIFY COLUMN is_authored TINYINT(1),
-							    MODIFY COLUMN is_anonymous TINYINT(1),
-							    MODIFY COLUMN hide_flag TINYINT(1),
-							    MODIFY COLUMN is_monitor TINYINT(1) DEFAULT 0;
-							    
-ALTER TABLE tl_lafrum11_tool_session MODIFY COLUMN mark_released TINYINT(1);							    
-							    
-UPDATE lams_tool SET tool_version='20170101' WHERE tool_signature='lafrum11';
-
-<<<<<<< HEAD
--- Put all sql statements above here
-=======
--- Put all sql statements above here-------------------------
->>>>>>> 316c9b6b
-
--- If there were no errors, commit and restore autocommit to on
-COMMIT;
-SET AUTOCOMMIT = 1;
-SET FOREIGN_KEY_CHECKS=1;
-
--- End of Batch 7 --------------------------------------------------------------+-- This patch file CANNOT be run as is or the Stored Procedure based thread id updates will fail.
+-- The updates have been broken into a serious of batches - Batch 1 through Batch 7. Please
+-- run each batch separately. 
+
+-- They were designed to be run via auto update but the code should  also work pasted into a 
+-- SQL management tool. The Stored Procedures are in Batches 3, 4 and 5. If you are using MySQL
+-- Workbench you will need to create them using the Stored Procedure window (go to the Stored
+-- Procedures list under the table list and do Create Stored Procedure). 
+
+-- Batch 2 alters the table to add the new thread_message_uid. Batches 3, 4 and 5 set up the 
+-- stored procs that will  update the existing data to use the new thread_message_uid. 
+-- Batch 6 runs the stored procs to update the data and then cleans up the temporary data and 
+-- stored procedures. Batch 2 (adding the column) should only be done once. 
+-- Batches 3 thru 6 can be redone but all fourneed to be redone in order, as Batch 6 drops 
+-- the stored procedures created in 3, 4 and 5. 
+
+-- Batch 1 --------------------------------------------------------------------
+-- Turn off autocommit, so nothing is committed if there is an error
+SET AUTOCOMMIT = 0;
+SET FOREIGN_KEY_CHECKS=0;
+-- Put all sql statements below here
+
+-- patch20140102.sql
+-- LDEV-3147 Simplify tools: get rid of instructions tab, define in monitor and offline activity options
+ALTER TABLE tl_lafrum11_forum DROP COLUMN online_instructions;
+ALTER TABLE tl_lafrum11_forum DROP COLUMN offline_instructions;
+ALTER TABLE tl_lafrum11_forum DROP COLUMN run_offline;
+
+UPDATE lams_tool SET tool_version='20140102' WHERE tool_signature='lafrum11';
+
+--  patch20141216.sql
+-- LDEV-3395 Implement a minimum number of characters for forum postings
+ALTER TABLE tl_lafrum11_forum ADD COLUMN min_characters integer DEFAULT 0; 
+ALTER TABLE tl_lafrum11_forum ADD COLUMN limited_min_characters tinyint DEFAULT 0;
+
+UPDATE lams_tool SET tool_version='20141216' WHERE tool_signature='lafrum11';
+
+--  patch20150217.sql
+-- LDEV-3432 Do not limit reflect instructions length
+ALTER TABLE tl_lafrum11_forum MODIFY COLUMN reflect_instructions text;
+
+-- Put all sql statements above here
+-- If there were no errors, commit and restore autocommit to on
+COMMIT;
+SET AUTOCOMMIT = 1;
+SET FOREIGN_KEY_CHECKS = 1;
+
+-- End of Batch 1 --------------------------------------------------------------
+
+-- Batch 2 --------------------------------------------------------------------
+-- This is the start of the tricky updates. They were originally 5 patch files - 
+-- patch20150224 thru patch20150228, all for LDEV-3443.
+
+-- patch20150224.sql
+
+SET AUTOCOMMIT = 0;
+SET FOREIGN_KEY_CHECKS = 0;
+
+-- Put all sql statements below here
+
+ALTER TABLE `tl_lafrum11_message_seq` 
+ADD COLUMN `thread_message_uid` BIGINT(20) DEFAULT NULL,
+ADD INDEX `fkfrum11mseqthread` (`thread_message_uid` ASC);
+ALTER TABLE `tl_lafrum11_message_seq` 
+ADD CONSTRAINT `fkfrum11mseqthread`
+  FOREIGN KEY (`thread_message_uid`)
+  REFERENCES `tl_lafrum11_message` (`uid`)
+  ON DELETE RESTRICT
+  ON UPDATE RESTRICT;
+
+-- Put all sql statements above here
+-- If there were no errors, commit and restore autocommit to on
+COMMIT;
+SET AUTOCOMMIT = 1;
+SET FOREIGN_KEY_CHECKS = 1;
+
+-- End of Batch 2 --------------------------------------------------------------
+
+-- Batch 3 --------------------------------------------------------------------
+
+-- patch20150225.sql
+-- This stored proc is a generic stored proc that can be used to emulate
+-- the WITH RECURSIVE feature not found in MySQL.
+-- From http://guilhembichot.blogspot.co.uk/2013/11/with-recursive-and-mysql.html
+
+CREATE PROCEDURE `with_emulator`(
+recursive_table varchar(100),
+initial_SELECT text, 
+recursive_SELECT text,
+final_SELECT text,
+max_recursion int unsigned, 
+create_table_options text 
+)
+BEGIN
+  declare new_rows int unsigned;
+  declare show_progress int default 0; 
+  declare recursive_table_next varchar(120);
+  declare recursive_table_union varchar(120);
+  declare recursive_table_tmp varchar(120);
+  set recursive_table_next  = concat(recursive_table, "_next");
+  set recursive_table_union = concat(recursive_table, "_union");
+  set recursive_table_tmp   = concat(recursive_table, "_tmp");
+  SET @str = 
+    CONCAT("CREATE TEMPORARY TABLE ", recursive_table, " ",
+    create_table_options, " AS ", initial_SELECT);
+  PREPARE stmt FROM @str;
+  EXECUTE stmt;
+  SET @str = 
+    CONCAT("CREATE TEMPORARY TABLE ", recursive_table_union, " LIKE ", recursive_table);
+  PREPARE stmt FROM @str;
+  EXECUTE stmt;
+  SET @str =
+    CONCAT("CREATE TEMPORARY TABLE ", recursive_table_next, " LIKE ", recursive_table);
+  PREPARE stmt FROM @str;
+  EXECUTE stmt;
+  if max_recursion = 0 then
+    set max_recursion = 100; 
+  end if;
+  recursion: repeat
+    SET @str =
+      CONCAT("INSERT INTO ", recursive_table_union, " SELECT * FROM ", recursive_table);
+    PREPARE stmt FROM @str;
+    EXECUTE stmt;
+    set max_recursion = max_recursion - 1;
+    if not max_recursion then
+      if show_progress then
+        select concat("max recursion exceeded");
+      end if;
+      leave recursion;
+    end if;
+    SET @str =
+      CONCAT("INSERT INTO ", recursive_table_next, " ", recursive_SELECT);
+    PREPARE stmt FROM @str;
+    EXECUTE stmt;
+    select row_count() into new_rows;
+    if show_progress then
+      select concat(new_rows, " new rows found");
+    end if;
+    if not new_rows then
+      leave recursion;
+    end if;
+    SET @str =
+      CONCAT("ALTER TABLE ", recursive_table, " RENAME ", recursive_table_tmp);
+    PREPARE stmt FROM @str;
+    EXECUTE stmt;
+    SET @str =
+      CONCAT("ALTER TABLE ", recursive_table_next, " RENAME ", recursive_table);
+    PREPARE stmt FROM @str;
+    EXECUTE stmt;
+    SET @str =
+      CONCAT("ALTER TABLE ", recursive_table_tmp, " RENAME ", recursive_table_next);
+    PREPARE stmt FROM @str;
+    EXECUTE stmt;
+    SET @str =
+      CONCAT("TRUNCATE TABLE ", recursive_table_next);
+    PREPARE stmt FROM @str;
+    EXECUTE stmt;
+  until 0 end repeat;
+  SET @str =
+    CONCAT("DROP TEMPORARY TABLE ", recursive_table_next, ", ", recursive_table);
+  PREPARE stmt FROM @str;
+  EXECUTE stmt;
+  SET @str =
+    CONCAT("ALTER TABLE ", recursive_table_union, " RENAME ", recursive_table);
+  PREPARE stmt FROM @str;
+  EXECUTE stmt;
+  SET @str = final_SELECT;
+  PREPARE stmt FROM @str;
+  EXECUTE stmt;
+  SET @str =
+    CONCAT("DROP TEMPORARY TABLE ", recursive_table);
+  PREPARE stmt FROM @str;
+  EXECUTE stmt;
+END;
+
+-- End of Batch 3 --------------------------------------------------------------
+
+-- Batch 4 --------------------------------------------------------------------
+
+-- patch20150226.sql
+CREATE PROCEDURE `tl_lafrum11_get_all_thread_message_uids_tmp`()
+BEGIN
+
+PREPARE stmt FROM "drop temporary table if exists tl_lafrum11_thread_message_uid_tmp";
+EXECUTE stmt;
+
+CALL with_emulator(
+
+"tl_lafrum11_recursive_tmp",
+        
+"select seq.uid as seq_uid, seq.root_message_uid as topic_uid, 
+seq.message_uid as msg_uid, seq.message_level as message_level, m.body as body, 
+m.parent_uid as parent_uid, m.uid as thread_uid
+from tl_lafrum11_message_seq seq join tl_lafrum11_message m
+where seq.message_level = 1 and seq.message_uid = m.uid; ",
+
+"select chdseq.uid as seq_uid, chdseq.root_message_uid as topic_uid, 
+chdseq.message_uid as msg_uid, chdseq.message_level as message_level, chdm.body as body, 
+chdm.parent_uid as parent_uid, tm.thread_uid as thread_uid
+from tl_lafrum11_recursive_tmp tm
+join tl_lafrum11_message_seq chdseq 
+join tl_lafrum11_message chdm
+where tm.msg_uid = chdm.parent_uid and chdseq.message_uid = chdm.uid;",
+
+"create temporary table tl_lafrum11_thread_message_uid_tmp as 
+(select thread_uid, seq_uid from tl_lafrum11_recursive_tmp order by thread_uid)",
+
+1000,
+
+""
+);
+
+END;
+
+-- End of Batch 4 --------------------------------------------------------------
+
+-- Batch 5 --------------------------------------------------------------------
+
+-- patch20150227.sql
+
+CREATE PROCEDURE `tl_lafrum11_set_all_thread_message_uids_tmp`()
+BEGIN
+
+declare v_finished int default 0; 
+declare v_thread_uid bigint(20);
+declare v_seq_uid bigint(20);
+        
+DECLARE thread_cursor CURSOR FOR
+	SELECT thread_uid, seq_uid FROM tl_lafrum11_thread_message_uid_tmp;
+
+DECLARE CONTINUE HANDLER
+    FOR NOT FOUND SET v_finished = 1;
+
+OPEN thread_cursor;
+ 
+get_thread: LOOP
+ 
+	FETCH thread_cursor INTO v_thread_uid, v_seq_uid ;
+	 
+	IF v_finished = 1 THEN
+		LEAVE get_thread;
+	END IF;
+	 
+	update tl_lafrum11_message_seq set thread_message_uid = v_thread_uid where uid = v_seq_uid;
+	 
+END LOOP get_thread;
+ 
+CLOSE thread_cursor;  
+
+END;
+
+-- End of Batch 5 --------------------------------------------------------------
+
+-- Batch 6 --------------------------------------------------------------------
+
+-- patch20150228.sql
+SET AUTOCOMMIT = 0;
+SET FOREIGN_KEY_CHECKS = 0;
+
+-- Put all sql statements below here
+
+call tl_lafrum11_get_all_thread_message_uids_tmp();
+call tl_lafrum11_set_all_thread_message_uids_tmp();
+
+drop procedure if exists with_emulator;
+drop procedure if exists tl_lafrum11_set_all_thread_message_uids_tmp;
+drop procedure if exists tl_lafrum11_get_all_thread_message_uids_tmp;
+
+drop temporary table if exists tl_lafrum11_thread_message_uid_tmp;
+drop temporary table if exists tl_lafrum11_recursive_tmp;
+
+
+-- Put all sql statements above here
+-- If there were no errors, commit and restore autocommit to on
+COMMIT;
+SET AUTOCOMMIT = 1;
+SET FOREIGN_KEY_CHECKS = 1;
+
+-- End of Batch 6 --------------------------------------------------------------
+-- End of thread id addition patches. All the rest of the updates should be able
+-- to be run in one go.
+
+-- Batch 7 --------------------------------------------------------------------
+-- Turn off autocommit, so nothing is committed if there is an error
+SET AUTOCOMMIT = 0;
+SET FOREIGN_KEY_CHECKS=0;
+-- Put all sql statements below here
+
+-- patch20150930.sql
+--  LDEV-3564 tool session id must be unique in tool's session table
+ALTER TABLE tl_lafrum11_tool_session ADD UNIQUE (session_id);
+
+-- patch20151217.sql
+-- LDEV-3640 Add necessary cascades
+
+ALTER TABLE tl_lafrum11_attachment DROP FOREIGN KEY FK389AD9A2131CE31E;
+ALTER TABLE tl_lafrum11_attachment ADD CONSTRAINT FK389AD9A2131CE31E FOREIGN KEY (`forum_uid`)
+REFERENCES `tl_lafrum11_forum` (`uid`) ON DELETE CASCADE ON UPDATE CASCADE;
+
+ALTER TABLE tl_lafrum11_attachment DROP FOREIGN KEY FK389AD9A2FE939F2A;
+ALTER TABLE tl_lafrum11_attachment ADD CONSTRAINT FK389AD9A2FE939F2A FOREIGN KEY (`message_uid`)
+REFERENCES `tl_lafrum11_message` (`uid`) ON DELETE CASCADE ON UPDATE CASCADE;
+ 
+
+ALTER TABLE tl_lafrum11_forum DROP FOREIGN KEY FK87917942E42F4351;
+ALTER TABLE tl_lafrum11_forum ADD CONSTRAINT FK87917942E42F4351 FOREIGN KEY (`create_by`)
+REFERENCES `tl_lafrum11_forum_user` (`uid`) ON DELETE SET NULL ON UPDATE CASCADE;
+
+ 
+ALTER TABLE tl_lafrum11_message_rating DROP FOREIGN KEY FK_tl_lafrum11_message_rating_1;
+ALTER TABLE tl_lafrum11_message_rating ADD CONSTRAINT FK_tl_lafrum11_message_rating_1 FOREIGN KEY (`user_id`)
+REFERENCES `tl_lafrum11_forum_user` (`uid`) ON DELETE CASCADE ON UPDATE CASCADE;
+
+ALTER TABLE tl_lafrum11_message_rating DROP FOREIGN KEY FK_tl_lafrum11_message_rating_2;
+ALTER TABLE tl_lafrum11_message_rating ADD CONSTRAINT FK_tl_lafrum11_message_rating_2 FOREIGN KEY (`message_id`)
+REFERENCES `tl_lafrum11_message` (`uid`) ON DELETE CASCADE ON UPDATE CASCADE;
+
+
+ALTER TABLE tl_lafrum11_message_seq DROP FOREIGN KEY FKD2C71F8845213B4D;
+ALTER TABLE tl_lafrum11_message_seq ADD CONSTRAINT FKD2C71F8845213B4D FOREIGN KEY (`root_message_uid`)
+REFERENCES `tl_lafrum11_message` (`uid`) ON DELETE CASCADE ON UPDATE CASCADE;
+
+ALTER TABLE tl_lafrum11_message_seq DROP FOREIGN KEY FKD2C71F88FE939F2A;
+ALTER TABLE tl_lafrum11_message_seq ADD CONSTRAINT FKD2C71F88FE939F2A FOREIGN KEY (`message_uid`)
+REFERENCES `tl_lafrum11_message` (`uid`) ON DELETE CASCADE ON UPDATE CASCADE;
+
+ALTER TABLE tl_lafrum11_message_seq DROP FOREIGN KEY fkfrum11mseqthread;
+ALTER TABLE tl_lafrum11_message_seq ADD CONSTRAINT fkfrum11mseqthread FOREIGN KEY (`thread_message_uid`)
+REFERENCES `tl_lafrum11_message` (`uid`) ON DELETE CASCADE ON UPDATE CASCADE;
+
+
+ALTER TABLE tl_lafrum11_message DROP FOREIGN KEY FK4A6067E8647A7264;
+ALTER TABLE tl_lafrum11_message ADD CONSTRAINT FK4A6067E8647A7264 FOREIGN KEY (`modified_by`)
+REFERENCES `tl_lafrum11_forum_user` (`uid`) ON DELETE SET NULL ON UPDATE CASCADE;
+							 	
+ALTER TABLE tl_lafrum11_message DROP FOREIGN KEY FK4A6067E8E42F4351;
+ALTER TABLE tl_lafrum11_message ADD CONSTRAINT FK4A6067E8E42F4351 FOREIGN KEY (`create_by`)
+REFERENCES `tl_lafrum11_forum_user` (`uid`)	ON DELETE SET NULL ON UPDATE CASCADE;
+							 	
+ALTER TABLE tl_lafrum11_message DROP FOREIGN KEY FK4A6067E824089E4D;
+ALTER TABLE tl_lafrum11_message ADD CONSTRAINT FK4A6067E824089E4D FOREIGN KEY (`parent_uid`)
+REFERENCES `tl_lafrum11_message` (`uid`) ON DELETE CASCADE ON UPDATE CASCADE;
+
+ALTER TABLE tl_lafrum11_message DROP FOREIGN KEY FK4A6067E8131CE31E;
+ALTER TABLE tl_lafrum11_message ADD CONSTRAINT FK4A6067E8131CE31E FOREIGN KEY (`forum_uid`)
+REFERENCES `tl_lafrum11_forum` (`uid`) ON DELETE CASCADE ON UPDATE CASCADE;
+			
+ALTER TABLE tl_lafrum11_message DROP FOREIGN KEY FK4A6067E89357B45B;
+ALTER TABLE tl_lafrum11_message ADD CONSTRAINT FK4A6067E89357B45B FOREIGN KEY (`forum_session_uid`)
+REFERENCES `tl_lafrum11_tool_session` (`uid`) ON DELETE CASCADE ON UPDATE CASCADE;
+			
+
+ALTER TABLE tl_lafrum11_tool_session DROP FOREIGN KEY FK5A04D7AE131CE31E;
+ALTER TABLE tl_lafrum11_tool_session ADD CONSTRAINT FK5A04D7AE131CE31E FOREIGN KEY (`forum_uid`)
+REFERENCES `tl_lafrum11_forum` (`uid`) ON DELETE CASCADE ON UPDATE CASCADE;
+
+
+ALTER TABLE tl_lafrum11_timestamp DROP FOREIGN KEY ForumUserFK;
+ALTER TABLE tl_lafrum11_timestamp ADD CONSTRAINT ForumUserFK FOREIGN KEY (`forum_user_uid`)
+REFERENCES `tl_lafrum11_forum_user` (`uid`) ON DELETE CASCADE ON UPDATE CASCADE;
+
+ALTER TABLE tl_lafrum11_timestamp DROP FOREIGN KEY MessageFK;
+ALTER TABLE tl_lafrum11_timestamp ADD CONSTRAINT MessageFK FOREIGN KEY (`message_uid`)
+REFERENCES `tl_lafrum11_message` (`uid`) ON DELETE CASCADE ON UPDATE CASCADE;
+
+
+ALTER TABLE tl_lafrum11_forum_user DROP FOREIGN KEY FK7B83A4A85F0116B6;
+ALTER TABLE tl_lafrum11_forum_user ADD CONSTRAINT FK7B83A4A85F0116B6 FOREIGN KEY (`session_id`)
+REFERENCES `tl_lafrum11_tool_session` (`uid`) ON DELETE CASCADE ON UPDATE CASCADE;
+
+-- patch20160213.sql
+--     LDEV-4218  Display messages as created in monitoring using a colour
+ALTER TABLE tl_lafrum11_message  ADD COLUMN is_monitor SMALLINT(6) DEFAULT 0; 
+
+-- patch20170101.sql
+-- LDEV-4180
+ALTER TABLE tl_lafrum11_forum MODIFY COLUMN allow_anonym TINYINT(1),
+							  MODIFY COLUMN lock_on_finished TINYINT(1),
+							  MODIFY COLUMN define_later TINYINT(1),
+							  MODIFY COLUMN content_in_use TINYINT(1),
+							  MODIFY COLUMN allow_edit TINYINT(1),
+							  MODIFY COLUMN allow_rich_editor TINYINT(1),
+							  MODIFY COLUMN allow_new_topic TINYINT(1),
+							  MODIFY COLUMN allow_upload TINYINT(1),
+							  MODIFY COLUMN allow_rate_messages TINYINT(1),
+							  MODIFY COLUMN limited_input_flag TINYINT(1),
+							  MODIFY COLUMN reflect_on_activity TINYINT(1),
+							  MODIFY COLUMN notify_learners_on_forum_posting tinyint(1) DEFAULT 0,
+   							  MODIFY COLUMN notify_teachers_on_forum_posting tinyint(1) DEFAULT 0,
+   							  MODIFY COLUMN mark_release_notify tinyint(1) DEFAULT 0,
+							  MODIFY COLUMN limited_min_characters tinyint(1) DEFAULT 0;
+							  
+ALTER TABLE tl_lafrum11_forum_user MODIFY COLUMN session_finished TINYINT(1);
+
+ALTER TABLE tl_lafrum11_message MODIFY COLUMN is_authored TINYINT(1),
+							    MODIFY COLUMN is_anonymous TINYINT(1),
+							    MODIFY COLUMN hide_flag TINYINT(1),
+							    MODIFY COLUMN is_monitor TINYINT(1) DEFAULT 0;
+							    
+ALTER TABLE tl_lafrum11_tool_session MODIFY COLUMN mark_released TINYINT(1);							    
+							    
+UPDATE lams_tool SET tool_version='20170101' WHERE tool_signature='lafrum11';
+
+-- Put all sql statements above here
+
+-- If there were no errors, commit and restore autocommit to on
+COMMIT;
+SET AUTOCOMMIT = 1;
+SET FOREIGN_KEY_CHECKS=1;
+
+-- End of Batch 7 --------------------------------------------------------------