--- conflicted
+++ resolved
@@ -357,22 +357,12 @@
 	for (NoticeboardSession session : nbContent.getNbSessions()) {
 	    NoticeboardUser user = nbUserDAO.getNbUser(userId.longValue(), session.getNbSessionId());
 	    if (user != null) {
-<<<<<<< HEAD
 		if (resetActivityCompletionOnly) {
 		    user.setUserStatus(NoticeboardUser.INCOMPLETE);
 		    nbUserDAO.updateNbUser(user);
 		} else {
-		    NotebookEntry entry = getEntry(session.getNbSessionId(), CoreNotebookConstants.NOTEBOOK_TOOL,
-			    NoticeboardConstants.TOOL_SIGNATURE, userId);
-		    if (entry != null) {
-			nbContentDAO.delete(entry);
-		    }
-
 		    nbUserDAO.delete(user);
 		}
-=======
-		nbUserDAO.delete(user);
->>>>>>> 9d966e02
 	    }
 	}
     }
