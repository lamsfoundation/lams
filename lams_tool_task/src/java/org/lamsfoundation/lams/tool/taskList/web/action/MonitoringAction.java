--- conflicted
+++ resolved
@@ -232,17 +232,10 @@
 	int i = 1;
 	for (TaskListUserDTO userDto : userDtos) {
 
-<<<<<<< HEAD
 	    ArrayNode userData = JsonNodeFactory.instance.arrayNode();
 	    userData.add(userDto.getUserId());
-	    String fullName = StringEscapeUtils.escapeHtml(userDto.getFullName());
+	    String fullName = HtmlUtils.htmlEscape(userDto.getFullName());
 	    userData.add(fullName);
-=======
-	    JSONArray userData = new JSONArray();
-	    userData.put(userDto.getUserId());
-	    String fullName =  HtmlUtils.htmlEscape(userDto.getFullName());
-	    userData.put(fullName);
->>>>>>> ac9c27fe
 
 	    Set<Long> completedTaskUids = userDto.getCompletedTaskUids();
 	    for (TaskListItem item : items) {
@@ -252,7 +245,7 @@
 	    }
 
 	    if (tasklist.isMonitorVerificationRequired()) {
-		String label =  HtmlUtils.htmlEscape(service.getMessage("label.confirm"));
+		String label = HtmlUtils.htmlEscape(service.getMessage("label.confirm"));
 
 		String verificationStatus = userDto.isVerifiedByMonitor() ? "<i class=\"fa fa-check\"></i>"
 			: "<a id='verif-" + userDto.getUserId()
@@ -262,7 +255,7 @@
 	    }
 
 	    userData.add(userDto.getPortraitId());
-	    
+
 	    ObjectNode userRow = JsonNodeFactory.instance.objectNode();
 	    userRow.put("id", i++);
 	    userRow.put("cell", userData);
@@ -320,21 +313,15 @@
 	TaskListItem item = service.getTaskListItemByUid(itemUid);
 	Set<TaskListItemComment> itemComments = item.getComments();
 	Set<TaskListItemAttachment> itemAttachments = item.getAttachments();
-	String label =  HtmlUtils.htmlEscape(service.getMessage("label.download"));
+	String label = HtmlUtils.htmlEscape(service.getMessage("label.download"));
 
 	int i = 0;
 	ArrayNode rows = JsonNodeFactory.instance.arrayNode();
 	for (TaskListUserDTO userDto : userDtos) {
 
-<<<<<<< HEAD
 	    ArrayNode userData = JsonNodeFactory.instance.arrayNode();
-	    String fullName = StringEscapeUtils.escapeHtml(userDto.getFullName());
+	    String fullName = HtmlUtils.htmlEscape(userDto.getFullName());
 	    userData.add(fullName);
-=======
-	    JSONArray userData = new JSONArray();
-	    String fullName =  HtmlUtils.htmlEscape(userDto.getFullName());
-	    userData.put(fullName);
->>>>>>> ac9c27fe
 
 	    String completionImage = userDto.isCompleted() ? "<i class=\"fa fa-check\"></i>"
 		    : "<i class=\"fa fa-minus\"></i>";
@@ -358,7 +345,7 @@
 		if (!userComments.isEmpty()) {
 		    commentsFiles += "<li>";
 		    for (String userComment : userComments) {
-			commentsFiles +=  HtmlUtils.htmlEscape(userComment);
+			commentsFiles += HtmlUtils.htmlEscape(userComment);
 		    }
 		    commentsFiles += "</li>";
 		}
@@ -372,7 +359,7 @@
 		if (!userAttachments.isEmpty()) {
 		    commentsFiles += "<li>";
 		    for (TaskListItemAttachment userAttachment : userAttachments) {
-			commentsFiles +=  HtmlUtils.htmlEscape(userAttachment.getFileName()) + " ";
+			commentsFiles += HtmlUtils.htmlEscape(userAttachment.getFileName()) + " ";
 			commentsFiles += "<a href='" + TOOL_URL + "/download/?uuid=" + userAttachment.getFileUuid()
 				+ "&versionID=" + userAttachment.getFileVersionId() + "&preferDownload=true'>" + label
 				+ "</a>";
