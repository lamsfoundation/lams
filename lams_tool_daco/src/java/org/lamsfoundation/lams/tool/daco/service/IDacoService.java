/****************************************************************
 * Copyright (C) 2005 LAMS Foundation (http://lamsfoundation.org)
 * =============================================================
 * License Information: http://lamsfoundation.org/licensing/lams/2.0/
 *
 * This program is free software; you can redistribute it and/or modify
 * it under the terms of the GNU General Public License as published by
 * the Free Software Foundation.
 *
 * This program is distributed in the hope that it will be useful,
 * but WITHOUT ANY WARRANTY; without even the implied warranty of
 * MERCHANTABILITY or FITNESS FOR A PARTICULAR PURPOSE.  See the
 * GNU General Public License for more details.
 *
 * You should have received a copy of the GNU General Public License
 * along with this program; if not, write to the Free Software
 * Foundation, Inc., 51 Franklin Street, Fifth Floor, Boston, MA 02110-1301
 * USA
 *
 * http://www.gnu.org/licenses/gpl.txt
 * ****************************************************************
 */

package org.lamsfoundation.lams.tool.daco.service;

import java.util.Collection;
import java.util.List;

<<<<<<< HEAD
import org.lamsfoundation.lams.contentrepository.IVersionedNode;
=======
import org.apache.struts.upload.FormFile;
>>>>>>> 4a35d56f
import org.lamsfoundation.lams.notebook.model.NotebookEntry;
import org.lamsfoundation.lams.tool.daco.dao.DacoAnswerDAO;
import org.lamsfoundation.lams.tool.daco.dto.MonitoringSummarySessionDTO;
import org.lamsfoundation.lams.tool.daco.dto.QuestionSummaryDTO;
import org.lamsfoundation.lams.tool.daco.model.Daco;
import org.lamsfoundation.lams.tool.daco.model.DacoAnswer;
import org.lamsfoundation.lams.tool.daco.model.DacoQuestion;
import org.lamsfoundation.lams.tool.daco.model.DacoSession;
import org.lamsfoundation.lams.tool.daco.model.DacoUser;
import org.springframework.web.multipart.MultipartFile;

/**
 * @author Marcin Cieslak
 *
 *         Interface that defines the contract that all Data Collection service provider must follow.
 */
public interface IDacoService {

    /**
     * Get <code>Daco</code> by toolContentID.
     *
     * @param contentId
     * @return
     */
    Daco getDacoByContentId(Long contentId);

    /**
     * Get a cloned copy of tool default tool content (Daco) and assign the toolContentId of that copy as the given
     * <code>contentId</code>
     *
     * @param contentId
     * @return
     * @throws DacoApplicationException
     */
    Daco getDefaultContent(Long contentId) throws DacoApplicationException;

    /**
     * Upload daco answer file to repository
     *
     * @param answer
     * @param file
     * @throws UploadDacoFileException
     */
    void uploadDacoAnswerFile(DacoAnswer answer, MultipartFile file) throws UploadDacoFileException;

    // ********** for user methods *************
    /**
     * Create a new user in database.
     */
    void createUser(DacoUser dacoUser);

    /**
     * Get user by given userID and toolContentID.
     *
     * @param long1
     * @return
     */
    DacoUser getUserByUserIdAndContentId(Long userID, Long contentId);

    /**
     * Get user by sessionID and UserID
     *
     * @param long1
     * @param sessionId
     * @return
     */
    DacoUser getUserByUserIdAndSessionId(Long long1, Long sessionId);


    /**
     * Save or update daco into database.
     *
     * @param Daco
     */
    void saveOrUpdateDaco(Daco Daco);

    void saveOrUpdateAnswer(DacoAnswer answer);

    /**
     * Delete question from database.
     *
     * @param uid
     */
    void deleteDacoQuestion(Long uid);

    void deleteDacoAnswer(Long uid);

    void deleteDacoRecord(List<DacoAnswer> record);

    /**
     * Return all answers for a given user, grouped by record.
     *
     * @param user
     *
     * @return
     */
    List<List<DacoAnswer>> getDacoAnswersByUser(DacoUser user);

    /**
     * Get daco which is relative with the special toolSession.
     *
     * @param sessionId
     * @return
     */
    Daco getDacoBySessionId(Long sessionId);

    /**
     * Get daco toolSession by toolSessionId
     *
     * @param sessionId
     * @return
     */
    DacoSession getSessionBySessionId(Long sessionId);

    /**
     * Save or update daco session.
     *
     * @param resSession
     */
    void saveOrUpdateDacoSession(DacoSession resSession);

    /**
     * If success return next activity's url, otherwise return null.
     *
     * @param toolSessionId
     * @param userId
     * @return
     */
    String finishToolSession(Long toolSessionId, Long userId) throws DacoApplicationException;

    DacoQuestion getDacoQuestionByUid(Long questionUid);

    /**
     * Create refection entry into notebook tool.
     *
     * @param sessionId
     * @param notebook_tool
     * @param tool_signature
     * @param userId
     * @param entryText
     */
    Long createNotebookEntry(Long sessionId, Integer notebookToolType, String toolSignature, Integer userId,
	    String entryText);

    /**
     * Get reflection entry from notebook tool.
     *
     * @param sessionId
     * @param idType
     * @param signature
     * @param userID
     * @return
     */
    NotebookEntry getEntry(Long sessionId, Integer idType, String signature, Integer userID);

    /**
     * @param notebookEntry
     */
    void updateEntry(NotebookEntry notebookEntry);

    /**
     * Get user by UID
     *
     * @param uid
     * @return
     */
    DacoUser getUser(Long uid);

    /**
     * Gets a message from resource bundle. Same as <code><fmt:message></code> in JSP pages.
     *
     * @param key
     *            key of the message
     * @param args
     *            arguments for the message
     * @return message content
     */
    String getLocalisedMessage(String key, Object[] args);

    void notifyTeachersOnLearnerEntry(Long sessionId, DacoUser dacoUser);

    void notifyTeachersOnRecordSumbit(Long sessionId, DacoUser dacoUser);

    /**
     * Returns summaries for particular questions. A list of {@link QuestionSummaryDTO question summaries} is created,
     * one for each question. They are filled with default, blank data. Then the proper summaries are
     * {@link DacoAnswerDAO#getQuestionSummaries(Long, List) read} from the database.
     *
     * @param userUid
     *            user for who the summary should be created
     * @return list of question summaries
     */
    List<QuestionSummaryDTO> getQuestionSummaries(Long userUid);

    /**
     * Removes a Daco object and all of its Questions from Hibernate cache. It is required to avoid errors when same
     * object was read from the database twice and one of the copies is being saved.
     *
     * @param daco
     *            object to release
     */
    void releaseDacoFromCache(Daco daco);

    /**
     * Removes Answers from Hibernate cache. It is required to avoid errors when same object was read from the database
     * twice and one of the copies is being saved.
     *
     * @param answers
     *            collection of answers to remove from cache
     */
    void releaseAnswersFromCache(Collection<DacoAnswer> answers);

    /**
     * Gets the number of records in the group. It uses database connection.
     *
     * @param sessionId
     *            session ID of the group
     * @return number of records in that group
     */
    Integer getGroupRecordCount(Long sessionId);

    /**
     * Gets the number of records in the group. It uses provided monitoring summary.
     *
     * @param monitoringSummary
     *            summary which will be iterated through and the records counted
     * @return number of records in that group
     */
    Integer getGroupRecordCount(MonitoringSummarySessionDTO monitoringSummary);

    /**
     * Creates summary that is later used in the monitoring. Does not include users.
     *
     * @param contentId
     *            ID of Daco for which the summary should be created
     * @param userUid
     *            ID of the user for who the summary details should be created; <code>null</code> if the summary
     *            details should be created for all users; <code>< 0 </code> if the summary details should be
     *            created for noone
     * @return list of monitoring summaries, one for each session
     */
    List<MonitoringSummarySessionDTO> getMonitoringSummary(Long contentId, Long userUid);

    /**
     * Get the detailed records for a user (userId != null) or group (userId == null). SessionId should
     * always be set.
     */
    MonitoringSummarySessionDTO getAnswersAsRecords(final Long sessionId, final Long userId, int sorting);

    /**
     * Creates summary that is later used in the export.
     *
     * @param contentId
     *            ID of Daco for which the summary should be created
     * @param userUid
     *            ID of the user for who the summary details should be created; <code>null</code> if the summary
     *            details should be created for all users; <code>< 0 </code> if the summary details should be
     *            created for noone
     * @return list of monitoring summaries, one for each session
     */
    List<MonitoringSummarySessionDTO> getSummaryForExport(Long contentId, Long userUid);

    /** Get a paged user list for monitoring */
    List<Object[]> getUsersForTablesorter(final Long sessionId, int page, int size, int sorting, String searchString,
	    boolean getNotebookEntries);

    int getCountUsersBySession(final Long sessionId, String searchString);

    /** Get the basic statistics for all sessions. Used by Monitoring */
    List<MonitoringSummarySessionDTO> getSessionStatistics(Long toolContentUid);

    /**
     * Get how many records has the given user posted.
     *
     * @param userID
     * @param sessionId
     * @return
     */
    int getRecordNum(Long userID, Long sessionId);

    boolean isGroupedActivity(long toolContentID);

    /**
     * Audit log the teacher has started editing activity in monitor.
     *
     * @param toolContentID
     */
    void auditLogStartEditingActivityInMonitor(long toolContentID);
}<|MERGE_RESOLUTION|>--- conflicted
+++ resolved
@@ -26,11 +26,6 @@
 import java.util.Collection;
 import java.util.List;
 
-<<<<<<< HEAD
-import org.lamsfoundation.lams.contentrepository.IVersionedNode;
-=======
-import org.apache.struts.upload.FormFile;
->>>>>>> 4a35d56f
 import org.lamsfoundation.lams.notebook.model.NotebookEntry;
 import org.lamsfoundation.lams.tool.daco.dao.DacoAnswerDAO;
 import org.lamsfoundation.lams.tool.daco.dto.MonitoringSummarySessionDTO;
@@ -99,7 +94,6 @@
      */
     DacoUser getUserByUserIdAndSessionId(Long long1, Long sessionId);
 
-
     /**
      * Save or update daco into database.
      *
