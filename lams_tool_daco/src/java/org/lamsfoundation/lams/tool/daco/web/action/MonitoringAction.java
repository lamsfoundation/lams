/****************************************************************
 * Copyright (C) 2005 LAMS Foundation (http://lamsfoundation.org)
 * =============================================================
 * License Information: http://lamsfoundation.org/licensing/lams/2.0/
 *
 * This program is free software; you can redistribute it and/or modify
 * it under the terms of the GNU General Public License version 2.0
 * as published by the Free Software Foundation.
 *
 * This program is distributed in the hope that it will be useful,
 * but WITHOUT ANY WARRANTY; without even the implied warranty of
 * MERCHANTABILITY or FITNESS FOR A PARTICULAR PURPOSE.  See the
 * GNU General Public License for more details.
 *
 * You should have received a copy of the GNU General Public License
 * along with this program; if not, write to the Free Software
 * Foundation, Inc., 51 Franklin Street, Fifth Floor, Boston, MA 02110-1301
 * USA
 *
 * http://www.gnu.org/licenses/gpl.txt
 * ****************************************************************
 */

package org.lamsfoundation.lams.tool.daco.web.action;

import java.io.IOException;
import java.text.ParseException;
import java.util.Date;
import java.util.HashMap;
import java.util.LinkedList;
import java.util.List;
import java.util.Locale;
import java.util.Set;

import javax.servlet.ServletException;
import javax.servlet.ServletOutputStream;
import javax.servlet.http.HttpServletRequest;
import javax.servlet.http.HttpServletResponse;
import javax.servlet.http.HttpSession;

import org.apache.commons.lang.StringEscapeUtils;
import org.apache.commons.lang.StringUtils;
import org.apache.log4j.Logger;
import org.apache.struts.action.Action;
import org.apache.struts.action.ActionForm;
import org.apache.struts.action.ActionForward;
import org.apache.struts.action.ActionMapping;
import org.lamsfoundation.lams.notebook.model.NotebookEntry;
import org.lamsfoundation.lams.notebook.service.CoreNotebookConstants;
import org.lamsfoundation.lams.tool.daco.DacoConstants;
import org.lamsfoundation.lams.tool.daco.dto.MonitoringSummarySessionDTO;
import org.lamsfoundation.lams.tool.daco.dto.MonitoringSummaryUserDTO;
import org.lamsfoundation.lams.tool.daco.dto.QuestionSummaryDTO;
import org.lamsfoundation.lams.tool.daco.model.Daco;
import org.lamsfoundation.lams.tool.daco.model.DacoAnswer;
import org.lamsfoundation.lams.tool.daco.model.DacoAnswerOption;
import org.lamsfoundation.lams.tool.daco.model.DacoQuestion;
import org.lamsfoundation.lams.tool.daco.model.DacoUser;
import org.lamsfoundation.lams.tool.daco.service.IDacoService;
import org.lamsfoundation.lams.tool.daco.util.DacoExcelUtil;
import org.lamsfoundation.lams.usermanagement.dto.UserDTO;
import org.lamsfoundation.lams.util.CentralConstants;
import org.lamsfoundation.lams.util.FileUtil;
import org.lamsfoundation.lams.util.NumberUtil;
import org.lamsfoundation.lams.util.WebUtil;
import org.lamsfoundation.lams.web.session.SessionManager;
import org.lamsfoundation.lams.web.util.AttributeNames;
import org.lamsfoundation.lams.web.util.SessionMap;
import org.springframework.web.context.WebApplicationContext;
import org.springframework.web.context.support.WebApplicationContextUtils;

import com.fasterxml.jackson.databind.node.ArrayNode;
import com.fasterxml.jackson.databind.node.JsonNodeFactory;
import com.fasterxml.jackson.databind.node.ObjectNode;

public class MonitoringAction extends Action {
    public static Logger log = Logger.getLogger(MonitoringAction.class);

    @Override
    public ActionForward execute(ActionMapping mapping, ActionForm form, HttpServletRequest request,
	    HttpServletResponse response) throws IOException, ServletException, ParseException {
	String param = mapping.getParameter();

	if (param.equals("summary")) {
	    return summary(mapping, request);
	}
	if (param.equals("getUsers")) {
	    return getUsers(mapping, form, request, response);
	}
	if (param.equals("viewReflection")) {
	    return viewReflection(mapping, request);
	}

	if (param.equals("listRecords")) {
	    return listRecords(mapping, request);
	}
	if (param.equals("changeView")) {
	    return changeView(mapping, request);
	}
	if (param.equals("getQuestionSummaries")) {
	    return getQuestionSummaries(mapping, request);
	}
	if (param.equals("statistic")) {
	    return statistic(mapping, request);
	}
	if (param.equals("exportToSpreadsheet")) {
	    return exportToSpreadsheet(request, response);
	}

	return mapping.findForward(DacoConstants.ERROR);
    }

    protected ActionForward listRecords(ActionMapping mapping, HttpServletRequest request) {
	return listRecords(mapping, request, false);
    }

    protected ActionForward changeView(ActionMapping mapping, HttpServletRequest request) {
	return listRecords(mapping, request, true);
    }

    private ActionForward listRecords(ActionMapping mapping, HttpServletRequest request, boolean changeView) {

	String sessionMapID = request.getParameter(DacoConstants.ATTR_SESSION_MAP_ID);
	SessionMap sessionMap = (SessionMap) request.getSession().getAttribute(sessionMapID);
	Long toolSessionId = WebUtil.readLongParam(request, AttributeNames.PARAM_TOOL_SESSION_ID, true);
	Long userId = WebUtil.readLongParam(request, DacoConstants.USER_ID, true);
	Integer sortOrder = WebUtil.readIntParam(request, DacoConstants.ATTR_SORT, true);
	if (sortOrder == null) {
	    sortOrder = DacoConstants.SORT_BY_NO;
	}

	sessionMap.put(DacoConstants.ATTR_MONITORING_SUMMARY,
		getDacoService().getAnswersAsRecords(toolSessionId, userId, sortOrder));
	request.setAttribute(DacoConstants.ATTR_SESSION_MAP_ID, sessionMapID);
	request.setAttribute(AttributeNames.PARAM_TOOL_SESSION_ID, toolSessionId);
	request.setAttribute(DacoConstants.ATTR_SORT, sortOrder);
	request.setAttribute(DacoConstants.USER_ID, userId);

	if (changeView) {
	    String currentView = (String) sessionMap.get(DacoConstants.ATTR_LEARNING_VIEW);
	    if (DacoConstants.LEARNING_VIEW_HORIZONTAL.equals(currentView)) {
		sessionMap.put(DacoConstants.ATTR_LEARNING_VIEW, DacoConstants.LEARNING_VIEW_VERTICAL);
	    } else {
		sessionMap.put(DacoConstants.ATTR_LEARNING_VIEW, DacoConstants.LEARNING_VIEW_HORIZONTAL);
	    }
	}

	return mapping.findForward(DacoConstants.SUCCESS);
    }

    protected ActionForward summary(ActionMapping mapping, HttpServletRequest request) {
	// initial Session Map
	IDacoService service = getDacoService();
	String sessionMapID = WebUtil.readStrParam(request, DacoConstants.ATTR_SESSION_MAP_ID, true);

	boolean newSession = sessionMapID == null || request.getSession().getAttribute(sessionMapID) == null;
	SessionMap sessionMap = null;
	if (newSession) {
	    sessionMap = new SessionMap();
	    sessionMapID = sessionMap.getSessionID();
	    request.getSession().setAttribute(sessionMapID, sessionMap);
	    sessionMap.put(DacoConstants.ATTR_LEARNING_VIEW, DacoConstants.LEARNING_VIEW_VERTICAL);
	} else {
	    sessionMap = (SessionMap) request.getSession().getAttribute(sessionMapID);
	}

	Long contentId = sessionMap.get(AttributeNames.PARAM_TOOL_CONTENT_ID) == null
		? WebUtil.readLongParam(request, AttributeNames.PARAM_TOOL_CONTENT_ID)
		: (Long) sessionMap.get(AttributeNames.PARAM_TOOL_CONTENT_ID);
	Daco daco = service.getDacoByContentId(contentId);

	List<MonitoringSummarySessionDTO> monitoringSummaryList = service.getMonitoringSummary(contentId,
		DacoConstants.MONITORING_SUMMARY_MATCH_NONE);

	Long userUid = WebUtil.readLongParam(request, DacoConstants.USER_UID, true);
	if (userUid == null) {
	    userUid = (Long) sessionMap.get(DacoConstants.USER_UID);
	    request.setAttribute(DacoConstants.ATTR_MONITORING_CURRENT_TAB, 1);
	} else {
	    request.setAttribute(DacoConstants.ATTR_MONITORING_CURRENT_TAB, 3);
	}

	request.setAttribute(DacoConstants.ATTR_SESSION_MAP_ID, sessionMapID);
	sessionMap.put(DacoConstants.USER_UID, userUid);
	sessionMap.put(DacoConstants.PAGE_EDITABLE, !daco.isContentInUse());
	sessionMap.put(DacoConstants.ATTR_MONITORING_SUMMARY, monitoringSummaryList);

	if (newSession) {
	    boolean isGroupedActivity = service.isGroupedActivity(contentId);
	    sessionMap.put(DacoConstants.ATTR_IS_GROUPED_ACTIVITY, isGroupedActivity);
	    sessionMap.put(DacoConstants.ATTR_DACO, daco);
	    sessionMap.put(AttributeNames.PARAM_TOOL_CONTENT_ID, contentId);
	    sessionMap.put(AttributeNames.PARAM_CONTENT_FOLDER_ID,
		    WebUtil.readStrParam(request, AttributeNames.PARAM_CONTENT_FOLDER_ID));

	    HttpSession ss = SessionManager.getSession();
	    UserDTO user = (UserDTO) ss.getAttribute(AttributeNames.USER);
	}
	return mapping.findForward(DacoConstants.SUCCESS);
    }

    protected ActionForward getUsers(ActionMapping mapping, ActionForm form, HttpServletRequest request,
	    HttpServletResponse res) throws IOException, ServletException {

	IDacoService service = getDacoService();
	String sessionMapID = WebUtil.readStrParam(request, DacoConstants.ATTR_SESSION_MAP_ID, true);
	SessionMap sessionMap = (SessionMap) request.getSession().getAttribute(sessionMapID);

	Long sessionId = WebUtil.readLongParam(request, AttributeNames.PARAM_TOOL_SESSION_ID);

	Long contentId = sessionMap.get(AttributeNames.PARAM_TOOL_CONTENT_ID) == null
		? WebUtil.readLongParam(request, AttributeNames.PARAM_TOOL_CONTENT_ID)
		: (Long) sessionMap.get(AttributeNames.PARAM_TOOL_CONTENT_ID);

	// paging parameters of tablesorter
	int size = WebUtil.readIntParam(request, "size");
	int page = WebUtil.readIntParam(request, "page");
	Integer isSort1 = WebUtil.readIntParam(request, "column[0]", true);
	Integer isSort2 = WebUtil.readIntParam(request, "column[1]", true);
	String searchString = request.getParameter("fcol[0]");

	int sorting = DacoConstants.SORT_BY_NO;
	if ((isSort1 != null) && isSort1.equals(0)) {
	    sorting = DacoConstants.SORT_BY_USER_NAME_ASC;

	} else if ((isSort1 != null) && isSort1.equals(1)) {
	    sorting = DacoConstants.SORT_BY_USER_NAME_DESC;

	} else if ((isSort2 != null) && isSort2.equals(0)) {
	    sorting = DacoConstants.SORT_BY_NUM_RECORDS_ASC;

	} else if ((isSort2 != null) && isSort2.equals(1)) {
	    sorting = DacoConstants.SORT_BY_NUM_RECORDS_DESC;
	}

	Daco daco = service.getDacoByContentId(contentId);

	List<Object[]> users = service.getUsersForTablesorter(sessionId, page, size, sorting, searchString,
		daco.isReflectOnActivity());

	ArrayNode rows = JsonNodeFactory.instance.arrayNode();

	ObjectNode responsedata = JsonNodeFactory.instance.objectNode();
	responsedata.put("total_rows", service.getCountUsersBySession(sessionId, searchString));

	for (Object[] userAndReflection : users) {

	    ObjectNode responseRow = JsonNodeFactory.instance.objectNode();

	    DacoUser user = (DacoUser) userAndReflection[0];

	    responseRow.put(DacoConstants.USER_ID, user.getUserId());
	    responseRow.put(DacoConstants.USER_FULL_NAME, StringEscapeUtils.escapeHtml(user.getFullName()));

	    if (userAndReflection.length > 1 && userAndReflection[1] != null) {
		responseRow.put(DacoConstants.RECORD_COUNT, (Integer) userAndReflection[1]);
	    } else {
		responseRow.put(DacoConstants.RECORD_COUNT, 0);
	    }

	    if (userAndReflection.length > 2 && userAndReflection[2] != null) {
		responseRow.put(DacoConstants.NOTEBOOK_ENTRY,
			StringEscapeUtils.escapeHtml((String) userAndReflection[2]));
	    }
<<<<<<< HEAD
	    rows.add(responseRow);
=======
	    if (userAndReflection.length > 3 && userAndReflection[3] != null) {
		responseRow.put(DacoConstants.PORTRAIT_ID, userAndReflection[3]);
	    }
	    rows.put(responseRow);
>>>>>>> 7c213fca
	}
	responsedata.set("rows", rows);
	res.setContentType("application/json;charset=utf-8");
	res.getWriter().print(new String(responsedata.toString()));
	return null;
    }

    protected ActionForward viewReflection(ActionMapping mapping, HttpServletRequest request) {
	String sessionMapID = request.getParameter(DacoConstants.ATTR_SESSION_MAP_ID);
	SessionMap sessionMap = (SessionMap) request.getSession().getAttribute(sessionMapID);
	Integer userId = WebUtil.readIntParam(request, DacoConstants.USER_ID);
	Long sessionId = WebUtil.readLongParam(request, AttributeNames.PARAM_TOOL_SESSION_ID);

	IDacoService service = getDacoService();
	DacoUser user = service.getUserByUserIdAndSessionId(userId.longValue(), sessionId);
	NotebookEntry notebookEntry = service.getEntry(sessionId, CoreNotebookConstants.NOTEBOOK_TOOL,
		DacoConstants.TOOL_SIGNATURE, userId);

	MonitoringSummaryUserDTO userDTO = new MonitoringSummaryUserDTO(null, userId, user.getFullName(), null);
	userDTO.setReflectionEntry(notebookEntry.getEntry());
	sessionMap.put(DacoConstants.ATTR_USER, userDTO);
	request.setAttribute(DacoConstants.ATTR_SESSION_MAP_ID, sessionMapID);
	return mapping.findForward(DacoConstants.SUCCESS);
    }

    private IDacoService getDacoService() {
	WebApplicationContext wac = WebApplicationContextUtils
		.getRequiredWebApplicationContext(getServlet().getServletContext());
	return (IDacoService) wac.getBean(DacoConstants.DACO_SERVICE);
    }

    /**
     * Exports all learners' data to an Excel or CSV file.
     *
     * @param request
     * @param response
     * @return
     * @throws IOException
     * @throws JXLException
     * @throws ParseException
     */
    protected ActionForward exportToSpreadsheet(HttpServletRequest request, HttpServletResponse response)
	    throws IOException, ParseException {
	// Get required parameters
	String sessionMapID = request.getParameter(DacoConstants.ATTR_SESSION_MAP_ID);
	SessionMap sessionMap = (SessionMap) request.getSession().getAttribute(sessionMapID);
	Daco daco = (Daco) sessionMap.get(DacoConstants.ATTR_DACO);
	IDacoService service = getDacoService();

	// Prepare headers and column names
	String title = service.getLocalisedMessage(DacoConstants.KEY_LABEL_EXPORT_FILE_TITLE, null);
	String dateHeader = service.getLocalisedMessage(DacoConstants.KEY_LABEL_EXPORT_FILE_DATE, null);

	Set<DacoQuestion> questions = daco.getDacoQuestions();
	HashMap<Long, Integer> questionUidToSpreadsheetColumnIndex = new HashMap<>();
	// First two columns are "user" and date when was the answer added
	int columnIndex = 2;
	String[] columnNames = new String[questions.size() + 2];
	columnNames[0] = service.getLocalisedMessage(DacoConstants.KEY_LABEL_EXPORT_FILE_USER, null);
	columnNames[1] = service.getLocalisedMessage(DacoConstants.KEY_LABEL_EXPORT_FILE_ANSWER_DATE, null);
	for (DacoQuestion question : questions) {
	    questionUidToSpreadsheetColumnIndex.put(question.getUid(), columnIndex);
	    columnNames[columnIndex] = WebUtil.removeHTMLtags(question.getDescription());
	    columnIndex++;
	}

	// Some strings used in building cell values
	String longitudeHeader = service.getLocalisedMessage(DacoConstants.KEY_LABEL_LEARNING_LONGLAT_LONGITUDE, null);
	String longitudeUnit = service.getLocalisedMessage(DacoConstants.KEY_LABEL_LEARNING_LONGLAT_LONGITUDE_UNIT,
		null);
	String latitudeHeader = service.getLocalisedMessage(DacoConstants.KEY_LABEL_LEARNING_LONGLAT_LATITUDE, null);
	String latitudeUnit = service.getLocalisedMessage(DacoConstants.KEY_LABEL_LEARNING_LONGLAT_LATITUDE_UNIT, null);

	List<Object[]> rows = new LinkedList<>();
	// We get all sessions with all users with all their records from the given Daco content
	List<MonitoringSummarySessionDTO> monitoringSummary = service.getSummaryForExport(daco.getContentId(), null);
	// Get current user's locale to format numbers properly
	Locale monitoringUserLocale = null;
	HttpSession ss = SessionManager.getSession();
	if (ss != null) {
	    UserDTO systemUser = (UserDTO) ss.getAttribute(AttributeNames.USER);
	    if (systemUser != null) {
		monitoringUserLocale = new Locale(systemUser.getLocaleLanguage(), systemUser.getLocaleCountry());
	    }
	}

	for (MonitoringSummarySessionDTO summarySession : monitoringSummary) {
	    // Maybe we'll need delimiter between sessions one day - here is the place to add an empty row
	    for (MonitoringSummaryUserDTO user : summarySession.getUsers()) {
		List<List<DacoAnswer>> records = user.getRecords();
		for (int rowIndex = 0; rowIndex < records.size(); rowIndex++) {
		    Object[] row = new Object[questions.size() + 2];
		    row[0] = user.getFullName();

		    List<DacoAnswer> record = records.get(rowIndex);
		    for (int answerIndex = 0; answerIndex < record.size(); answerIndex++) {
			DacoAnswer answer = record.get(answerIndex);
			// we set the date of the whole row to the latest from all the participating answers
			if (row[1] == null) {
			    row[1] = answer.getCreateDate();
			} else {
			    Date currentDate = (Date) row[1];
			    Date newDate = answer.getCreateDate();
			    if (currentDate.compareTo(newDate) < 0) {
				row[1] = newDate;
			    }
			}
			Object cell = null;
			String answerString = answer.getAnswer();
			columnIndex = questionUidToSpreadsheetColumnIndex.get(answer.getQuestion().getUid());
			// we extract answers and add them to "data" array in readable form
			switch (answer.getQuestion().getType()) {
			    case DacoConstants.QUESTION_TYPE_NUMBER:
				if (!StringUtils.isBlank(answerString)) {
				    Short fractionDigits = answer.getQuestion().getDigitsDecimal();
				    if (fractionDigits == null) {
					fractionDigits = Short.MAX_VALUE;
				    }
				    cell = NumberUtil.formatLocalisedNumber(Double.parseDouble(answerString),
					    monitoringUserLocale, fractionDigits);
				}
				break;
			    case DacoConstants.QUESTION_TYPE_DATE:
				if (!StringUtils.isBlank(answerString)) {
				    cell = DacoConstants.DEFAULT_DATE_FORMAT.parse(answerString);
				}
				break;
			    case DacoConstants.QUESTION_TYPE_CHECKBOX:
				if (!StringUtils.isBlank(answerString)) {
				    DacoQuestion question = answer.getQuestion();
				    DacoQuestion currentQuestion = question;
				    List<DacoAnswerOption> answerOptions = new LinkedList<>(
					    question.getAnswerOptions());
				    StringBuilder cellStringBuilder = new StringBuilder();
				    // instead of number, we create a comma-separated string of chosen options
				    do {
					try {
					    int chosenAnswer = Integer.parseInt(answerString) - 1;
					    String chosenAnswerOption = answerOptions.get(chosenAnswer)
						    .getAnswerOption();
					    cellStringBuilder.append(chosenAnswerOption).append(", ");
					} catch (Exception e) {
					    log.error("exportToSpreadsheet encountered '" + e
						    + "' while parsing checkbox answer; answer was " + answerString);
					}
					answerIndex++;
					// LDEV-3648 If the checkbox is the last entry, then there won't be any more answers so don't trigger an out of bounds exception!
					if (answerIndex < record.size()) {
					    answer = record.get(answerIndex);
					    currentQuestion = answer.getQuestion();
					    answerString = answer.getAnswer();
					}
				    } while (answerIndex < record.size() && currentQuestion.equals(question));
				    // we went one answer too far, so we go back
				    answerIndex--;
				    cell = (cellStringBuilder.length() > 1 ? cellStringBuilder
					    .delete(cellStringBuilder.length() - 2, cellStringBuilder.length())
					    .toString() : cellStringBuilder.toString());
				}
				break;
			    case DacoConstants.QUESTION_TYPE_LONGLAT:
				// Both longitude and latitude go in the same cell
				if (StringUtils.isBlank(answerString)) {
				    // If longitude was not entered, then latitude also is blank, so skip the next answer
				    answerIndex++;
				} else {
				    StringBuilder cellStringBuilder = new StringBuilder(longitudeHeader).append(' ')
					    .append(answerString).append(' ').append(longitudeUnit).append("; ");
				    answerIndex++;
				    answer = record.get(answerIndex);
				    cellStringBuilder.append(latitudeHeader).append(' ').append(answer.getAnswer())
					    .append(' ').append(latitudeUnit);
				    cell = cellStringBuilder.toString();
				}
				break;
			    case DacoConstants.QUESTION_TYPE_FILE:
			    case DacoConstants.QUESTION_TYPE_IMAGE:
				if (!StringUtils.isBlank(answer.getFileName())) {
				    // Just get the file name, instead of the real file
				    cell = answer.getFileName();
				}
				break;
			    case DacoConstants.QUESTION_TYPE_RADIO:
			    case DacoConstants.QUESTION_TYPE_DROPDOWN:
				if (!StringUtils.isBlank(answerString)) {
				    List<DacoAnswerOption> answerOptions = new LinkedList<>(
					    answer.getQuestion().getAnswerOptions());
				    try {
					int chosenAnswer = Integer.parseInt(answerString) - 1;
					cell = answerOptions.get(chosenAnswer).getAnswerOption();
				    } catch (Exception e) {
					log.error("exportToSpreadsheet encountered '" + e
						+ "' while parsing dropdown or radio answer; answer was "
						+ answerString);
				    }
				}
				break;
			    default:
				cell = answer.getAnswer();
				break;
			}
			row[columnIndex] = cell;
		    }
		    rows.add(row);
		}

	    }
	}
	// Convert from Collection to array
	Object[][] data = rows.toArray(new Object[][] {});

	// Prepare response headers
	String fileName = DacoConstants.EXPORT_TO_SPREADSHEET_FILE_NAME;
	fileName = FileUtil.encodeFilenameForDownload(request, fileName);
	response.setContentType(CentralConstants.RESPONSE_CONTENT_TYPE_DOWNLOAD);
	response.setHeader(CentralConstants.HEADER_CONTENT_DISPOSITION,
		CentralConstants.HEADER_CONTENT_ATTACHMENT + fileName);
	MonitoringAction.log.debug("Exporting to a spreadsheet tool content with UID: " + daco.getUid());
	ServletOutputStream out = response.getOutputStream();

	// Export to XLS
	String sheetName = service.getLocalisedMessage(DacoConstants.KEY_LABEL_EXPORT_FILE_SHEET, null);
	DacoExcelUtil.exportToExcel(out, sheetName, title, dateHeader, columnNames, data);

	// Return the file inside response, but not any JSP page
	return null;
    }

    @SuppressWarnings({ "rawtypes", "unchecked" })
    protected ActionForward getQuestionSummaries(ActionMapping mapping, HttpServletRequest request) {
	String sessionMapID = WebUtil.readStrParam(request, DacoConstants.ATTR_SESSION_MAP_ID);
	SessionMap sessionMap = (SessionMap) request.getSession().getAttribute(sessionMapID);

	Long sessionId = WebUtil.readLongParam(request, AttributeNames.PARAM_TOOL_SESSION_ID);
	IDacoService service = getDacoService();

	DacoUser user;
	Long userId = WebUtil.readLongParam(request, DacoConstants.USER_ID, true);
	user = userId != null ? service.getUserByUserIdAndSessionId(userId, sessionId) : null;

	if (user != null) {
	    List<QuestionSummaryDTO> summaries = service.getQuestionSummaries(user.getUid());
	    sessionMap.put(DacoConstants.ATTR_QUESTION_SUMMARIES, summaries);
	    Integer totalRecordCount = service.getGroupRecordCount(sessionId);
	    sessionMap.put(DacoConstants.ATTR_TOTAL_RECORD_COUNT, totalRecordCount);
	    Integer userRecordCount = service.getRecordNum(userId, sessionId);
	    sessionMap.put(DacoConstants.RECORD_COUNT, userRecordCount);
	    sessionMap.put(DacoConstants.USER_FULL_NAME, user.getFullName());
	} else {
	    sessionMap.put(DacoConstants.ATTR_QUESTION_SUMMARIES, new LinkedList<QuestionSummaryDTO>());
	    sessionMap.put(DacoConstants.ATTR_TOTAL_RECORD_COUNT, 0);
	    sessionMap.put(DacoConstants.RECORD_COUNT, 0);
	    sessionMap.put(DacoConstants.USER_FULL_NAME, "");
	}

	request.setAttribute(DacoConstants.ATTR_SESSION_MAP_ID, sessionMapID);
	return mapping.findForward(DacoConstants.SUCCESS);
    }

    /**
     * Show statistics page.
     *
     * @param mapping
     * @param form
     * @param request
     * @param response
     * @return
     */
    private ActionForward statistic(ActionMapping mapping, HttpServletRequest request) {

	String sessionMapID = WebUtil.readStrParam(request, DacoConstants.ATTR_SESSION_MAP_ID);
	SessionMap sessionMap = (SessionMap) request.getSession().getAttribute(sessionMapID);

	IDacoService service = getDacoService();

	Long contentId = sessionMap.get(AttributeNames.PARAM_TOOL_CONTENT_ID) == null
		? WebUtil.readLongParam(request, AttributeNames.PARAM_TOOL_CONTENT_ID)
		: (Long) sessionMap.get(AttributeNames.PARAM_TOOL_CONTENT_ID);
	Daco daco = service.getDacoByContentId(contentId);
	List<MonitoringSummarySessionDTO> sessList = service.getSessionStatistics(daco.getUid());

	request.setAttribute(DacoConstants.ATTR_SESSION_SUMMARIES, sessList);
	request.setAttribute(DacoConstants.ATTR_SESSION_MAP_ID, sessionMapID);
	return mapping.findForward(DacoConstants.SUCCESS);
    }

}<|MERGE_RESOLUTION|>--- conflicted
+++ resolved
@@ -262,14 +262,10 @@
 		responseRow.put(DacoConstants.NOTEBOOK_ENTRY,
 			StringEscapeUtils.escapeHtml((String) userAndReflection[2]));
 	    }
-<<<<<<< HEAD
+	    if (userAndReflection.length > 3 && userAndReflection[3] != null) {
+		responseRow.put(DacoConstants.PORTRAIT_ID, (String) userAndReflection[3]);
+	    }
 	    rows.add(responseRow);
-=======
-	    if (userAndReflection.length > 3 && userAndReflection[3] != null) {
-		responseRow.put(DacoConstants.PORTRAIT_ID, userAndReflection[3]);
-	    }
-	    rows.put(responseRow);
->>>>>>> 7c213fca
 	}
 	responsedata.set("rows", rows);
 	res.setContentType("application/json;charset=utf-8");
