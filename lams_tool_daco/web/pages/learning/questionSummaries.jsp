--- conflicted
+++ resolved
@@ -2,227 +2,223 @@
 <c:if test="${not empty param.sessionMapID}"><c:set var="sessionMapID" value="${param.sessionMapID}" /></c:if>
 <c:set var="sessionMap" value="${sessionScope[sessionMapID]}" />
 <c:if test="${empty recordList}">
-	<%-- In some cases record list is passed as an attribute, in other - in session map. --%>
-	<c:set var="recordList" value="${sessionMap.recordList}" />
+    <%-- In some cases record list is passed as an attribute, in other - in session map. --%>
+    <c:set var="recordList" value="${sessionMap.recordList}" />
 </c:if>
 <%-- This page modifies its content depending on the page it was included from. --%>
 <c:if test="${empty includeMode}"><c:set var="includeMode" value="learning" /></c:if>
 <c:set var="daco" value="${sessionMap.daco}" />
 <c:set var="questionSummaries" value="${sessionMap.questionSummaries}" />
-<<<<<<< HEAD
 <c:set var="ordinal"><spring:escapeBody javaScriptEscape="true"><fmt:message key="label.authoring.basic.answeroption.ordinal"/></spring:escapeBody></c:set>
 
-=======
-<c:set var="ordinal"><fmt:message key="label.authoring.basic.answeroption.ordinal"/></c:set>
->>>>>>> b31ac550
 <c:set var="userRecordCount" value="${includeMode=='monitoring' ? sessionMap.recordCount : fn:length(recordList)}" />
 <c:set var="groupRecordCount" value="${sessionMap.totalRecordCount}" />
 
 <div id="questionSummariesDiv">
 
-<!--  summary panel  -->
-	<div class="card-subheader">
-		<fmt:message key="label.learning.tableheader.questions" />
-	</div>
-
-	<div class="ltable table-sm" id="summaryTable">
-		<div class="row table-active">
-			<div class="col-6 offset-6 singleSummaryCell"><fmt:message key="label.learning.tableheader.summary" /></div>
-		</div>
-		
-		<div class="row table-active">
-				<div class="col-3 offset-6 singleSummaryCell">
-					<c:choose>
-						<c:when test="${empty userFullName}">
-							<fmt:message key="label.learning.tableheader.summary.learner" />
-						</c:when>
-						<c:otherwise>
-							<c:out value="${userFullName}" escapeXml="true"/>
-						</c:otherwise>
-					</c:choose>
-				</div>
-				<div class="col-3 singleSummaryCell"><fmt:message key="label.learning.tableheader.summary.group" /></div>
-		</div>
-		
-		<div class="row table-active">
-			<div class="col-6">
-				<fmt:message key="label.learning.heading.recordcount" />
-			</div>
-			<div class="col-3 singleSummaryCell">
-				${userRecordCount }
-			</div>
-			<div class="col-3 singleSummaryCell">
-				${groupRecordCount }
-			</div>
-		</div>
-	</div>
-	
-	<div class="ltable table-striped table-sm no-header" id="summaryTable">
-		<c:forEach var="question" items="${daco.dacoQuestions}" varStatus="questionStatus">
-			<c:set var="questionSummary" value="${questionSummaries[questionStatus.index]}" />
-			<div class="row">
-				<div class="col-6">
-					<!-- <div class="bigNumber">${questionStatus.index+1}</div> -->
-					<c:out value="${question.description}" escapeXml="false"/>
-					
-					<div class="hint">
-						<c:choose>
-							<c:when test="${question.summary==1}">
-								<fmt:message key="label.common.summary.sum" /> 
-							</c:when>
-							<c:when test="${question.summary==2}">
-								<fmt:message key="label.common.summary.average" /> 
-							</c:when>
-							<c:when test="${question.summary==3}">
-								<fmt:message key="label.common.summary.count" /> 
-							</c:when>
-							<c:otherwise>
-								<fmt:message key="label.common.summary.none" /> 
-							</c:otherwise>
-						</c:choose>
-					</div>
-				</div>
-				
-				<c:choose>
-					<c:when test="${question.type==3 && not empty question.summary}">
-						<c:choose>
-							<%-- Part of the content is displayed depending on the summary type --%>
-							<c:when test="${question.summary==1 || question.summary==2}">
-								<c:choose>
-									<%-- If no records were provided --%>
-									<c:when test="${(question.summary==1 and empty questionSummary.userSummary[0].sum) 
+    <!--  summary panel  -->
+    <div class="card-subheader">
+        <fmt:message key="label.learning.tableheader.questions" />
+    </div>
+
+    <div class="ltable table-sm" id="summaryTable">
+        <div class="row table-active">
+            <div class="col-6 offset-6 singleSummaryCell"><fmt:message key="label.learning.tableheader.summary" /></div>
+        </div>
+
+        <div class="row table-active">
+            <div class="col-3 offset-6 singleSummaryCell">
+                <c:choose>
+                    <c:when test="${empty userFullName}">
+                        <fmt:message key="label.learning.tableheader.summary.learner" />
+                    </c:when>
+                    <c:otherwise>
+                        <c:out value="${userFullName}" escapeXml="true"/>
+                    </c:otherwise>
+                </c:choose>
+            </div>
+            <div class="col-3 singleSummaryCell"><fmt:message key="label.learning.tableheader.summary.group" /></div>
+        </div>
+
+        <div class="row table-active">
+            <div class="col-6">
+                <fmt:message key="label.learning.heading.recordcount" />
+            </div>
+            <div class="col-3 singleSummaryCell">
+                ${userRecordCount }
+            </div>
+            <div class="col-3 singleSummaryCell">
+                ${groupRecordCount }
+            </div>
+        </div>
+    </div>
+
+    <div class="ltable table-striped table-sm no-header" id="summaryTable">
+        <c:forEach var="question" items="${daco.dacoQuestions}" varStatus="questionStatus">
+            <c:set var="questionSummary" value="${questionSummaries[questionStatus.index]}" />
+            <div class="row">
+                <div class="col-6">
+                    <!-- <div class="bigNumber">${questionStatus.index+1}</div> -->
+                    <c:out value="${question.description}" escapeXml="false"/>
+
+                    <div class="hint">
+                        <c:choose>
+                            <c:when test="${question.summary==1}">
+                                <fmt:message key="label.common.summary.sum" />
+                            </c:when>
+                            <c:when test="${question.summary==2}">
+                                <fmt:message key="label.common.summary.average" />
+                            </c:when>
+                            <c:when test="${question.summary==3}">
+                                <fmt:message key="label.common.summary.count" />
+                            </c:when>
+                            <c:otherwise>
+                                <fmt:message key="label.common.summary.none" />
+                            </c:otherwise>
+                        </c:choose>
+                    </div>
+                </div>
+
+                <c:choose>
+                    <c:when test="${question.type==3 && not empty question.summary}">
+                        <c:choose>
+                            <%-- Part of the content is displayed depending on the summary type --%>
+                            <c:when test="${question.summary==1 || question.summary==2}">
+                                <c:choose>
+                                    <%-- If no records were provided --%>
+                                    <c:when test="${(question.summary==1 and empty questionSummary.userSummary[0].sum)
 												 || (question.summary==2 and empty questionSummary.userSummary[0].average)}">
-										<div class="col-3 singleSummaryCell hint">
-											<fmt:message key="label.learning.heading.norecords" />
-										</div>
-										<div class="col-3 singleSummaryCell hint">
-											<fmt:message key="label.learning.heading.norecords" />
-										</div>
-									</c:when>
-									
-									<c:otherwise>
-										<%-- First column shows the summaries for the learner,
-											second one for the whole group (session) --%>
-										<div class="col-3 singleSummaryCell">
-											<c:choose>
-												<c:when test="${question.summary==1}">
-													${questionSummary.userSummary[0].sum}
-												</c:when>
-												<c:otherwise>
-													${questionSummary.userSummary[0].average}
-												</c:otherwise>
-											</c:choose>
-										</div>
-										<div class="col-3 singleSummaryCell">
-											<c:choose>
-												<c:when test="${question.summary==1}">
-													${questionSummary.groupSummary[0].sum}
-												</c:when>
-												<c:otherwise>
-													${questionSummary.groupSummary[0].average}
-												</c:otherwise>
-											</c:choose>
-										</div>
-									</c:otherwise>
-								</c:choose>
-							</c:when>
-							
-							<c:when test="${question.summary==3}">
-								<div class="col-3">
-									<div class="ltable no-header alternative-color-inner-table">
-										<c:forEach var="singleAnswer" items="${questionSummary.userSummary}" begin="1">	
-											<div class="row">
-												<c:choose>
-													<c:when test="${empty singleAnswer.answer}">
-														<div class="hint" style="width: 20px;">
-															<fmt:message key="label.learning.summary.emptyanswer" />:
-														</div>
-													</c:when>
-													<c:otherwise>
-														<div style="width: 20px;">
-															${singleAnswer.answer}:
-														</div>
-													</c:otherwise>
-												</c:choose>
-												<div class="col">
-													${singleAnswer.count}
-												</div>
-											</div>
-										</c:forEach>
-									</div>
-								</div>
-								<div class="col-3">
-									<div class="ltable no-header alternative-color-inner-table">
-										<c:forEach var="singleAnswer" items="${questionSummary.groupSummary}" begin="1">	
-											<div class="row">
-												<div style="width: 20px;">
-													${singleAnswer.answer}:
-												</div>
-												<div class="col">
-													${singleAnswer.count}
-												</div>
-											</div>
-										</c:forEach>
-									</div>
-								</div>
-							</c:when>
-						</c:choose>
-					</c:when>
-					
-					<c:when test="${(question.type==7 || question.type==8 || question.type==9)  && not empty question.summary}">
-						<div class="col-3 text-center">
-								<c:forEach var="singleAnswer" items="${questionSummary.userSummary}">
-									<div>
+                                        <div class="col-3 singleSummaryCell hint">
+                                            <fmt:message key="label.learning.heading.norecords" />
+                                        </div>
+                                        <div class="col-3 singleSummaryCell hint">
+                                            <fmt:message key="label.learning.heading.norecords" />
+                                        </div>
+                                    </c:when>
+
+                                    <c:otherwise>
+                                        <%-- First column shows the summaries for the learner,
+                                            second one for the whole group (session) --%>
+                                        <div class="col-3 singleSummaryCell">
+                                            <c:choose>
+                                                <c:when test="${question.summary==1}">
+                                                    ${questionSummary.userSummary[0].sum}
+                                                </c:when>
+                                                <c:otherwise>
+                                                    ${questionSummary.userSummary[0].average}
+                                                </c:otherwise>
+                                            </c:choose>
+                                        </div>
+                                        <div class="col-3 singleSummaryCell">
+                                            <c:choose>
+                                                <c:when test="${question.summary==1}">
+                                                    ${questionSummary.groupSummary[0].sum}
+                                                </c:when>
+                                                <c:otherwise>
+                                                    ${questionSummary.groupSummary[0].average}
+                                                </c:otherwise>
+                                            </c:choose>
+                                        </div>
+                                    </c:otherwise>
+                                </c:choose>
+                            </c:when>
+
+                            <c:when test="${question.summary==3}">
+                                <div class="col-3">
+                                    <div class="ltable no-header alternative-color-inner-table">
+                                        <c:forEach var="singleAnswer" items="${questionSummary.userSummary}" begin="1">
+                                            <div class="row">
+                                                <c:choose>
+                                                    <c:when test="${empty singleAnswer.answer}">
+                                                        <div class="hint" style="width: 20px;">
+                                                            <fmt:message key="label.learning.summary.emptyanswer" />:
+                                                        </div>
+                                                    </c:when>
+                                                    <c:otherwise>
+                                                        <div style="width: 20px;">
+                                                                ${singleAnswer.answer}:
+                                                        </div>
+                                                    </c:otherwise>
+                                                </c:choose>
+                                                <div class="col">
+                                                        ${singleAnswer.count}
+                                                </div>
+                                            </div>
+                                        </c:forEach>
+                                    </div>
+                                </div>
+                                <div class="col-3">
+                                    <div class="ltable no-header alternative-color-inner-table">
+                                        <c:forEach var="singleAnswer" items="${questionSummary.groupSummary}" begin="1">
+                                            <div class="row">
+                                                <div style="width: 20px;">
+                                                        ${singleAnswer.answer}:
+                                                </div>
+                                                <div class="col">
+                                                        ${singleAnswer.count}
+                                                </div>
+                                            </div>
+                                        </c:forEach>
+                                    </div>
+                                </div>
+                            </c:when>
+                        </c:choose>
+                    </c:when>
+
+                    <c:when test="${(question.type==7 || question.type==8 || question.type==9)  && not empty question.summary}">
+                        <div class="col-3 text-center">
+                            <c:forEach var="singleAnswer" items="${questionSummary.userSummary}">
+                                <div>
 										<span class="me-2">
 											${fn:substring(ordinal,singleAnswer.answer-1,singleAnswer.answer)})
 										</span>
-										<span>
+                                    <span>
 											<c:choose>
-												<c:when test="${question.summary==1}">
-													${singleAnswer.sum}
-												</c:when>
-												<c:otherwise>
-													${singleAnswer.average}
-												</c:otherwise>
-											</c:choose>
-										</span>
-									</div>
-								</c:forEach>
-						</div>
-						
-						<div class="col-3 text-center">
-								<c:forEach var="singleAnswer" items="${questionSummary.groupSummary}">
-									<div>
+                                                <c:when test="${question.summary==1}">
+                                                    ${singleAnswer.sum}
+                                                </c:when>
+                                                <c:otherwise>
+                                                    ${singleAnswer.average}
+                                                </c:otherwise>
+                                            </c:choose>
+										</span>
+                                </div>
+                            </c:forEach>
+                        </div>
+
+                        <div class="col-3 text-center">
+                            <c:forEach var="singleAnswer" items="${questionSummary.groupSummary}">
+                                <div>
 										<span class="me-2">
 											${fn:substring(ordinal,singleAnswer.answer-1,singleAnswer.answer)})
 										</span>
-										<span>
+                                    <span>
 											<c:choose>
-												<c:when test="${question.summary==1}">
-													${singleAnswer.sum}
-												</c:when>
-												<c:otherwise>
-													${singleAnswer.average}
-												</c:otherwise>
-											</c:choose>
-										</span>
-									</div>
-								</c:forEach>
-						</div>
-					</c:when>
-					
-					<c:otherwise>
-						<div class="col-3 singleSummaryCell">-</div>
-						<div class="col-3 singleSummaryCell">-</div>
-					</c:otherwise>
-				</c:choose>
-			</div>
-		</c:forEach>
-	</div>
-
-	<c:if test='${includeMode=="learning"}'>
-		<button type="button" class="btn btn-secondary btn-icon-refresh btn-disable-on-submit float-end mb-3" onclick="javascript:refreshQuestionSummaries('${sessionMapID}')">
-			<fmt:message key="label.common.summary.refresh" />
-		</button>
-	</c:if>
+                                                <c:when test="${question.summary==1}">
+                                                    ${singleAnswer.sum}
+                                                </c:when>
+                                                <c:otherwise>
+                                                    ${singleAnswer.average}
+                                                </c:otherwise>
+                                            </c:choose>
+										</span>
+                                </div>
+                            </c:forEach>
+                        </div>
+                    </c:when>
+
+                    <c:otherwise>
+                        <div class="col-3 singleSummaryCell">-</div>
+                        <div class="col-3 singleSummaryCell">-</div>
+                    </c:otherwise>
+                </c:choose>
+            </div>
+        </c:forEach>
+    </div>
+
+    <c:if test='${includeMode=="learning"}'>
+        <button type="button" class="btn btn-secondary btn-icon-refresh btn-disable-on-submit float-end mb-3" onclick="javascript:refreshQuestionSummaries('${sessionMapID}')">
+            <fmt:message key="label.common.summary.refresh" />
+        </button>
+    </c:if>
 </div>