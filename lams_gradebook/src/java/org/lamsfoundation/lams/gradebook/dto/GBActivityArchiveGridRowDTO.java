--- conflicted
+++ resolved
@@ -38,17 +38,6 @@
 
     @Override
     public ArrayList<String> toStringArray(GBGridView view) {
-<<<<<<< HEAD
-	ArrayList<String> ret = new ArrayList<String>();
-	ret.add(id);
-	ret.add(status);
-	ret.add(timeTaken != null ? convertTimeToString(timeTaken) : CELL_EMPTY);
-	ret.add(startDate != null ? convertDateToString(startDate, null) : CELL_EMPTY);
-	ret.add(finishDate != null ? convertDateToString(finishDate, null) : CELL_EMPTY);
-	ret.add(feedback);
-	ret.add(lessonMark.toString());
-	ret.add(mark != null ? GradebookUtil.niceFormatting(mark) : CELL_EMPTY);
-=======
 	ArrayList<String> ret = new ArrayList<>();
 	if (view == GBGridView.MON_ACTIVITY) {
 	    ret.add(id);
@@ -69,7 +58,6 @@
 	    ret.add(lessonMark.toString());
 	    ret.add(mark != null ? GradebookUtil.niceFormatting(mark) : CELL_EMPTY);
 	}
->>>>>>> 693e7c3c
 
 	return ret;
     }
