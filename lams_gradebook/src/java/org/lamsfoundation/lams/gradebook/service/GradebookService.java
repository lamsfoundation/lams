--- conflicted
+++ resolved
@@ -125,13 +125,9 @@
     private IBaseDAO baseDAO;
     private IActivityDAO activityDAO;
     private MessageService messageService;
-<<<<<<< HEAD
-    private IAuditService auditService;
+    private ILogEventService logEventService;
     private static ILearnerService learnerService;
-=======
-    private ILogEventService logEventService;
-    private static ICoreLearnerService learnerService;
->>>>>>> bc9cb023
+
 
     @Override
     public List<GradebookGridRowDTO> getGBActivityRowsForLearner(Long lessonId, Integer userId, TimeZone userTimezone) {
@@ -708,6 +704,19 @@
 	updateUserActivityGradebookMark(lesson, learner, activity, mark, markedInGradebook, isAuditLogRequired,
 		gradebookUserActivity, gradebookUserLesson);
     }
+    
+    private void updateUserActivityGradebookMark(Lesson lesson, User learner, Activity activity, Double mark,
+	    Boolean markedInGradebook, boolean isAuditLogRequired) {
+
+	GradebookUserActivity gradebookUserActivity = gradebookDAO
+		.getGradebookUserDataForActivity(activity.getActivityId(), learner.getUserId());
+
+	GradebookUserLesson gradebookUserLesson = gradebookDAO.getGradebookUserDataForLesson(lesson.getLessonId(),
+		learner.getUserId());
+
+	updateUserActivityGradebookMark(lesson, learner, activity, mark, markedInGradebook, isAuditLogRequired,
+		gradebookUserActivity, gradebookUserLesson);
+    }
 
     @Override
     public boolean isWeightedMarks(Long lessonId) {
@@ -735,6 +744,44 @@
 	}
 	return evaluations;
     }
+    
+    private void updateUserActivityGradebookMark(Lesson lesson, Activity activity, User learner) {
+	ToolSession toolSession = toolService.getToolSessionByLearner(learner, activity);
+
+	if ((toolSession == null) || (toolSession == null) || (learner == null) || (lesson == null)
+		|| (activity == null) || !(activity instanceof ToolActivity)
+		|| (((ToolActivity) activity).getEvaluation() == null)) {
+	    return;
+	}
+	ToolActivity toolActivity = (ToolActivity) activity;
+
+	// Getting the first activity evaluation
+	ActivityEvaluation eval = toolActivity.getEvaluation();
+
+	try {
+	    ToolOutput toolOutput = toolService.getOutputFromTool(eval.getToolOutputDefinition(), toolSession,
+		    learner.getUserId());
+
+	    if (toolOutput != null) {
+		ToolOutputValue outputVal = toolOutput.getValue();
+		if (outputVal != null) {
+		    Double outputDouble = outputVal.getDouble();
+
+		    GradebookUserActivity gradebookUserActivity = getGradebookUserActivity(toolActivity.getActivityId(),
+			    learner.getUserId());
+
+		    // Only set the mark if it hasnt previously been set by a teacher
+		    if ((gradebookUserActivity == null) || !gradebookUserActivity.getMarkedInGradebook()) {
+			updateUserActivityGradebookMark(lesson, learner, toolActivity, outputDouble, false, false);
+		    }
+		}
+	    }
+
+	} catch (ToolException e) {
+	    GradebookService.logger.debug(
+		    "Runtime exception when attempted to get outputs for activity: " + toolActivity.getActivityId(), e);
+	}
+    }
 
     /**
      * It's the same method as above, it only also accepts gradebookUserActivity and gradebookUserLesson as parameters.
@@ -799,6 +846,20 @@
 
     @Override
     public void updateGradebookUserActivityFeedback(Activity activity, User learner, String feedback) {
+
+	GradebookUserActivity gradebookUserActivity = gradebookDAO
+		.getGradebookUserDataForActivity(activity.getActivityId(), learner.getUserId());
+
+	if (gradebookUserActivity == null) {
+	    gradebookUserActivity = new GradebookUserActivity((ToolActivity) activity, learner);
+	}
+
+	gradebookUserActivity.setFeedback(feedback);
+	gradebookUserActivity.setUpdateDate(new Date());
+	gradebookDAO.insertOrUpdate(gradebookUserActivity);
+    }
+    
+    private void updateUserActivityGradebookFeedback(Activity activity, User learner, String feedback) {
 
 	GradebookUserActivity gradebookUserActivity = gradebookDAO
 		.getGradebookUserDataForActivity(activity.getActivityId(), learner.getUserId());
@@ -1789,6 +1850,25 @@
 	    }
 	}
     }
+    
+    @Override
+    public void updateActivityMark(Double mark, String feedback, Integer userID, Long toolSessionID,
+	    Boolean markedInGradebook) {
+	ToolSession toolSession = toolService.getToolSessionById(toolSessionID);
+	User learner = (User) userService.findById(User.class, userID);
+	if ((learner != null) && (toolSession != null)) {
+	    ToolActivity activity = toolSession.getToolActivity();
+	    GradebookUserActivity gradebookUserActivity = getGradebookUserActivity(activity.getActivityId(), userID);
+
+	    // If gradebook user activity is null or the mark is set by teacher or was set previously by user - save the
+	    // mark and feedback
+	    if ((gradebookUserActivity == null) || markedInGradebook || !gradebookUserActivity.getMarkedInGradebook()) {
+		updateUserActivityGradebookMark(toolSession.getLesson(), learner, activity, mark, markedInGradebook,
+			false);
+		updateUserActivityGradebookFeedback(activity, learner, feedback);
+	    }
+	}
+    }
 
     @Override
     public void removeActivityMark(Integer userID, Long toolSessionID) {
