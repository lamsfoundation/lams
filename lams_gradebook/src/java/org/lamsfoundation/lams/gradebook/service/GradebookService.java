--- conflicted
+++ resolved
@@ -120,14 +120,9 @@
  */
 public class GradebookService implements IGradebookFullService {
     private static Logger logger = Logger.getLogger(GradebookService.class);
-
-<<<<<<< HEAD
-    private static final String TOOL_SIGNATURE_ASSESSMENT = "laasse10";
-    public static final String TOOL_SIGNATURE_SCRATCHIE = "lascrt11";
-=======
+    
     private static final Set<String> LESSON_EXPORT_TOOL_ACTIVITIES = new HashSet<>(
-	    Arrays.asList("laasse10", "lascrt11", "lamc11", "ladoku11"));
->>>>>>> 188d0e3d
+	    Arrays.asList("laasse10", "lascrt11", "ladoku11"));
 
     // Services
     private ILamsCoreToolService toolService;
@@ -1222,12 +1217,7 @@
 	for (ToolActivity activity : activityToUserDTOMap.keySet()) {
 	    String toolSignature = activity.getTool().getToolSignature();
 	    //check whether toolActivity has a NumericToolOutput
-<<<<<<< HEAD
-	    if (activity.getEvaluation() != null && (TOOL_SIGNATURE_ASSESSMENT.equals(toolSignature)
-		    || TOOL_SIGNATURE_SCRATCHIE.equals(toolSignature))) {
-=======
 	    if (activity.getEvaluation() != null && LESSON_EXPORT_TOOL_ACTIVITIES.contains(toolSignature)) {
->>>>>>> 188d0e3d
 		filteredActivityToUserDTOMap.put(activity, activityToUserDTOMap.get(activity));
 	    }
 	}
