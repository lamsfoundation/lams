/****************************************************************
 * =============================================================
 * License Information: http://lamsfoundation.org/licensing/lams/2.0/
 *
 * This program is free software; you can redistribute it and/or modify
 * it under the terms of the GNU General Public License version 2.0
 * as published by the Free Software Foundation.
 *
 * This program is distributed in the hope that it will be useful,
 * but WITHOUT ANY WARRANTY; without even the implied warranty of
 * MERCHANTABILITY or FITNESS FOR A PARTICULAR PURPOSE.  See the
 * GNU General Public License for more details.
 *
 * You should have received a copy of the GNU General Public License
 * along with this program; if not, write to the Free Software
 * Foundation, Inc., 51 Franklin Street, Fifth Floor, Boston, MA 02110-1301 * USA
 *
 * http://www.gnu.org/licenses/gpl.txt
 * ****************************************************************
 */

package org.lamsfoundation.lams.gradebook.service;

import java.util.ArrayList;
import java.util.Collection;
import java.util.Collections;
import java.util.Date;
import java.util.HashMap;
import java.util.Iterator;
import java.util.LinkedHashMap;
import java.util.LinkedHashSet;
import java.util.LinkedList;
import java.util.List;
import java.util.Map;
import java.util.Set;
import java.util.TimeZone;
import java.util.TreeSet;

import org.apache.log4j.Logger;
import org.apache.tomcat.util.json.JSONArray;
import org.apache.tomcat.util.json.JSONException;
import org.apache.tomcat.util.json.JSONObject;
import org.lamsfoundation.lams.dao.IBaseDAO;
import org.lamsfoundation.lams.gradebook.GradebookUserActivity;
import org.lamsfoundation.lams.gradebook.GradebookUserLesson;
import org.lamsfoundation.lams.gradebook.dao.IGradebookDAO;
import org.lamsfoundation.lams.gradebook.dto.GBActivityArchiveGridRowDTO;
import org.lamsfoundation.lams.gradebook.dto.GBActivityGridRowDTO;
import org.lamsfoundation.lams.gradebook.dto.GBLessonGridRowDTO;
import org.lamsfoundation.lams.gradebook.dto.GBUserGridRowDTO;
import org.lamsfoundation.lams.gradebook.dto.GradebookGridRowDTO;
import org.lamsfoundation.lams.gradebook.model.GradebookUserActivityArchive;
import org.lamsfoundation.lams.gradebook.model.GradebookUserLessonArchive;
import org.lamsfoundation.lams.gradebook.util.GBGridView;
import org.lamsfoundation.lams.gradebook.util.GradebookUtil;
import org.lamsfoundation.lams.gradebook.util.LessonComparator;
import org.lamsfoundation.lams.learning.service.ILearnerService;
import org.lamsfoundation.lams.learningdesign.Activity;
import org.lamsfoundation.lams.learningdesign.ActivityEvaluation;
import org.lamsfoundation.lams.learningdesign.ComplexActivity;
import org.lamsfoundation.lams.learningdesign.FloatingActivity;
import org.lamsfoundation.lams.learningdesign.Group;
import org.lamsfoundation.lams.learningdesign.Grouping;
import org.lamsfoundation.lams.learningdesign.LearningDesign;
import org.lamsfoundation.lams.learningdesign.OptionsActivity;
import org.lamsfoundation.lams.learningdesign.ParallelActivity;
import org.lamsfoundation.lams.learningdesign.SequenceActivity;
import org.lamsfoundation.lams.learningdesign.ToolActivity;
import org.lamsfoundation.lams.learningdesign.dao.IActivityDAO;
import org.lamsfoundation.lams.learningdesign.dto.ActivityURL;
import org.lamsfoundation.lams.lesson.CompletedActivityProgress;
import org.lamsfoundation.lams.lesson.CompletedActivityProgressArchive;
import org.lamsfoundation.lams.lesson.LearnerProgress;
import org.lamsfoundation.lams.lesson.LearnerProgressArchive;
import org.lamsfoundation.lams.lesson.Lesson;
import org.lamsfoundation.lams.lesson.dao.ILearnerProgressDAO;
import org.lamsfoundation.lams.lesson.dao.ILessonDAO;
import org.lamsfoundation.lams.lesson.service.ILessonService;
import org.lamsfoundation.lams.logevent.LogEvent;
import org.lamsfoundation.lams.logevent.service.ILogEventService;
import org.lamsfoundation.lams.outcome.Outcome;
import org.lamsfoundation.lams.outcome.OutcomeMapping;
import org.lamsfoundation.lams.outcome.OutcomeResult;
import org.lamsfoundation.lams.outcome.OutcomeScaleItem;
import org.lamsfoundation.lams.outcome.service.IOutcomeService;
import org.lamsfoundation.lams.tool.ToolOutput;
import org.lamsfoundation.lams.tool.ToolOutputValue;
import org.lamsfoundation.lams.tool.ToolSession;
import org.lamsfoundation.lams.tool.exception.ToolException;
import org.lamsfoundation.lams.tool.service.ILamsCoreToolService;
import org.lamsfoundation.lams.usermanagement.Organisation;
import org.lamsfoundation.lams.usermanagement.OrganisationType;
import org.lamsfoundation.lams.usermanagement.Role;
import org.lamsfoundation.lams.usermanagement.User;
import org.lamsfoundation.lams.usermanagement.dto.UserDTO;
import org.lamsfoundation.lams.usermanagement.service.IUserManagementService;
import org.lamsfoundation.lams.usermanagement.util.LastNameAlphabeticComparator;
import org.lamsfoundation.lams.util.Configuration;
import org.lamsfoundation.lams.util.ConfigurationKeys;
import org.lamsfoundation.lams.util.DateUtil;
import org.lamsfoundation.lams.util.ExcelCell;
import org.lamsfoundation.lams.util.FileUtil;
import org.lamsfoundation.lams.util.MessageService;
import org.lamsfoundation.lams.web.session.SessionManager;
import org.lamsfoundation.lams.web.util.AttributeNames;
import org.springframework.web.context.WebApplicationContext;
import org.springframework.web.context.support.WebApplicationContextUtils;
import org.springframework.web.util.HtmlUtils;

import com.fasterxml.jackson.databind.node.ArrayNode;
import com.fasterxml.jackson.databind.node.JsonNodeFactory;
import com.fasterxml.jackson.databind.node.ObjectNode;

/**
 *
 * This service handles all gradebook-related service calls
 *
 * @author lfoxton
 */
public class GradebookService implements IGradebookFullService {
    private static Logger logger = Logger.getLogger(GradebookService.class);

    private static final ExcelCell[] EMPTY_ROW = new ExcelCell[4];

    private static final String TOOL_SIGNATURE_ASSESSMENT = "laasse10";
    public static final String TOOL_SIGNATURE_SCRATCHIE = "lascrt11";
    public static final String TOOL_SIGNATURE_MCQ = "lamc11";

    // Services
    private ILamsCoreToolService toolService;
    private IGradebookDAO gradebookDAO;
    private ILearnerProgressDAO learnerProgressDAO;
    private ILessonDAO lessonDAO;
    private ILessonService lessonService;
    private IUserManagementService userService;
    private IBaseDAO baseDAO;
    private IActivityDAO activityDAO;
    private MessageService messageService;
    private ILogEventService logEventService;
    private static ILearnerService learnerService;

    private IOutcomeService outcomeService;

    @Override
    public List<GradebookGridRowDTO> getGBActivityRowsForLearner(Long lessonId, Integer userId, TimeZone userTimezone)
	    throws JSONException {
	GradebookService.logger.debug("Getting gradebook user data for lesson: " + lessonId + ". For user: " + userId);

	Lesson lesson = lessonService.getLesson(lessonId);
	User learner = (User) userService.findById(User.class, userId);

	List<GradebookGridRowDTO> gradebookActivityDTOs = new ArrayList<GradebookGridRowDTO>();

	List<ToolActivity> activities = getLessonActivitiesForLearner(lesson, userId);
	for (ToolActivity activity : activities) {

	    String groupName = null;
	    Long groupId = null;
	    if (activity.getGrouping() != null) {
		Group group = activity.getGroupFor(learner);
		if (group != null) {
		    groupName = group.getGroupName();
		    groupId = group.getGroupId();
		}
	    }
	    GBActivityGridRowDTO activityDTO = new GBActivityGridRowDTO(activity, groupName, groupId);

	    // Set the possible marks if applicable
	    activityDTO.setMarksAvailable(toolService.getActivityMaxPossibleMark(activity));

	    GradebookUserActivity gradebookActivity = gradebookDAO
		    .getGradebookUserDataForActivity(activity.getActivityId(), learner.getUserId());
	    if (gradebookActivity != null) {
		activityDTO.setMark(gradebookActivity.getMark());
		activityDTO.setFeedback(gradebookActivity.getFeedback());
	    }

	    LearnerProgress learnerProgress = lessonService.getUserProgressForLesson(learner.getUserId(),
		    lesson.getLessonId());
	    // Setting status
	    activityDTO.setStartDate(getActivityStartDate(learnerProgress, activity, userTimezone));
	    activityDTO.setFinishDate(getActivityFinishDate(learnerProgress, activity, userTimezone));
	    activityDTO.setTimeTaken(getActivityDuration(learnerProgress, activity));
	    activityDTO.setStatus(getActivityStatusStr(learnerProgress, activity));

	    // Setting averages
	    activityDTO.setAverageMark(gradebookDAO.getAverageMarkForActivity(activity.getActivityId()));
	    activityDTO.setMedianTimeTaken(gradebookDAO.getMedianTimeTakenForActivity(activity.getActivityId()));
	    activityDTO.setMaxTimeTaken(gradebookDAO.getMaxTimeTakenForActivity(activity.getActivityId()));
	    activityDTO.setMinTimeTaken(gradebookDAO.getMinTimeTakenForActivity(activity.getActivityId()));

	    // Get the tool outputs for this user if there are any
	    ToolSession toolSession = toolService.getToolSessionByLearner(learner, activity);
	    if ((toolSession != null) && (learnerProgress != null)) {
		byte activityState = learnerProgress.getProgressState(activity);
		if ((activityState == LearnerProgress.ACTIVITY_ATTEMPTED)
			|| (activityState == LearnerProgress.ACTIVITY_COMPLETED)) {
		    // Set the activityLearner URL for this gradebook activity
		    activityDTO.setActivityUrl(Configuration.get(ConfigurationKeys.SERVER_URL)
			    + activity.getTool().getLearnerProgressUrl() + "&userID=" + learner.getUserId()
			    + "&toolSessionID=" + toolSession.getToolSessionId().toString());
		}
	    }

	    List<OutcomeMapping> outcomeMappings = outcomeService.getOutcomeMappings(null, activity.getToolContentId(),
		    null);
	    if (!outcomeMappings.isEmpty()) {
<<<<<<< HEAD
		ArrayNode outcomeMappingsJSON = JsonNodeFactory.instance.arrayNode();
		for (OutcomeMapping outcomeMapping : outcomeMappings) {
		    ObjectNode outcomeMappingJSON = JsonNodeFactory.instance.objectNode();
=======
		JSONArray outcomeMappingsJSON = new JSONArray();
		for (OutcomeMapping outcomeMapping : outcomeMappings) {
		    JSONObject outcomeMappingJSON = new JSONObject();
>>>>>>> 693e7c3c
		    Outcome outcome = outcomeMapping.getOutcome();
		    outcomeMappingJSON.put("mappingId", outcomeMapping.getMappingId());
		    outcomeMappingJSON.put("name", outcome.getName());
		    outcomeMappingJSON.put("code", outcome.getCode());
<<<<<<< HEAD
		    ArrayNode possibleValues = JsonNodeFactory.instance.arrayNode();
		    for (OutcomeScaleItem possibleValue : outcome.getScale().getItems()) {
			possibleValues.add(possibleValue.getName());
		    }
		    outcomeMappingJSON.set("possibleValues", possibleValues);
=======
		    JSONArray possibleValues = new JSONArray();
		    for (OutcomeScaleItem possibleValue : outcome.getScale().getItems()) {
			possibleValues.put(possibleValue.getName());
		    }
		    outcomeMappingJSON.put("possibleValues", possibleValues);
>>>>>>> 693e7c3c
		    OutcomeResult result = outcomeService.getOutcomeResult(userId, outcomeMapping.getMappingId());
		    if (result != null) {
			outcomeMappingJSON.put("value", result.getValue());
		    }
<<<<<<< HEAD
		    outcomeMappingsJSON.add(outcomeMappingJSON);
=======
		    outcomeMappingsJSON.put(outcomeMappingJSON);
>>>>>>> 693e7c3c
		}
		activityDTO.setOutcomes(outcomeMappingsJSON.toString());
	    }

	    gradebookActivityDTOs.add(activityDTO);
	}

	return gradebookActivityDTOs;
    }

    @Override
    public List<GradebookGridRowDTO> getGBActivityArchiveRowsForLearner(Long activityId, Integer userId,
	    TimeZone userTimezone) {
	GradebookService.logger
		.debug("Getting archive gradebook user data for activity: " + activityId + ". For user: " + userId);

	Activity activity = getActivityById(activityId);
	Lesson lesson = (Lesson) activity.getLearningDesign().getLessons().iterator().next();

	List<GradebookGridRowDTO> gradebookActivityDTOs = new ArrayList<GradebookGridRowDTO>();
	List<GradebookUserLessonArchive> lessonArchives = gradebookDAO.getArchivedLessonMarks(lesson.getLessonId(),
		userId);
	int attemptOrder = lessonArchives.size();
	List<GradebookUserActivityArchive> activityArchives = gradebookDAO.getArchivedActivityMarks(activityId, userId);
	for (GradebookUserLessonArchive lessonArchive : lessonArchives) {
	    Date archiveDate = lessonArchive.getArchiveDate();
	    GBActivityArchiveGridRowDTO activityDTO = new GBActivityArchiveGridRowDTO(attemptOrder,
		    lessonArchive.getMark());
	    for (GradebookUserActivityArchive activityArchive : activityArchives) {
		if (archiveDate.equals(activityArchive.getArchiveDate())) {
		    activityDTO.setMark(activityArchive.getMark());
		    activityDTO.setFeedback(activityArchive.getFeedback());

		    LearnerProgressArchive learnerProgress = learnerProgressDAO
			    .getLearnerProgressArchive(lesson.getLessonId(), userId, lessonArchive.getArchiveDate());
		    // Setting status
		    activityDTO.setStartDate(getActivityStartDate(learnerProgress, activity, userTimezone));
		    activityDTO.setFinishDate(getActivityFinishDate(learnerProgress, activity, userTimezone));
		    activityDTO.setTimeTaken(getActivityDuration(learnerProgress, activity));
		    activityDTO.setStatus(getActivityStatusStr(learnerProgress, activity));

		    break;
		}
	    }
	    gradebookActivityDTOs.add(activityDTO);
	    attemptOrder--;
	}

	return gradebookActivityDTOs;
    }

    @Override
    public List<GradebookGridRowDTO> getGBLessonComplete(Long lessonId, Integer userId) {
	GradebookService.logger
		.debug("Getting lesson complete gradebook user data for lesson: " + lessonId + ". For user: " + userId);

	Lesson lesson = lessonService.getLesson(lessonId);
	User learner = (User) userService.findById(User.class, userId);
	List<GradebookGridRowDTO> gradebookActivityDTOs = new ArrayList<GradebookGridRowDTO>();

	List<ToolActivity> activities = getLessonActivitiesForLearner(lesson, userId);
	for (ToolActivity activity : activities) {
	    String groupName = null;
	    Long groupId = null;
	    if (activity.getGrouping() != null) {
		Group group = activity.getGroupFor(learner);
		if (group != null) {
		    groupName = group.getGroupName();
		    groupId = group.getGroupId();
		}
	    }
	    GBActivityGridRowDTO activityDTO = new GBActivityGridRowDTO(activity, groupName, groupId);

	    GradebookUserActivity gradebookActivity = gradebookDAO
		    .getGradebookUserDataForActivity(activity.getActivityId(), learner.getUserId());
	    if (gradebookActivity != null) {
		activityDTO.setMark(gradebookActivity.getMark());
	    }
	    activityDTO.setAverageMark(gradebookDAO.getAverageMarkForActivity(activity.getActivityId()));

	    LearnerProgress learnerProgress = lessonService.getUserProgressForLesson(learner.getUserId(),
		    lesson.getLessonId());
	    activityDTO.setStatus(getActivityStatusStr(learnerProgress, activity));

	    gradebookActivityDTOs.add(activityDTO);
	}

	return gradebookActivityDTOs;
    }

    @Override
    public List<GradebookGridRowDTO> getGBActivityRowsForLesson(Long lessonId, TimeZone userTimezone,
	    boolean escapeTitles) {
	GradebookService.logger.debug("Getting gradebook data for lesson: " + lessonId);

	Lesson lesson = lessonService.getLesson(lessonId);
	List<GradebookGridRowDTO> gradebookActivityDTOs = new ArrayList<GradebookGridRowDTO>();

	List<ToolActivity> activities = getLessonToolActivitiesForLesson(lesson);

	for (ToolActivity activity : activities) {

	    Grouping grouping = activity.getGrouping();
	    if (grouping != null) {
		Set<Group> groups = grouping.getGroups();
		if (groups != null) {

		    for (Group group : groups) {
			GBActivityGridRowDTO activityDTO = getGradebookActivityDTO(activity, lesson,
				group.getGroupName(), group.getGroupId(), escapeTitles);
			gradebookActivityDTOs.add(activityDTO);
		    }

		}
	    } else {
		GBActivityGridRowDTO activityDTO = getGradebookActivityDTO(activity, lesson, null, null, escapeTitles);
		gradebookActivityDTOs.add(activityDTO);
	    }
	}

	return gradebookActivityDTOs;
    }

    @Override
    public List<GBUserGridRowDTO> getGBUserRowsForActivity(Lesson lesson, ToolActivity activity, Long groupId, int page,
	    int size, String sortBy, String sortOrder, String searchString, TimeZone timezone) {
	Long lessonId = lesson.getLessonId();
	Long activityId = activity.getActivityId();

	List<GBUserGridRowDTO> gradebookUserDTOs = new ArrayList<GBUserGridRowDTO>();

	List<User> learners = null;
	if (groupId != null) {
	    Group group = (Group) userService.findById(Group.class, groupId);
	    if (group != null) {
		learners = gradebookDAO.getUsersByGroup(lessonId, activityId, groupId, page, size, sortBy, sortOrder,
			searchString);
	    } else {
		learners = gradebookDAO.getUsersByActivity(lessonId, activityId, page, size, sortBy, sortOrder,
			searchString);
	    }
	} else {
	    learners = gradebookDAO.getUsersByActivity(lessonId, activityId, page, size, sortBy, sortOrder,
		    searchString);
	}

	if (learners != null) {
	    Map<Integer, LearnerProgress> userToLearnerProgressMap = getUserToLearnerProgressMap(lesson, learners);
	    Map<Integer, GradebookUserActivity> userToGradebookUserLessonMap = getUserToGradebookUserActivityMap(
		    activity, learners);
	    Long maxPossibleMark = toolService.getActivityMaxPossibleMark(activity);

//		List<ToolSession> toolSessions = toolService.getToolSessionsByLesson(lesson);
//			// find required toolSession from toolSessions (thus we don't querying DB and hence increasing
//			// efficiency).
//			ToolSession toolSession = null;
//			for (ToolSession dbToolSession : toolSessions) {
//			    if (dbToolSession.getToolActivity().getActivityId().equals(activity.getActivityId())
//				    && dbToolSession.getLearners().contains(learner)) {
//				toolSession = dbToolSession;
//			    }
//			}

	    for (User learner : learners) {
		GBUserGridRowDTO gUserDTO = new GBUserGridRowDTO(learner);

		gUserDTO.setMarksAvailable(maxPossibleMark);

		// Set the progress
		LearnerProgress learnerProgress = userToLearnerProgressMap.get(learner.getUserId());
		gUserDTO.setStatus(getActivityStatusStr(learnerProgress, activity));
		gUserDTO.setTimeTaken(getActivityDuration(learnerProgress, activity));
		gUserDTO.setStartDate(getActivityStartDate(learnerProgress, activity, timezone));
		gUserDTO.setFinishDate(getActivityFinishDate(learnerProgress, activity, timezone));

		// Get the tool outputs for this user if there are any
		ToolSession toolSession = toolService.getToolSessionByLearner(learner, activity);
		if ((toolSession != null) && (learnerProgress != null)) {
		    // Set the activityLearner URL for this gradebook activity
		    byte activityState = learnerProgress.getProgressState(activity);
		    if ((activityState == LearnerProgress.ACTIVITY_ATTEMPTED)
			    || (activityState == LearnerProgress.ACTIVITY_COMPLETED)) {
			gUserDTO.setActivityUrl(Configuration.get(ConfigurationKeys.SERVER_URL)
				+ activity.getTool().getLearnerProgressUrl() + "&userID=" + learner.getUserId()
				+ "&toolSessionID=" + toolSession.getToolSessionId().toString());
		    }
		}

		// Add marks and feedback
		GradebookUserActivity gradebookUserActivity = userToGradebookUserLessonMap.get(learner.getUserId());
		if (gradebookUserActivity != null) {
		    gUserDTO.setFeedback(gradebookUserActivity.getFeedback());
		    gUserDTO.setMark(gradebookUserActivity.getMark());

		}
		
		boolean hasArchivedMarks = gradebookDAO.hasArchivedMarks(lesson.getLessonId(), learner.getUserId());
		gUserDTO.setHasArchivedMarks(hasArchivedMarks);
		
		gradebookUserDTOs.add(gUserDTO);
	    }
	}

	return gradebookUserDTOs;
    }

    @Override
    public ArrayList<GBUserGridRowDTO> getGBUserRowsForLesson(Lesson lesson, TimeZone timeZone) {
	return getGBUserRowsForLesson(lesson, 0, 0, null, null, null, timeZone);
    }

    @Override
    @SuppressWarnings("unchecked")
    public ArrayList<GBUserGridRowDTO> getGBUserRowsForLesson(Lesson lesson, int page, int size, String sortBy,
	    String sortOrder, String searchString, TimeZone userTimeZone) {

	ArrayList<GBUserGridRowDTO> gradebookUserDTOs = new ArrayList<GBUserGridRowDTO>();

	if (lesson != null) {
	    List<User> learners;
	    Map<Integer, LearnerProgress> userToLearnerProgressMap;
	    Map<Integer, GradebookUserLesson> userToGradebookUserLessonMap;
	    //size will be 0 in case of excel export
	    if (size == 0) {
		learners = new LinkedList<User>(lesson.getAllLearners());
		Collections.sort(learners, new LastNameAlphabeticComparator());

		userToLearnerProgressMap = getUserToLearnerProgressMap(lesson, null);
		userToGradebookUserLessonMap = getUserToGradebookUserLessonMap(lesson, null);

	    } else {
		learners = gradebookDAO.getUsersByLesson(lesson.getLessonId(), page, size, sortBy, sortOrder,
			searchString);
		userToLearnerProgressMap = getUserToLearnerProgressMap(lesson, learners);
		userToGradebookUserLessonMap = getUserToGradebookUserLessonMap(lesson, learners);
	    }

	    boolean isWeighted = toolService.isWeightedMarks(lesson.getLearningDesign());

	    for (User learner : learners) {
		LearnerProgress learnerProgress = userToLearnerProgressMap.get(learner.getUserId());
		GBUserGridRowDTO gradebookUserDTO = new GBUserGridRowDTO(learner);
		gradebookUserDTOs.add(gradebookUserDTO);

		// Setting the status and time taken for the user's lesson
		gradebookUserDTO.setStatus(getLessonStatusStr(learnerProgress));

		// set current activity if available
		if ((learnerProgress != null) && (learnerProgress.getCurrentActivity() != null)) {
		    gradebookUserDTO.setCurrentActivity(learnerProgress.getCurrentActivity().getTitle());
		}

		// calculate time taken
		if (learnerProgress != null) {
		    Date startDate = learnerProgress.getStartDate();
		    Date finishDate = learnerProgress.getFinishDate();

		    if (startDate != null && finishDate != null) {
			gradebookUserDTO.setTimeTaken(finishDate.getTime() - startDate.getTime());
		    }

		    if (startDate != null) {
			if (userTimeZone != null) {
			    startDate = DateUtil.convertToTimeZoneFromDefault(userTimeZone, startDate);
			}
			gradebookUserDTO.setStartDate(startDate);
		    }

		    if (learnerProgress.getFinishDate() != null) {
			if (userTimeZone != null) {
			    finishDate = DateUtil.convertToTimeZoneFromDefault(userTimeZone, finishDate);
			}
			gradebookUserDTO.setFinishDate(finishDate);
		    }

		}

		GradebookUserLesson gradebookUserLesson = userToGradebookUserLessonMap.get(learner.getUserId());
		if (gradebookUserLesson != null) {
		    gradebookUserDTO.setMark(gradebookUserLesson.getMark());
		    gradebookUserDTO.setFeedback(gradebookUserLesson.getFeedback());
		    gradebookUserDTO.setDisplayMarkAsPercent(isWeighted);
		}

		boolean hasArchivedMarks = gradebookDAO.hasArchivedMarks(lesson.getLessonId(), learner.getUserId());
		gradebookUserDTO.setHasArchivedMarks(hasArchivedMarks);

	    }
	}

	return gradebookUserDTOs;
    }

    @Override
    public int getCountUsersByLesson(Long lessonId, String searchString) {
	return gradebookDAO.getCountUsersByLesson(lessonId, searchString);
    }

    @Override
    public ArrayList<GBUserGridRowDTO> getGBUserRowsForOrganisation(Organisation organisation, int page, int size,
	    String sortOrder, String searchString) {

	ArrayList<GBUserGridRowDTO> gradebookUserDTOs = new ArrayList<GBUserGridRowDTO>();

	if (organisation != null) {
	    List<User> learners = gradebookDAO.getUsersFromOrganisation(organisation.getOrganisationId(), page, size,
		    sortOrder, searchString);

	    if (learners != null) {

		for (User learner : learners) {

		    GBUserGridRowDTO gradebookUserDTO = new GBUserGridRowDTO(learner);
		    gradebookUserDTOs.add(gradebookUserDTO);
		}
	    }
	}

	return gradebookUserDTOs;

    }

    @Override
    public int getCountUsersByOrganisation(Integer orgId, String searchString) {
	return gradebookDAO.getCountUsersByOrganisation(orgId, searchString);
    }

    @Override
    public GradebookUserLesson getGradebookUserLesson(Long lessonID, Integer userID) {
	return gradebookDAO.getGradebookUserDataForLesson(lessonID, userID);
    }

    @Override
    public List<GradebookUserLesson> getGradebookUserLesson(Long lessonID) {
	return gradebookDAO.getGradebookUserDataForLesson(lessonID);
    }

    @Override
    public GradebookUserActivity getGradebookUserActivity(Long activityID, Integer userID) {
	return gradebookDAO.getGradebookUserDataForActivity(activityID, userID);
    }

    @Override
    public List<GradebookUserActivity> getGradebookUserActivities(Long activityId) {
	return gradebookDAO.getAllGradebookUserActivitiesForActivity(activityId);
    }

    @Override
    public Double getAverageMarkForActivity(Long activityID, Long groupID) {
	// return AverageMarkForActivity if groupId is null and AverageMarkForGroupedActivity if groupId is specified
	Double averageMark;
	if (groupID == null) {
	    averageMark = gradebookDAO.getAverageMarkForActivity(activityID);
	} else {
	    averageMark = gradebookDAO.getAverageMarkForGroupedActivity(activityID, groupID);
	}
	return averageMark;
    }

    @Override
    public Double getAverageMarkForLesson(Long lessonID) {
	return gradebookDAO.getAverageMarkForLesson(lessonID);
    }

    @Override
    public void updateUserLessonGradebookMark(Lesson lesson, User learner, Double mark) {
	if ((lesson != null) && (learner != null)) {
	    GradebookUserLesson gradebookUserLesson = gradebookDAO.getGradebookUserDataForLesson(lesson.getLessonId(),
		    learner.getUserId());

	    if (gradebookUserLesson == null) {
		gradebookUserLesson = new GradebookUserLesson(lesson, learner);
	    }
	    String oldMark = (gradebookUserLesson.getMark() == null) ? "-" : gradebookUserLesson.getMark().toString();

	    gradebookUserLesson.setMark(mark);
	    gradebookDAO.insertOrUpdate(gradebookUserLesson);

	    // audit log changed gradebook mark
	    UserDTO monitorUser = (UserDTO) SessionManager.getSession().getAttribute(AttributeNames.USER);
	    String[] args = new String[] { learner.getLogin() + "(" + learner.getUserId() + ")",
		    lesson.getLessonId().toString(), oldMark, mark.toString() };
	    String message = messageService.getMessage("audit.lesson.change.mark", args);
	    logEventService.logEvent(LogEvent.TYPE_MARK_UPDATED, monitorUser.getUserID(), learner.getUserId(),
		    lesson.getLessonId(), null, message);
	}
    }

    @Override
    public void recalculateTotalMarksForLesson(Long lessonId) throws Exception {
	Lesson lesson = lessonDAO.getLesson(lessonId);
	if (lesson == null) {
	    return;
	}
	boolean weighted = toolService.isWeightedMarks(lesson.getLearningDesign());

	Map<Integer, GradebookUserLesson> userToGradebookUserLessonMap = getUserToGradebookUserLessonMap(lesson, null);

	//update for all users in activity
	Set<User> users = lesson.getAllLearners();
	for (User user : users) {
	    Integer userId = user.getUserId();
	    GradebookUserLesson gradebookUserLesson = userToGradebookUserLessonMap.get(userId);

	    List<GradebookUserActivity> userActivities = gradebookDAO.getGradebookUserActivitiesForLesson(lessonId,
		    userId);
	    Double totalMark = calculateLessonMark(weighted, userActivities, null);

	    if (totalMark != null) {

		if (totalMark > 0 && gradebookUserLesson == null) {
		    throw new Exception("An error detected: user (userId:" + userId + ") has total mark that equals to "
			    + totalMark + " but no assocciated gradebookUserLesson exist ");
		}

		if (gradebookUserLesson != null) {
		    gradebookUserLesson.setMark(totalMark);
		    gradebookDAO.insertOrUpdate(gradebookUserLesson);
		}
	    }
	}
    }

    @Override
    public void recalculateGradebookMarksForActivity(Activity activity) {
	Long activityId = activity.getActivityId();
	Lesson lesson = lessonDAO.getLessonForActivity(activityId);

	if ((lesson == null) || (activity == null) || !(activity instanceof ToolActivity)
		|| (((ToolActivity) activity).getEvaluation() == null)) {
	    return;
	}
	ToolActivity toolActivity = (ToolActivity) activity;

	// Getting the first activity evaluation
	ActivityEvaluation eval = toolActivity.getEvaluation();
	String toolOutputDefinition = eval.getToolOutputDefinition();

	Map<Integer, GradebookUserActivity> userToGradebookUserActivityMap = getUserToGradebookUserActivityMap(activity,
		null);
	Map<Integer, GradebookUserLesson> userToGradebookUserLessonMap = getUserToGradebookUserLessonMap(lesson, null);
	List<ToolOutput> toolOutputs = toolService.getOutputsFromTool(toolOutputDefinition, toolActivity);

	//update for all users in activity
	List<User> users = learnerProgressDAO.getLearnersCompletedActivity(activity);
	for (User user : users) {
	    //find according toolOutput
	    ToolOutput toolOutput = null;
	    for (ToolOutput toolOutputIter : toolOutputs) {
		if (toolOutputIter.getUserId().equals(user.getUserId())) {
		    toolOutput = toolOutputIter;
		}
	    }

	    //in case of toolOutput == null (which means no results in the tool but user nonetheless has finished activity), assign 0 as a result
	    Double outputDouble = (toolOutput == null || toolOutput.getValue() == null) ? null
		    : toolOutput.getValue().getDouble();

	    GradebookUserActivity gradebookUserActivity = userToGradebookUserActivityMap.get(user.getUserId());
	    GradebookUserLesson gradebookUserLesson = userToGradebookUserLessonMap.get(user.getUserId());

	    // Only set the mark if it hasnt previously been set by a teacher
	    if ((gradebookUserActivity == null) || !gradebookUserActivity.getMarkedInGradebook()) {
		updateUserActivityGradebookMark(lesson, user, toolActivity, outputDouble, false, false,
			gradebookUserActivity, gradebookUserLesson);
	    }
	}
    }

    @Override
    public void updateGradebookUserActivityMark(Lesson lesson, Activity activity, User learner) {
	ToolSession toolSession = toolService.getToolSessionByLearner(learner, activity);

	if ((toolSession == null) || (toolSession == null) || (learner == null) || (lesson == null)
		|| (activity == null) || !(activity instanceof ToolActivity)
		|| (((ToolActivity) activity).getEvaluation() == null)) {
	    return;
	}
	ToolActivity toolActivity = (ToolActivity) activity;

	// Getting the first activity evaluation
	ActivityEvaluation eval = toolActivity.getEvaluation();

	try {
	    ToolOutput toolOutput = toolService.getOutputFromTool(eval.getToolOutputDefinition(), toolSession,
		    learner.getUserId());

	    if (toolOutput != null) {
		ToolOutputValue outputVal = toolOutput.getValue();
		if (outputVal != null) {
		    Double outputDouble = outputVal.getDouble();

		    GradebookUserActivity gradebookUserActivity = getGradebookUserActivity(toolActivity.getActivityId(),
			    learner.getUserId());

		    // Only set the mark if it hasnt previously been set by a teacher
		    if ((gradebookUserActivity == null) || !gradebookUserActivity.getMarkedInGradebook()) {
			updateGradebookUserActivityMark(lesson, learner, toolActivity, outputDouble, false, false);
		    }
		}
	    }

	} catch (ToolException e) {
	    GradebookService.logger.debug(
		    "Runtime exception when attempted to get outputs for activity: " + toolActivity.getActivityId(), e);
	}
    }

    @Override
    public void updateGradebookUserActivityMark(Lesson lesson, User learner, Activity activity, Double mark,
	    Boolean markedInGradebook, boolean isAuditLogRequired) {

	GradebookUserActivity gradebookUserActivity = gradebookDAO
		.getGradebookUserDataForActivity(activity.getActivityId(), learner.getUserId());

	GradebookUserLesson gradebookUserLesson = gradebookDAO.getGradebookUserDataForLesson(lesson.getLessonId(),
		learner.getUserId());

	updateUserActivityGradebookMark(lesson, learner, activity, mark, markedInGradebook, isAuditLogRequired,
		gradebookUserActivity, gradebookUserLesson);
    }

    private void updateUserActivityGradebookMark(Lesson lesson, User learner, Activity activity, Double mark,
	    Boolean markedInGradebook, boolean isAuditLogRequired) {

	GradebookUserActivity gradebookUserActivity = gradebookDAO
		.getGradebookUserDataForActivity(activity.getActivityId(), learner.getUserId());

	GradebookUserLesson gradebookUserLesson = gradebookDAO.getGradebookUserDataForLesson(lesson.getLessonId(),
		learner.getUserId());

	updateUserActivityGradebookMark(lesson, learner, activity, mark, markedInGradebook, isAuditLogRequired,
		gradebookUserActivity, gradebookUserLesson);
    }

    @Override
    public boolean isWeightedMarks(Long lessonId) {
	Lesson lesson = lessonService.getLesson(lessonId);
	return toolService.isWeightedMarks(lesson.getLearningDesign());
    }

    @Override
    public List<String[]> getWeights(LearningDesign design) {
	List<String[]> evaluations = new ArrayList<String[]>();
	Set<Activity> activities = design.getActivities();
	for (Activity activity : activities) {
	    if (activity.isToolActivity()) {
		// fetch real object, otherwise there is a cast error
		ToolActivity act = (ToolActivity) activityDAO.getActivityByActivityId(activity.getActivityId());
		ActivityEvaluation eval = act.getEvaluation();
		if (eval != null && eval.getWeight() != null && eval.getWeight() > 0) {
		    String[] evaluation = new String[3];
		    evaluation[0] = act.getTitle();
		    evaluation[1] = eval.getToolOutputDefinition();
		    evaluation[2] = eval.getWeight().toString() + '%';
		    evaluations.add(evaluation);
		}
	    }
	}
	return evaluations;
    }

    private void updateUserActivityGradebookMark(Lesson lesson, Activity activity, User learner) {
	ToolSession toolSession = toolService.getToolSessionByLearner(learner, activity);

	if ((toolSession == null) || (toolSession == null) || (learner == null) || (lesson == null)
		|| (activity == null) || !(activity instanceof ToolActivity)
		|| (((ToolActivity) activity).getEvaluation() == null)) {
	    return;
	}
	ToolActivity toolActivity = (ToolActivity) activity;

	// Getting the first activity evaluation
	ActivityEvaluation eval = toolActivity.getEvaluation();

	try {
	    ToolOutput toolOutput = toolService.getOutputFromTool(eval.getToolOutputDefinition(), toolSession,
		    learner.getUserId());

	    if (toolOutput != null) {
		ToolOutputValue outputVal = toolOutput.getValue();
		if (outputVal != null) {
		    Double outputDouble = outputVal.getDouble();

		    GradebookUserActivity gradebookUserActivity = getGradebookUserActivity(toolActivity.getActivityId(),
			    learner.getUserId());

		    // Only set the mark if it hasnt previously been set by a teacher
		    if ((gradebookUserActivity == null) || !gradebookUserActivity.getMarkedInGradebook()) {
			updateUserActivityGradebookMark(lesson, learner, toolActivity, outputDouble, false, false);
		    }
		}
	    }

	} catch (ToolException e) {
	    GradebookService.logger.debug(
		    "Runtime exception when attempted to get outputs for activity: " + toolActivity.getActivityId(), e);
	}
    }

    /**
     * It's the same method as above, it only also accepts gradebookUserActivity and gradebookUserLesson as parameters.
     */
    private void updateUserActivityGradebookMark(Lesson lesson, User learner, Activity activity, Double mark,
	    Boolean markedInGradebook, boolean isAuditLogRequired, GradebookUserActivity gradebookUserActivity,
	    GradebookUserLesson gradebookUserLesson) {
	if ((lesson != null) && (activity != null) && (learner != null) && activity.isToolActivity()) {

	    // First, update the mark for the activity
	    if (gradebookUserActivity == null) {
		gradebookUserActivity = new GradebookUserActivity((ToolActivity) activity, learner);
	    }
	    String oldMark = (gradebookUserActivity.getMark() == null) ? "-"
		    : gradebookUserActivity.getMark().toString();
	    Double oldActivityMark = gradebookUserActivity.getMark();

	    gradebookUserActivity.setMark(mark);
	    gradebookUserActivity.setUpdateDate(new Date());
	    gradebookUserActivity.setMarkedInGradebook(markedInGradebook);
	    gradebookDAO.insertOrUpdate(gradebookUserActivity);
	    //flush the session in order to make updated mark be available at calculating lesson total mark
	    gradebookDAO.flush();

	    // Now update the lesson mark
	    if (gradebookUserLesson == null) {
		gradebookUserLesson = new GradebookUserLesson();
		gradebookUserLesson.setLearner(learner);
		gradebookUserLesson.setLesson(lesson);
	    }

	    boolean isWeightedMarks = toolService.isWeightedMarks(lesson.getLearningDesign());
	    aggregateTotalMarkForLesson(isWeightedMarks, gradebookUserLesson, gradebookUserActivity, oldActivityMark);

	    // audit log changed gradebook mark
	    if (isAuditLogRequired) {
		UserDTO monitorUser = (UserDTO) SessionManager.getSession().getAttribute(AttributeNames.USER);
		String markStr = mark == null ? "" : mark.toString();
		String[] args = new String[] { learner.getLogin() + "(" + learner.getUserId() + ")",
			lesson.getLessonId().toString(), activity.getActivityId().toString(), oldMark.toString(),
			markStr };
		String message = messageService.getMessage("audit.activity.change.mark", args);
		logEventService.logEvent(LogEvent.TYPE_MARK_UPDATED, monitorUser.getUserID(), learner.getUserId(),
			lesson.getLessonId(), activity.getActivityId(), message);
	    }
	}
    }

    @Override
    public void updateUserLessonGradebookFeedback(Lesson lesson, User learner, String feedback) {

	GradebookUserLesson gradebookUserLesson = gradebookDAO.getGradebookUserDataForLesson(lesson.getLessonId(),
		learner.getUserId());

	if (gradebookUserLesson == null) {
	    gradebookUserLesson = new GradebookUserLesson(lesson, learner);
	}

	gradebookUserLesson.setFeedback(feedback);
	gradebookDAO.insertOrUpdate(gradebookUserLesson);
    }

    @Override
    public void updateGradebookUserActivityFeedback(Activity activity, User learner, String feedback) {

	GradebookUserActivity gradebookUserActivity = gradebookDAO
		.getGradebookUserDataForActivity(activity.getActivityId(), learner.getUserId());

	if (gradebookUserActivity == null) {
	    gradebookUserActivity = new GradebookUserActivity((ToolActivity) activity, learner);
	}

	gradebookUserActivity.setFeedback(feedback);
	gradebookUserActivity.setUpdateDate(new Date());
	gradebookDAO.insertOrUpdate(gradebookUserActivity);
    }

    private void updateUserActivityGradebookFeedback(Activity activity, User learner, String feedback) {

	GradebookUserActivity gradebookUserActivity = gradebookDAO
		.getGradebookUserDataForActivity(activity.getActivityId(), learner.getUserId());

	if (gradebookUserActivity == null) {
	    gradebookUserActivity = new GradebookUserActivity((ToolActivity) activity, learner);
	}

	gradebookUserActivity.setFeedback(feedback);
	gradebookUserActivity.setUpdateDate(new Date());
	gradebookDAO.insertOrUpdate(gradebookUserActivity);
    }

    @Override
    public void toggleMarksReleased(Long lessonId) {

	Lesson lesson = lessonService.getLesson(lessonId);

	boolean isMarksReleased = (lesson.getMarksReleased() != null) && lesson.getMarksReleased();
	lesson.setMarksReleased(!isMarksReleased);
	userService.save(lesson);

	// audit log marks released
	UserDTO monitor = (UserDTO) SessionManager.getSession().getAttribute(AttributeNames.USER);
	String messageKey = (isMarksReleased) ? "audit.marks.released.off" : "audit.marks.released.on";
	String message = messageService.getMessage(messageKey, new String[] { lessonId.toString() });
	logEventService.logEvent(LogEvent.TYPE_MARK_RELEASED, monitor.getUserID(), null, lessonId, null, message);
    }

    @Override
    public List<GBLessonGridRowDTO> getGBLessonRows(Organisation organisation, User user, User viewer, GBGridView view,
	    int page, int size, String sortBy, String sortOrder, String searchString, TimeZone userTimeZone) {
	List<GBLessonGridRowDTO> lessonRows = new ArrayList<GBLessonGridRowDTO>();
	Integer userId = user.getUserId();
	Integer orgId = organisation.getOrganisationId();

	if (organisation != null) {

	    List<Lesson> lessons = (view == GBGridView.MON_COURSE || view == GBGridView.LIST)
		    ? gradebookDAO.getLessonsByGroupAndUser(userId, orgId, page, size, sortBy, sortOrder, searchString)
		    : lessonService.getLessonsByGroupAndUser(userId, orgId);

	    if (lessons != null) {

		for (Lesson lesson : lessons) {

		    // For My Grades gradebook page: don't include lesson in list if the user doesn't have permission.
		    if (view == GBGridView.LRN_COURSE) {
			boolean marksReleased = (lesson.getMarksReleased() != null) && lesson.getMarksReleased();
			boolean hasLearnerPermission = lesson.getAllLearners().contains(user);
			if (!hasLearnerPermission || !marksReleased) {
			    continue;
			}
		    }

		    GBLessonGridRowDTO lessonRow = new GBLessonGridRowDTO();
		    lessonRows.add(lessonRow);
		    lessonRow.setLessonName(lesson.getLessonName());
		    lessonRow.setId(lesson.getLessonId().toString());
		    boolean isWeightedMarks = toolService.isWeightedMarks(lesson.getLearningDesign());
		    lessonRow.setDisplayMarkAsPercent(isWeightedMarks);

		    if (view == GBGridView.LIST) {
			continue;

		    } else if (view == GBGridView.MON_COURSE) {

			// Setting the averages for monitor view
			lessonRow.setMedianTimeTaken(gradebookDAO.getMedianTimeTakenLesson(lesson.getLessonId()));
			lessonRow.setAverageMark(gradebookDAO.getAverageMarkForLesson(lesson.getLessonId()));

			// Set the gradebook monitor url
			String gbMonURL = Configuration.get(ConfigurationKeys.SERVER_URL)
				+ "gradebook/gradebookMonitoring.do?lessonID=" + lesson.getLessonId().toString();
			lessonRow.setGradebookMonitorURL(gbMonURL);

			Date startDate = lesson.getStartDateTime();
			if (startDate != null) {
			    if (userTimeZone != null) {
				startDate = DateUtil.convertToTimeZoneFromDefault(userTimeZone, startDate);
			    }
			    lessonRow.setStartDate(startDate);
			}

		    } else if ((view == GBGridView.LRN_COURSE) || (view == GBGridView.MON_USER)) {

			GradebookUserLesson gbLesson = gradebookDAO.getGradebookUserDataForLesson(lesson.getLessonId(),
				userId);

			lessonRow.setMedianTimeTaken(gradebookDAO.getMedianTimeTakenLesson(lesson.getLessonId()));
			lessonRow.setAverageMark(gradebookDAO.getAverageMarkForLesson(lesson.getLessonId()));

			if (gbLesson != null) {
			    lessonRow.setMark(gbLesson.getMark());
			    lessonRow.setFeedback(gbLesson.getFeedback());
			}

			LearnerProgress learnerProgress = lessonService.getUserProgressForLesson(userId,
				lesson.getLessonId());
			lessonRow.setStatus(getLessonStatusStr(learnerProgress));
			if (learnerProgress != null) {
			    Date startDate = learnerProgress.getStartDate();
			    Date finishDate = learnerProgress.getFinishDate();

			    if (startDate != null && finishDate != null) {
				lessonRow.setTimeTaken(finishDate.getTime() - startDate.getTime());
			    }

			    if (startDate != null) {
				if (userTimeZone != null) {
				    startDate = DateUtil.convertToTimeZoneFromDefault(userTimeZone, startDate);
				}
				lessonRow.setStartDate(startDate);
			    }

			    if (learnerProgress.getFinishDate() != null) {
				if (userTimeZone != null) {
				    finishDate = DateUtil.convertToTimeZoneFromDefault(userTimeZone, finishDate);
				}
				lessonRow.setFinishDate(finishDate);
			    }
			}
		    }

		    if (lesson.getOrganisation().getOrganisationId() != organisation.getOrganisationId()) {
			lessonRow.setSubGroup(lesson.getOrganisation().getName());
		    } else {
			lessonRow.setSubGroup("");
		    }

		}
	    }

	} else {
	    GradebookService.logger.error("Request for gradebook grid with a null organisation");
	}

	return lessonRows;
    }

    private Map<ToolActivity, List<GBUserGridRowDTO>> getDataForLessonGradebookExport(Lesson lesson) {

	Map<ToolActivity, List<GBUserGridRowDTO>> activityToUserDTOMap = new LinkedHashMap<ToolActivity, List<GBUserGridRowDTO>>();

	Set<User> learners = new TreeSet<User>(new LastNameAlphabeticComparator());
	if (lesson.getAllLearners() != null) {
	    learners.addAll(lesson.getAllLearners());
	}

	Map<Integer, LearnerProgress> userToLearnerProgressMap = getUserToLearnerProgressMap(lesson, null);
	List<Activity> activities = getLessonActivitiesForLesson(lesson);

	for (Activity activity : activities) {
	    getActivityDataForLessonGradebookExport(activityToUserDTOMap, learners, userToLearnerProgressMap, activity);
	}

	return activityToUserDTOMap;
    }

    @SuppressWarnings("unchecked")
    private void getActivityDataForLessonGradebookExport(Map<ToolActivity, List<GBUserGridRowDTO>> activityToUserDTOMap,
	    Set<User> learners, Map<Integer, LearnerProgress> userToLearnerProgressMap, Activity activity) {

	if (activity.isToolActivity()) {
	    List<GBUserGridRowDTO> userDTOs = getToolActivityDataForLessonGradebookExport(learners,
		    userToLearnerProgressMap, (ToolActivity) activity);
	    activityToUserDTOMap.put((ToolActivity) activity, userDTOs);

	} else if (activity instanceof ComplexActivity) {
	    // encountered a sequence, branch, optional or parallel within a branching sequence
	    Set<User> complexLearners = learners;

	    if (activity instanceof SequenceActivity) {
		// use only a subset of learners for this branch of the branching activity based on who has started the branch
		complexLearners = new TreeSet<User>(new LastNameAlphabeticComparator());
		for (User learner : learners) {
		    LearnerProgress learnerProgress = userToLearnerProgressMap.get(learner.getUserId());
		    if (learnerProgress != null && (learnerProgress.getCompletedActivities().get(activity) != null
			    || learnerProgress.getAttemptedActivities().get(activity) != null)) {
			complexLearners.add(learner);
		    }
		}
	    }

	    ComplexActivity sequence = (ComplexActivity) activity;
	    Set<Activity> childActivities = sequence.getActivities();
	    for (Activity childActivity : childActivities) {
		getActivityDataForLessonGradebookExport(activityToUserDTOMap, complexLearners, userToLearnerProgressMap,
			activityDAO.getActivityByActivityId(childActivity.getActivityId()));
	    }
	}
    }

    private List<GBUserGridRowDTO> getToolActivityDataForLessonGradebookExport(Set<User> learners,
	    Map<Integer, LearnerProgress> userToLearnerProgressMap, ToolActivity toolActivity) {

	Map<Integer, GradebookUserActivity> userToGradebookUserActivityMap = getUserToGradebookUserActivityMap(
		toolActivity, null);

	List<GBUserGridRowDTO> userDTOs = new ArrayList<GBUserGridRowDTO>();

	for (User learner : learners) {
	    GBUserGridRowDTO userDTO = new GBUserGridRowDTO(learner);

	    // Set the progress
	    LearnerProgress learnerProgress = userToLearnerProgressMap.get(learner.getUserId());
	    userDTO.setTimeTaken(getActivityDuration(learnerProgress, toolActivity));
	    userDTO.setStartDate(getActivityStartDate(learnerProgress, toolActivity, null));
	    userDTO.setFinishDate(getActivityFinishDate(learnerProgress, toolActivity, null));

	    // Add marks and feedback
	    GradebookUserActivity gradebookUserActivity = userToGradebookUserActivityMap.get(learner.getUserId());
	    if (gradebookUserActivity != null) {
		userDTO.setMark(gradebookUserActivity.getMark());
	    }
	    userDTOs.add(userDTO);
	}

	return userDTOs;
    }

    @Override
    @SuppressWarnings("unchecked")
    public LinkedHashMap<String, ExcelCell[][]> exportLessonGradebook(Lesson lesson) {

	boolean isWeighted = toolService.isWeightedMarks(lesson.getLearningDesign());

	LinkedHashMap<String, ExcelCell[][]> dataToExport = new LinkedHashMap<String, ExcelCell[][]>();

	// -------------------- process summary excel page --------------------------------

	// The entire data list
	List<ExcelCell[]> rowList = new LinkedList<ExcelCell[]>();

	// Adding the lesson average data to the summary
	Double lessonAverageMarkValue = getAverageMarkForLesson(lesson.getLessonId());
	ExcelCell[] lessonAverageMark = new ExcelCell[2];
	lessonAverageMark[0] = new ExcelCell(getMessage("gradebook.export.average.lesson.mark"), true);
	ExcelCell markCell = isWeighted ? GradebookUtil.createPercentageCell(lessonAverageMarkValue, true)
		: new ExcelCell(lessonAverageMarkValue, false);
	lessonAverageMark[1] = markCell;

	ExcelCell[] lessonMedianTimeTaken = new ExcelCell[2];
	lessonMedianTimeTaken[0] = new ExcelCell(getMessage("gradebook.export.average.lesson.time.taken"), true);
	lessonMedianTimeTaken[1] = new ExcelCell(gradebookDAO.getMedianTimeTakenLesson(lesson.getLessonId()) / 1000,
		false);
	rowList.add(lessonMedianTimeTaken);
	rowList.add(GradebookService.EMPTY_ROW);

	// Adding the activity average data to the summary
	List<GradebookGridRowDTO> activityRows = getGBActivityRowsForLesson(lesson.getLessonId(), null, false);
	ExcelCell[] activityAverageTitle = new ExcelCell[1];
	activityAverageTitle[0] = new ExcelCell(getMessage("gradebook.export.activities"), true);
	rowList.add(activityAverageTitle);

	// Setting up the activity summary table
	ExcelCell[] activityAverageRow = new ExcelCell[6];
	activityAverageRow[0] = new ExcelCell(getMessage("gradebook.export.activity"), true);
	activityAverageRow[1] = new ExcelCell(getMessage("gradebook.columntitle.competences"), true);
	activityAverageRow[2] = new ExcelCell(getMessage("gradebook.export.average.time.taken.seconds"), true);
	activityAverageRow[3] = new ExcelCell(getMessage("gradebook.columntitle.averageMark"), true);
	activityAverageRow[4] = new ExcelCell(getMessage("gradebook.export.min.time.taken.seconds"), true);
	activityAverageRow[5] = new ExcelCell(getMessage("gradebook.export.max.time.taken.seconds"), true);
	rowList.add(activityAverageRow);

	Iterator it = activityRows.iterator();
	while (it.hasNext()) {
	    GBActivityGridRowDTO activityRow = (GBActivityGridRowDTO) it.next();
	    // Add the activity average data
	    ExcelCell[] activityDataRow = new ExcelCell[6];
	    activityDataRow[0] = new ExcelCell(activityRow.getRowName(), false); // this is the problem entry
	    activityDataRow[1] = new ExcelCell(activityRow.getCompetences(), false);
	    activityDataRow[2] = new ExcelCell(activityRow.getMedianTimeTakenSeconds(), false);
	    activityDataRow[3] = new ExcelCell(activityRow.getAverageMark(), false);
	    activityDataRow[4] = new ExcelCell(activityRow.getMinTimeTakenSeconds(), false);
	    activityDataRow[5] = new ExcelCell(activityRow.getMaxTimeTakenSeconds(), false);
	    rowList.add(activityDataRow);
	}
	rowList.add(GradebookService.EMPTY_ROW);

	// Adding the user lesson marks to the summary
	ExcelCell[] userMarksTitle = new ExcelCell[1];
	userMarksTitle[0] = new ExcelCell(getMessage("gradebook.export.total.marks.for.lesson"), true);
	rowList.add(userMarksTitle);

	// Fetching the user data
	ArrayList<GBUserGridRowDTO> userRows = getGBUserRowsForLesson(lesson, null);

	// Setting up the user marks table
	ExcelCell[] userTitleRow = new ExcelCell[6];
	userTitleRow[0] = new ExcelCell(getMessage("gradebook.export.last.name"), true);
	userTitleRow[1] = new ExcelCell(getMessage("gradebook.export.first.name"), true);
	userTitleRow[2] = new ExcelCell(getMessage("gradebook.export.login"), true);
	userTitleRow[3] = new ExcelCell(getMessage("gradebook.exportcourse.progress"), true);
	userTitleRow[4] = new ExcelCell(getMessage("gradebook.export.time.taken.seconds"), true);
	userTitleRow[5] = new ExcelCell(getMessage("gradebook.export.total.mark"), true);
	rowList.add(userTitleRow);

	for (GBUserGridRowDTO userRow : userRows) {
	    // Adding the user data for the lesson
	    ExcelCell[] userDataRow = new ExcelCell[6];
	    userDataRow[0] = new ExcelCell(userRow.getLastName(), false);
	    userDataRow[1] = new ExcelCell(userRow.getFirstName(), false);
	    userDataRow[2] = new ExcelCell(userRow.getLogin(), false);
	    userDataRow[3] = new ExcelCell(getProgressMessage(userRow), false);
	    userDataRow[4] = new ExcelCell(userRow.getTimeTakenSeconds(), false);
	    userDataRow[5] = isWeighted ? GradebookUtil.createPercentageCell(userRow.getMark(), true)
		    : new ExcelCell(userRow.getMark(), false);
	    rowList.add(userDataRow);
	}
	rowList.add(GradebookService.EMPTY_ROW);

	// -- Summary for activity marks (simplified) ---

	Map<ToolActivity, List<GBUserGridRowDTO>> activityToUserDTOMap = getDataForLessonGradebookExport(lesson);
	//filter out all activities that doesn't have numeric outputs
	Map<ToolActivity, List<GBUserGridRowDTO>> filteredActivityToUserDTOMap = new LinkedHashMap<ToolActivity, List<GBUserGridRowDTO>>();
	for (ToolActivity activity : activityToUserDTOMap.keySet()) {
	    String toolSignature = activity.getTool().getToolSignature();
	    //check whether toolActivity has a NumericToolOutput
	    if (activity.getEvaluation() != null && (TOOL_SIGNATURE_ASSESSMENT.equals(toolSignature)
		    || TOOL_SIGNATURE_MCQ.equals(toolSignature) || TOOL_SIGNATURE_SCRATCHIE.equals(toolSignature))) {
		filteredActivityToUserDTOMap.put(activity, activityToUserDTOMap.get(activity));
	    }
	}

	//add header
	ExcelCell[] headerRow = new ExcelCell[1];
	headerRow[0] = new ExcelCell(getMessage("gradebook.summary.activity.marks"), true);
	rowList.add(headerRow);
	headerRow = new ExcelCell[3 + filteredActivityToUserDTOMap.keySet().size()];
	int count = 3;
	for (Activity activity : filteredActivityToUserDTOMap.keySet()) {
	    headerRow[count++] = new ExcelCell(activity.getTitle(), true); // this one works
	}
	rowList.add(headerRow);
	headerRow = new ExcelCell[4 + filteredActivityToUserDTOMap.keySet().size()];
	count = 0;
	headerRow[count++] = new ExcelCell(getMessage("gradebook.export.last.name"), true);
	headerRow[count++] = new ExcelCell(getMessage("gradebook.export.first.name"), true);
	headerRow[count++] = new ExcelCell(getMessage("gradebook.export.login"), true);
	for (Activity activity : filteredActivityToUserDTOMap.keySet()) {
	    headerRow[count++] = new ExcelCell(getMessage("gradebook.columntitle.mark"), true);
	}
	headerRow[count] = new ExcelCell(getMessage("gradebook.export.total.mark"), true);
	rowList.add(headerRow);

	//iterating through all users in a lesson
	for (GBUserGridRowDTO userRow : userRows) {
	    ExcelCell[] userDataRow = new ExcelCell[4 + filteredActivityToUserDTOMap.keySet().size()];
	    count = 0;
	    userDataRow[count++] = new ExcelCell(userRow.getLastName(), false);
	    userDataRow[count++] = new ExcelCell(userRow.getFirstName(), false);
	    userDataRow[count++] = new ExcelCell(userRow.getLogin(), false);

	    for (Activity activity : filteredActivityToUserDTOMap.keySet()) {

		//find according userActivityMark
		Double userActivityMark = null;
		List<GBUserGridRowDTO> userDtos = filteredActivityToUserDTOMap.get(activity);
		for (GBUserGridRowDTO userDto : userDtos) {
		    if (userDto.getLogin().equals(userRow.getLogin())) {
			userActivityMark = userDto.getMark();
			break;
		    }
		}
		userDataRow[count++] = new ExcelCell(userActivityMark, false);
	    }
	    userDataRow[count] = isWeighted ? GradebookUtil.createPercentageCell(userRow.getMark(), true)
		    : new ExcelCell(userRow.getMark(), false);
	    rowList.add(userDataRow);
	}

	ExcelCell[][] summaryData = rowList.toArray(new ExcelCell[][] {});
	dataToExport.put(getMessage("gradebook.export.lesson.summary"), summaryData);

	// -------------------- process activity excel page --------------------------------
	List<ExcelCell[]> rowList1 = new LinkedList<ExcelCell[]>();

	for (Activity activity : activityToUserDTOMap.keySet()) {

	    ExcelCell[] activityTitleRow = new ExcelCell[7];
	    activityTitleRow[0] = new ExcelCell(activity.getTitle(), true);
	    rowList1.add(activityTitleRow);

	    count = 0;
	    ExcelCell[] titleRow = new ExcelCell[7];
	    titleRow[count++] = new ExcelCell(getMessage("gradebook.export.last.name"), true);
	    titleRow[count++] = new ExcelCell(getMessage("gradebook.export.first.name"), true);
	    titleRow[count++] = new ExcelCell(getMessage("gradebook.export.login"), true);
	    titleRow[count++] = new ExcelCell(getMessage("gradebook.columntitle.startDate"), true);
	    titleRow[count++] = new ExcelCell(getMessage("gradebook.columntitle.completeDate"), true);
	    titleRow[count++] = new ExcelCell(getMessage("gradebook.export.time.taken.seconds"), true);
	    titleRow[count++] = new ExcelCell(getMessage("gradebook.columntitle.mark"), true);
	    rowList1.add(titleRow);

	    // Get the rest of the data
	    List<GBUserGridRowDTO> userDtos = activityToUserDTOMap.get(activity);
	    for (GBUserGridRowDTO userDto : userDtos) {

		String startDate = (userDto.getStartDate() == null) ? ""
			: FileUtil.EXPORT_TO_SPREADSHEET_TITLE_DATE_FORMAT.format(userDto.getStartDate());
		String finishDate = (userDto.getFinishDate() == null) ? ""
			: FileUtil.EXPORT_TO_SPREADSHEET_TITLE_DATE_FORMAT.format(userDto.getFinishDate());

		count = 0;
		ExcelCell[] userDataRow = new ExcelCell[7];
		userDataRow[count++] = new ExcelCell(userDto.getLastName(), false);
		userDataRow[count++] = new ExcelCell(userDto.getFirstName(), false);
		userDataRow[count++] = new ExcelCell(userDto.getLogin(), false);
		userDataRow[count++] = new ExcelCell(startDate, false);
		userDataRow[count++] = new ExcelCell(finishDate, false);
		userDataRow[count++] = new ExcelCell(userDto.getTimeTakenSeconds(), false);
		userDataRow[count++] = new ExcelCell(userDto.getMark(), false);
		rowList1.add(userDataRow);
	    }

	    rowList1.add(GradebookService.EMPTY_ROW);
	}

	ExcelCell[][] activityData = rowList1.toArray(new ExcelCell[][] {});
	dataToExport.put(getMessage("gradebook.gridtitle.activitygrid"), activityData);

	// -------------------- process Learner View page --------------------------------

	Set<User> learners = new TreeSet<User>(new LastNameAlphabeticComparator());
	if (lesson.getAllLearners() != null) {
	    learners.addAll(lesson.getAllLearners());
	}

	rowList = new LinkedList<ExcelCell[]>();
	for (User learner : learners) {

	    userTitleRow = new ExcelCell[4];
	    userTitleRow[0] = new ExcelCell(learner.getFullName() + " (" + learner.getLogin() + ")", true);
	    rowList.add(userTitleRow);

	    ExcelCell[] titleRow = new ExcelCell[5];
	    titleRow[0] = new ExcelCell(getMessage("gradebook.export.activity"), true);
	    titleRow[1] = new ExcelCell(getMessage("gradebook.columntitle.startDate"), true);
	    titleRow[2] = new ExcelCell(getMessage("gradebook.columntitle.completeDate"), true);
	    titleRow[3] = new ExcelCell(getMessage("gradebook.export.time.taken.seconds"), true);
	    titleRow[4] = new ExcelCell(getMessage("gradebook.columntitle.mark"), true);
	    rowList.add(titleRow);

	    Map<Long, String> activityIdToName = new HashMap<Long, String>();

	    for (ToolActivity activity : activityToUserDTOMap.keySet()) {

		//find userDto corresponding to the user
		List<GBUserGridRowDTO> userDtos = activityToUserDTOMap.get(activity);
		GBUserGridRowDTO userDto = null;
		for (GBUserGridRowDTO dbUserDTO : userDtos) {
		    if (dbUserDTO.getId().equals(learner.getUserId().toString())) {
			userDto = dbUserDTO;
		    }
		}

		// userDto will be null if this tool activity was within a branch and the user has not attempted that branch
		if (userDto != null) {
		    //construct activityRowName
		    String groupName = null;
		    Long groupId = null;
		    if (activity.getGrouping() != null) {
			Group group = activity.getGroupFor(learner);
			if (group != null) {
			    groupName = group.getGroupName();
			    groupId = group.getGroupId();
			}
		    }
		    String activityRowName = (groupName != null && groupId != null)
			    ? activity.getTitle() + " (" + groupName + ")"
			    : activity.getTitle();
		    activityIdToName.put(activity.getActivityId(), activityRowName);

		    String startDate = (userDto.getStartDate() == null) ? ""
			    : FileUtil.EXPORT_TO_SPREADSHEET_TITLE_DATE_FORMAT.format(userDto.getStartDate());
		    String finishDate = (userDto.getFinishDate() == null) ? ""
			    : FileUtil.EXPORT_TO_SPREADSHEET_TITLE_DATE_FORMAT.format(userDto.getFinishDate());

		    ExcelCell[] activityDataRow = new ExcelCell[5];
		    activityDataRow[0] = new ExcelCell(activityRowName, false);
		    activityDataRow[1] = new ExcelCell(startDate, false);
		    activityDataRow[2] = new ExcelCell(finishDate, false);
		    activityDataRow[3] = new ExcelCell(userDto.getTimeTakenSeconds(), false);
		    activityDataRow[4] = new ExcelCell(userDto.getMark(), false);
		    rowList.add(activityDataRow);
		}
	    }

	    // check if learner has restarted the lesson and has archived marks
	    boolean hasArchivedMarks = gradebookDAO.hasArchivedMarks(lesson.getLessonId(), learner.getUserId());
	    if (hasArchivedMarks) {
		// "Previous attempts" row
		ExcelCell[] attemptsRow = new ExcelCell[1];
		attemptsRow[0] = new ExcelCell(getMessage("gradebook.columntitle.attempts"), true);
		rowList.add(attemptsRow);

		List<GradebookUserLessonArchive> lessonArchives = gradebookDAO
			.getArchivedLessonMarks(lesson.getLessonId(), learner.getUserId());
		int attemptOrder = lessonArchives.size();
		// go through each lesson attempt
		for (GradebookUserLessonArchive lessonArchive : lessonArchives) {
		    // lesson attempt header
		    ExcelCell[] attemptRow = new ExcelCell[4];
		    attemptRow[0] = new ExcelCell(getMessage("gradebook.columntitle.attempt"), true);
		    attemptRow[1] = new ExcelCell(attemptOrder, true);
		    attemptRow[1].setAlignment(ExcelCell.ALIGN_LEFT);
		    attemptRow[2] = new ExcelCell(getMessage("gradebook.columntitle.lesson.mark"), true);
		    attemptRow[3] = new ExcelCell(lessonArchive.getMark(), false);
		    rowList.add(attemptRow);

		    // go throuch each activity and see if there is an archived mark for it
		    for (ToolActivity activity : activityToUserDTOMap.keySet()) {
			ExcelCell[] activityDataRow = null;
			List<GradebookUserActivityArchive> activityArchives = gradebookDAO
				.getArchivedActivityMarks(activity.getActivityId(), learner.getUserId());
			Date archiveDate = lessonArchive.getArchiveDate();
			for (GradebookUserActivityArchive activityArchive : activityArchives) {
			    // if it matches, we found an archived mark for this activity and this attempt
			    if (archiveDate.equals(activityArchive.getArchiveDate())) {
				LearnerProgressArchive learnerProgress = learnerProgressDAO.getLearnerProgressArchive(
					lesson.getLessonId(), learner.getUserId(), lessonArchive.getArchiveDate());
				activityDataRow = new ExcelCell[5];
				activityDataRow[0] = new ExcelCell(activityIdToName.get(activity.getActivityId()),
					false);
				Date startDate = getActivityStartDate(learnerProgress, activity, null);
				activityDataRow[1] = new ExcelCell(
					startDate == null ? ""
						: FileUtil.EXPORT_TO_SPREADSHEET_TITLE_DATE_FORMAT.format(startDate),
					false);
				Date finishDate = getActivityFinishDate(learnerProgress, activity, null);
				activityDataRow[2] = new ExcelCell(
					finishDate == null ? ""
						: FileUtil.EXPORT_TO_SPREADSHEET_TITLE_DATE_FORMAT.format(finishDate),
					false);
				activityDataRow[3] = new ExcelCell(
					getActivityDuration(learnerProgress, activity) / 1000, false);
				activityDataRow[4] = new ExcelCell(activityArchive.getMark(), false);
				break;
			    }
			}
			if (activityDataRow == null) {
			    activityDataRow = new ExcelCell[1];
			    activityDataRow[0] = new ExcelCell(activityIdToName.get(activity.getActivityId()), false);
			}
			rowList.add(activityDataRow);
		    }
		    attemptOrder--;
		}
	    }

	    rowList.add(GradebookService.EMPTY_ROW);
	}

	ExcelCell[][] userData = rowList.toArray(new ExcelCell[][] {});
	dataToExport.put(getMessage("gradebook.export.learner.view"), userData);

	return dataToExport;
    }

    @Override
    @SuppressWarnings("unchecked")
    public LinkedHashMap<String, ExcelCell[][]> exportCourseGradebook(Integer userId, Integer organisationId) {
	LinkedHashMap<String, ExcelCell[][]> dataToExport = new LinkedHashMap<String, ExcelCell[][]>();

	// The entire data list
	List<ExcelCell[]> rowList = new LinkedList<ExcelCell[]>();

	Set<Lesson> lessons = new TreeSet<Lesson>(new LessonComparator());
	lessons.addAll(lessonService.getLessonsByGroupAndUser(userId, organisationId));

	Map<Long, Boolean> isWeightedLessonMap = new HashMap<Long, Boolean>();

	if ((lessons != null) && (lessons.size() > 0)) {

	    int numberOfCellsInARow = 3 + (lessons.size() * 6);

	    // Adding the user lesson marks to the summary----------------------
	    ExcelCell[] lessonsNames = new ExcelCell[numberOfCellsInARow];
	    int i = 0;
	    lessonsNames[i++] = new ExcelCell("", false);
	    lessonsNames[i++] = new ExcelCell("", false);
	    lessonsNames[i++] = new ExcelCell("", false);
	    for (Lesson lesson : lessons) {
		lessonsNames[i++] = new ExcelCell(messageService.getMessage("gradebook.exportcourse.lesson",
			new Object[] { lesson.getLessonName() }), true);
		lessonsNames[i++] = new ExcelCell("", false);
		lessonsNames[i++] = new ExcelCell("", false);
		lessonsNames[i++] = new ExcelCell("", false);
		lessonsNames[i++] = new ExcelCell("", false);
		lessonsNames[i++] = new ExcelCell("", false);
	    }
	    rowList.add(lessonsNames);

	    // Setting up the user marks table
	    ExcelCell[] headerRow = new ExcelCell[numberOfCellsInARow];
	    i = 0;
	    headerRow[i++] = new ExcelCell(getMessage("gradebook.export.last.name"), true);
	    headerRow[i++] = new ExcelCell(getMessage("gradebook.export.first.name"), true);
	    headerRow[i++] = new ExcelCell(getMessage("gradebook.export.login"), true);
	    for (Lesson lesson : lessons) {
		headerRow[i++] = new ExcelCell(getMessage("gradebook.exportcourse.progress"), true);
		headerRow[i++] = new ExcelCell(getMessage("gradebook.columntitle.startDate"), false);
		headerRow[i++] = new ExcelCell(getMessage("gradebook.columntitle.completeDate"), false);
		headerRow[i++] = new ExcelCell(getMessage("gradebook.export.time.taken.seconds"), true);
		headerRow[i++] = new ExcelCell(getMessage("gradebook.exportcourse.lessonFeedback"), true);
		headerRow[i++] = new ExcelCell(getMessage("gradebook.export.total.mark"), true);
	    }
	    rowList.add(headerRow);

	    // collect users from all lessons & check if lesson uses weightings
	    LinkedHashSet<User> allLearners = new LinkedHashSet<User>();
	    List<Long> lessonIds = new LinkedList<Long>();
	    for (Lesson lesson : lessons) {
		Set dbLessonUsers = lesson.getAllLearners();
		allLearners.addAll(dbLessonUsers);
		lessonIds.add(lesson.getLessonId());
		boolean isWeightedMarks = toolService.isWeightedMarks(lesson.getLearningDesign());
		isWeightedLessonMap.put(lesson.getLessonId(), isWeightedMarks);
	    }

	    // Fetching the user data
	    List<LearnerProgress> learnerProgresses = new LinkedList<LearnerProgress>();
	    List<GradebookUserLesson> gradebookUserLessons = new LinkedList<GradebookUserLesson>();
	    if (!allLearners.isEmpty()) {
		learnerProgresses = learnerProgressDAO.getLearnerProgressForLessons(lessonIds);
		gradebookUserLessons = gradebookDAO.getGradebookUserLessons(lessonIds);
	    }

	    //sort users by last name
	    TreeSet<User> sortedLearners = new TreeSet<User>(new LastNameAlphabeticComparator());
	    sortedLearners.addAll(allLearners);

	    for (User learner : sortedLearners) {
		i = 0;
		ExcelCell[] userDataRow = new ExcelCell[numberOfCellsInARow];
		userDataRow[i++] = new ExcelCell(learner.getLastName(), false);
		userDataRow[i++] = new ExcelCell(learner.getFirstName(), false);
		userDataRow[i++] = new ExcelCell(learner.getLogin(), false);

		for (Lesson lesson : lessons) {
		    GBUserGridRowDTO userDto = new GBUserGridRowDTO(learner);
		    String startDate = "";
		    String finishDate = "";
		    Long timeTakenSeconds = null;
		    Double mark = null;
		    String feedback = "";

		    // check if learner is participating in this lesson
		    if (lesson.getAllLearners().contains(learner)) {

			//find according learnerProgress
			LearnerProgress learnerProgress = null;
			for (LearnerProgress learnerProgressIter : learnerProgresses) {
			    if (learnerProgressIter.getUser().getUserId().equals(learner.getUserId())
				    && learnerProgressIter.getLesson().getLessonId().equals(lesson.getLessonId())) {
				learnerProgress = learnerProgressIter;
			    }
			}

			// status for the user's lesson
			userDto.setStatus(getLessonStatusStr(learnerProgress));
			if ((learnerProgress != null) && (learnerProgress.getCurrentActivity() != null)) {
			    userDto.setCurrentActivity(learnerProgress.getCurrentActivity().getTitle());
			}

			// start date
			if ((learnerProgress != null) && (learnerProgress.getStartDate() != null)) {
			    startDate = FileUtil.EXPORT_TO_SPREADSHEET_TITLE_DATE_FORMAT
				    .format(learnerProgress.getStartDate());
			}

			// finish date
			if ((learnerProgress != null) && (learnerProgress.getFinishDate() != null)) {
			    finishDate = FileUtil.EXPORT_TO_SPREADSHEET_TITLE_DATE_FORMAT
				    .format(learnerProgress.getFinishDate());
			}

			// calculate time taken
			if (learnerProgress != null) {
			    if ((learnerProgress.getStartDate() != null) && (learnerProgress.getFinishDate() != null)) {
				timeTakenSeconds = learnerProgress.getFinishDate().getTime()
					- learnerProgress.getStartDate().getTime();
			    }
			}

			//find according learnerProgress
			GradebookUserLesson gradebookUserLesson = null;
			for (GradebookUserLesson gradebookUserLessonIter : gradebookUserLessons) {
			    if (gradebookUserLessonIter.getLearner().getUserId().equals(learner.getUserId())
				    && gradebookUserLessonIter.getLesson().getLessonId().equals(lesson.getLessonId())) {
				gradebookUserLesson = gradebookUserLessonIter;
			    }
			}

			if (gradebookUserLesson != null) {
			    mark = gradebookUserLesson.getMark();
			    feedback = gradebookUserLesson.getFeedback();
			}
		    } else {
			userDto.setStatus("n/a");
		    }

		    //all of GBUserGridRowDTOs will be displayed on 1 line on course export.
		    userDataRow[i++] = new ExcelCell(getProgressMessage(userDto), false);
		    userDataRow[i++] = new ExcelCell(startDate, false);
		    userDataRow[i++] = new ExcelCell(finishDate, false);
		    userDataRow[i++] = new ExcelCell(timeTakenSeconds, false);
		    userDataRow[i++] = new ExcelCell(feedback, false);
		    userDataRow[i++] = isWeightedLessonMap.get(lesson.getLessonId())
			    ? GradebookUtil.createPercentageCell(mark, true)
			    : new ExcelCell(mark, false);
		}

		rowList.add(userDataRow);
	    }
	}

	ExcelCell[][] summaryData = rowList.toArray(new ExcelCell[][] {});
	dataToExport.put(getMessage("gradebook.exportcourse.course.summary"), summaryData);
	return dataToExport;
    }

    @Override
    public LinkedHashMap<String, ExcelCell[][]> exportSelectedLessonsGradebook(Integer userId, Integer organisationId,
	    String[] lessonIds, boolean simplified) {
	LinkedHashMap<String, ExcelCell[][]> dataToExport = new LinkedHashMap<String, ExcelCell[][]>();

	Organisation organisation = (Organisation) userService.findById(Organisation.class, organisationId);

	// The entire data list
	List<ExcelCell[]> rowList = new LinkedList<ExcelCell[]>();

	User user = (User) userService.findById(User.class, userId);
	Set<Lesson> selectedLessons = new TreeSet<Lesson>(new LessonComparator());
	Map<Long, Boolean> isWeightedLessonMap = new HashMap<Long, Boolean>();

	// Don't include lesson in list if the user doesn't have permission
	Integer organisationToCheckPermission = (organisation.getOrganisationType().getOrganisationTypeId()
		.equals(OrganisationType.COURSE_TYPE)) ? organisation.getOrganisationId()
			: organisation.getParentOrganisation().getOrganisationId();
	boolean isGroupManager = userService.isUserInRole(userId, organisationToCheckPermission, Role.GROUP_MANAGER);

	// collect users from all lessons
	Set<User> allLearners = new LinkedHashSet<User>();
	Map<Long, List<ToolActivity>> lessonActivitiesMap = new HashMap<Long, List<ToolActivity>>();
	List<ToolActivity> allActivities = new ArrayList<ToolActivity>();

	for (String lessonIdStr : lessonIds) {
	    Long lessonId = Long.parseLong(lessonIdStr);
	    Lesson lesson = lessonService.getLesson(lessonId);

	    if (!(lesson.getLessonClass().isStaffMember(user) || isGroupManager)) {
		continue;
	    }

	    selectedLessons.add(lesson);
	    boolean isWeightedMarks = toolService.isWeightedMarks(lesson.getLearningDesign());
	    isWeightedLessonMap.put(lesson.getLessonId(), isWeightedMarks);

	    allLearners.addAll(lesson.getAllLearners());

	    List<ToolActivity> lessonActivities = getLessonToolActivitiesForLesson(lesson);
	    lessonActivitiesMap.put(lesson.getLessonId(), lessonActivities);
	    allActivities.addAll(lessonActivities);
	}

	if (!selectedLessons.isEmpty()) {

	    // Fetching the user data
	    List<Long> lessonIdLongs = new LinkedList<Long>();
	    for (String lessonId : lessonIds) {
		lessonIdLongs.add(Long.valueOf(lessonId));
	    }
	    List<LearnerProgress> learnerProgresses = new LinkedList<LearnerProgress>();
	    if (!allLearners.isEmpty()) {
		learnerProgresses = learnerProgressDAO.getLearnerProgressForLessons(lessonIdLongs);
	    }

	    Map<Long, Long> activityToTotalMarkMap = getActivityToTotalMarkMap(allActivities);

	    Map<Long, Map<Integer, GradebookUserActivity>> activityTouserToGradebookUserActivityMap = new HashMap<Long, Map<Integer, GradebookUserActivity>>();
	    for (ToolActivity activity : allActivities) {
		Map<Integer, GradebookUserActivity> userToGradebookUserActivityMap = getUserToGradebookUserActivityMap(
			activity, null);
		activityTouserToGradebookUserActivityMap.put(activity.getActivityId(), userToGradebookUserActivityMap);
	    }

	    int numberCellsPerRow = simplified ? 3 + selectedLessons.size() + 3
		    : (selectedLessons.size() * 9) + (allActivities.size() * 2) + 5;

	    String weightedMessage = messageService.getMessage("label.activity.marks.weighted");
	    // Lesson names row----------------------
	    ExcelCell[] lessonsNames = new ExcelCell[numberCellsPerRow];
	    if (simplified) {
		int i = 3;
		for (Lesson lesson : selectedLessons) {
		    lessonsNames[i++] = new ExcelCell(lesson.getLessonName(), true)
			    .setAlignment(ExcelCell.ALIGN_CENTER);
		}
		lessonsNames[i++] = new ExcelCell("", ExcelCell.BORDER_STYLE_LEFT_THICK);
		lessonsNames[i++] = new ExcelCell(getMessage("label.overall.totals"), true)
			.setAlignment(ExcelCell.ALIGN_CENTER);
		lessonsNames[i++] = new ExcelCell("", ExcelCell.BORDER_STYLE_RIGHT_THICK);
	    } else {
		int i = 4;
		for (Lesson lesson : selectedLessons) {
		    List<ToolActivity> lessonActivities = lessonActivitiesMap.get(lesson.getLessonId());
		    int numberActivities = lessonActivities.size();
		    String lessonName = isWeightedLessonMap.get(lesson.getLessonId())
			    ? new StringBuilder(lesson.getLessonName()).append(" ").append(weightedMessage).toString()
			    : lesson.getLessonName();
		    lessonsNames[i + numberActivities] = new ExcelCell(lessonName, true);
		    i += 9 + (numberActivities * 2);
		}
		i -= 2;
		lessonsNames[i++] = new ExcelCell("", ExcelCell.BORDER_STYLE_LEFT_THIN);
		lessonsNames[i++] = new ExcelCell(getMessage("label.overall.totals"), true);
		lessonsNames[i++] = new ExcelCell("", ExcelCell.BORDER_STYLE_RIGHT_THICK);
	    }
	    rowList.add(lessonsNames);

	    // Headers row----------------------
	    if (simplified) {
		rowList.add(createSelectedLessonsHeaderSimplified(selectedLessons, numberCellsPerRow));
	    } else {
		rowList.add(createSelectedLessonsHeaderFull(selectedLessons, lessonActivitiesMap, numberCellsPerRow));
	    }

	    // Actual data rows----------------------
	    for (User learner : allLearners) {

		Double overallTotal = 0d;
		Double overallMaxMark = 0d;
		ExcelCell[] userRow = new ExcelCell[numberCellsPerRow];
		int i = 0;

		if (simplified) {
		    i = addUsernameCells(learner, userRow, i);
		}

		for (Lesson lesson : selectedLessons) {

		    Double lessonTotal = 0d;
		    Double lessonMaxMark = 0d;
		    List<ToolActivity> activities = lessonActivitiesMap.get(lesson.getLessonId());
		    Boolean weighted = isWeightedLessonMap.get(lesson.getLessonId());

		    if (!simplified) {
			i = addUsernameCells(learner, userRow, i);

			// check if learner is participating in this lesson
			if (!lesson.getAllLearners().contains(learner)) {
			    i += 3 + (activities.size() * 2);
			    userRow[i++] = new ExcelCell("", ExcelCell.BORDER_STYLE_LEFT_THIN);
			    userRow[i++] = new ExcelCell("", false);
			    userRow[i++] = new ExcelCell("", ExcelCell.BORDER_STYLE_RIGHT_THICK);
			    continue;
			}

			// group name
			String groupName = "";
			for (Group group : lesson.getLessonClass().getGroups()) {
			    if (group.hasLearner(learner)) {
				groupName = group.getGroupName();
				break;
			    }
			}
			userRow[i++] = new ExcelCell(groupName, false);

			//start and complete dates
			LearnerProgress learnerProgress = null;
			for (LearnerProgress learnerProgressIter : learnerProgresses) {
			    if (learnerProgressIter.getUser().getUserId().equals(learner.getUserId())
				    && learnerProgressIter.getLesson().getLessonId().equals(lesson.getLessonId())) {
				learnerProgress = learnerProgressIter;
			    }
			}
			String startDate = (learnerProgress == null || learnerProgress.getStartDate() == null) ? ""
				: FileUtil.EXPORT_TO_SPREADSHEET_TITLE_DATE_FORMAT
					.format(learnerProgress.getStartDate());
			userRow[i++] = new ExcelCell(startDate, false);
			String finishDate = (learnerProgress == null || learnerProgress.getFinishDate() == null) ? ""
				: FileUtil.EXPORT_TO_SPREADSHEET_TITLE_DATE_FORMAT
					.format(learnerProgress.getFinishDate());
			userRow[i++] = new ExcelCell(finishDate, false);
		    }

		    for (ToolActivity activity : activities) {
			Map<Integer, GradebookUserActivity> userToGradebookUserActivityMap = activityTouserToGradebookUserActivityMap
				.get(activity.getActivityId());
			GradebookUserActivity gradebookUserActivity = userToGradebookUserActivityMap
				.get(learner.getUserId());

			Long rawActivityTotalMarks = 0l;
			if (activityToTotalMarkMap.get(activity.getActivityId()) != null) {
			    rawActivityTotalMarks = activityToTotalMarkMap.get(activity.getActivityId());
			}
			Integer weight = weighted && activity.getEvaluation() != null
				&& activity.getEvaluation().getWeight() != null ? activity.getEvaluation().getWeight()
					: null;
			Long weightedActivityTotalMarks = weight != null ? weight : rawActivityTotalMarks;

			Double mark = 0d;
			if (gradebookUserActivity != null) {
			    mark = gradebookUserActivity.getMark();
			    if (weight != null) {
				mark = doWeightedMarkCalc(mark, activity, weight, rawActivityTotalMarks);
			    }
			    if (!simplified) {
				userRow[i++] = new ExcelCell(mark, false);
			    }
			} else {
			    if (!simplified) {
				userRow[i++] = new ExcelCell("", false);
			    }
			}

			if (!simplified) {
			    if (weightedActivityTotalMarks > 0) {
				userRow[i++] = new ExcelCell(weightedActivityTotalMarks, false);
			    } else {
				userRow[i++] = new ExcelCell("", false);
			    }
			}

			lessonTotal += mark;
			overallTotal += mark;
			lessonMaxMark += weightedActivityTotalMarks;
			overallMaxMark += weightedActivityTotalMarks;
		    }

		    if (simplified) {
			if (weighted) {
			    userRow[i++] = GradebookUtil.createPercentageCell(lessonTotal, true, false,
				    ExcelCell.BORDER_STYLE_LEFT_THIN);
			} else {
			    userRow[i++] = new ExcelCell(lessonTotal, ExcelCell.BORDER_STYLE_LEFT_THIN);
			}
		    } else {
			userRow[i++] = new ExcelCell(lessonTotal, ExcelCell.BORDER_STYLE_LEFT_THIN);
			userRow[i++] = new ExcelCell(lessonMaxMark, false);
			Double percentage = (lessonMaxMark != 0) ? lessonTotal / lessonMaxMark : 0d;

			userRow[i++] = GradebookUtil.createPercentageCell(percentage, false, false,
				ExcelCell.BORDER_STYLE_RIGHT_THICK);
		    }
		}

		Double percentage = (overallMaxMark != 0) ? overallTotal / overallMaxMark : 0d;
		if (simplified) {
		    userRow[i++] = new ExcelCell(overallTotal, ExcelCell.BORDER_STYLE_LEFT_THICK);
		    userRow[i++] = new ExcelCell(overallMaxMark, false);
		    userRow[i++] = GradebookUtil.createPercentageCell(percentage, false, false,
			    ExcelCell.BORDER_STYLE_RIGHT_THICK);
		} else {
		    i += 2;
		    userRow[i++] = new ExcelCell(overallTotal, ExcelCell.BORDER_STYLE_LEFT_THIN);
		    userRow[i++] = new ExcelCell(overallMaxMark, false);
		    userRow[i++] = GradebookUtil.createPercentageCell(percentage, false, true,
			    ExcelCell.BORDER_STYLE_RIGHT_THICK);
		}

		rowList.add(userRow);
	    }
	}

	ExcelCell[][] summaryData = rowList.toArray(new ExcelCell[][] {});
	dataToExport.put(getMessage("gradebook.exportcourse.course.summary"), summaryData);
	return dataToExport;
    }

    private int addUsernameCells(User learner, ExcelCell[] userRow, int i) {
	//first, last names and login
	String lastName = (learner.getLastName() == null) ? "" : learner.getLastName().toUpperCase();
	userRow[i++] = new ExcelCell(lastName, false);
	String firstName = (learner.getFirstName() == null) ? "" : learner.getFirstName().toUpperCase();
	userRow[i++] = new ExcelCell(firstName, false);
	userRow[i++] = new ExcelCell(learner.getLogin(), false);
	return i;
    }

    private ExcelCell[] createSelectedLessonsHeaderFull(Set<Lesson> selectedLessons,
	    Map<Long, List<ToolActivity>> lessonActivitiesMap, int numberCellsPerRow) {
	int i;
	ExcelCell[] headerRow = new ExcelCell[numberCellsPerRow];
	i = 0;

	for (Lesson lesson : selectedLessons) {
	    headerRow[i++] = new ExcelCell(getMessage("gradebook.export.last.name"), false);
	    headerRow[i++] = new ExcelCell(getMessage("gradebook.export.first.name"), false);
	    headerRow[i++] = new ExcelCell(getMessage("gradebook.export.login"), false);
	    headerRow[i++] = new ExcelCell(getMessage("label.group"), false);
	    headerRow[i++] = new ExcelCell(getMessage("gradebook.columntitle.startDate"), false);
	    headerRow[i++] = new ExcelCell(getMessage("gradebook.columntitle.completeDate"), false);

	    List<ToolActivity> activities = lessonActivitiesMap.get(lesson.getLessonId());
	    for (Activity activity : activities) {
		headerRow[i++] = new ExcelCell(activity.getTitle(), true);
		headerRow[i++] = new ExcelCell(getMessage("label.max.possible"), false);
	    }

	    headerRow[i++] = new ExcelCell(getMessage("label.total.actuals"), true, ExcelCell.BORDER_STYLE_LEFT_THIN);
	    headerRow[i++] = new ExcelCell(getMessage("label.max.mark"), false);
	    headerRow[i++] = new ExcelCell("%", ExcelCell.BORDER_STYLE_RIGHT_THICK);
	}
	i += 2;
	headerRow[i++] = new ExcelCell(getMessage("label.actuals"), true, ExcelCell.BORDER_STYLE_LEFT_THIN);
	headerRow[i++] = new ExcelCell(getMessage("label.max"), true);
	headerRow[i++] = new ExcelCell("%", true, ExcelCell.BORDER_STYLE_RIGHT_THICK);
	return headerRow;
    }

    private ExcelCell[] createSelectedLessonsHeaderSimplified(Set<Lesson> selectedLessons, int numberCellsPerRow) {
	int i = 0;
	ExcelCell[] headerRow = new ExcelCell[numberCellsPerRow];

	// Simplified shows the learner's name once at the far left of the spreadsheet.
	headerRow[i++] = new ExcelCell(getMessage("gradebook.export.last.name"), false);
	headerRow[i++] = new ExcelCell(getMessage("gradebook.export.first.name"), false);
	headerRow[i++] = new ExcelCell(getMessage("gradebook.export.login"), false);

	for (Lesson lesson : selectedLessons) {
	    headerRow[i++] = new ExcelCell(getMessage("label.total.actuals"), false, ExcelCell.BORDER_STYLE_LEFT_THIN)
		    .setAlignment(ExcelCell.ALIGN_CENTER);
	}

	headerRow[i++] = new ExcelCell(getMessage("label.actuals"), true, ExcelCell.BORDER_STYLE_LEFT_THICK)
		.setAlignment(ExcelCell.ALIGN_CENTER);
	headerRow[i++] = new ExcelCell(getMessage("label.max"), false).setAlignment(ExcelCell.ALIGN_CENTER);
	headerRow[i++] = new ExcelCell("%", false, ExcelCell.BORDER_STYLE_RIGHT_THICK)
		.setAlignment(ExcelCell.ALIGN_CENTER);
	return headerRow;
    }

    @Override
    public void updateGradebookUserActivityMark(Double mark, String feedback, Integer userID, Long toolSessionID,
	    Boolean markedInGradebook) {
	ToolSession toolSession = toolService.getToolSessionById(toolSessionID);
	User learner = (User) userService.findById(User.class, userID);
	if ((learner != null) && (toolSession != null)) {
	    ToolActivity activity = toolSession.getToolActivity();
	    GradebookUserActivity gradebookUserActivity = getGradebookUserActivity(activity.getActivityId(), userID);

	    // If gradebook user activity is null or the mark is set by teacher or was set previously by user - save the
	    // mark and feedback
	    if ((gradebookUserActivity == null) || markedInGradebook || !gradebookUserActivity.getMarkedInGradebook()) {
		updateGradebookUserActivityMark(toolSession.getLesson(), learner, activity, mark, markedInGradebook,
			false);
		updateGradebookUserActivityFeedback(activity, learner, feedback);
	    }
	}
    }

    @Override
    public void updateActivityMark(Double mark, String feedback, Integer userID, Long toolSessionID,
	    Boolean markedInGradebook) {
	ToolSession toolSession = toolService.getToolSessionById(toolSessionID);
	User learner = (User) userService.findById(User.class, userID);
	if ((learner != null) && (toolSession != null)) {
	    ToolActivity activity = toolSession.getToolActivity();
	    GradebookUserActivity gradebookUserActivity = getGradebookUserActivity(activity.getActivityId(), userID);

	    // If gradebook user activity is null or the mark is set by teacher or was set previously by user - save the
	    // mark and feedback
	    if ((gradebookUserActivity == null) || markedInGradebook || !gradebookUserActivity.getMarkedInGradebook()) {
		updateUserActivityGradebookMark(toolSession.getLesson(), learner, activity, mark, markedInGradebook,
			false);
		updateUserActivityGradebookFeedback(activity, learner, feedback);
	    }
	}
    }

    @Override
    public void removeActivityMark(Integer userID, Long toolSessionID) {
	ToolSession toolSession = toolService.getToolSessionById(toolSessionID);
	User learner = (User) userService.findById(User.class, userID);
	if ((learner != null) && (toolSession != null)) {
	    ToolActivity activity = toolSession.getToolActivity();
	    GradebookUserActivity gradebookUserActivity = getGradebookUserActivity(activity.getActivityId(), userID);
	    if (gradebookUserActivity != null) {
		removeActivityMark(activity, gradebookUserActivity);
	    }
	}
    }

    @Override
    public void removeActivityMark(Long toolContentID) {
	Activity activity = activityDAO.getToolActivityByToolContentId(toolContentID);
	List<GradebookUserActivity> userActivities = getGradebookUserActivities(activity.getActivityId());
	for (GradebookUserActivity gradebookUserActivity : userActivities) {
	    removeActivityMark(activity, gradebookUserActivity);
	}
    }

    private void removeActivityMark(Activity activity, GradebookUserActivity gradebookUserActivity) {
	// set mark to null so lesson mark recalculates correctly
	Double oldActivityMark = gradebookUserActivity.getMark();
	gradebookUserActivity.setMark(null);
	Lesson lesson = (Lesson) activity.getLearningDesign().getLessons().iterator().next();
	boolean isWeightedMarks = toolService.isWeightedMarks(lesson.getLearningDesign());
	GradebookUserLesson gradebookUserLesson = getGradebookUserLesson(lesson.getLessonId(),
		gradebookUserActivity.getLearner().getUserId());
	aggregateTotalMarkForLesson(isWeightedMarks, gradebookUserLesson, gradebookUserActivity, oldActivityMark);

	// finally completely remove the activity mark
	gradebookDAO.delete(gradebookUserActivity);
    }

    @Override
    public Activity getActivityById(Long activityID) {
	return activityDAO.getActivityByActivityId(activityID);
    }

    @Override
    public void removeLearnerFromLesson(Long lessonId, Integer learnerId) {
	if (logger.isDebugEnabled()) {
	    logger.debug(
		    "Removing activity and lesson entries for learner ID " + learnerId + " and lesson ID " + lessonId);
	}
	Lesson lesson = getLessonService().getLesson(lessonId);
	List<ToolActivity> activities = getLessonActivitiesForLearner(lesson, learnerId);
	for (ToolActivity activity : activities) {
	    GradebookUserActivity gradebookUserActivity = getGradebookUserActivity(activity.getActivityId(), learnerId);
	    if (gradebookUserActivity != null) {
		gradebookDAO.delete(gradebookUserActivity);
	    }
	}
	GradebookUserLesson gradebookUserLesson = getGradebookUserLesson(lesson.getLessonId(), learnerId);
	if (gradebookUserLesson != null) {
	    gradebookDAO.delete(gradebookUserLesson);
	}
    }

    @Override
    public void archiveLearnerMarks(Long lessonId, Integer learnerId, Date archiveDate) {
	if (logger.isDebugEnabled()) {
	    logger.debug("Archiving activity and lesson entries for learner ID " + learnerId + " and lesson ID "
		    + lessonId + " with archive date " + archiveDate);
	}
	Lesson lesson = getLessonService().getLesson(lessonId);
	List<ToolActivity> activities = getLessonActivitiesForLearner(lesson, learnerId);
	for (ToolActivity activity : activities) {
	    GradebookUserActivity gradebookUserActivity = getGradebookUserActivity(activity.getActivityId(), learnerId);
	    if (gradebookUserActivity != null) {
		gradebookDAO.insert(new GradebookUserActivityArchive(gradebookUserActivity, archiveDate));
	    }
	}
	GradebookUserLesson gradebookUserLesson = getGradebookUserLesson(lesson.getLessonId(), learnerId);
	if (gradebookUserLesson != null) {
	    gradebookDAO.insert(new GradebookUserLessonArchive(gradebookUserLesson, archiveDate));
	}
    }

    /**
     * Returns a completely flat list of lesson activities for the whole lesson.
     */
    private List<ToolActivity> getLessonToolActivitiesForLesson(Lesson lesson) {
	List<ToolActivity> toolActivities = new ArrayList<ToolActivity>();
	List<ActivityURL> activityUrls = getLearnerService().getStructuredActivityURLs(lesson.getLessonId());
	for (ActivityURL activityUrl : activityUrls) {
	    processLessonToolActivity(activityUrl, toolActivities);
	}
	return toolActivities;
    }

    private void processLessonToolActivity(ActivityURL activityUrl, List<ToolActivity> toolActivities) {
	Activity activity = activityDAO.getActivityByActivityId(activityUrl.getActivityId());
	if (activity instanceof ToolActivity) {
	    ToolActivity toolActivity = (ToolActivity) activity;
	    toolActivities.add(toolActivity);
	} else if (activity instanceof ComplexActivity) {
	    for (ActivityURL childUrl : activityUrl.getChildActivities()) {
		processLessonToolActivity(childUrl, toolActivities);
	    }
	}
    }

    /**
     * Returns a list of lesson activities made up of tool activities and sequence activities for the whole lesson.
     * The sequence activities allow the export to tweak the learner out.
     */
    private List<Activity> getLessonActivitiesForLesson(Lesson lesson) {
	List<Activity> activities = new ArrayList<Activity>();
	List<ActivityURL> activityUrls = getLearnerService().getStructuredActivityURLs(lesson.getLessonId());
	for (ActivityURL activityUrl : activityUrls) {
	    processLessonActivity(activityUrl, activities);
	}
	return activities;
    }

    private void processLessonActivity(ActivityURL activityUrl, List<Activity> activities) {
	Activity activity = activityDAO.getActivityByActivityId(activityUrl.getActivityId());
	if (activity instanceof ToolActivity || activity instanceof SequenceActivity) {
	    activities.add(activity);
	} else if (activity instanceof ComplexActivity) {
	    for (ActivityURL childUrl : activityUrl.getChildActivities()) {
		processLessonActivity(childUrl, activities);
	    }
	}
    }

    /**
     * Returns lesson activities for a particular user
     */
    @SuppressWarnings("unchecked")
    private List<ToolActivity> getLessonActivitiesForLearner(Lesson lesson, Integer learnerId) {
	List<ToolActivity> toolActivities = new ArrayList<ToolActivity>();
	Object[] objs = getLearnerService().getStructuredActivityURLs(learnerId, lesson.getLessonId());
	// will be null if learner has not started the lesson.
	if (objs != null) {
	    List<ActivityURL> activityUrls = (List<ActivityURL>) objs[0];
	    for (ActivityURL activityUrl : activityUrls) {
		processLearnerActivity(activityUrl, toolActivities, false);
	    }
	}

	return toolActivities;
    }

    private void processLearnerActivity(ActivityURL activityUrl, List<ToolActivity> toolActivities,
	    boolean includeOnlyAttemptedCompleted) {
	Activity activity = activityDAO.getActivityByActivityId(activityUrl.getActivityId());
	if (activity instanceof ToolActivity) {
	    if (!includeOnlyAttemptedCompleted || activityUrl.getStatus() != LearnerProgress.ACTIVITY_NOT_ATTEMPTED) {
		ToolActivity toolActivity = (ToolActivity) activity;
		toolActivities.add(toolActivity);
	    }
	} else if (activity instanceof ParallelActivity || activity instanceof FloatingActivity) {
	    for (ActivityURL childUrl : activityUrl.getChildActivities()) {
		processLearnerActivity(childUrl, toolActivities, false);
	    }
	} else if (activity instanceof OptionsActivity) {
	    for (ActivityURL childUrl : activityUrl.getChildActivities()) {
		processLearnerActivity(childUrl, toolActivities, true);
	    }
	}
    }

    /**
     * Returns progress status as text message.
     *
     * @param userRow
     * @return
     */
    private String getProgressMessage(GBUserGridRowDTO userRow) {
	String originalStatus = userRow.getStatus();

	String status;
	if (originalStatus.contains("check")) {
	    status = getMessage("gradebook.exportcourse.ok");
	} else if (originalStatus.contains("cog")) {
	    status = getMessage("gradebook.exportcourse.current.activity",
		    new String[] { userRow.getCurrentActivity() });
	} else {
	    status = originalStatus;
	}
	return status;
    }

    /**
     * Adds a mark to the aggregated total and saves it
     *
     * @param gradebookUserLesson
     */
    private void aggregateTotalMarkForLesson(boolean useWeightings, GradebookUserLesson gradebookUserLesson,
	    GradebookUserActivity markedActivity, Double oldActivityMark) {
	List<GradebookUserActivity> userActivities = gradebookDAO.getGradebookUserActivitiesForLesson(
		gradebookUserLesson.getLesson().getLessonId(), gradebookUserLesson.getLearner().getUserId());
	// if there is only one marked activity and it is being deleted, remove whole lesson mark
	if (markedActivity.getMark() == null && userActivities.size() == 1
		&& userActivities.get(0).getUid() == markedActivity.getUid()) {
	    gradebookDAO.delete(gradebookUserLesson);
	    return;
	}

	Double totalMark = null;
	if (oldActivityMark == null || gradebookUserLesson.getMark() == null) {
	    totalMark = calculateLessonMark(useWeightings, userActivities, markedActivity);
	} else if (!useWeightings) {
	    totalMark = gradebookUserLesson.getMark() - oldActivityMark;
	    if (markedActivity != null && markedActivity.getMark() != null) {
		totalMark += markedActivity.getMark();
	    }
	} else {
	    Double oldWeightedMark = getWeightedMark(true, markedActivity, oldActivityMark);
	    Double newWeighterMark = markedActivity.getMark() == null ? 0
		    : getWeightedMark(true, markedActivity, markedActivity.getMark());
	    totalMark = gradebookUserLesson.getMark() - oldWeightedMark + newWeighterMark;
	}

	gradebookUserLesson.setMark(totalMark);
	gradebookDAO.insertOrUpdate(gradebookUserLesson);
    }

    private Double calculateLessonMark(boolean useWeightings, List<GradebookUserActivity> userActivities,
	    GradebookUserActivity markedActivity) {

	Double totalMark = markedActivity != null
		? getWeightedMark(useWeightings, markedActivity, markedActivity.getMark())
		: 0.0;

	for (GradebookUserActivity guact : userActivities) {
	    if (markedActivity == null || guact.getUid() != markedActivity.getUid()) {
		if (useWeightings) {
		    totalMark = totalMark + getWeightedMark(useWeightings, guact, guact.getMark());
		} else {
		    totalMark = totalMark + guact.getMark();
		}
	    }
	}
	return totalMark;
    }

    private Double getWeightedMark(boolean useWeightings, GradebookUserActivity guact, Double inputRawMark) {
	Double rawMark = inputRawMark != null ? inputRawMark : 0.0;
	if (useWeightings) {
	    ToolActivity activity = guact.getActivity();
	    if (activity.getEvaluation() == null || activity.getEvaluation().getWeight() == null) {
		return 0.0;
	    } else {
		return doWeightedMarkCalc(rawMark, activity, activity.getEvaluation().getWeight(),
			toolService.getActivityMaxPossibleMark(activity));
	    }
	}
	return rawMark;
    }

    // activity details are user only for the error message.
    private Double doWeightedMarkCalc(Double rawMark, ToolActivity activity, Integer weight, Long maxMark) {
	if (maxMark == null) {
	    logger.error(new StringBuilder(
		    "Unable to correctly calculate weighted mark as no maximum mark is known for activity \"")
			    .append(activity.getTitle()).append("\" (").append(activity.getActivityId())
			    .append("). This activity will be skipped.").toString());
	    return 0.0;
	}
	if (maxMark == 0) {
	    return 0.0;
	}
	return rawMark / maxMark * weight;
    }

    /**
     * Gets the GBActivityGridRowDTO fro a given activity and lesson. Only set escapeTitles to false if the
     * output is *not* going to a webpage, but is instead going to a spreadsheet.
     *
     * @param activity
     * @param lesson
     * @return
     */
    private GBActivityGridRowDTO getGradebookActivityDTO(ToolActivity activity, Lesson lesson, String groupName,
	    Long groupId, boolean escapeTitles) {

	GBActivityGridRowDTO activityDTO = new GBActivityGridRowDTO(activity, groupName, groupId, escapeTitles);
	if ((groupName != null) && (groupId != null)) {

	    // Setting averages for group
	    activityDTO
		    .setAverageMark(gradebookDAO.getAverageMarkForGroupedActivity(activity.getActivityId(), groupId));
	    activityDTO.setMedianTimeTaken(
		    gradebookDAO.getMedianTimeTakenForGroupedActivity(activity.getActivityId(), groupId));
	    activityDTO
		    .setMinTimeTaken(gradebookDAO.getMinTimeTakenForGroupedActivity(activity.getActivityId(), groupId));
	    activityDTO
		    .setMaxTimeTaken(gradebookDAO.getMaxTimeTakenForGroupedActivity(activity.getActivityId(), groupId));

	} else {
	    // Setting averages for lesson
	    activityDTO.setAverageMark(gradebookDAO.getAverageMarkForActivity(activity.getActivityId()));
	    activityDTO.setMedianTimeTaken(gradebookDAO.getMedianTimeTakenForActivity(activity.getActivityId()));
	    activityDTO.setMinTimeTaken(gradebookDAO.getMinTimeTakenForActivity(activity.getActivityId()));
	    activityDTO.setMaxTimeTaken(gradebookDAO.getMaxTimeTakenForActivity(activity.getActivityId()));

	}

	// Set the possible marks if applicable
	activityDTO.setMarksAvailable(toolService.getActivityMaxPossibleMark(activity));

	String monitorUrl = Configuration.get(ConfigurationKeys.SERVER_URL) + activity.getTool().getMonitorUrl() + "?"
		+ AttributeNames.PARAM_CONTENT_FOLDER_ID + "=" + lesson.getLearningDesign().getContentFolderID() + "&"
		+ AttributeNames.PARAM_TOOL_CONTENT_ID + "=" + activity.getToolContentId();
	activityDTO.setMonitorUrl(monitorUrl);

	return activityDTO;
    }

    /**
     * Gets either attempted or completed activity start time ajusted to monitor time zone.
     *
     * @param learnerProgress
     * @param activity
     * @param timeZone
     * @return
     */
    private Date getActivityStartDate(Object learnerProgress, Activity activity, TimeZone timeZone) {
	Date startDate = null;
	if (learnerProgress != null) {

	    // this construct looks bad but see LDEV-4609 commit for explanation
	    if (learnerProgress instanceof LearnerProgressArchive) {
		startDate = ((LearnerProgressArchive) learnerProgress).getStartDate();
	    } else {
		startDate = ((LearnerProgress) learnerProgress).getStartDate();
	    }
	    if (startDate == null) {
		if (learnerProgress instanceof LearnerProgressArchive) {
		    CompletedActivityProgressArchive compProg = ((LearnerProgressArchive) learnerProgress)
			    .getCompletedActivities().get(activity);
		    if (compProg != null) {
			startDate = compProg.getStartDate();
		    }
		} else {
		    CompletedActivityProgress compProg = ((LearnerProgress) learnerProgress).getCompletedActivities()
			    .get(activity);
		    if (compProg != null) {
			startDate = compProg.getStartDate();
		    }
		}

	    }
	}

	if (startDate != null) {
	    if (timeZone == null) {
		GradebookService.logger.warn("No user time zone provided, leaving server default");
	    } else {
		if (GradebookService.logger.isTraceEnabled()) {
		    GradebookService.logger.trace("Adjusting time according to zone \"" + timeZone + "\"");
		}
		startDate = DateUtil.convertToTimeZoneFromDefault(timeZone, startDate);
	    }
	}
	return startDate;
    }

    /**
     * Gets completed activity finish time adjusted to monitor time zone.
     *
     * @param learnerProgress
     * @param activity
     * @param timeZone
     * @return
     */
    private Date getActivityFinishDate(Object learnerProgress, Activity activity, TimeZone timeZone) {
	Date finishDate = null;
	if (learnerProgress != null) {
	    // this construct looks bad but see LDEV-4609 commit for explanation
	    if (learnerProgress instanceof LearnerProgressArchive) {
		CompletedActivityProgressArchive compProg = ((LearnerProgressArchive) learnerProgress)
			.getCompletedActivities().get(activity);
		if (compProg != null) {
		    finishDate = compProg.getFinishDate();
		}
	    } else {
		CompletedActivityProgress compProg = ((LearnerProgress) learnerProgress).getCompletedActivities()
			.get(activity);
		if (compProg != null) {
		    finishDate = compProg.getFinishDate();
		}
	    }
	}

	if (finishDate != null) {
	    if (timeZone == null) {
		GradebookService.logger.warn("No user time zone provided, leaving server default");
	    } else {
		if (GradebookService.logger.isTraceEnabled()) {
		    GradebookService.logger.trace("Adjusting time according to zone \"" + timeZone + "\"");
		}
		finishDate = DateUtil.convertToTimeZoneFromDefault(timeZone, finishDate);
	    }
	}
	return finishDate;
    }

    private Long getActivityDuration(Object learnerProgress, Activity activity) {
	if (learnerProgress != null) {
	    // this construct looks bad but see LDEV-4609 commit for explanation
	    if (learnerProgress instanceof LearnerProgressArchive) {
		CompletedActivityProgressArchive compProg = ((LearnerProgressArchive) learnerProgress)
			.getCompletedActivities().get(activity);
		if (compProg != null) {
		    Date startTime = compProg.getStartDate();
		    Date endTime = compProg.getFinishDate();
		    if ((startTime != null) && (endTime != null)) {
			return endTime.getTime() - startTime.getTime();
		    }
		}
	    } else {
		CompletedActivityProgress compProg = ((LearnerProgress) learnerProgress).getCompletedActivities()
			.get(activity);
		if (compProg != null) {
		    Date startTime = compProg.getStartDate();
		    Date endTime = compProg.getFinishDate();
		    if ((startTime != null) && (endTime != null)) {
			return endTime.getTime() - startTime.getTime();
		    }
		}
	    }

	}
	return null;
    }

    /**
     * Returns the lesson status string which is a reference to an image
     *
     * @param learnerProgress
     * @return
     */
    private String getLessonStatusStr(LearnerProgress learnerProgress) {
	String status = "-";

	final String IMAGES_DIR = Configuration.get(ConfigurationKeys.SERVER_URL) + "images";
	if (learnerProgress != null) {
	    if (learnerProgress.isComplete()) {
		status = "<i class='fa fa-check text-success'></i>";

	    } else if ((learnerProgress.getAttemptedActivities() != null)
		    && (learnerProgress.getAttemptedActivities().size() > 0)) {

		String currentActivityTitle = learnerProgress.getCurrentActivity() == null ? ""
			: HtmlUtils.htmlEscape(learnerProgress.getCurrentActivity().getTitle());
		status = "<i class='fa fa-cog' title='" + currentActivityTitle + "'></i>";
	    }
	}
	return status;
    }

    /**
     * Returns the activity status string which is a reference to an image
     *
     * @param learnerProgress
     * @param activity
     * @return
     */
    private String getActivityStatusStr(Object learnerProgress, Activity activity) {

	final String IMAGES_DIR = Configuration.get(ConfigurationKeys.SERVER_URL) + "images";
	if (learnerProgress != null) {
	    // this construct looks bad but see LDEV-4609 commit for explanation
	    byte statusByte = learnerProgress instanceof LearnerProgressArchive
		    ? ((LearnerProgressArchive) learnerProgress).getProgressState(activity)
		    : ((LearnerProgress) learnerProgress).getProgressState(activity);
	    Activity currentActivity = learnerProgress instanceof LearnerProgressArchive
		    ? ((LearnerProgressArchive) learnerProgress).getCurrentActivity()
		    : ((LearnerProgress) learnerProgress).getCurrentActivity();
	    if (statusByte == LearnerProgress.ACTIVITY_ATTEMPTED && currentActivity != null) {
		return "<i class='fa fa-cog' title='" + HtmlUtils.htmlEscape(currentActivity.getTitle()) + "'></i>";
	    } else if (statusByte == LearnerProgress.ACTIVITY_COMPLETED) {
		return "<i class='fa fa-check text-success'></i>";
	    }
	}
	return "-";
    }

    /**
     * Returns map containing (userId -> LearnerProgressMap) pairs. It serves merely for optimizing amount of db
     * queries.
     *
     * @param learners
     *            if null - return all available pairs for the lesson
     */
    private Map<Integer, LearnerProgress> getUserToLearnerProgressMap(Lesson lesson, List<User> learners) {

	Map<Integer, LearnerProgress> map = new HashMap<Integer, LearnerProgress>();
	if (lesson == null || learners != null && learners.isEmpty()) {
	    return map;
	}

	//get either all available learnerProgresses or only for specified users
	List<LearnerProgress> learnerProgresses;
	if (learners == null) {
	    learnerProgresses = lessonService.getUserProgressForLesson(lesson.getLessonId());
	} else {

	    List<Integer> userIds = new LinkedList<Integer>();
	    for (User learner : learners) {
		userIds.add(learner.getUserId());
	    }

	    learnerProgresses = learnerProgressDAO.getLearnerProgressForLesson(lesson.getLessonId(), userIds);
	}

	if (learnerProgresses != null) {
	    for (LearnerProgress learnerProgress : learnerProgresses) {
		map.put(learnerProgress.getUser().getUserId(), learnerProgress);
	    }
	}

	return map;
    }

    /**
     * Returns map containing (userId -> GradebookUserActivity) pairs. It serves merely for optimizing amount of db
     * queries.
     */
    private Map<Integer, GradebookUserActivity> getUserToGradebookUserActivityMap(Activity activity,
	    List<User> learners) {

	Map<Integer, GradebookUserActivity> map = new HashMap<Integer, GradebookUserActivity>();
	if (activity == null || learners != null && learners.isEmpty()) {
	    return map;
	}

	//get either all available learnerProgresses or only for specified users
	List<GradebookUserActivity> gradebookUserActivities;
	if (learners == null) {
	    gradebookUserActivities = gradebookDAO.getAllGradebookUserActivitiesForActivity(activity.getActivityId());
	} else {

	    List<Integer> userIds = new LinkedList<Integer>();
	    for (User learner : learners) {
		userIds.add(learner.getUserId());
	    }

	    gradebookUserActivities = gradebookDAO.getGradebookUserActivitiesForActivity(activity.getActivityId(),
		    userIds);
	}

	if (gradebookUserActivities != null) {
	    for (GradebookUserActivity gradebookUserActivity : gradebookUserActivities) {
		map.put(gradebookUserActivity.getLearner().getUserId(), gradebookUserActivity);
	    }
	}

	return map;
    }

    /**
     * Returns map containing (activityId -> TotalMarksAvailable) pairs. It serves merely for optimizing amount of db
     * queries.
     */
    private Map<Long, Long> getActivityToTotalMarkMap(Collection<ToolActivity> activities) {

	Map<Long, Long> map = new HashMap<Long, Long>();
	for (ToolActivity activity : activities) {
	    map.put(activity.getActivityId(), toolService.getActivityMaxPossibleMark(activity));
	}

	return map;
    }

    /**
     * Returns map containing (userId -> GradebookUserLesson) pairs. It serves merely for optimizing amount of db
     * queries.
     *
     * @param userIds
     *            if provided - return userLessons only for those users
     */
    private Map<Integer, GradebookUserLesson> getUserToGradebookUserLessonMap(Lesson lesson, List<User> learners) {

	Map<Integer, GradebookUserLesson> map = new HashMap<Integer, GradebookUserLesson>();
	if (lesson == null || learners != null && learners.isEmpty()) {
	    return map;
	}

	//get either all available gradebookUserLessons or only for specified users
	List<GradebookUserLesson> gradebookUserLessons;
	if (learners == null) {
	    gradebookUserLessons = gradebookDAO.getGradebookUserLessons(lesson);
	} else {

	    List<Integer> userIds = new LinkedList<Integer>();
	    for (User learner : learners) {
		userIds.add(learner.getUserId());
	    }

	    gradebookUserLessons = gradebookDAO.getGradebookUserLessons(lesson, userIds);
	}

	if (gradebookUserLessons != null) {
	    for (GradebookUserLesson gradebookUserLesson : gradebookUserLessons) {
		map.put(gradebookUserLesson.getLearner().getUserId(), gradebookUserLesson);
	    }
	}

	return map;
    }

    @Override
    public List<Number> getMarksArray(Long lessonId) {
	return gradebookDAO.getAllMarksForLesson(lessonId);
    }

    private ILearnerService getLearnerService() {
	if (learnerService == null) {
	    WebApplicationContext ctx = WebApplicationContextUtils
		    .getWebApplicationContext(SessionManager.getServletContext());
	    learnerService = (ILearnerService) ctx.getBean("learnerService");
	}
	return learnerService;
    }

    @Override
    public String getMessage(String key) {
	return messageService.getMessage(key);
    }

    private String getMessage(String key, Object[] args) {
	return messageService.getMessage(key, args);
    }

    // Getter and setter methods -----------------------------------------------

    public void setLogEventService(ILogEventService logEventService) {
	this.logEventService = logEventService;
    }

    public ILamsCoreToolService getToolService() {
	return toolService;
    }

    public void setToolService(ILamsCoreToolService toolService) {
	this.toolService = toolService;
    }

    public IGradebookDAO getGradebookDAO() {
	return gradebookDAO;
    }

    public void setGradebookDAO(IGradebookDAO gradebookDAO) {
	this.gradebookDAO = gradebookDAO;
    }

    public void setLearnerProgressDAO(ILearnerProgressDAO learnerProgressDAO) {
	this.learnerProgressDAO = learnerProgressDAO;
    }

    public void setLessonDAO(ILessonDAO lessonDAO) {
	this.lessonDAO = lessonDAO;
    }

    public ILessonService getLessonService() {
	return lessonService;
    }

    public void setLessonService(ILessonService lessonService) {
	this.lessonService = lessonService;
    }

    public IUserManagementService getUserService() {
	return userService;
    }

    public void setUserService(IUserManagementService userService) {
	this.userService = userService;
    }

    public IBaseDAO getBaseDAO() {
	return baseDAO;
    }

    public void setBaseDAO(IBaseDAO baseDAO) {
	this.baseDAO = baseDAO;
    }

    public IActivityDAO getActivityDAO() {
	return activityDAO;
    }

    public void setActivityDAO(IActivityDAO activityDAO) {
	this.activityDAO = activityDAO;
    }

    public MessageService getMessageService() {
	return messageService;
    }

    public void setMessageService(MessageService messageService) {
	this.messageService = messageService;
    }

    public void setOutcomeService(IOutcomeService outcomeService) {
	this.outcomeService = outcomeService;
    }
}<|MERGE_RESOLUTION|>--- conflicted
+++ resolved
@@ -37,9 +37,6 @@
 import java.util.TreeSet;
 
 import org.apache.log4j.Logger;
-import org.apache.tomcat.util.json.JSONArray;
-import org.apache.tomcat.util.json.JSONException;
-import org.apache.tomcat.util.json.JSONObject;
 import org.lamsfoundation.lams.dao.IBaseDAO;
 import org.lamsfoundation.lams.gradebook.GradebookUserActivity;
 import org.lamsfoundation.lams.gradebook.GradebookUserLesson;
@@ -142,8 +139,7 @@
     private IOutcomeService outcomeService;
 
     @Override
-    public List<GradebookGridRowDTO> getGBActivityRowsForLearner(Long lessonId, Integer userId, TimeZone userTimezone)
-	    throws JSONException {
+    public List<GradebookGridRowDTO> getGBActivityRowsForLearner(Long lessonId, Integer userId, TimeZone userTimezone) {
 	GradebookService.logger.debug("Getting gradebook user data for lesson: " + lessonId + ". For user: " + userId);
 
 	Lesson lesson = lessonService.getLesson(lessonId);
@@ -205,41 +201,23 @@
 	    List<OutcomeMapping> outcomeMappings = outcomeService.getOutcomeMappings(null, activity.getToolContentId(),
 		    null);
 	    if (!outcomeMappings.isEmpty()) {
-<<<<<<< HEAD
 		ArrayNode outcomeMappingsJSON = JsonNodeFactory.instance.arrayNode();
 		for (OutcomeMapping outcomeMapping : outcomeMappings) {
 		    ObjectNode outcomeMappingJSON = JsonNodeFactory.instance.objectNode();
-=======
-		JSONArray outcomeMappingsJSON = new JSONArray();
-		for (OutcomeMapping outcomeMapping : outcomeMappings) {
-		    JSONObject outcomeMappingJSON = new JSONObject();
->>>>>>> 693e7c3c
 		    Outcome outcome = outcomeMapping.getOutcome();
 		    outcomeMappingJSON.put("mappingId", outcomeMapping.getMappingId());
 		    outcomeMappingJSON.put("name", outcome.getName());
 		    outcomeMappingJSON.put("code", outcome.getCode());
-<<<<<<< HEAD
 		    ArrayNode possibleValues = JsonNodeFactory.instance.arrayNode();
 		    for (OutcomeScaleItem possibleValue : outcome.getScale().getItems()) {
 			possibleValues.add(possibleValue.getName());
 		    }
 		    outcomeMappingJSON.set("possibleValues", possibleValues);
-=======
-		    JSONArray possibleValues = new JSONArray();
-		    for (OutcomeScaleItem possibleValue : outcome.getScale().getItems()) {
-			possibleValues.put(possibleValue.getName());
-		    }
-		    outcomeMappingJSON.put("possibleValues", possibleValues);
->>>>>>> 693e7c3c
 		    OutcomeResult result = outcomeService.getOutcomeResult(userId, outcomeMapping.getMappingId());
 		    if (result != null) {
 			outcomeMappingJSON.put("value", result.getValue());
 		    }
-<<<<<<< HEAD
 		    outcomeMappingsJSON.add(outcomeMappingJSON);
-=======
-		    outcomeMappingsJSON.put(outcomeMappingJSON);
->>>>>>> 693e7c3c
 		}
 		activityDTO.setOutcomes(outcomeMappingsJSON.toString());
 	    }
