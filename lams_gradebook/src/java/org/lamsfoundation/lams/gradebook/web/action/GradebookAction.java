--- conflicted
+++ resolved
@@ -214,13 +214,8 @@
 
 	List<GradebookGridRowDTO> gradebookActivityDTOs = getGradebookService().getGBLessonComplete(lessonId, userId);
 
-<<<<<<< HEAD
 	ObjectNode resultJSON = JsonNodeFactory.instance.objectNode();
-	resultJSON.put(GradebookConstants.ELEMENT_RECORDS, gradebookActivityDTOs.size());
-=======
-	JSONObject resultJSON = new JSONObject();
 	resultJSON.put(CommonConstants.ELEMENT_RECORDS, gradebookActivityDTOs.size());
->>>>>>> c237005f
 
 	ArrayNode rowsJSON = JsonNodeFactory.instance.arrayNode();
 	for (GradebookGridRowDTO gradebookActivityDTO : gradebookActivityDTOs) {
@@ -242,17 +237,10 @@
 	    cellJSON.add(gradebookActivityDTO.getMark() == null ? GradebookConstants.CELL_EMPTY
 		    : GradebookUtil.niceFormatting(gradebookActivityDTO.getMark()));
 
-<<<<<<< HEAD
-	    rowJSON.set(GradebookConstants.ELEMENT_CELL, cellJSON);
+	    rowJSON.set(CommonConstants.ELEMENT_CELL, cellJSON);
 	    rowsJSON.add(rowJSON);
 	}
-	resultJSON.set(GradebookConstants.ELEMENT_ROWS, rowsJSON);
-=======
-	    rowJSON.put(CommonConstants.ELEMENT_CELL, cellJSON);
-	    rowsJSON.put(rowJSON);
-	}
-	resultJSON.put(CommonConstants.ELEMENT_ROWS, rowsJSON);
->>>>>>> c237005f
+	resultJSON.set(CommonConstants.ELEMENT_ROWS, rowsJSON);
 
 	// make a mapping of activity ID -> URL, same as in progress bar
 	ObjectNode activityURLJSON = JsonNodeFactory.instance.objectNode();
