--- conflicted
+++ resolved
@@ -1,1253 +1,625 @@
-<<<<<<< HEAD
-/****************************************************************
- * Copyright (C) 2008 LAMS Foundation (http://lamsfoundation.org)
- * =============================================================
- * License Information: http://lamsfoundation.org/licensing/lams/2.0/
- *
- * This program is free software; you can redistribute it and/or modify
- * it under the terms of the GNU General Public License version 2.0
- * as published by the Free Software Foundation.
- *
- * This program is distributed in the hope that it will be useful,
- * but WITHOUT ANY WARRANTY; without even the implied warranty of
- * MERCHANTABILITY or FITNESS FOR A PARTICULAR PURPOSE.  See the
- * GNU General Public License for more details.
- *
- * You should have received a copy of the GNU General Public License
- * along with this program; if not, write to the Free Software
- * Foundation, Inc., 51 Franklin Street, Fifth Floor, Boston, MA 02110-1301 * USA
- *
- * http://www.gnu.org/licenses/gpl.txt
- * ****************************************************************
- */
-
-package org.lamsfoundation.lams.gradebook.web.controller;
-
-import java.util.ArrayList;
-import java.util.List;
-import java.util.Set;
-
-import javax.servlet.http.HttpServletRequest;
-import javax.servlet.http.HttpServletResponse;
-import javax.servlet.http.HttpSession;
-
-import org.apache.log4j.Logger;
-import org.lamsfoundation.lams.gradebook.GradebookUserLesson;
-import org.lamsfoundation.lams.gradebook.dto.GBLessonGridRowDTO;
-import org.lamsfoundation.lams.gradebook.dto.GBUserGridRowDTO;
-import org.lamsfoundation.lams.gradebook.dto.GradebookGridRowDTO;
-import org.lamsfoundation.lams.gradebook.service.IGradebookFullService;
-import org.lamsfoundation.lams.gradebook.util.GBGridView;
-import org.lamsfoundation.lams.gradebook.util.GradebookConstants;
-import org.lamsfoundation.lams.gradebook.util.GradebookUtil;
-import org.lamsfoundation.lams.learning.service.ILearnerService;
-import org.lamsfoundation.lams.learningdesign.Activity;
-import org.lamsfoundation.lams.learningdesign.Group;
-import org.lamsfoundation.lams.learningdesign.ToolActivity;
-import org.lamsfoundation.lams.learningdesign.dto.ActivityURL;
-import org.lamsfoundation.lams.lesson.Lesson;
-import org.lamsfoundation.lams.lesson.service.ILessonService;
-import org.lamsfoundation.lams.security.ISecurityService;
-import org.lamsfoundation.lams.usermanagement.Organisation;
-import org.lamsfoundation.lams.usermanagement.Role;
-import org.lamsfoundation.lams.usermanagement.User;
-import org.lamsfoundation.lams.usermanagement.dto.UserDTO;
-import org.lamsfoundation.lams.usermanagement.service.IUserManagementService;
-import org.lamsfoundation.lams.util.CommonConstants;
-import org.lamsfoundation.lams.util.Configuration;
-import org.lamsfoundation.lams.util.ConfigurationKeys;
-import org.lamsfoundation.lams.util.WebUtil;
-import org.lamsfoundation.lams.web.session.SessionManager;
-import org.lamsfoundation.lams.web.util.AttributeNames;
-import org.springframework.beans.factory.annotation.Autowired;
-import org.springframework.stereotype.Controller;
-import org.springframework.web.bind.annotation.RequestMapping;
-import org.springframework.web.bind.annotation.ResponseBody;
-
-import com.fasterxml.jackson.databind.node.ArrayNode;
-import com.fasterxml.jackson.databind.node.JsonNodeFactory;
-import com.fasterxml.jackson.databind.node.ObjectNode;
-
-/**
- * Handles the general requests for content in gradebook
- *
- * @author lfoxton
- */
-@Controller
-@RequestMapping("/gradebook")
-public class GradebookController {
-    private static Logger logger = Logger.getLogger(GradebookController.class);
-
-    @Autowired
-    private IGradebookFullService gradebookService;
-    @Autowired
-    private IUserManagementService userManagementService;
-    @Autowired
-    private ILessonService lessonService;
-    @Autowired
-    private ISecurityService securityService;
-    @Autowired
-    private ILearnerService learnerService;
-
-    @RequestMapping("")
-    @ResponseBody
-    public void unspecified() throws Exception {
-    }
-
-    /**
-     * Returns an xml representation of the activity grid for gradebook
-     *
-     * This has two modes, userView and activityView
-     *
-     * User view will get the grid data for a specified user, which is all their activity marks/outputs etc
-     *
-     * Activity view will get the grid data for all activities, without user info, instead there is an average mark for
-     * each activity.
-     */
-    @RequestMapping("/getActivityGridData")
-    @ResponseBody
-    public String getActivityGridData(HttpServletRequest request, HttpServletResponse response) throws Exception {
-	// Getting the params passed in from the jqGrid
-	int page = WebUtil.readIntParam(request, CommonConstants.PARAM_PAGE);
-	int rowLimit = WebUtil.readIntParam(request, CommonConstants.PARAM_ROWS);
-	String sortOrder = WebUtil.readStrParam(request, CommonConstants.PARAM_SORD);
-	String sortBy = WebUtil.readStrParam(request, CommonConstants.PARAM_SIDX, true);
-	Boolean isSearch = WebUtil.readBooleanParam(request, CommonConstants.PARAM_SEARCH);
-	String searchField = WebUtil.readStrParam(request, CommonConstants.PARAM_SEARCH_FIELD, true);
-	String searchOper = WebUtil.readStrParam(request, CommonConstants.PARAM_SEARCH_OPERATION, true);
-	String searchString = WebUtil.readStrParam(request, CommonConstants.PARAM_SEARCH_STRING, true);
-	GBGridView view = GradebookUtil.readGBGridViewParam(request, GradebookConstants.PARAM_VIEW, false);
-
-	Long lessonID = WebUtil.readLongParam(request, AttributeNames.PARAM_LESSON_ID);
-	if (!securityService.isLessonParticipant(lessonID, getUser().getUserID(), "get activity gradebook data",
-		false)) {
-	    response.sendError(HttpServletResponse.SC_FORBIDDEN, "User is not a learner in the lesson");
-	    return null;
-	}
-
-	// Getting userID param, it is passed differently from different views
-	UserDTO currentUserDTO = getUser();
-	Integer userID = null;
-	if (view == GBGridView.MON_USER) {
-	    userID = WebUtil.readIntParam(request, GradebookConstants.PARAM_USERID);
-	} else if (view == GBGridView.LRN_ACTIVITY) {
-	    if (currentUserDTO != null) {
-		userID = currentUserDTO.getUserID();
-	    }
-	}
-
-	List<GradebookGridRowDTO> gradebookActivityDTOs = new ArrayList<>();
-
-	// Get the user gradebook list from the db
-	// A slightly different list is needed for userview or activity view
-	if ((view == GBGridView.MON_USER) || (view == GBGridView.LRN_ACTIVITY)) {//2nd level && from personal marks page (2nd level or 1st)
-	    gradebookActivityDTOs = gradebookService.getGBActivityRowsForLearner(lessonID, userID,
-		    currentUserDTO.getTimeZone());
-	} else if (view == GBGridView.MON_ACTIVITY) {
-	    gradebookActivityDTOs = gradebookService.getGBActivityRowsForLesson(lessonID, currentUserDTO.getTimeZone(),
-		    true);
-	}
-
-	if ((sortBy == null) || sortBy.equals("")) {
-	    sortBy = GradebookConstants.PARAM_START_DATE;
-	}
-
-	String ret = GradebookUtil.toGridXML(gradebookActivityDTOs, view, sortBy, isSearch, searchField, searchOper,
-		searchString, sortOrder, rowLimit, page);
-
-	response.setContentType("text/xml; charset=utf-8");
-	return ret;
-    }
-
-    @RequestMapping("/getActivityArchiveGridData")
-    @ResponseBody
-    public String getActivityArchiveGridData(HttpServletRequest request, HttpServletResponse response)
-	    throws Exception {
-	GBGridView view = GradebookUtil.readGBGridViewParam(request, GradebookConstants.PARAM_VIEW, false);
-
-	Long lessonID = WebUtil.readLongParam(request, AttributeNames.PARAM_LESSON_ID);
-	Long activityID = WebUtil.readLongParam(request, AttributeNames.PARAM_ACTIVITY_ID);
-	if (!securityService.isLessonParticipant(lessonID, getUser().getUserID(), "get activity archive gradebook data",
-		false)) {
-	    response.sendError(HttpServletResponse.SC_FORBIDDEN, "User is not a learner in the lesson");
-	    return null;
-	}
-
-	// Getting userID param, it is passed differently from different views
-	UserDTO currentUserDTO = getUser();
-	Integer userID = null;
-	if (view == GBGridView.MON_USER || view == GBGridView.MON_ACTIVITY) {
-	    userID = WebUtil.readIntParam(request, GradebookConstants.PARAM_USERID);
-	} else if (view == GBGridView.LRN_ACTIVITY) {
-	    if (currentUserDTO != null) {
-		userID = currentUserDTO.getUserID();
-	    }
-	}
-
-	List<GradebookGridRowDTO> gradebookActivityDTOs = new ArrayList<>();
-
-	// Get the user gradebook list from the db
-	// A slightly different list is needed for userview or activity view
-	if ((view == GBGridView.MON_USER) || (view == GBGridView.LRN_ACTIVITY) || (view == GBGridView.MON_ACTIVITY)) {//2nd level && from personal marks page (2nd level or 1st)
-	    gradebookActivityDTOs = gradebookService.getGBActivityArchiveRowsForLearner(activityID, userID,
-		    currentUserDTO.getTimeZone());
-	}
-
-	String ret = GradebookUtil.toGridXML(gradebookActivityDTOs, view, GradebookConstants.PARAM_ID, false, null,
-		null, null, GradebookConstants.SORT_DESC, 100, 1);
-
-	response.setContentType("text/xml; charset=utf-8");
-	return ret;
-    }
-
-    @SuppressWarnings("unchecked")
-    @RequestMapping("/getLessonCompleteGridData")
-    @ResponseBody
-    public String getLessonCompleteGridData(HttpServletRequest request, HttpServletResponse response) throws Exception {
-	// Getting the params passed in from the jqGrid
-	Long lessonId = WebUtil.readLongParam(request, AttributeNames.PARAM_LESSON_ID);
-	UserDTO currentUserDTO = getUser();
-	Integer userId = currentUserDTO.getUserID();
-	if (!securityService.isLessonParticipant(lessonId, userId, "get lesson complete gradebook data", false)) {
-	    response.sendError(HttpServletResponse.SC_FORBIDDEN, "User is not a learner in the lesson");
-	}
-
-	List<GradebookGridRowDTO> gradebookActivityDTOs = gradebookService.getGBLessonComplete(lessonId, userId);
-
-	ObjectNode resultJSON = JsonNodeFactory.instance.objectNode();
-	resultJSON.put(CommonConstants.ELEMENT_RECORDS, gradebookActivityDTOs.size());
-
-	ArrayNode rowsJSON = JsonNodeFactory.instance.arrayNode();
-	for (GradebookGridRowDTO gradebookActivityDTO : gradebookActivityDTOs) {
-	    ObjectNode rowJSON = JsonNodeFactory.instance.objectNode();
-	    String id = gradebookActivityDTO.getId();
-	    String[] idParts = id.split("_");
-	    if (idParts.length > 1) {
-		// if activity is grouped, use just the real activity ID and leave out group ID
-		// as we know there will be no ID clash in this single learner gradebook table
-		id = idParts[0];
-	    }
-	    rowJSON.put(GradebookConstants.ELEMENT_ID, id);
-
-	    ArrayNode cellJSON = JsonNodeFactory.instance.arrayNode();
-	    cellJSON.add(gradebookActivityDTO.getRowName());
-	    cellJSON.add(gradebookActivityDTO.getStatus());
-	    cellJSON.add(gradebookActivityDTO.getAverageMark() == null ? GradebookConstants.CELL_EMPTY
-		    : GradebookUtil.niceFormatting(gradebookActivityDTO.getAverageMark()));
-	    cellJSON.add(gradebookActivityDTO.getMark() == null ? GradebookConstants.CELL_EMPTY
-		    : GradebookUtil.niceFormatting(gradebookActivityDTO.getMark()));
-
-	    rowJSON.set(CommonConstants.ELEMENT_CELL, cellJSON);
-	    rowsJSON.add(rowJSON);
-	}
-	resultJSON.set(CommonConstants.ELEMENT_ROWS, rowsJSON);
-
-	// make a mapping of activity ID -> URL, same as in progress bar
-	ObjectNode activityURLJSON = JsonNodeFactory.instance.objectNode();
-	Object[] ret = learnerService.getStructuredActivityURLs(userId, lessonId);
-	for (ActivityURL activity : (List<ActivityURL>) ret[0]) {
-	    String url = activity.getUrl();
-	    if (url != null) {
-		if (url.startsWith("learner.do")) {
-		    url = "learning/" + url;
-		}
-		String serverUrl = Configuration.get(ConfigurationKeys.SERVER_URL);
-		if (!url.startsWith(serverUrl)) {
-		    // monitor mode URLs should be prepended with server URL
-		    url = serverUrl + url;
-		}
-		activityURLJSON.put(activity.getActivityId().toString(), activity.getUrl());
-	    }
-	}
-	resultJSON.set("urls", activityURLJSON);
-
-	boolean isWeighted = gradebookService.isWeightedMarks(lessonId);
-	GradebookUserLesson gradebookUserLesson = gradebookService.getGradebookUserLesson(lessonId, userId);
-	resultJSON.put("learnerLessonMark",
-		gradebookUserLesson == null || gradebookUserLesson.getMark() == null ? GradebookConstants.CELL_EMPTY
-			: GradebookUtil.niceFormatting(gradebookUserLesson.getMark(), isWeighted));
-	Double averageLessonMark = gradebookService.getAverageMarkForLesson(lessonId);
-	resultJSON.put("averageLessonMark", averageLessonMark == null ? GradebookConstants.CELL_EMPTY
-		: GradebookUtil.niceFormatting(averageLessonMark, isWeighted));
-
-	response.setContentType("application/json;charset=utf-8");
-	return resultJSON.toString();
-    }
-
-    /**
-     * Returns an xml representation of the user grid for gradebook
-     *
-     * This has three modes: userView, activityView and courseMonitorView
-     *
-     * User view will get all the learners in a lesson and print their gradebook data with their mark for the entire
-     * lesson
-     *
-     * Activity view will take an extra parameter (activityID) and instead show the user's mark just for one activity
-     *
-     * Course monitor view gets the same as the user view, but the link is set to the lesson level gradebook instead of
-     * learner.
-     */
-    @RequestMapping("/getUserGridData")
-    @ResponseBody
-    public String getUserGridData(HttpServletRequest request, HttpServletResponse response) throws Exception {
-
-	// Getting the params passed in from the jqGrid
-	int page = WebUtil.readIntParam(request, CommonConstants.PARAM_PAGE);
-	int rowLimit = WebUtil.readIntParam(request, CommonConstants.PARAM_ROWS);
-	String sortOrder = WebUtil.readStrParam(request, CommonConstants.PARAM_SORD);
-	String sortBy = WebUtil.readStrParam(request, CommonConstants.PARAM_SIDX, true);
-	Boolean isSearch = WebUtil.readBooleanParam(request, CommonConstants.PARAM_SEARCH);
-	String searchField = WebUtil.readStrParam(request, CommonConstants.PARAM_SEARCH_FIELD, true);
-	String searchString = WebUtil.readStrParam(request, CommonConstants.PARAM_SEARCH_STRING, true);
-	GBGridView view = GradebookUtil.readGBGridViewParam(request, GradebookConstants.PARAM_VIEW, false);
-	Long lessonID = WebUtil.readLongParam(request, AttributeNames.PARAM_LESSON_ID, true);
-	Integer organisationID = WebUtil.readIntParam(request, AttributeNames.PARAM_ORGANISATION_ID, true);
-	UserDTO user = getUser();
-
-	// in case of toolbar searching (which uses different parameters than a single field searching) get those
-	// parameters
-	if (isSearch && (searchField == null)) {
-	    searchField = GradebookConstants.PARAM_ROW_NAME;
-	    searchString = WebUtil.readStrParam(request, GradebookConstants.PARAM_ROW_NAME, true);
-	}
-
-	// Get the user gradebook list from the db
-	List<GBUserGridRowDTO> gradebookUserDTOs = new ArrayList<>();
-
-	int totalUsers = 0;
-	// if leesonID is specified show results based on lesson
-	if (lessonID != null) {
-	    if (!securityService.isLessonMonitor(lessonID, user.getUserID(), "get gradebook", false)) {
-		response.sendError(HttpServletResponse.SC_FORBIDDEN, "User is not a monitor in the lesson");
-		return null;
-	    }
-
-	    Lesson lesson = lessonService.getLesson(lessonID);
-	    //GBGridView.MON_USER - 1st table of gradebook lesson monitor
-	    //GBGridView.MON_COURSE - Subgrid of 1st table of gradebook course monitor
-	    if (view == GBGridView.MON_USER || view == GBGridView.MON_COURSE) {
-		gradebookUserDTOs = gradebookService.getGBUserRowsForLesson(lesson, page - 1, rowLimit, sortBy,
-			sortOrder, searchString, user.getTimeZone());
-		totalUsers = lesson.getAllLearners().size();
-
-		// Subgrid of 2nd table of gradebook lesson monitor
-	    } else if (view == GBGridView.MON_ACTIVITY) {
-		String rowID = WebUtil.readStrParam(request, AttributeNames.PARAM_ACTIVITY_ID);
-
-		Long activityID = null;
-
-		// Splitting the rowID param to get the activity/group id pair
-		String[] split = rowID.split("_");
-		if (split.length == 2) {
-		    activityID = Long.parseLong(split[0]);
-		} else {
-		    activityID = Long.parseLong(rowID);
-		}
-
-		// Getting the group id if it is there
-		Long groupId = WebUtil.readLongParam(request, GradebookConstants.PARAM_GROUP_ID, true);
-
-		Activity activity = gradebookService.getActivityById(activityID);
-		if ((activity != null) && (activity instanceof ToolActivity)) {
-		    gradebookUserDTOs = gradebookService.getGBUserRowsForActivity(lesson, (ToolActivity) activity,
-			    groupId, page - 1, rowLimit, sortBy, sortOrder, searchString, user.getTimeZone());
-
-		    //calculate totalUsers
-		    totalUsers = lesson.getAllLearners().size();
-		    if (groupId != null) {
-			Group group = (Group) userManagementService.findById(Group.class, groupId);
-			if (group != null) {
-			    totalUsers = group.getUsers().size();
-			}
-		    }
-
-		} else {
-		    // return null and the grid will report an error
-		    logger.error("No activity found for: " + activityID);
-		    return null;
-		}
-	    }
-
-	    // 2nd table of gradebook course monitor
-	    // if organisationID is specified (but not lessonID) then show results for organisation
-	} else if (organisationID != null) {
-	    if (!securityService.isGroupMonitor(organisationID, user.getUserID(), "get gradebook", false)) {
-		response.sendError(HttpServletResponse.SC_FORBIDDEN, "User is not a monitor in the organisation");
-		return null;
-	    }
-
-	    Organisation org = (Organisation) userManagementService.findById(Organisation.class, organisationID);
-	    gradebookUserDTOs = gradebookService.getGBUserRowsForOrganisation(org, page - 1, rowLimit, sortOrder,
-		    searchString);
-	    totalUsers = gradebookService.getCountUsersByOrganisation(organisationID, searchString);
-
-	} else {
-	    logger.error("Missing parameters: either lessonID or organisationID should be specified.");
-	    response.sendError(HttpServletResponse.SC_BAD_REQUEST, "Missing parameters");
-	    return null;
-	}
-
-	//calculate totalPages
-	int totalPages = new Double(
-		Math.ceil(new Integer(totalUsers).doubleValue() / new Integer(rowLimit).doubleValue())).intValue();
-	String ret = GradebookUtil.toGridXML(gradebookUserDTOs, page, totalPages, view);
-
-	response.setContentType("text/xml; charset=utf-8");
-	return ret;
-    }
-
-    /**
-     * Returns an xml representation of the lesson grid for a course for gradebook
-     *
-     * This has two modes, learnerView and monitorView
-     *
-     * Learner view will get the data specific to one user
-     *
-     * Monitor will get the data average for whole lessons.
-     */
-    @SuppressWarnings("unchecked")
-    @RequestMapping("/getCourseGridData")
-    @ResponseBody
-    public String getCourseGridData(HttpServletRequest request, HttpServletResponse response) throws Exception {
-	// Getting the params passed in from the jqGrid
-	int page = WebUtil.readIntParam(request, CommonConstants.PARAM_PAGE);
-	int rowLimit = WebUtil.readIntParam(request, CommonConstants.PARAM_ROWS);
-	String sortOrder = WebUtil.readStrParam(request, CommonConstants.PARAM_SORD);
-	String sortBy = WebUtil.readStrParam(request, CommonConstants.PARAM_SIDX, true);
-	Boolean isSearch = WebUtil.readBooleanParam(request, CommonConstants.PARAM_SEARCH);
-	String searchField = WebUtil.readStrParam(request, CommonConstants.PARAM_SEARCH_FIELD, true);
-	String searchOper = WebUtil.readStrParam(request, CommonConstants.PARAM_SEARCH_OPERATION, true);
-	String searchString = WebUtil.readStrParam(request, CommonConstants.PARAM_SEARCH_STRING, true);
-	GBGridView view = GradebookUtil.readGBGridViewParam(request, GradebookConstants.PARAM_VIEW, false);
-	Integer courseID = WebUtil.readIntParam(request, AttributeNames.PARAM_ORGANISATION_ID);
-	Organisation organisation = (Organisation) userManagementService.findById(Organisation.class, courseID);
-
-	// in case of toolbar searching (which uses different parameters than a single field searching) get those
-	// parameters
-	if (isSearch && (searchField == null)) {
-	    searchField = GradebookConstants.PARAM_ROW_NAME;
-	    searchOper = GradebookConstants.SEARCH_CONTAINS;
-	    searchString = WebUtil.readStrParam(request, GradebookConstants.PARAM_ROW_NAME, true);
-	}
-
-	if (sortBy == null) {
-	    sortBy = GradebookConstants.PARAM_ID;
-	}
-
-	if (sortOrder == null) {
-	    sortOrder = GradebookConstants.SORT_ASC;
-	}
-
-	Set<Lesson> lessons = organisation.getLessons();
-	if (lessons == null) {
-	    return null;
-	}
-
-	User user;
-	User viewer = getRealUser();
-	boolean isGroupManager = false;
-	if (view == GBGridView.MON_USER) {
-	    Integer userID = WebUtil.readIntParam(request, GradebookConstants.PARAM_USERID);
-	    user = (User) userManagementService.findById(User.class, userID);
-	} else {
-	    user = viewer;
-	}
-
-	//permission check
-	if (view == GBGridView.MON_USER) {
-	    if (!securityService.isGroupMonitor(courseID, viewer.getUserId(), "get course gradebook", false)) {
-		response.sendError(HttpServletResponse.SC_FORBIDDEN, "User is not a monitor in the organisation");
-		return null;
-	    }
-
-	} else if (view == GBGridView.MON_COURSE || view == GBGridView.LIST) {
-	    isGroupManager = userManagementService.hasRoleInOrganisation(viewer, Role.ROLE_GROUP_MANAGER, organisation);
-	    if (!isGroupManager && !securityService.hasOrgRole(courseID, viewer.getUserId(),
-		    new String[] { Role.MONITOR }, "get course gradebook", false)) {
-		response.sendError(HttpServletResponse.SC_FORBIDDEN,
-			"User is not a group manager or monitor in the organisation");
-		return null;
-	    }
-
-	} else if (view == GBGridView.LRN_COURSE) {
-	    if (!securityService.hasOrgRole(courseID, viewer.getUserId(), new String[] { Role.LEARNER },
-		    "get course gradebook for learner", false)) {
-		response.sendError(HttpServletResponse.SC_FORBIDDEN, "User is not a learner in the organisation");
-		return null;
-	    }
-
-	} else {
-	    return null;
-	}
-
-	if ((organisation == null) || (user == null) || (viewer == null)) {
-	    // Grid will handle error, just log and return null
-	    logger.error("Error: request for course gradebook data with null course or user. CourseID: " + courseID);
-	    return null;
-	}
-	List<GBLessonGridRowDTO> gradebookLessonDTOs = gradebookService.getGBLessonRows(organisation, user, viewer,
-		isGroupManager, view, page - 1, rowLimit, sortBy, sortOrder, searchString, getUser().getTimeZone());
-
-	String ret;
-	if (view == GBGridView.MON_COURSE || view == GBGridView.LIST) {
-	    int totalPages = new Double(
-		    Math.ceil(new Integer(lessons.size()).doubleValue() / new Integer(rowLimit).doubleValue()))
-			    .intValue();
-	    ret = GradebookUtil.toGridXML(gradebookLessonDTOs, page, totalPages, view);
-
-	} else {
-	    ret = GradebookUtil.toGridXML(gradebookLessonDTOs, view, sortBy, isSearch, searchField, searchOper,
-		    searchString, sortOrder, rowLimit, page);
-	}
-
-	response.setContentType("text/xml; charset=utf-8");
-	return ret;
-    }
-
-    /**
-     * Gets the total mark for a user's lesson and writes the result in the response.
-     */
-    @RequestMapping("/getLessonMarkAggregate")
-    @ResponseBody
-    public String getLessonMarkAggregate(HttpServletRequest request, HttpServletResponse response) throws Exception {
-	Long lessonID = WebUtil.readLongParam(request, AttributeNames.PARAM_LESSON_ID);
-	Integer userID = WebUtil.readIntParam(request, GradebookConstants.PARAM_USERID);
-
-	if (getUser().getUserID().equals(userID)) {
-	    if (!securityService.isLessonParticipant(lessonID, userID, "get lesson mark aggregate", false)) {
-		response.sendError(HttpServletResponse.SC_FORBIDDEN, "User is not a participant in the lesson");
-		return null;
-	    }
-	} else {
-	    if (!securityService.isLessonMonitor(lessonID, getUser().getUserID(), "get lesson mark aggregate", false)) {
-		response.sendError(HttpServletResponse.SC_FORBIDDEN, "User is not a monitor in the lesson");
-		return null;
-	    }
-	}
-
-	Lesson lesson = lessonService.getLesson(lessonID);
-	User learner = (User) userManagementService.findById(User.class, userID);
-
-	if ((lesson != null) && (learner != null)) {
-	    GradebookUserLesson lessonMark = gradebookService.getGradebookUserLesson(lessonID, userID);
-	    if (lessonMark.getMark() != null) {
-		response.setContentType("text/plain; charset=utf-8");
-
-		return GradebookUtil.niceFormatting(lessonMark.getMark());
-	    }
-	} else {
-	    // Grid will handle error, just log and return null
-	    logger.error("Error: request for course gradebook data with null user or lesson. lessonID: " + lessonID);
-	}
-	return null;
-    }
-
-    /**
-     * Gets the average mark for an activity and writes the result in the response
-     */
-    @SuppressWarnings("unchecked")
-    @RequestMapping("/getActivityMarkAverage")
-    @ResponseBody
-    public String getActivityMarkAverage(HttpServletRequest request, HttpServletResponse response) throws Exception {
-	String rowID = WebUtil.readStrParam(request, AttributeNames.PARAM_ACTIVITY_ID);
-
-	Long activityID = null;
-	Long groupID = null;
-
-	// Splitting the rowID param to get the activity/group id pair
-	String[] split = rowID.split("_");
-	if (split.length == 2) {
-	    activityID = Long.parseLong(split[0]);
-	    groupID = Long.parseLong(split[1]);
-	} else {
-	    activityID = Long.parseLong(rowID);
-	}
-
-	Activity activity = gradebookService.getActivityById(activityID);
-	if (activity == null) {
-	    logger.error("Activity with ID: " + activityID + " could not be found when getting activity mark average");
-	    response.sendError(HttpServletResponse.SC_BAD_REQUEST, "Missing parameters");
-	    return null;
-	}
-	Integer userID = getUser().getUserID();
-	for (Lesson lesson : activity.getLearningDesign().getLessons()) {
-	    if (!securityService.isLessonMonitor(lesson.getLessonId(), userID, "get activity mark average", false)) {
-		response.sendError(HttpServletResponse.SC_FORBIDDEN, "User is not a monitor in the lesson");
-		return null;
-	    }
-	}
-
-	Double averageMark = gradebookService.getAverageMarkForActivity(activityID, groupID);
-	response.setContentType("text/plain, charset=utf-8");
-	if (averageMark != null) {
-	    return GradebookUtil.niceFormatting(averageMark);
-
-	} else {
-	    return GradebookConstants.CELL_EMPTY;
-	}
-    }
-
-    /**
-     * Gets the average mark for lesson and writes the result in the response
-     */
-    @RequestMapping("/getAverageMarkForLesson")
-    @ResponseBody
-    public String getAverageMarkForLesson(HttpServletRequest request, HttpServletResponse response) throws Exception {
-	Long lessonID = WebUtil.readLongParam(request, AttributeNames.PARAM_LESSON_ID);
-	if (!securityService.isLessonMonitor(lessonID, getUser().getUserID(), "get lesson mark average", false)) {
-	    response.sendError(HttpServletResponse.SC_FORBIDDEN, "User is not a monitor in the lesson");
-	    return null;
-	}
-
-	Double averageMark = gradebookService.getAverageMarkForLesson(lessonID);
-
-	response.setContentType("text/plain; charset=utf-8");
-	if (averageMark != null) {
-	    return GradebookUtil.niceFormatting(averageMark);
-
-	} else {
-	    return GradebookConstants.CELL_EMPTY;
-	}
-    }
-
-    private UserDTO getUser() {
-	HttpSession ss = SessionManager.getSession();
-	return (UserDTO) ss.getAttribute(AttributeNames.USER);
-    }
-
-    private User getRealUser() {
-	UserDTO userDTO = getUser();
-	if (userDTO != null) {
-	    return userManagementService.getUserByLogin(userDTO.getLogin());
-	} else {
-	    return null;
-	}
-    }
-
-=======
-/****************************************************************
- * Copyright (C) 2008 LAMS Foundation (http://lamsfoundation.org)
- * =============================================================
- * License Information: http://lamsfoundation.org/licensing/lams/2.0/
- *
- * This program is free software; you can redistribute it and/or modify
- * it under the terms of the GNU General Public License version 2.0
- * as published by the Free Software Foundation.
- *
- * This program is distributed in the hope that it will be useful,
- * but WITHOUT ANY WARRANTY; without even the implied warranty of
- * MERCHANTABILITY or FITNESS FOR A PARTICULAR PURPOSE.  See the
- * GNU General Public License for more details.
- *
- * You should have received a copy of the GNU General Public License
- * along with this program; if not, write to the Free Software
- * Foundation, Inc., 51 Franklin Street, Fifth Floor, Boston, MA 02110-1301 * USA
- *
- * http://www.gnu.org/licenses/gpl.txt
- * ****************************************************************
- */
-
-package org.lamsfoundation.lams.gradebook.web.controller;
-
-import java.util.ArrayList;
-import java.util.List;
-import java.util.Set;
-
-import javax.servlet.http.HttpServletRequest;
-import javax.servlet.http.HttpServletResponse;
-import javax.servlet.http.HttpSession;
-
-import org.apache.log4j.Logger;
-import org.lamsfoundation.lams.gradebook.GradebookUserLesson;
-import org.lamsfoundation.lams.gradebook.dto.GBLessonGridRowDTO;
-import org.lamsfoundation.lams.gradebook.dto.GBUserGridRowDTO;
-import org.lamsfoundation.lams.gradebook.dto.GradebookGridRowDTO;
-import org.lamsfoundation.lams.gradebook.service.IGradebookFullService;
-import org.lamsfoundation.lams.gradebook.util.GBGridView;
-import org.lamsfoundation.lams.gradebook.util.GradebookConstants;
-import org.lamsfoundation.lams.gradebook.util.GradebookUtil;
-import org.lamsfoundation.lams.learning.service.ILearnerService;
-import org.lamsfoundation.lams.learningdesign.Activity;
-import org.lamsfoundation.lams.learningdesign.Group;
-import org.lamsfoundation.lams.learningdesign.ToolActivity;
-import org.lamsfoundation.lams.learningdesign.dto.ActivityURL;
-import org.lamsfoundation.lams.lesson.Lesson;
-import org.lamsfoundation.lams.lesson.service.ILessonService;
-import org.lamsfoundation.lams.security.ISecurityService;
-import org.lamsfoundation.lams.usermanagement.Organisation;
-import org.lamsfoundation.lams.usermanagement.Role;
-import org.lamsfoundation.lams.usermanagement.User;
-import org.lamsfoundation.lams.usermanagement.dto.UserDTO;
-import org.lamsfoundation.lams.usermanagement.service.IUserManagementService;
-import org.lamsfoundation.lams.util.CommonConstants;
-import org.lamsfoundation.lams.util.Configuration;
-import org.lamsfoundation.lams.util.ConfigurationKeys;
-import org.lamsfoundation.lams.util.WebUtil;
-import org.lamsfoundation.lams.web.session.SessionManager;
-import org.lamsfoundation.lams.web.util.AttributeNames;
-import org.springframework.beans.factory.annotation.Autowired;
-import org.springframework.stereotype.Controller;
-import org.springframework.web.bind.annotation.RequestMapping;
-import org.springframework.web.bind.annotation.ResponseBody;
-
-import com.fasterxml.jackson.databind.node.ArrayNode;
-import com.fasterxml.jackson.databind.node.JsonNodeFactory;
-import com.fasterxml.jackson.databind.node.ObjectNode;
-
-/**
- * Handles the general requests for content in gradebook
- *
- * @author lfoxton
- */
-@Controller
-@RequestMapping("/gradebook")
-public class GradebookController {
-    private static Logger logger = Logger.getLogger(GradebookController.class);
-
-    @Autowired
-    private IGradebookFullService gradebookService;
-    @Autowired
-    private IUserManagementService userManagementService;
-    @Autowired
-    private ILessonService lessonService;
-    @Autowired
-    private ISecurityService securityService;
-    @Autowired
-    private ILearnerService learnerService;
-
-    @RequestMapping("")
-    @ResponseBody
-    public void unspecified() throws Exception {
-    }
-
-    /**
-     * Returns an xml representation of the activity grid for gradebook
-     *
-     * This has two modes, userView and activityView
-     *
-     * User view will get the grid data for a specified user, which is all their activity marks/outputs etc
-     *
-     * Activity view will get the grid data for all activities, without user info, instead there is an average mark for
-     * each activity.
-     */
-    @RequestMapping("/getActivityGridData")
-    @ResponseBody
-    public String getActivityGridData(HttpServletRequest request, HttpServletResponse response) throws Exception {
-	// Getting the params passed in from the jqGrid
-	int page = WebUtil.readIntParam(request, CommonConstants.PARAM_PAGE);
-	int rowLimit = WebUtil.readIntParam(request, CommonConstants.PARAM_ROWS);
-	String sortOrder = WebUtil.readStrParam(request, CommonConstants.PARAM_SORD);
-	String sortBy = WebUtil.readStrParam(request, CommonConstants.PARAM_SIDX, true);
-	Boolean isSearch = WebUtil.readBooleanParam(request, GradebookConstants.PARAM_SEARCH);
-	String searchField = WebUtil.readStrParam(request, GradebookConstants.PARAM_SEARCH_FIELD, true);
-	String searchOper = WebUtil.readStrParam(request, GradebookConstants.PARAM_SEARCH_OPERATION, true);
-	String searchString = WebUtil.readStrParam(request, GradebookConstants.PARAM_SEARCH_STRING, true);
-	GBGridView view = GradebookUtil.readGBGridViewParam(request, GradebookConstants.PARAM_VIEW, false);
-
-	Long lessonID = WebUtil.readLongParam(request, AttributeNames.PARAM_LESSON_ID);
-	if (!securityService.isLessonParticipant(lessonID, getUser().getUserID(), "get activity gradebook data",
-		false)) {
-	    response.sendError(HttpServletResponse.SC_FORBIDDEN, "User is not a learner in the lesson");
-	    return null;
-	}
-
-	// Getting userID param, it is passed differently from different views
-	UserDTO currentUserDTO = getUser();
-	Integer userID = null;
-	if (view == GBGridView.MON_USER) {
-	    userID = WebUtil.readIntParam(request, GradebookConstants.PARAM_USERID);
-	} else if (view == GBGridView.LRN_ACTIVITY) {
-	    if (currentUserDTO != null) {
-		userID = currentUserDTO.getUserID();
-	    }
-	}
-
-	List<GradebookGridRowDTO> gradebookActivityDTOs = new ArrayList<>();
-
-	// Get the user gradebook list from the db
-	// A slightly different list is needed for userview or activity view
-	if ((view == GBGridView.MON_USER) || (view == GBGridView.LRN_ACTIVITY)) {//2nd level && from personal marks page (2nd level or 1st)
-	    gradebookActivityDTOs = gradebookService.getGBActivityRowsForLearner(lessonID, userID,
-		    currentUserDTO.getTimeZone());
-	} else if (view == GBGridView.MON_ACTIVITY) {
-	    gradebookActivityDTOs = gradebookService.getGBActivityRowsForLesson(lessonID, currentUserDTO.getTimeZone(),
-		    true);
-	}
-
-	if ((sortBy == null) || sortBy.equals("")) {
-	    sortBy = GradebookConstants.PARAM_START_DATE;
-	}
-
-	String ret = GradebookUtil.toGridXML(gradebookActivityDTOs, view, sortBy, isSearch, searchField, searchOper,
-		searchString, sortOrder, rowLimit, page);
-
-	response.setContentType("text/xml; charset=utf-8");
-	return ret;
-    }
-
-    @RequestMapping("/getActivityArchiveGridData")
-    @ResponseBody
-    public String getActivityArchiveGridData(HttpServletRequest request, HttpServletResponse response)
-	    throws Exception {
-	GBGridView view = GradebookUtil.readGBGridViewParam(request, GradebookConstants.PARAM_VIEW, false);
-
-	Long lessonID = WebUtil.readLongParam(request, AttributeNames.PARAM_LESSON_ID);
-	Long activityID = WebUtil.readLongParam(request, AttributeNames.PARAM_ACTIVITY_ID);
-	if (!securityService.isLessonParticipant(lessonID, getUser().getUserID(), "get activity archive gradebook data",
-		false)) {
-	    response.sendError(HttpServletResponse.SC_FORBIDDEN, "User is not a learner in the lesson");
-	    return null;
-	}
-
-	// Getting userID param, it is passed differently from different views
-	UserDTO currentUserDTO = getUser();
-	Integer userID = null;
-	if (view == GBGridView.MON_USER || view == GBGridView.MON_ACTIVITY) {
-	    userID = WebUtil.readIntParam(request, GradebookConstants.PARAM_USERID);
-	} else if (view == GBGridView.LRN_ACTIVITY) {
-	    if (currentUserDTO != null) {
-		userID = currentUserDTO.getUserID();
-	    }
-	}
-
-	List<GradebookGridRowDTO> gradebookActivityDTOs = new ArrayList<>();
-
-	// Get the user gradebook list from the db
-	// A slightly different list is needed for userview or activity view
-	if ((view == GBGridView.MON_USER) || (view == GBGridView.LRN_ACTIVITY) || (view == GBGridView.MON_ACTIVITY)) {//2nd level && from personal marks page (2nd level or 1st)
-	    gradebookActivityDTOs = gradebookService.getGBActivityArchiveRowsForLearner(activityID, userID,
-		    currentUserDTO.getTimeZone());
-	}
-
-	String ret = GradebookUtil.toGridXML(gradebookActivityDTOs, view, GradebookConstants.PARAM_ID, false, null,
-		null, null, GradebookConstants.SORT_DESC, 100, 1);
-
-	response.setContentType("text/xml; charset=utf-8");
-	return ret;
-    }
-
-    @SuppressWarnings("unchecked")
-    @RequestMapping("/getLessonCompleteGridData")
-    @ResponseBody
-    public String getLessonCompleteGridData(HttpServletRequest request, HttpServletResponse response) throws Exception {
-	// Getting the params passed in from the jqGrid
-	Long lessonId = WebUtil.readLongParam(request, AttributeNames.PARAM_LESSON_ID);
-	UserDTO currentUserDTO = getUser();
-	Integer userId = currentUserDTO.getUserID();
-	if (!securityService.isLessonParticipant(lessonId, userId, "get lesson complete gradebook data", false)) {
-	    response.sendError(HttpServletResponse.SC_FORBIDDEN, "User is not a learner in the lesson");
-	}
-
-	List<GradebookGridRowDTO> gradebookActivityDTOs = gradebookService.getGBLessonComplete(lessonId, userId);
-
-	ObjectNode resultJSON = JsonNodeFactory.instance.objectNode();
-	resultJSON.put(CommonConstants.ELEMENT_RECORDS, gradebookActivityDTOs.size());
-
-	ArrayNode rowsJSON = JsonNodeFactory.instance.arrayNode();
-	for (GradebookGridRowDTO gradebookActivityDTO : gradebookActivityDTOs) {
-	    ObjectNode rowJSON = JsonNodeFactory.instance.objectNode();
-	    String id = gradebookActivityDTO.getId();
-	    String[] idParts = id.split("_");
-	    if (idParts.length > 1) {
-		// if activity is grouped, use just the real activity ID and leave out group ID
-		// as we know there will be no ID clash in this single learner gradebook table
-		id = idParts[0];
-	    }
-	    rowJSON.put(GradebookConstants.ELEMENT_ID, id);
-
-	    ArrayNode cellJSON = JsonNodeFactory.instance.arrayNode();
-	    cellJSON.add(gradebookActivityDTO.getRowName());
-	    cellJSON.add(gradebookActivityDTO.getStatus());
-	    cellJSON.add(gradebookActivityDTO.getAverageMark() == null ? GradebookConstants.CELL_EMPTY
-		    : GradebookUtil.niceFormatting(gradebookActivityDTO.getAverageMark()));
-	    cellJSON.add(gradebookActivityDTO.getMark() == null ? GradebookConstants.CELL_EMPTY
-		    : GradebookUtil.niceFormatting(gradebookActivityDTO.getMark()));
-
-	    rowJSON.set(CommonConstants.ELEMENT_CELL, cellJSON);
-	    rowsJSON.add(rowJSON);
-	}
-	resultJSON.set(CommonConstants.ELEMENT_ROWS, rowsJSON);
-
-	// make a mapping of activity ID -> URL, same as in progress bar
-	ObjectNode activityURLJSON = JsonNodeFactory.instance.objectNode();
-	Object[] ret = learnerService.getStructuredActivityURLs(userId, lessonId);
-	for (ActivityURL activity : (List<ActivityURL>) ret[0]) {
-	    String url = activity.getUrl();
-	    if (url != null) {
-		if (url.startsWith("learner.do")) {
-		    url = "learning/" + url;
-		}
-		String serverUrl = Configuration.get(ConfigurationKeys.SERVER_URL);
-		if (!url.startsWith(serverUrl)) {
-		    // monitor mode URLs should be prepended with server URL
-		    url = serverUrl + url;
-		}
-		activityURLJSON.put(activity.getActivityId().toString(), activity.getUrl());
-	    }
-	}
-	resultJSON.set("urls", activityURLJSON);
-
-	boolean isWeighted = gradebookService.isWeightedMarks(lessonId);
-	GradebookUserLesson gradebookUserLesson = gradebookService.getGradebookUserLesson(lessonId, userId);
-	resultJSON.put("learnerLessonMark",
-		gradebookUserLesson == null || gradebookUserLesson.getMark() == null ? GradebookConstants.CELL_EMPTY
-			: GradebookUtil.niceFormatting(gradebookUserLesson.getMark(), isWeighted));
-	Double averageLessonMark = gradebookService.getAverageMarkForLesson(lessonId);
-	resultJSON.put("averageLessonMark", averageLessonMark == null ? GradebookConstants.CELL_EMPTY
-		: GradebookUtil.niceFormatting(averageLessonMark, isWeighted));
-
-	response.setContentType("application/json;charset=utf-8");
-	return resultJSON.toString();
-    }
-
-    /**
-     * Returns an xml representation of the user grid for gradebook
-     *
-     * This has three modes: userView, activityView and courseMonitorView
-     *
-     * User view will get all the learners in a lesson and print their gradebook data with their mark for the entire
-     * lesson
-     *
-     * Activity view will take an extra parameter (activityID) and instead show the user's mark just for one activity
-     *
-     * Course monitor view gets the same as the user view, but the link is set to the lesson level gradebook instead of
-     * learner.
-     */
-    @RequestMapping("/getUserGridData")
-    @ResponseBody
-    public String getUserGridData(HttpServletRequest request, HttpServletResponse response) throws Exception {
-
-	// Getting the params passed in from the jqGrid
-	int page = WebUtil.readIntParam(request, CommonConstants.PARAM_PAGE);
-	int rowLimit = WebUtil.readIntParam(request, CommonConstants.PARAM_ROWS);
-	String sortOrder = WebUtil.readStrParam(request, CommonConstants.PARAM_SORD);
-	String sortBy = WebUtil.readStrParam(request, CommonConstants.PARAM_SIDX, true);
-	Boolean isSearch = WebUtil.readBooleanParam(request, GradebookConstants.PARAM_SEARCH);
-	String searchField = WebUtil.readStrParam(request, GradebookConstants.PARAM_SEARCH_FIELD, true);
-	String searchString = WebUtil.readStrParam(request, GradebookConstants.PARAM_SEARCH_STRING, true);
-	GBGridView view = GradebookUtil.readGBGridViewParam(request, GradebookConstants.PARAM_VIEW, false);
-	Long lessonID = WebUtil.readLongParam(request, AttributeNames.PARAM_LESSON_ID, true);
-	Integer organisationID = WebUtil.readIntParam(request, AttributeNames.PARAM_ORGANISATION_ID, true);
-	UserDTO user = getUser();
-
-	// in case of toolbar searching (which uses different parameters than a single field searching) get those
-	// parameters
-	if (isSearch && (searchField == null)) {
-	    searchField = GradebookConstants.PARAM_ROW_NAME;
-	    searchString = WebUtil.readStrParam(request, GradebookConstants.PARAM_ROW_NAME, true);
-	}
-
-	// Get the user gradebook list from the db
-	List<GBUserGridRowDTO> gradebookUserDTOs = new ArrayList<>();
-
-	int totalUsers = 0;
-	// if leesonID is specified show results based on lesson
-	if (lessonID != null) {
-	    if (!securityService.isLessonMonitor(lessonID, user.getUserID(), "get gradebook", false)) {
-		response.sendError(HttpServletResponse.SC_FORBIDDEN, "User is not a monitor in the lesson");
-		return null;
-	    }
-
-	    Lesson lesson = lessonService.getLesson(lessonID);
-	    //GBGridView.MON_USER - 1st table of gradebook lesson monitor
-	    //GBGridView.MON_COURSE - Subgrid of 1st table of gradebook course monitor
-	    if (view == GBGridView.MON_USER || view == GBGridView.MON_COURSE) {
-		gradebookUserDTOs = gradebookService.getGBUserRowsForLesson(lesson, page - 1, rowLimit, sortBy,
-			sortOrder, searchString, user.getTimeZone());
-		totalUsers = lesson.getAllLearners().size();
-
-		// Subgrid of 2nd table of gradebook lesson monitor
-	    } else if (view == GBGridView.MON_ACTIVITY) {
-		String rowID = WebUtil.readStrParam(request, AttributeNames.PARAM_ACTIVITY_ID);
-
-		Long activityID = null;
-
-		// Splitting the rowID param to get the activity/group id pair
-		String[] split = rowID.split("_");
-		if (split.length == 2) {
-		    activityID = Long.parseLong(split[0]);
-		} else {
-		    activityID = Long.parseLong(rowID);
-		}
-
-		// Getting the group id if it is there
-		Long groupId = WebUtil.readLongParam(request, GradebookConstants.PARAM_GROUP_ID, true);
-
-		Activity activity = gradebookService.getActivityById(activityID);
-		if ((activity != null) && (activity instanceof ToolActivity)) {
-		    gradebookUserDTOs = gradebookService.getGBUserRowsForActivity(lesson, (ToolActivity) activity,
-			    groupId, page - 1, rowLimit, sortBy, sortOrder, searchString, user.getTimeZone());
-
-		    //calculate totalUsers
-		    totalUsers = lesson.getAllLearners().size();
-		    if (groupId != null) {
-			Group group = (Group) userManagementService.findById(Group.class, groupId);
-			if (group != null) {
-			    totalUsers = group.getUsers().size();
-			}
-		    }
-
-		} else {
-		    // return null and the grid will report an error
-		    logger.error("No activity found for: " + activityID);
-		    return null;
-		}
-	    }
-
-	    // 2nd table of gradebook course monitor
-	    // if organisationID is specified (but not lessonID) then show results for organisation
-	} else if (organisationID != null) {
-	    if (!securityService.isGroupMonitor(organisationID, user.getUserID(), "get gradebook", false)) {
-		response.sendError(HttpServletResponse.SC_FORBIDDEN, "User is not a monitor in the organisation");
-		return null;
-	    }
-
-	    Organisation org = (Organisation) userManagementService.findById(Organisation.class, organisationID);
-	    gradebookUserDTOs = gradebookService.getGBUserRowsForOrganisation(org, page - 1, rowLimit, sortOrder,
-		    searchString);
-	    totalUsers = gradebookService.getCountUsersByOrganisation(organisationID, searchString);
-
-	} else {
-	    logger.error("Missing parameters: either lessonID or organisationID should be specified.");
-	    response.sendError(HttpServletResponse.SC_BAD_REQUEST, "Missing parameters");
-	    return null;
-	}
-
-	//calculate totalPages
-	int totalPages = new Double(
-		Math.ceil(new Integer(totalUsers).doubleValue() / new Integer(rowLimit).doubleValue())).intValue();
-	String ret = GradebookUtil.toGridXML(gradebookUserDTOs, page, totalPages, view);
-
-	response.setContentType("text/xml; charset=utf-8");
-	return ret;
-    }
-
-    /**
-     * Returns an xml representation of the lesson grid for a course for gradebook
-     *
-     * This has two modes, learnerView and monitorView
-     *
-     * Learner view will get the data specific to one user
-     *
-     * Monitor will get the data average for whole lessons.
-     */
-    @SuppressWarnings("unchecked")
-    @RequestMapping("/getCourseGridData")
-    @ResponseBody
-    public String getCourseGridData(HttpServletRequest request, HttpServletResponse response) throws Exception {
-	// Getting the params passed in from the jqGrid
-	int page = WebUtil.readIntParam(request, CommonConstants.PARAM_PAGE);
-	int rowLimit = WebUtil.readIntParam(request, CommonConstants.PARAM_ROWS);
-	String sortOrder = WebUtil.readStrParam(request, CommonConstants.PARAM_SORD);
-	String sortBy = WebUtil.readStrParam(request, CommonConstants.PARAM_SIDX, true);
-	Boolean isSearch = WebUtil.readBooleanParam(request, GradebookConstants.PARAM_SEARCH);
-	String searchField = WebUtil.readStrParam(request, GradebookConstants.PARAM_SEARCH_FIELD, true);
-	String searchOper = WebUtil.readStrParam(request, GradebookConstants.PARAM_SEARCH_OPERATION, true);
-	String searchString = WebUtil.readStrParam(request, GradebookConstants.PARAM_SEARCH_STRING, true);
-	GBGridView view = GradebookUtil.readGBGridViewParam(request, GradebookConstants.PARAM_VIEW, false);
-	Integer courseID = WebUtil.readIntParam(request, AttributeNames.PARAM_ORGANISATION_ID);
-	Organisation organisation = (Organisation) userManagementService.findById(Organisation.class, courseID);
-
-	// in case of toolbar searching (which uses different parameters than a single field searching) get those
-	// parameters
-	if (isSearch && (searchField == null)) {
-	    searchField = GradebookConstants.PARAM_ROW_NAME;
-	    searchOper = GradebookConstants.SEARCH_CONTAINS;
-	    searchString = WebUtil.readStrParam(request, GradebookConstants.PARAM_ROW_NAME, true);
-	}
-
-	if (sortBy == null) {
-	    sortBy = GradebookConstants.PARAM_ID;
-	}
-
-	if (sortOrder == null) {
-	    sortOrder = GradebookConstants.SORT_ASC;
-	}
-
-	Set<Lesson> lessons = organisation.getLessons();
-	if (lessons == null) {
-	    return null;
-	}
-
-	User user;
-	User viewer = getRealUser();
-	boolean isGroupManager = false;
-	if (view == GBGridView.MON_USER) {
-	    Integer userID = WebUtil.readIntParam(request, GradebookConstants.PARAM_USERID);
-	    user = (User) userManagementService.findById(User.class, userID);
-	} else {
-	    user = viewer;
-	}
-
-	//permission check
-	if (view == GBGridView.MON_USER) {
-	    if (!securityService.isGroupMonitor(courseID, viewer.getUserId(), "get course gradebook", false)) {
-		response.sendError(HttpServletResponse.SC_FORBIDDEN, "User is not a monitor in the organisation");
-		return null;
-	    }
-
-	} else if (view == GBGridView.MON_COURSE || view == GBGridView.LIST) {
-	    isGroupManager = userManagementService.hasRoleInOrganisation(viewer, Role.ROLE_GROUP_MANAGER, organisation);
-	    if (!isGroupManager && !securityService.hasOrgRole(courseID, viewer.getUserId(),
-		    new String[] { Role.MONITOR }, "get course gradebook", false)) {
-		response.sendError(HttpServletResponse.SC_FORBIDDEN,
-			"User is not a group manager or monitor in the organisation");
-		return null;
-	    }
-
-	} else if (view == GBGridView.LRN_COURSE) {
-	    if (!securityService.hasOrgRole(courseID, viewer.getUserId(), new String[] { Role.LEARNER },
-		    "get course gradebook for learner", false)) {
-		response.sendError(HttpServletResponse.SC_FORBIDDEN, "User is not a learner in the organisation");
-		return null;
-	    }
-
-	} else {
-	    return null;
-	}
-
-	if ((organisation == null) || (user == null) || (viewer == null)) {
-	    // Grid will handle error, just log and return null
-	    logger.error("Error: request for course gradebook data with null course or user. CourseID: " + courseID);
-	    return null;
-	}
-	List<GBLessonGridRowDTO> gradebookLessonDTOs = gradebookService.getGBLessonRows(organisation, user, viewer,
-		isGroupManager, view, page - 1, rowLimit, sortBy, sortOrder, searchString, getUser().getTimeZone());
-
-	String ret;
-	if (view == GBGridView.MON_COURSE || view == GBGridView.LIST) {
-	    int totalPages = new Double(
-		    Math.ceil(new Integer(lessons.size()).doubleValue() / new Integer(rowLimit).doubleValue()))
-			    .intValue();
-	    ret = GradebookUtil.toGridXML(gradebookLessonDTOs, page, totalPages, view);
-
-	} else {
-	    ret = GradebookUtil.toGridXML(gradebookLessonDTOs, view, sortBy, isSearch, searchField, searchOper,
-		    searchString, sortOrder, rowLimit, page);
-	}
-
-	response.setContentType("text/xml; charset=utf-8");
-	return ret;
-    }
-
-    /**
-     * Gets the total mark for a user's lesson and writes the result in the response.
-     */
-    @RequestMapping("/getLessonMarkAggregate")
-    @ResponseBody
-    public String getLessonMarkAggregate(HttpServletRequest request, HttpServletResponse response) throws Exception {
-	Long lessonID = WebUtil.readLongParam(request, AttributeNames.PARAM_LESSON_ID);
-	Integer userID = WebUtil.readIntParam(request, GradebookConstants.PARAM_USERID);
-
-	if (getUser().getUserID().equals(userID)) {
-	    if (!securityService.isLessonParticipant(lessonID, userID, "get lesson mark aggregate", false)) {
-		response.sendError(HttpServletResponse.SC_FORBIDDEN, "User is not a participant in the lesson");
-		return null;
-	    }
-	} else {
-	    if (!securityService.isLessonMonitor(lessonID, getUser().getUserID(), "get lesson mark aggregate", false)) {
-		response.sendError(HttpServletResponse.SC_FORBIDDEN, "User is not a monitor in the lesson");
-		return null;
-	    }
-	}
-
-	Lesson lesson = lessonService.getLesson(lessonID);
-	User learner = (User) userManagementService.findById(User.class, userID);
-
-	if ((lesson != null) && (learner != null)) {
-	    GradebookUserLesson lessonMark = gradebookService.getGradebookUserLesson(lessonID, userID);
-	    if (lessonMark.getMark() != null) {
-		response.setContentType("text/plain; charset=utf-8");
-
-		return GradebookUtil.niceFormatting(lessonMark.getMark());
-	    }
-	} else {
-	    // Grid will handle error, just log and return null
-	    logger.error("Error: request for course gradebook data with null user or lesson. lessonID: " + lessonID);
-	}
-	return null;
-    }
-
-    /**
-     * Gets the average mark for an activity and writes the result in the response
-     */
-    @RequestMapping("/getActivityMarkAverage")
-    @ResponseBody
-    public String getActivityMarkAverage(HttpServletRequest request, HttpServletResponse response) throws Exception {
-	String rowID = WebUtil.readStrParam(request, AttributeNames.PARAM_ACTIVITY_ID);
-
-	Long activityID = null;
-	Long groupID = null;
-
-	// Splitting the rowID param to get the activity/group id pair
-	String[] split = rowID.split("_");
-	if (split.length == 2) {
-	    activityID = Long.parseLong(split[0]);
-	    groupID = Long.parseLong(split[1]);
-	} else {
-	    activityID = Long.parseLong(rowID);
-	}
-
-	Activity activity = gradebookService.getActivityById(activityID);
-	if (activity == null) {
-	    logger.error("Activity with ID: " + activityID + " could not be found when getting activity mark average");
-	    response.sendError(HttpServletResponse.SC_BAD_REQUEST, "Missing parameters");
-	    return null;
-	}
-	Integer userID = getUser().getUserID();
-	for (Lesson lesson : activity.getLearningDesign().getLessons()) {
-	    if (!securityService.isLessonMonitor(lesson.getLessonId(), userID, "get activity mark average", false)) {
-		response.sendError(HttpServletResponse.SC_FORBIDDEN, "User is not a monitor in the lesson");
-		return null;
-	    }
-	}
-
-	Double averageMark = gradebookService.getAverageMarkForActivity(activityID, groupID);
-	response.setContentType("text/plain, charset=utf-8");
-	if (averageMark != null) {
-	    return GradebookUtil.niceFormatting(averageMark);
-
-	} else {
-	    return GradebookConstants.CELL_EMPTY;
-	}
-    }
-
-    /**
-     * Gets the average mark for lesson and writes the result in the response
-     */
-    @RequestMapping("/getAverageMarkForLesson")
-    @ResponseBody
-    public String getAverageMarkForLesson(HttpServletRequest request, HttpServletResponse response) throws Exception {
-	Long lessonID = WebUtil.readLongParam(request, AttributeNames.PARAM_LESSON_ID);
-	if (!securityService.isLessonMonitor(lessonID, getUser().getUserID(), "get lesson mark average", false)) {
-	    response.sendError(HttpServletResponse.SC_FORBIDDEN, "User is not a monitor in the lesson");
-	    return null;
-	}
-
-	Double averageMark = gradebookService.getAverageMarkForLesson(lessonID);
-
-	response.setContentType("text/plain; charset=utf-8");
-	if (averageMark != null) {
-	    return GradebookUtil.niceFormatting(averageMark);
-
-	} else {
-	    return GradebookConstants.CELL_EMPTY;
-	}
-    }
-
-    private UserDTO getUser() {
-	HttpSession ss = SessionManager.getSession();
-	return (UserDTO) ss.getAttribute(AttributeNames.USER);
-    }
-
-    private User getRealUser() {
-	UserDTO userDTO = getUser();
-	if (userDTO != null) {
-	    return userManagementService.getUserByLogin(userDTO.getLogin());
-	} else {
-	    return null;
-	}
-    }
-
->>>>>>> 3a68c970
-}+/****************************************************************
+ * Copyright (C) 2008 LAMS Foundation (http://lamsfoundation.org)
+ * =============================================================
+ * License Information: http://lamsfoundation.org/licensing/lams/2.0/
+ *
+ * This program is free software; you can redistribute it and/or modify
+ * it under the terms of the GNU General Public License version 2.0
+ * as published by the Free Software Foundation.
+ *
+ * This program is distributed in the hope that it will be useful,
+ * but WITHOUT ANY WARRANTY; without even the implied warranty of
+ * MERCHANTABILITY or FITNESS FOR A PARTICULAR PURPOSE.  See the
+ * GNU General Public License for more details.
+ *
+ * You should have received a copy of the GNU General Public License
+ * along with this program; if not, write to the Free Software
+ * Foundation, Inc., 51 Franklin Street, Fifth Floor, Boston, MA 02110-1301 * USA
+ *
+ * http://www.gnu.org/licenses/gpl.txt
+ * ****************************************************************
+ */
+
+package org.lamsfoundation.lams.gradebook.web.controller;
+
+import java.util.ArrayList;
+import java.util.List;
+import java.util.Set;
+
+import javax.servlet.http.HttpServletRequest;
+import javax.servlet.http.HttpServletResponse;
+import javax.servlet.http.HttpSession;
+
+import org.apache.log4j.Logger;
+import org.lamsfoundation.lams.gradebook.GradebookUserLesson;
+import org.lamsfoundation.lams.gradebook.dto.GBLessonGridRowDTO;
+import org.lamsfoundation.lams.gradebook.dto.GBUserGridRowDTO;
+import org.lamsfoundation.lams.gradebook.dto.GradebookGridRowDTO;
+import org.lamsfoundation.lams.gradebook.service.IGradebookFullService;
+import org.lamsfoundation.lams.gradebook.util.GBGridView;
+import org.lamsfoundation.lams.gradebook.util.GradebookConstants;
+import org.lamsfoundation.lams.gradebook.util.GradebookUtil;
+import org.lamsfoundation.lams.learning.service.ILearnerService;
+import org.lamsfoundation.lams.learningdesign.Activity;
+import org.lamsfoundation.lams.learningdesign.Group;
+import org.lamsfoundation.lams.learningdesign.ToolActivity;
+import org.lamsfoundation.lams.learningdesign.dto.ActivityURL;
+import org.lamsfoundation.lams.lesson.Lesson;
+import org.lamsfoundation.lams.lesson.service.ILessonService;
+import org.lamsfoundation.lams.security.ISecurityService;
+import org.lamsfoundation.lams.usermanagement.Organisation;
+import org.lamsfoundation.lams.usermanagement.Role;
+import org.lamsfoundation.lams.usermanagement.User;
+import org.lamsfoundation.lams.usermanagement.dto.UserDTO;
+import org.lamsfoundation.lams.usermanagement.service.IUserManagementService;
+import org.lamsfoundation.lams.util.CommonConstants;
+import org.lamsfoundation.lams.util.Configuration;
+import org.lamsfoundation.lams.util.ConfigurationKeys;
+import org.lamsfoundation.lams.util.WebUtil;
+import org.lamsfoundation.lams.web.session.SessionManager;
+import org.lamsfoundation.lams.web.util.AttributeNames;
+import org.springframework.beans.factory.annotation.Autowired;
+import org.springframework.stereotype.Controller;
+import org.springframework.web.bind.annotation.RequestMapping;
+import org.springframework.web.bind.annotation.ResponseBody;
+
+import com.fasterxml.jackson.databind.node.ArrayNode;
+import com.fasterxml.jackson.databind.node.JsonNodeFactory;
+import com.fasterxml.jackson.databind.node.ObjectNode;
+
+/**
+ * Handles the general requests for content in gradebook
+ *
+ * @author lfoxton
+ */
+@Controller
+@RequestMapping("/gradebook")
+public class GradebookController {
+    private static Logger logger = Logger.getLogger(GradebookController.class);
+
+    @Autowired
+    private IGradebookFullService gradebookService;
+    @Autowired
+    private IUserManagementService userManagementService;
+    @Autowired
+    private ILessonService lessonService;
+    @Autowired
+    private ISecurityService securityService;
+    @Autowired
+    private ILearnerService learnerService;
+
+    @RequestMapping("")
+    @ResponseBody
+    public void unspecified() throws Exception {
+    }
+
+    /**
+     * Returns an xml representation of the activity grid for gradebook
+     *
+     * This has two modes, userView and activityView
+     *
+     * User view will get the grid data for a specified user, which is all their activity marks/outputs etc
+     *
+     * Activity view will get the grid data for all activities, without user info, instead there is an average mark for
+     * each activity.
+     */
+    @RequestMapping("/getActivityGridData")
+    @ResponseBody
+    public String getActivityGridData(HttpServletRequest request, HttpServletResponse response) throws Exception {
+	// Getting the params passed in from the jqGrid
+	int page = WebUtil.readIntParam(request, CommonConstants.PARAM_PAGE);
+	int rowLimit = WebUtil.readIntParam(request, CommonConstants.PARAM_ROWS);
+	String sortOrder = WebUtil.readStrParam(request, CommonConstants.PARAM_SORD);
+	String sortBy = WebUtil.readStrParam(request, CommonConstants.PARAM_SIDX, true);
+	Boolean isSearch = WebUtil.readBooleanParam(request, CommonConstants.PARAM_SEARCH);
+	String searchField = WebUtil.readStrParam(request, CommonConstants.PARAM_SEARCH_FIELD, true);
+	String searchOper = WebUtil.readStrParam(request, CommonConstants.PARAM_SEARCH_OPERATION, true);
+	String searchString = WebUtil.readStrParam(request, CommonConstants.PARAM_SEARCH_STRING, true);
+	GBGridView view = GradebookUtil.readGBGridViewParam(request, GradebookConstants.PARAM_VIEW, false);
+
+	Long lessonID = WebUtil.readLongParam(request, AttributeNames.PARAM_LESSON_ID);
+	if (!securityService.isLessonParticipant(lessonID, getUser().getUserID(), "get activity gradebook data",
+		false)) {
+	    response.sendError(HttpServletResponse.SC_FORBIDDEN, "User is not a learner in the lesson");
+	    return null;
+	}
+
+	// Getting userID param, it is passed differently from different views
+	UserDTO currentUserDTO = getUser();
+	Integer userID = null;
+	if (view == GBGridView.MON_USER) {
+	    userID = WebUtil.readIntParam(request, GradebookConstants.PARAM_USERID);
+	} else if (view == GBGridView.LRN_ACTIVITY) {
+	    if (currentUserDTO != null) {
+		userID = currentUserDTO.getUserID();
+	    }
+	}
+
+	List<GradebookGridRowDTO> gradebookActivityDTOs = new ArrayList<>();
+
+	// Get the user gradebook list from the db
+	// A slightly different list is needed for userview or activity view
+	if ((view == GBGridView.MON_USER) || (view == GBGridView.LRN_ACTIVITY)) {//2nd level && from personal marks page (2nd level or 1st)
+	    gradebookActivityDTOs = gradebookService.getGBActivityRowsForLearner(lessonID, userID,
+		    currentUserDTO.getTimeZone());
+	} else if (view == GBGridView.MON_ACTIVITY) {
+	    gradebookActivityDTOs = gradebookService.getGBActivityRowsForLesson(lessonID, currentUserDTO.getTimeZone(),
+		    true);
+	}
+
+	if ((sortBy == null) || sortBy.equals("")) {
+	    sortBy = GradebookConstants.PARAM_START_DATE;
+	}
+
+	String ret = GradebookUtil.toGridXML(gradebookActivityDTOs, view, sortBy, isSearch, searchField, searchOper,
+		searchString, sortOrder, rowLimit, page);
+
+	response.setContentType("text/xml; charset=utf-8");
+	return ret;
+    }
+
+    @RequestMapping("/getActivityArchiveGridData")
+    @ResponseBody
+    public String getActivityArchiveGridData(HttpServletRequest request, HttpServletResponse response)
+	    throws Exception {
+	GBGridView view = GradebookUtil.readGBGridViewParam(request, GradebookConstants.PARAM_VIEW, false);
+
+	Long lessonID = WebUtil.readLongParam(request, AttributeNames.PARAM_LESSON_ID);
+	Long activityID = WebUtil.readLongParam(request, AttributeNames.PARAM_ACTIVITY_ID);
+	if (!securityService.isLessonParticipant(lessonID, getUser().getUserID(), "get activity archive gradebook data",
+		false)) {
+	    response.sendError(HttpServletResponse.SC_FORBIDDEN, "User is not a learner in the lesson");
+	    return null;
+	}
+
+	// Getting userID param, it is passed differently from different views
+	UserDTO currentUserDTO = getUser();
+	Integer userID = null;
+	if (view == GBGridView.MON_USER || view == GBGridView.MON_ACTIVITY) {
+	    userID = WebUtil.readIntParam(request, GradebookConstants.PARAM_USERID);
+	} else if (view == GBGridView.LRN_ACTIVITY) {
+	    if (currentUserDTO != null) {
+		userID = currentUserDTO.getUserID();
+	    }
+	}
+
+	List<GradebookGridRowDTO> gradebookActivityDTOs = new ArrayList<>();
+
+	// Get the user gradebook list from the db
+	// A slightly different list is needed for userview or activity view
+	if ((view == GBGridView.MON_USER) || (view == GBGridView.LRN_ACTIVITY) || (view == GBGridView.MON_ACTIVITY)) {//2nd level && from personal marks page (2nd level or 1st)
+	    gradebookActivityDTOs = gradebookService.getGBActivityArchiveRowsForLearner(activityID, userID,
+		    currentUserDTO.getTimeZone());
+	}
+
+	String ret = GradebookUtil.toGridXML(gradebookActivityDTOs, view, GradebookConstants.PARAM_ID, false, null,
+		null, null, GradebookConstants.SORT_DESC, 100, 1);
+
+	response.setContentType("text/xml; charset=utf-8");
+	return ret;
+    }
+
+    @SuppressWarnings("unchecked")
+    @RequestMapping("/getLessonCompleteGridData")
+    @ResponseBody
+    public String getLessonCompleteGridData(HttpServletRequest request, HttpServletResponse response) throws Exception {
+	// Getting the params passed in from the jqGrid
+	Long lessonId = WebUtil.readLongParam(request, AttributeNames.PARAM_LESSON_ID);
+	UserDTO currentUserDTO = getUser();
+	Integer userId = currentUserDTO.getUserID();
+	if (!securityService.isLessonParticipant(lessonId, userId, "get lesson complete gradebook data", false)) {
+	    response.sendError(HttpServletResponse.SC_FORBIDDEN, "User is not a learner in the lesson");
+	}
+
+	List<GradebookGridRowDTO> gradebookActivityDTOs = gradebookService.getGBLessonComplete(lessonId, userId);
+
+	ObjectNode resultJSON = JsonNodeFactory.instance.objectNode();
+	resultJSON.put(CommonConstants.ELEMENT_RECORDS, gradebookActivityDTOs.size());
+
+	ArrayNode rowsJSON = JsonNodeFactory.instance.arrayNode();
+	for (GradebookGridRowDTO gradebookActivityDTO : gradebookActivityDTOs) {
+	    ObjectNode rowJSON = JsonNodeFactory.instance.objectNode();
+	    String id = gradebookActivityDTO.getId();
+	    String[] idParts = id.split("_");
+	    if (idParts.length > 1) {
+		// if activity is grouped, use just the real activity ID and leave out group ID
+		// as we know there will be no ID clash in this single learner gradebook table
+		id = idParts[0];
+	    }
+	    rowJSON.put(GradebookConstants.ELEMENT_ID, id);
+
+	    ArrayNode cellJSON = JsonNodeFactory.instance.arrayNode();
+	    cellJSON.add(gradebookActivityDTO.getRowName());
+	    cellJSON.add(gradebookActivityDTO.getStatus());
+	    cellJSON.add(gradebookActivityDTO.getAverageMark() == null ? GradebookConstants.CELL_EMPTY
+		    : GradebookUtil.niceFormatting(gradebookActivityDTO.getAverageMark()));
+	    cellJSON.add(gradebookActivityDTO.getMark() == null ? GradebookConstants.CELL_EMPTY
+		    : GradebookUtil.niceFormatting(gradebookActivityDTO.getMark()));
+
+	    rowJSON.set(CommonConstants.ELEMENT_CELL, cellJSON);
+	    rowsJSON.add(rowJSON);
+	}
+	resultJSON.set(CommonConstants.ELEMENT_ROWS, rowsJSON);
+
+	// make a mapping of activity ID -> URL, same as in progress bar
+	ObjectNode activityURLJSON = JsonNodeFactory.instance.objectNode();
+	Object[] ret = learnerService.getStructuredActivityURLs(userId, lessonId);
+	for (ActivityURL activity : (List<ActivityURL>) ret[0]) {
+	    String url = activity.getUrl();
+	    if (url != null) {
+		if (url.startsWith("learner.do")) {
+		    url = "learning/" + url;
+		}
+		String serverUrl = Configuration.get(ConfigurationKeys.SERVER_URL);
+		if (!url.startsWith(serverUrl)) {
+		    // monitor mode URLs should be prepended with server URL
+		    url = serverUrl + url;
+		}
+		activityURLJSON.put(activity.getActivityId().toString(), activity.getUrl());
+	    }
+	}
+	resultJSON.set("urls", activityURLJSON);
+
+	boolean isWeighted = gradebookService.isWeightedMarks(lessonId);
+	GradebookUserLesson gradebookUserLesson = gradebookService.getGradebookUserLesson(lessonId, userId);
+	resultJSON.put("learnerLessonMark",
+		gradebookUserLesson == null || gradebookUserLesson.getMark() == null ? GradebookConstants.CELL_EMPTY
+			: GradebookUtil.niceFormatting(gradebookUserLesson.getMark(), isWeighted));
+	Double averageLessonMark = gradebookService.getAverageMarkForLesson(lessonId);
+	resultJSON.put("averageLessonMark", averageLessonMark == null ? GradebookConstants.CELL_EMPTY
+		: GradebookUtil.niceFormatting(averageLessonMark, isWeighted));
+
+	response.setContentType("application/json;charset=utf-8");
+	return resultJSON.toString();
+    }
+
+    /**
+     * Returns an xml representation of the user grid for gradebook
+     *
+     * This has three modes: userView, activityView and courseMonitorView
+     *
+     * User view will get all the learners in a lesson and print their gradebook data with their mark for the entire
+     * lesson
+     *
+     * Activity view will take an extra parameter (activityID) and instead show the user's mark just for one activity
+     *
+     * Course monitor view gets the same as the user view, but the link is set to the lesson level gradebook instead of
+     * learner.
+     */
+    @RequestMapping("/getUserGridData")
+    @ResponseBody
+    public String getUserGridData(HttpServletRequest request, HttpServletResponse response) throws Exception {
+
+	// Getting the params passed in from the jqGrid
+	int page = WebUtil.readIntParam(request, CommonConstants.PARAM_PAGE);
+	int rowLimit = WebUtil.readIntParam(request, CommonConstants.PARAM_ROWS);
+	String sortOrder = WebUtil.readStrParam(request, CommonConstants.PARAM_SORD);
+	String sortBy = WebUtil.readStrParam(request, CommonConstants.PARAM_SIDX, true);
+	Boolean isSearch = WebUtil.readBooleanParam(request, CommonConstants.PARAM_SEARCH);
+	String searchField = WebUtil.readStrParam(request, CommonConstants.PARAM_SEARCH_FIELD, true);
+	String searchString = WebUtil.readStrParam(request, CommonConstants.PARAM_SEARCH_STRING, true);
+	GBGridView view = GradebookUtil.readGBGridViewParam(request, GradebookConstants.PARAM_VIEW, false);
+	Long lessonID = WebUtil.readLongParam(request, AttributeNames.PARAM_LESSON_ID, true);
+	Integer organisationID = WebUtil.readIntParam(request, AttributeNames.PARAM_ORGANISATION_ID, true);
+	UserDTO user = getUser();
+
+	// in case of toolbar searching (which uses different parameters than a single field searching) get those
+	// parameters
+	if (isSearch && (searchField == null)) {
+	    searchField = GradebookConstants.PARAM_ROW_NAME;
+	    searchString = WebUtil.readStrParam(request, GradebookConstants.PARAM_ROW_NAME, true);
+	}
+
+	// Get the user gradebook list from the db
+	List<GBUserGridRowDTO> gradebookUserDTOs = new ArrayList<>();
+
+	int totalUsers = 0;
+	// if leesonID is specified show results based on lesson
+	if (lessonID != null) {
+	    if (!securityService.isLessonMonitor(lessonID, user.getUserID(), "get gradebook", false)) {
+		response.sendError(HttpServletResponse.SC_FORBIDDEN, "User is not a monitor in the lesson");
+		return null;
+	    }
+
+	    Lesson lesson = lessonService.getLesson(lessonID);
+	    //GBGridView.MON_USER - 1st table of gradebook lesson monitor
+	    //GBGridView.MON_COURSE - Subgrid of 1st table of gradebook course monitor
+	    if (view == GBGridView.MON_USER || view == GBGridView.MON_COURSE) {
+		gradebookUserDTOs = gradebookService.getGBUserRowsForLesson(lesson, page - 1, rowLimit, sortBy,
+			sortOrder, searchString, user.getTimeZone());
+		totalUsers = lesson.getAllLearners().size();
+
+		// Subgrid of 2nd table of gradebook lesson monitor
+	    } else if (view == GBGridView.MON_ACTIVITY) {
+		String rowID = WebUtil.readStrParam(request, AttributeNames.PARAM_ACTIVITY_ID);
+
+		Long activityID = null;
+
+		// Splitting the rowID param to get the activity/group id pair
+		String[] split = rowID.split("_");
+		if (split.length == 2) {
+		    activityID = Long.parseLong(split[0]);
+		} else {
+		    activityID = Long.parseLong(rowID);
+		}
+
+		// Getting the group id if it is there
+		Long groupId = WebUtil.readLongParam(request, GradebookConstants.PARAM_GROUP_ID, true);
+
+		Activity activity = gradebookService.getActivityById(activityID);
+		if ((activity != null) && (activity instanceof ToolActivity)) {
+		    gradebookUserDTOs = gradebookService.getGBUserRowsForActivity(lesson, (ToolActivity) activity,
+			    groupId, page - 1, rowLimit, sortBy, sortOrder, searchString, user.getTimeZone());
+
+		    //calculate totalUsers
+		    totalUsers = lesson.getAllLearners().size();
+		    if (groupId != null) {
+			Group group = (Group) userManagementService.findById(Group.class, groupId);
+			if (group != null) {
+			    totalUsers = group.getUsers().size();
+			}
+		    }
+
+		} else {
+		    // return null and the grid will report an error
+		    logger.error("No activity found for: " + activityID);
+		    return null;
+		}
+	    }
+
+	    // 2nd table of gradebook course monitor
+	    // if organisationID is specified (but not lessonID) then show results for organisation
+	} else if (organisationID != null) {
+	    if (!securityService.isGroupMonitor(organisationID, user.getUserID(), "get gradebook", false)) {
+		response.sendError(HttpServletResponse.SC_FORBIDDEN, "User is not a monitor in the organisation");
+		return null;
+	    }
+
+	    Organisation org = (Organisation) userManagementService.findById(Organisation.class, organisationID);
+	    gradebookUserDTOs = gradebookService.getGBUserRowsForOrganisation(org, page - 1, rowLimit, sortOrder,
+		    searchString);
+	    totalUsers = gradebookService.getCountUsersByOrganisation(organisationID, searchString);
+
+	} else {
+	    logger.error("Missing parameters: either lessonID or organisationID should be specified.");
+	    response.sendError(HttpServletResponse.SC_BAD_REQUEST, "Missing parameters");
+	    return null;
+	}
+
+	//calculate totalPages
+	int totalPages = new Double(
+		Math.ceil(new Integer(totalUsers).doubleValue() / new Integer(rowLimit).doubleValue())).intValue();
+	String ret = GradebookUtil.toGridXML(gradebookUserDTOs, page, totalPages, view);
+
+	response.setContentType("text/xml; charset=utf-8");
+	return ret;
+    }
+
+    /**
+     * Returns an xml representation of the lesson grid for a course for gradebook
+     *
+     * This has two modes, learnerView and monitorView
+     *
+     * Learner view will get the data specific to one user
+     *
+     * Monitor will get the data average for whole lessons.
+     */
+    @SuppressWarnings("unchecked")
+    @RequestMapping("/getCourseGridData")
+    @ResponseBody
+    public String getCourseGridData(HttpServletRequest request, HttpServletResponse response) throws Exception {
+	// Getting the params passed in from the jqGrid
+	int page = WebUtil.readIntParam(request, CommonConstants.PARAM_PAGE);
+	int rowLimit = WebUtil.readIntParam(request, CommonConstants.PARAM_ROWS);
+	String sortOrder = WebUtil.readStrParam(request, CommonConstants.PARAM_SORD);
+	String sortBy = WebUtil.readStrParam(request, CommonConstants.PARAM_SIDX, true);
+	Boolean isSearch = WebUtil.readBooleanParam(request, CommonConstants.PARAM_SEARCH);
+	String searchField = WebUtil.readStrParam(request, CommonConstants.PARAM_SEARCH_FIELD, true);
+	String searchOper = WebUtil.readStrParam(request, CommonConstants.PARAM_SEARCH_OPERATION, true);
+	String searchString = WebUtil.readStrParam(request, CommonConstants.PARAM_SEARCH_STRING, true);
+	GBGridView view = GradebookUtil.readGBGridViewParam(request, GradebookConstants.PARAM_VIEW, false);
+	Integer courseID = WebUtil.readIntParam(request, AttributeNames.PARAM_ORGANISATION_ID);
+	Organisation organisation = (Organisation) userManagementService.findById(Organisation.class, courseID);
+
+	// in case of toolbar searching (which uses different parameters than a single field searching) get those
+	// parameters
+	if (isSearch && (searchField == null)) {
+	    searchField = GradebookConstants.PARAM_ROW_NAME;
+	    searchOper = GradebookConstants.SEARCH_CONTAINS;
+	    searchString = WebUtil.readStrParam(request, GradebookConstants.PARAM_ROW_NAME, true);
+	}
+
+	if (sortBy == null) {
+	    sortBy = GradebookConstants.PARAM_ID;
+	}
+
+	if (sortOrder == null) {
+	    sortOrder = GradebookConstants.SORT_ASC;
+	}
+
+	Set<Lesson> lessons = organisation.getLessons();
+	if (lessons == null) {
+	    return null;
+	}
+
+	User user;
+	User viewer = getRealUser();
+	boolean isGroupManager = false;
+	if (view == GBGridView.MON_USER) {
+	    Integer userID = WebUtil.readIntParam(request, GradebookConstants.PARAM_USERID);
+	    user = (User) userManagementService.findById(User.class, userID);
+	} else {
+	    user = viewer;
+	}
+
+	//permission check
+	if (view == GBGridView.MON_USER) {
+	    if (!securityService.isGroupMonitor(courseID, viewer.getUserId(), "get course gradebook", false)) {
+		response.sendError(HttpServletResponse.SC_FORBIDDEN, "User is not a monitor in the organisation");
+		return null;
+	    }
+
+	} else if (view == GBGridView.MON_COURSE || view == GBGridView.LIST) {
+	    isGroupManager = userManagementService.hasRoleInOrganisation(viewer, Role.ROLE_GROUP_MANAGER, organisation);
+	    if (!isGroupManager && !securityService.hasOrgRole(courseID, viewer.getUserId(),
+		    new String[] { Role.MONITOR }, "get course gradebook", false)) {
+		response.sendError(HttpServletResponse.SC_FORBIDDEN,
+			"User is not a group manager or monitor in the organisation");
+		return null;
+	    }
+
+	} else if (view == GBGridView.LRN_COURSE) {
+	    if (!securityService.hasOrgRole(courseID, viewer.getUserId(), new String[] { Role.LEARNER },
+		    "get course gradebook for learner", false)) {
+		response.sendError(HttpServletResponse.SC_FORBIDDEN, "User is not a learner in the organisation");
+		return null;
+	    }
+
+	} else {
+	    return null;
+	}
+
+	if ((organisation == null) || (user == null) || (viewer == null)) {
+	    // Grid will handle error, just log and return null
+	    logger.error("Error: request for course gradebook data with null course or user. CourseID: " + courseID);
+	    return null;
+	}
+	List<GBLessonGridRowDTO> gradebookLessonDTOs = gradebookService.getGBLessonRows(organisation, user, viewer,
+		isGroupManager, view, page - 1, rowLimit, sortBy, sortOrder, searchString, getUser().getTimeZone());
+
+	String ret;
+	if (view == GBGridView.MON_COURSE || view == GBGridView.LIST) {
+	    int totalPages = new Double(
+		    Math.ceil(new Integer(lessons.size()).doubleValue() / new Integer(rowLimit).doubleValue()))
+			    .intValue();
+	    ret = GradebookUtil.toGridXML(gradebookLessonDTOs, page, totalPages, view);
+
+	} else {
+	    ret = GradebookUtil.toGridXML(gradebookLessonDTOs, view, sortBy, isSearch, searchField, searchOper,
+		    searchString, sortOrder, rowLimit, page);
+	}
+
+	response.setContentType("text/xml; charset=utf-8");
+	return ret;
+    }
+
+    /**
+     * Gets the total mark for a user's lesson and writes the result in the response.
+     */
+    @RequestMapping("/getLessonMarkAggregate")
+    @ResponseBody
+    public String getLessonMarkAggregate(HttpServletRequest request, HttpServletResponse response) throws Exception {
+	Long lessonID = WebUtil.readLongParam(request, AttributeNames.PARAM_LESSON_ID);
+	Integer userID = WebUtil.readIntParam(request, GradebookConstants.PARAM_USERID);
+
+	if (getUser().getUserID().equals(userID)) {
+	    if (!securityService.isLessonParticipant(lessonID, userID, "get lesson mark aggregate", false)) {
+		response.sendError(HttpServletResponse.SC_FORBIDDEN, "User is not a participant in the lesson");
+		return null;
+	    }
+	} else {
+	    if (!securityService.isLessonMonitor(lessonID, getUser().getUserID(), "get lesson mark aggregate", false)) {
+		response.sendError(HttpServletResponse.SC_FORBIDDEN, "User is not a monitor in the lesson");
+		return null;
+	    }
+	}
+
+	Lesson lesson = lessonService.getLesson(lessonID);
+	User learner = (User) userManagementService.findById(User.class, userID);
+
+	if ((lesson != null) && (learner != null)) {
+	    GradebookUserLesson lessonMark = gradebookService.getGradebookUserLesson(lessonID, userID);
+	    if (lessonMark.getMark() != null) {
+		response.setContentType("text/plain; charset=utf-8");
+
+		return GradebookUtil.niceFormatting(lessonMark.getMark());
+	    }
+	} else {
+	    // Grid will handle error, just log and return null
+	    logger.error("Error: request for course gradebook data with null user or lesson. lessonID: " + lessonID);
+	}
+	return null;
+    }
+
+    /**
+     * Gets the average mark for an activity and writes the result in the response
+     */
+    @RequestMapping("/getActivityMarkAverage")
+    @ResponseBody
+    public String getActivityMarkAverage(HttpServletRequest request, HttpServletResponse response) throws Exception {
+	String rowID = WebUtil.readStrParam(request, AttributeNames.PARAM_ACTIVITY_ID);
+
+	Long activityID = null;
+	Long groupID = null;
+
+	// Splitting the rowID param to get the activity/group id pair
+	String[] split = rowID.split("_");
+	if (split.length == 2) {
+	    activityID = Long.parseLong(split[0]);
+	    groupID = Long.parseLong(split[1]);
+	} else {
+	    activityID = Long.parseLong(rowID);
+	}
+
+	Activity activity = gradebookService.getActivityById(activityID);
+	if (activity == null) {
+	    logger.error("Activity with ID: " + activityID + " could not be found when getting activity mark average");
+	    response.sendError(HttpServletResponse.SC_BAD_REQUEST, "Missing parameters");
+	    return null;
+	}
+	Integer userID = getUser().getUserID();
+	for (Lesson lesson : activity.getLearningDesign().getLessons()) {
+	    if (!securityService.isLessonMonitor(lesson.getLessonId(), userID, "get activity mark average", false)) {
+		response.sendError(HttpServletResponse.SC_FORBIDDEN, "User is not a monitor in the lesson");
+		return null;
+	    }
+	}
+
+	Double averageMark = gradebookService.getAverageMarkForActivity(activityID, groupID);
+	response.setContentType("text/plain, charset=utf-8");
+	if (averageMark != null) {
+	    return GradebookUtil.niceFormatting(averageMark);
+
+	} else {
+	    return GradebookConstants.CELL_EMPTY;
+	}
+    }
+
+    /**
+     * Gets the average mark for lesson and writes the result in the response
+     */
+    @RequestMapping("/getAverageMarkForLesson")
+    @ResponseBody
+    public String getAverageMarkForLesson(HttpServletRequest request, HttpServletResponse response) throws Exception {
+	Long lessonID = WebUtil.readLongParam(request, AttributeNames.PARAM_LESSON_ID);
+	if (!securityService.isLessonMonitor(lessonID, getUser().getUserID(), "get lesson mark average", false)) {
+	    response.sendError(HttpServletResponse.SC_FORBIDDEN, "User is not a monitor in the lesson");
+	    return null;
+	}
+
+	Double averageMark = gradebookService.getAverageMarkForLesson(lessonID);
+
+	response.setContentType("text/plain; charset=utf-8");
+	if (averageMark != null) {
+	    return GradebookUtil.niceFormatting(averageMark);
+
+	} else {
+	    return GradebookConstants.CELL_EMPTY;
+	}
+    }
+
+    private UserDTO getUser() {
+	HttpSession ss = SessionManager.getSession();
+	return (UserDTO) ss.getAttribute(AttributeNames.USER);
+    }
+
+    private User getRealUser() {
+	UserDTO userDTO = getUser();
+	if (userDTO != null) {
+	    return userManagementService.getUserByLogin(userDTO.getLogin());
+	} else {
+	    return null;
+	}
+    }
+
+}