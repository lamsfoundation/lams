--- conflicted
+++ resolved
@@ -1,4 +1,3 @@
-<<<<<<< HEAD
 /****************************************************************
  * Copyright (C) 2008 LAMS Foundation (http://lamsfoundation.org)
  * =============================================================
@@ -42,8 +41,8 @@
 import org.lamsfoundation.lams.gradebook.dto.comparators.GBStartDateComparator;
 import org.lamsfoundation.lams.gradebook.dto.comparators.GBTimeTakenComparator;
 import org.lamsfoundation.lams.util.CommonConstants;
-import org.lamsfoundation.lams.util.ExcelCell;
 import org.lamsfoundation.lams.util.WebUtil;
+import org.lamsfoundation.lams.util.excel.ExcelCell;
 import org.w3c.dom.Document;
 import org.w3c.dom.Element;
 
@@ -169,27 +168,6 @@
 	    markStr += "%";
 	}
 	return markStr;
-    }
-
-    public static ExcelCell createPercentageCell(Double mark, boolean markConversionNeeded) {
-	return GradebookUtil.createPercentageCell(mark, markConversionNeeded, false, 0);
-    }
-
-//    public static ExcelCell createPercentageCell(Double mark, boolean markConversionNeeded, Boolean isBold) {
-//	return createPercentageCell(mark, markConversionNeeded, isBold, 0);
-//    }
-
-    // if markConversionNeeded is true then mark is divided by 100. Otherwise assumes already a percentage.
-    public static ExcelCell createPercentageCell(Double mark, boolean markConversionNeeded, Boolean isBold,
-	    int borderStyle) {
-	Double convertedMark = null;
-	if (mark != null) {
-	    convertedMark = markConversionNeeded ? mark / 100.0 : mark;
-	}
-
-	ExcelCell userMarkCell = new ExcelCell(convertedMark, isBold, borderStyle);
-	userMarkCell.setIsPercentage(true);
-	return userMarkCell;
     }
 
     /**
@@ -316,330 +294,4 @@
 	    throw new IllegalArgumentException("[" + view + "] is not a legal gradebook view");
 	}
     }
-}
-=======
-/****************************************************************
- * Copyright (C) 2008 LAMS Foundation (http://lamsfoundation.org)
- * =============================================================
- * License Information: http://lamsfoundation.org/licensing/lams/2.0/
- *
- * This program is free software; you can redistribute it and/or modify
- * it under the terms of the GNU General Public License version 2.0
- * as published by the Free Software Foundation.
- *
- * This program is distributed in the hope that it will be useful,
- * but WITHOUT ANY WARRANTY; without even the implied warranty of
- * MERCHANTABILITY or FITNESS FOR A PARTICULAR PURPOSE.  See the
- * GNU General Public License for more details.
- *
- * You should have received a copy of the GNU General Public License
- * along with this program; if not, write to the Free Software
- * Foundation, Inc., 51 Franklin Street, Fifth Floor, Boston, MA 02110-1301 * USA
- *
- * http://www.gnu.org/licenses/gpl.txt
- * ****************************************************************
- */
-
-package org.lamsfoundation.lams.gradebook.util;
-
-import java.io.StringWriter;
-import java.text.DecimalFormat;
-import java.util.ArrayList;
-import java.util.Collections;
-import java.util.Iterator;
-import java.util.List;
-
-import javax.servlet.http.HttpServletRequest;
-import javax.xml.parsers.DocumentBuilder;
-import javax.xml.parsers.DocumentBuilderFactory;
-import javax.xml.parsers.ParserConfigurationException;
-import javax.xml.transform.Transformer;
-import javax.xml.transform.TransformerException;
-import javax.xml.transform.TransformerFactory;
-import javax.xml.transform.dom.DOMSource;
-import javax.xml.transform.stream.StreamResult;
-
-import org.lamsfoundation.lams.gradebook.dto.GradebookGridRowDTO;
-import org.lamsfoundation.lams.gradebook.dto.comparators.GBAverageMarkComparator;
-import org.lamsfoundation.lams.gradebook.dto.comparators.GBIDComparator;
-import org.lamsfoundation.lams.gradebook.dto.comparators.GBMarkComparator;
-import org.lamsfoundation.lams.gradebook.dto.comparators.GBMedianTimeTakenComparator;
-import org.lamsfoundation.lams.gradebook.dto.comparators.GBRowNameComparator;
-import org.lamsfoundation.lams.gradebook.dto.comparators.GBStartDateComparator;
-import org.lamsfoundation.lams.gradebook.dto.comparators.GBTimeTakenComparator;
-import org.lamsfoundation.lams.util.CommonConstants;
-import org.lamsfoundation.lams.util.WebUtil;
-import org.lamsfoundation.lams.util.excel.ExcelCell;
-import org.w3c.dom.Document;
-import org.w3c.dom.Element;
-
-public class GradebookUtil {
-
-    /**
-     * Wrapper method for printing the xml for grid rows
-     *
-     * It takes the list of rows along with the grid parameter and returns the
-     * xml for the altered set
-     *
-     *
-     * @param gridRows
-     * @param view
-     * @param sortBy
-     * @param isSearch
-     * @param searchField
-     * @param searchOper
-     * @param searchString
-     * @param sortOrder
-     * @param rowLimit
-     * @param page
-     * @return
-     */
-    public static String toGridXML(List gridRows, GBGridView view, String sortBy, boolean isSearch, String searchField,
-	    String searchOper, String searchString, String sortOrder, int rowLimit, int page) {
-
-	// Alter the set based on the parameters
-	gridRows = GradebookUtil.makeGridRowAlterations(gridRows, sortBy, isSearch, searchField, searchOper,
-		searchString, sortOrder, rowLimit, page);
-	// Work out the sublist to fetch based on rowlimit and current page.
-	int totalPages = 1;
-	if (rowLimit < gridRows.size()) {
-
-	    totalPages = new Double(
-		    Math.ceil(new Integer(gridRows.size()).doubleValue() / new Integer(rowLimit).doubleValue()))
-			    .intValue();
-	    int firstRow = (page - 1) * rowLimit;
-	    int lastRow = firstRow + rowLimit;
-
-	    if (lastRow > gridRows.size()) {
-		gridRows = gridRows.subList(firstRow, gridRows.size());
-	    } else {
-		gridRows = gridRows.subList(firstRow, lastRow);
-	    }
-
-	}
-
-	return GradebookUtil.toGridXML(gridRows, page, totalPages, view);
-    }
-
-    /**
-     * Tranlates a list of grid rows into the required jqGrid xml
-     *
-     * @param gridRows
-     * @param page
-     * @param totalPages
-     * @param view
-     * @return
-     */
-    public static String toGridXML(List gridRows, int page, int totalPages, GBGridView view) {
-	String xml = "";
-	try {
-	    Document document = GradebookUtil.getDocument();
-
-	    // root element
-	    Element rootElement = document.createElement(CommonConstants.ELEMENT_ROWS);
-
-	    Element pageElement = document.createElement(CommonConstants.ELEMENT_PAGE);
-	    pageElement.appendChild(document.createTextNode("" + page));
-	    rootElement.appendChild(pageElement);
-
-	    Element totalPageElement = document.createElement(CommonConstants.ELEMENT_TOTAL);
-	    totalPageElement.appendChild(document.createTextNode("" + totalPages));
-	    rootElement.appendChild(totalPageElement);
-
-	    Element recordsElement = document.createElement(CommonConstants.ELEMENT_RECORDS);
-	    recordsElement.appendChild(document.createTextNode("" + gridRows.size()));
-	    rootElement.appendChild(recordsElement);
-
-	    Iterator iter = gridRows.iterator();
-	    while (iter.hasNext()) {
-		GradebookGridRowDTO gridRow = (GradebookGridRowDTO) iter.next();
-		Element rowElement = document.createElement(CommonConstants.ELEMENT_ROW);
-		rowElement.setAttribute(CommonConstants.ELEMENT_ID, gridRow.getId().toString());
-
-		// Work out which grid we want to put the data into
-		ArrayList<String> gridRowStringArray = new ArrayList<>();
-
-		gridRowStringArray = gridRow.toStringArray(view);
-
-		for (String gradebookItem : gridRowStringArray) {
-		    Element cellElement = document.createElement(CommonConstants.ELEMENT_CELL);
-		    gradebookItem = (gradebookItem != null) ? gradebookItem : "";
-		    cellElement.appendChild(document.createTextNode(gradebookItem));
-		    rowElement.appendChild(cellElement);
-		}
-		rootElement.appendChild(rowElement);
-	    }
-
-	    document.appendChild(rootElement);
-	    xml = GradebookUtil.getStringFromDocument(document);
-
-	} catch (ParserConfigurationException e) {
-	    // TODO Auto-generated catch block
-	    e.printStackTrace();
-	} catch (TransformerException e) {
-	    // TODO Auto-generated catch block
-	    e.printStackTrace();
-	}
-
-	return xml;
-    }
-
-    public static String niceFormatting(Double mark) {
-	String markStr = new DecimalFormat("##0.00").format(mark);
-	return markStr;
-    }
-
-    public static String niceFormatting(Double mark, boolean displayAsPercentage) {
-	String markStr = new DecimalFormat("##0.00").format(mark);
-	if (displayAsPercentage) {
-	    markStr += "%";
-	}
-	return markStr;
-    }
-
-    private static Document getDocument() throws ParserConfigurationException {
-	DocumentBuilderFactory factory = DocumentBuilderFactory.newInstance();
-	DocumentBuilder builder = factory.newDocumentBuilder();
-	Document document = builder.newDocument();
-	return document;
-
-    }
-
-    private static String getStringFromDocument(Document document) throws TransformerException {
-	DOMSource domSource = new DOMSource(document);
-	StringWriter writer = new StringWriter();
-	StreamResult result = new StreamResult(writer);
-	TransformerFactory tf = TransformerFactory.newInstance();
-	Transformer transformer = tf.newTransformer();
-	transformer.transform(domSource, result);
-	return writer.toString();
-    }
-
-    /**
-     * Alters a grid row for sorting and searching
-     *
-     * @param gridRows
-     * @param sortBy
-     * @param isSearch
-     * @param searchField
-     * @param searchOper
-     * @param searchString
-     * @param sortOrder
-     * @param rowLimit
-     * @param page
-     * @return
-     */
-    @SuppressWarnings("unchecked")
-    private static List makeGridRowAlterations(List gridRows, String sortBy, boolean isSearch, String searchField,
-	    String searchOper, String searchString, String sortOrder, int rowLimit, int page) {
-
-	// Sort the list appropriately
-	if (sortBy != null) {
-	    if (sortBy.equals(GradebookConstants.PARAM_ROW_NAME)) {
-		Collections.sort(gridRows, new GBRowNameComparator());
-	    } else if (sortBy.equals(GradebookConstants.PARAM_MARK)) {
-		Collections.sort(gridRows, new GBMarkComparator());
-	    } else if (sortBy.equals(GradebookConstants.PARAM_ID)) {
-		Collections.sort(gridRows, new GBIDComparator());
-	    } else if (sortBy.equals(GradebookConstants.PARAM_TIME_TAKEN)) {
-		Collections.sort(gridRows, new GBTimeTakenComparator());
-	    } else if (sortBy.equals(GradebookConstants.PARAM_AVG_TIME_TAKEN)) {
-		Collections.sort(gridRows, new GBMedianTimeTakenComparator());
-	    } else if (sortBy.equals(GradebookConstants.PARAM_AVG_MARK)) {
-		Collections.sort(gridRows, new GBAverageMarkComparator());
-	    } else if (sortBy.equals(GradebookConstants.PARAM_START_DATE)) {
-		Collections.sort(gridRows, new GBStartDateComparator());
-	    } else if (sortBy.equals(GradebookConstants.PARAM_SEQUENCE)) {
-		// do not sort at all
-	    } else {
-		Collections.sort(gridRows, new GBRowNameComparator());
-	    }
-	} else {
-	    Collections.sort(gridRows, new GBRowNameComparator());
-	}
-
-	// if it is a search fix up the set
-	if (isSearch && searchField != null && searchOper != null && searchString != null) {
-	    gridRows = GradebookUtil.doRowNameSearch(gridRows, searchField, searchOper, searchString.toLowerCase());
-	}
-
-	// Reverse the order if requested
-	if (sortOrder != null && sortOrder.equals(GradebookConstants.SORT_DESC)) {
-	    Collections.reverse(gridRows);
-	}
-
-	return gridRows;
-
-    }
-
-    /**
-     * Does the search operation on the set for row names
-     *
-     * @param gradebookRows
-     * @param searchField
-     * @param searchOper
-     * @param searchString
-     * @return
-     */
-    private static List doRowNameSearch(List gradebookRows, String searchField, String searchOper,
-	    String searchString) {
-	List<GradebookGridRowDTO> ret = new ArrayList<>();
-
-	if (searchField.equals(GradebookConstants.PARAM_ROW_NAME)) {
-	    Iterator it = gradebookRows.iterator();
-
-	    while (it.hasNext()) {
-		GradebookGridRowDTO userRow = (GradebookGridRowDTO) it.next();
-
-		String rowName = userRow.getRowName();
-		rowName = rowName.toLowerCase();
-
-		if (searchOper.equals(GradebookConstants.SEARCH_EQUALS)) {
-		    if (rowName.equals(searchString)) {
-			ret.add(userRow);
-		    }
-		} else if (searchOper.equals(GradebookConstants.SEARCH_NOT_EQUALS)) {
-		    if (!rowName.equals(searchString)) {
-			ret.add(userRow);
-		    }
-		} else if (searchOper.equals(GradebookConstants.SEARCH_BEGINS_WITH)) {
-		    if (rowName.startsWith(searchString)) {
-			ret.add(userRow);
-		    }
-		} else if (searchOper.equals(GradebookConstants.SEARCH_ENDS_WITH)) {
-		    if (rowName.endsWith(searchString)) {
-			ret.add(userRow);
-		    }
-		} else if (searchOper.equals(GradebookConstants.SEARCH_CONTAINS)) {
-		    if (rowName.contains(searchString)) {
-			ret.add(userRow);
-		    }
-		}
-	    }
-
-	}
-	return ret;
-    }
-
-    public static GBGridView readGBGridViewParam(HttpServletRequest request, String param_mode, boolean optional) {
-	String view = WebUtil.readStrParam(request, param_mode, optional);
-	if (view == null) {
-	    return null;
-	} else if (view.equals(GradebookConstants.VIEW_MON_USER)) {
-	    return GBGridView.MON_USER;
-	} else if (view.equals(GradebookConstants.VIEW_MON_ACTIVITY)) {
-	    return GBGridView.MON_ACTIVITY;
-	} else if (view.equals(GradebookConstants.VIEW_MON_COURSE)) {
-	    return GBGridView.MON_COURSE;
-	} else if (view.equals(GradebookConstants.VIEW_LRN_COURSE)) {
-	    return GBGridView.LRN_COURSE;
-	} else if (view.equals(GradebookConstants.VIEW_LRN_ACTIVITY)) {
-	    return GBGridView.LRN_ACTIVITY;
-	} else if (view.equals(GradebookConstants.VIEW_LIST)) {
-	    return GBGridView.LIST;
-	} else {
-	    throw new IllegalArgumentException("[" + view + "] is not a legal gradebook view");
-	}
-    }
-}
->>>>>>> 537eea81
+}