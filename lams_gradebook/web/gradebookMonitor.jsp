<!DOCTYPE html>

<%@ page language="java" pageEncoding="UTF-8" contentType="text/html;charset=utf-8" %>
<%@ taglib uri="tags-lams" prefix="lams" %>
<%@ taglib uri="tags-html" prefix="html" %>
<%@ taglib uri="tags-fmt" prefix="fmt"%>
<%@ taglib uri="tags-core" prefix="c"%>

<c:set var="usesWeights">${not empty weights}</c:set>

<lams:html>
<lams:head>
	<title><fmt:message key="gradebook.title.window.lessonMonitor"/></title>
	
	<lams:css/>
	<link type="text/css" href="<lams:LAMSURL />gradebook/includes/css/gradebook.css" rel="stylesheet" />
	<link rel="stylesheet" href="<lams:LAMSURL/>css/x-editable.css">
	<link rel="stylesheet" href="<lams:LAMSURL/>css/x-editable-lams.css"> 
	<lams:css suffix="chart"/>
	
	<jsp:include page="includes/jsp/jqGridIncludes.jsp"></jsp:include>
	
	<script type="text/javascript" src="<lams:LAMSURL />includes/javascript/jquery.blockUI.js"></script>	
	<script type="text/javascript" src="<lams:LAMSURL />includes/javascript/jquery.cookie.js"></script>
	<script type="text/javascript" src="<lams:LAMSURL />includes/javascript/d3.js"></script>
 	<script type="text/javascript" src="<lams:LAMSURL />includes/javascript/chart.js"></script>
	<script type="text/javascript" src="<lams:LAMSURL />gradebook/includes/javascript/blockexportbutton.js"></script>
<<<<<<< HEAD
	<script type="text/javascript" src="<lams:LAMSURL/>includes/javascript/x-editable.js"></script>
=======
	<script type="text/javascript" src="<lams:LAMSURL />includes/javascript/x-editable.js"></script>
>>>>>>> 693e7c3c
	
	<script type="text/javascript">
	
		var marksReleased = ${marksReleased};
		var graphLoaded = false;

		function toggleMarkChart() {
			// the two methods showMarkChart and hideMarkChart are used in the Monitoring tour
			if ( $("#markChartDiv").css("display") == "none" ) {
				showMarkChart();
			} else {
				hideMarkChart();
			}
		}

		function showMarkChart() {
			$("#markChartDiv").css("display", "block");
			$("#markChartHidden").css("display", "none");
			if ( ! graphLoaded ) {
				$("#markChartBusy").css("display", "block");
				drawHistogram('markChartDiv',
						'<lams:LAMSURL/>/gradebook/gradebookMonitoring.do?dispatch=getMarkChartData&lessonID=${lessonDetails.lessonID}',
						'<fmt:message key="label.marks"/>', '<fmt:message key="label.number.learners.in.mark.range"/>');
				graphLoaded = true;
				$("#markChartBusy").css("display", "none");
			}
			$("#markChartShown").css("display", "inline");
		}
		
		function hideMarkChart() {
			$("#markChartDiv").css("display", "none");
			$("#markChartShown").css("display", "none");
			$("#markChartHidden").css("display", "inline");
		}

		<c:if test="${usesWeights}">
		function toggleWeight() {
			if ( $("#weights").css("display") == "none" ) {
				$("#weights").css("display","block");
				$("#weightShown").css("display","inline");
				$("#weightHidden").css("display","none");
			} else {
				$("#weights").css("display","none");
				$("#weightShown").css("display","none");
				$("#weightHidden").css("display","inline");
			}
		}
		</c:if>


		function toggleRelease() {
			
			var conf;
			if (marksReleased) {
				conf = confirm("<fmt:message key="gradebook.monitor.releasemarks.check2"/>");
			} else {
				conf = confirm("<fmt:message key="gradebook.monitor.releasemarks.check"/>");
			}
			
			if (conf) {
				$.get("<lams:LAMSURL/>/gradebook/gradebookMonitoring.do", {dispatch:"toggleReleaseMarks", lessonID:"${lessonDetails.lessonID}"}, function(xml) {
					var str = new String(xml)
			    	if (str.indexOf("success") != -1) {
			    		
			    		if (marksReleased) {
			    			marksReleased = false;
			    		} else {
		    			marksReleased = true;
		    		}
		    		displayReleaseOption();
		    	} else {
		    		
		    		alert("<fmt:message key="error.releasemarks.fail"/>");
		    	}
			    });
		    }
		}
		
		function displayReleaseOption() {
			if (marksReleased) {
				document.getElementById("marksReleased").style.display="inline";
				document.getElementById("marksNotReleased").style.display="none";
				document.getElementById("padlockUnlocked").style.display="inline";
				document.getElementById("padlockLocked").style.display="none";
			} else {
				document.getElementById("marksReleased").style.display="none";
				document.getElementById("marksNotReleased").style.display="inline";
				document.getElementById("padlockUnlocked").style.display="none";
				document.getElementById("padlockLocked").style.display="inline";
			}
		}

		jQuery(document).ready(function(){
  
			var jqgridWidth = $(window).width() - 100;
			displayReleaseOption();
			
			// Create the user view grid with sub grid for activities	
			jQuery("#userView").jqGrid({
				guiStyle: "bootstrap",
				iconSet: 'fontAwesome',
				autoencode:false,
				caption: "<fmt:message key="gradebook.gridtitle.usergrid"/>",
			    datatype: "xml",
			    url: "<lams:LAMSURL />/gradebook/gradebook.do?dispatch=getUserGridData&view=monUserView&lessonID=${lessonDetails.lessonID}",
			    height: "100%",
			    width: jqgridWidth,
				shrinkToFit: false,
			    cellEdit: true,
			    cmTemplate: { title: false },
			    viewrecords: true,
			    sortorder: "asc", 
			    sortname: "rowName", 
			    pager: 'userViewPager',
			    rowList:[10,20,30,40,50,100],
			    rowNum:10,
				cellurl: "<lams:LAMSURL />/gradebook/gradebookMonitoring.do?dispatch=updateUserLessonGradebookData&lessonID=${lessonDetails.lessonID}",
			    colNames:["", 
			    	"<fmt:message key="gradebook.columntitle.name"/>", 
			    	"<fmt:message key="gradebook.columntitle.progress"/>", 
			    	"<fmt:message key="gradebook.columntitle.timeTaken"/>", 
			    	"<fmt:message key="gradebook.columntitle.startDate"/>", 
			    	"<fmt:message key="gradebook.columntitle.completeDate"/>", 
			    	"<fmt:message key="gradebook.columntitle.lessonFeedback"/>", 
			    	"<fmt:message key="gradebook.columntitle.mark"/>",
			    	'portraitId',
			    	'hasArchivedMarks'
			    ],
			    colModel:[
			      {name:'id', index:'id', sortable:false, editable:false, hidden:true, search:false, hidedlg:true},
			      {name:'rowNamer',index:'rowName', sortable:true, editable:false, autoencode:true, width: 150, formatter:userNameFormatter},
			      {name:'status',index:'status', sortable:false, editable:false, search:false, width:30, align:"center"},
				  {name:'timeTaken',index:'timeTaken', sortable:true, editable: false, width:50, title: true, align:"center",
						cellattr: function(rowID, val, rawObject, cm, rdata) {
							if (rdata.startDate != "-") {
								return 'title="' + rdata.startDate + ' - ' + rdata.finishDate + '"';
							}
				    	}
			      },
				  {name:'startDate',index:'startDate', width:0, hidden: true},
				  {name:'finishDate',index:'finishDate', width:0, hidden: true},
			      {name:'feedback',index:'feedback', sortable:true, editable:true, edittype:'textarea', editoptions:{rows:'4',cols:'20'}, search:false },
			      {name:'mark',index:'mark', sortable:true, editable:true, editrules:{number:true}, search:false, width:50, align:"center"},
			      {name:'portraitId', index:'portraitId', width:0, hidden: true},
			      {name:'hasArchivedMarks', index:'hasArchivedMarks', width:0, hidden: true}
			      ],
			    loadError: function(xhr,st,err) {
				    jQuery("#userView").clearGridData();
				   	alert("<fmt:message key="gradebook.error.loaderror"/>");
			    },
			    subGrid: true,
				subGridRowExpanded: function(subgrid_id, row_id) {
				   var subgrid_table_id = subgrid_id+"_t",
				   	   rowData = jQuery("#userView").getRowData(row_id),
				   	   userID = rowData["id"],
				   	   hasArchivedMarks = rowData["hasArchivedMarks"] == "true";
					 jQuery("#"+subgrid_id).html("<table id='"+subgrid_table_id+"' class='scroll'></table><div id='"+subgrid_table_id+"_pager' class='scroll' ></div>");
					 jQuery("#"+subgrid_table_id).jqGrid({
							 guiStyle: "bootstrap",
							 iconSet: 'fontAwesome',
							 autoencode:false,
						     datatype: "xml",
						     url: "<lams:LAMSURL />/gradebook/gradebook.do?dispatch=getActivityGridData&lessonID=${lessonDetails.lessonID}&view=monUserView&userID=" + userID,
						     height: "100%",
						     autowidth:true,
						     cmTemplate: { title: false },
						     cellEdit:true,
						     pager: subgrid_table_id + "_pager",
						     rowList:[10,20,30,40,50,100],
							 rowNum:10,
						     cellurl: "<lams:LAMSURL />/gradebook/gradebookMonitoring.do?dispatch=updateUserActivityGradebookData&lessonID=${lessonDetails.lessonID}&view=monUserView&userID=" + userID,
						     colNames: [
						     	'',
						     	'',
						     	"<fmt:message key="gradebook.columntitle.activity"/>",
						     	"<fmt:message key="gradebook.columntitle.progress"/>",
						     	"<fmt:message key="gradebook.columntitle.timeTaken"/>", 
						    	"<fmt:message key="gradebook.columntitle.startDate"/>", 
						    	"<fmt:message key="gradebook.columntitle.completeDate"/>", 
						     	"<fmt:message key="gradebook.columntitle.activityFeedback"/>", 
						     	"<fmt:message key="gradebook.columntitle.outcome"/>",
						     	"<fmt:message key="gradebook.columntitle.mark"/>"
						     ],
						     colModel: [
						       	{name:'id', index:'id', sortable:false, hidden:true, hidedlg:true},
						       	{name:'marksAvailable',index:'marksAvailable', sortable:false, editable:false, hidden:true, search:false, hidedlg:true},
								{name:'rowName',  index:'rowName', sortable:false, editable: false, width: 140},
								{name:'status',  index:'status', sortable:false, editable:false, width:30, align:"center"},
								{name:'timeTaken',index:'timeTaken', sortable:true, editable: false, width:51, title : true, align:"center",
									cellattr: function(rowID, val, rawObject, cm, rdata) {
										if (rdata.startDate != "-") {
											return 'title="' + rdata.startDate + ' - ' + rdata.finishDate + '"';
										}
							    	}
						    	},
							    {name:'startDate',index:'startDate', width:0, hidden: true},
							    {name:'finishDate',index:'finishDate', width:0, hidden: true},
								{name:'feedback',  index:'feedback', sortable:false, editable: true, edittype:'textarea', editoptions:{rows:'4',cols:'20'}, width:200, hidden:true},
								{name:'outcome', index:'outcome', sortable:false, editable: false,
									cellattr: function(rowID, val, rawObject, cm, rdata) {
							    	    return 'style="text-align:' + (rdata.outcome.startsWith('[') ? 'left"' : 'center"');
							    	}
						    	},
								{name:'mark', index:'mark', sortable:true, editable: true, editrules:{number:true}, width:49, align:"center" }
						     ],
						     loadError: function(xhr,st,err) {
						    	jQuery("#"+subgrid_table_id).clearGridData();
						 	 	alert("<fmt:message key="gradebook.error.loaderror"/>");
						     },
						     formatCell: function(rowid, cellname,value, iRow, iCol) {
					    	 	if (cellname == "mark") {
					    	 		
					    	 		var rowData = jQuery("#"+subgrid_table_id).getRowData(rowid);
					    	 		var string = removeHTMLTags(rowData["mark"]);
					    	 		
					    	 		
					    	 		if (string.indexOf("-") != -1)
					    	 		{
					    	 			string = " ";
					    	 			
					    	 		} else if (string.indexOf("/") != -1) {
					    	 			splits = string.split("/");
					    	 			
					    	 			if(splits.length == 2) {
					    	 				tempMark = splits[0];
					    	 				string = " ";
					    	 			} else {
					    	 				string = " ";
					    	 			}
					    	 		}
					    	 		
					    	 		return string;
					    	 		
					    	 	}
					    	 },
					    	 beforeSaveCell: function(rowid, cellname,value, iRow, iCol){
					    	 	value = trim(value);
					    	 	
					    	 	if (cellname == "mark") {
					    	 		if (value == "") {
					    	 			jQuery("#"+subgrid_table_id).restoreCell( iRow, iCol);
					    	 			throw("Value required for mark.");
					    	 		}
					    	 		
					    	 		var currRowData = jQuery("#"+subgrid_table_id).getRowData(rowid);
						     		if (currRowData['marksAvailable'] != null && currRowData['marksAvailable'] != "") {
						     			if (parseFloat(value) > parseFloat(currRowData['marksAvailable'])){
						     				displayCellErrorMessage(jQuery("#"+subgrid_table_id)[0], iRow, iCol, "<fmt:message key="label.error"/>", "<fmt:message key="error.markhigher"/>", "<fmt:message key="label.ok"/>");
						     				jQuery("#"+subgrid_table_id).restoreCell( iRow, iCol);
						     				throw("Mark must be lower than maximum mark");
						     			}
						     		}
					    	 	}
					    	 },
						     afterSaveCell: function(rowid, cellname,value, iRow, iCol) {
						     	var currRowData = jQuery("#"+subgrid_table_id).getRowData(rowid);
						     	if (cellname == "mark") {
							     	
							     	if (cellname == "mark") {
							     		if (currRowData['marksAvailable'] != null && currRowData['marksAvailable'] != "") {
							     			var markStr = "<font color='green'>" + value + "/" + currRowData['marksAvailable'] + "</font>";
							     			jQuery("#"+subgrid_table_id).setCell(rowid, "mark", markStr, "", "");
							     		}
							     	}
							     	
							     	// Update the aggregated lesson mark
							     	$.get("<lams:LAMSURL/>/gradebook/gradebook.do", {dispatch:"getLessonMarkAggregate", lessonID:"${lessonDetails.lessonID}", userID:row_id}, function(xml) {
								    	if (xml!=null) {
								    		jQuery("#userView").setCell(row_id, "mark", xml, "", "");
								    	} 
								    });
						     	}
						     },
						     errorCell: function(serverresponse, status) {
						     	alert("<fmt:message key="error.cellsave"/>");
						     },
							 gridComplete: function(){
							 	fixPagerInCenter(subgrid_table_id+"_pager", 1);

							 	// if there are outcomes mapped to this activity, make them editable
							 	var subgrid = $(this);
							 	$('tr[role="row"]', subgrid).each(function(){
								 	// find out row ID
								 	var row = $(this),
								 		id = row.attr('id');
							 		// first row does not have ID
								 	if (id) {
									 	// content is JSON code sent from server
								 		var content = $(subgrid).jqGrid('getCell', id, 'outcome');
										if (content && content.startsWith('[')) {
											var outcomes = JSON.parse(content),
												outcomeValues = {},
												result = '';
											// go through each JSON item
											$.each(outcomes, function() {
												// assign values 0..n to ordered value names
												var editablePossibleValues = this.possibleValues.map(function(value, index){
													return {
														value : index,
														text  : value
													}
												});
												// add a marker for unsetting result
												editablePossibleValues.unshift({
													value : -1,
													text  : '<fmt:message key="outcome.result.not.set"/>'
												});
												outcomeValues[this.mappingId] = editablePossibleValues;
												// build HTML code for x-editable
												result += '<span title="' + this.code + '">' + this.name + 
														': <a href="#" class="outcome" mappingId="' + this.mappingId + '"></a></span><br />';
											});
											// set HTML to the cell
											$(subgrid).jqGrid('setCell', id, 'outcome', result);

											// enable editable for each outcome
											$('.outcome', row).each(function() {
												var editable = $(this),
													mappingId = editable.attr('mappingId');
												editable.editable({
												    type: 'select',
												    emptytext : '<fmt:message key="outcome.result.error"/>',
												    pk : mappingId,
												    // a trick to send extra param to the server
												    name : userID,
												    url : '<lams:LAMSURL/>outcome.do?method=outcomeSetResult',
												    mode : 'inline',
												    showbuttons : false,
												    source : outcomeValues[mappingId],
												    // sending -1 removes the result
												    value : typeof this.value == 'undefined' ? -1 : this.value,
												    success: function(response, newValue) {
													    if (response != "OK"){
														    // it will set the value to empty and display emptytext, i.e. "ERROR!"
														    return {'newValue' : null}
														}
													}
												});
												// prevent onSelectCell jqGrid event from firing and focusing out from the cell
												editable.parent().on('click','.editable-container', function(e) {
													e.stopPropagation();
												});
											});
										}
							 		}
								 });
							 },
							 subGrid : hasArchivedMarks,
							 subGridRowExpanded: function(subgrid_id, row_id) {
							    var subgrid_table_id = subgrid_id + "_t",
							   	    rowData = jQuery("#" + subgrid_id.substring(0, subgrid_id.lastIndexOf('_'))).getRowData(row_id),
							   	    activityID = rowData["id"].split("_")[0];
								jQuery("#"+subgrid_id).html("<table id='"+subgrid_table_id+"' class='scroll archive'></table><div id='"+subgrid_table_id+"_pager' class='scroll' ></div>");
								jQuery("#"+subgrid_table_id).jqGrid({
										 guiStyle: "bootstrap",
										 iconSet: 'fontAwesome',
										 autoencode:false,
										 autowidth: true,
									     datatype: "xml",
									     url: "<lams:LAMSURL />/gradebook/gradebook.do?dispatch=getActivityArchiveGridData&lessonID=${lessonDetails.lessonID}&activityID="
										      + activityID + "&view=monUserView&userID=" + userID,
									     height: "100%",
									     cmTemplate: { title: false },
									     cellEdit:false,
									     pager: false,
									     colNames: [
									    	"<fmt:message key="gradebook.columntitle.attempt"/>",
									     	"<fmt:message key="gradebook.columntitle.progress"/>",
									     	"<fmt:message key="gradebook.columntitle.timeTaken"/>", 
									    	"<fmt:message key="gradebook.columntitle.startDate"/>", 
									    	"<fmt:message key="gradebook.columntitle.completeDate"/>", 
									     	"<fmt:message key="gradebook.columntitle.activityFeedback"/>", 
									     	"<fmt:message key="gradebook.columntitle.lesson.mark"/>",
									     	"<fmt:message key="gradebook.columntitle.mark"/>"
									     ],
									     colModel: [
									       	{name:'id', index:'id',  sortable:false, editable: false ,width:140, align:"right"},
											{name:'status',  index:'status', sortable:false, editable:false, width:30, align:"center"},
<<<<<<< HEAD
											{name:'timeTaken',index:'timeTaken', sortable:true, editable: false, width:50, title : true, align:"center",
=======
											{name:'timeTaken',index:'timeTaken', sortable:true, editable: false, width:52, title : true, align:"center",
>>>>>>> 693e7c3c
												cellattr: function(rowID, val, rawObject, cm, rdata) {
													if (rdata.startDate != "-") {
														return 'title="' + rdata.startDate + ' - ' + rdata.finishDate + '"';
													}
										    	}
									    	},
										    {name:'startDate',index:'startDate', width:0, hidden: true},
										    {name:'finishDate',index:'finishDate', width:0, hidden: true},
											{name:'feedback',  index:'feedback', sortable:false, editable: false, width:0, hidden:true},
											{name:'lessonMark',  index:'lessonMark', sortable:false, editable: false, align:"center" },
											{name:'mark', index:'mark', sortable:false, editable: false, width:49, align:"center" }
									     ],
									     loadError: function(xhr,st,err) {
									    	jQuery("#"+subgrid_table_id).clearGridData();
									 	 	alert("<fmt:message key="gradebook.error.loaderror"/>");
<<<<<<< HEAD
									     },
									     formatCell: function(rowid, cellname,value, iRow, iCol) {
								    	 	if (cellname == "mark") {
								    	 		
								    	 		var rowData = jQuery("#"+subgrid_table_id).getRowData(rowid);
								    	 		var string = removeHTMLTags(rowData["mark"]);
								    	 		
								    	 		
								    	 		if (string.indexOf("-") != -1)
								    	 		{
								    	 			string = " ";
								    	 			
								    	 		} else if (string.indexOf("/") != -1) {
								    	 			splits = string.split("/");
								    	 			
								    	 			if(splits.length == 2) {
								    	 				tempMark = splits[0];
								    	 				string = " ";
								    	 			} else {
								    	 				string = " ";
								    	 			}
								    	 		}
								    	 		
								    	 		return string;
								    	 		
								    	 	}
								    	 }
=======
									     }
>>>>>>> 693e7c3c
								  	});
								}
					  	}).navGrid("#"+subgrid_table_id+"_pager", {edit:false,add:false,del:false,search:false}); // applying refresh button
					},
					gridComplete: function(){
				   	 	initializePortraitPopover('<lams:LAMSURL/>');
					}
				}).navGrid("#userViewPager", {edit:false,add:false,del:false,search:false}); // applying refresh button
				jQuery("#userView").jqGrid('filterToolbar');

				// Creating activity view with sub learner view
				jQuery("#activityView").jqGrid({
					guiStyle: "bootstrap",
					iconSet: 'fontAwesome',
					autoencode:false,
					caption: "<fmt:message key="gradebook.gridtitle.activitygrid"/>",
				    datatype: "xml",
				    url: "<lams:LAMSURL />/gradebook/gradebook.do?dispatch=getActivityGridData&view=monActivityView&lessonID=${lessonDetails.lessonID}",
				    height: "100%",
				    width: jqgridWidth,
				    shrinkToFit: false,
				    cmTemplate: { title: false },
				    cellEdit: true,
				    pager: "activityViewPager",
				    rowList:[10,20,30,40,50,100],
				    rowNum:10,
				    sortorder: "asc", 
				    sortname: "activityId", 
				    colNames:[
				    	'', 
				    	'',
				    	"<fmt:message key="gradebook.columntitle.name"/>", 
				    	"<fmt:message key="gradebook.columntitle.averageTimeTaken"/>", 
				    	"<fmt:message key="gradebook.columntitle.competences"/>", 
				    	"<fmt:message key="gradebook.columntitle.averageMark"/>"
				    ],
				    colModel:[
				      {name:'id', index:'id', sortable:false, hidden:true, hidedlg:true},
				      {name:'groupId', index:'groupId', sortable:false, editable:false, hidden:true, search:false, hidedlg:true},
					  {name:'rowName', index:'rowName', sortable:true, editable: false},
					  {name:'avgTimeTaken', index:'avgTimeTaken', sortable:true, editable: false, width:80, align:"center"},
					  {name:'competences', index:'competences', sortable:false, editable: false, hidden:true},
				      {name:'avgMark',index:'avgMark', sortable:true, editable:false, width:50, align:"center"}
				    ],
				    loadError: function(xhr,st,err) {
			    		jQuery("#activityView").clearGridData();
			    		alert("<fmt:message key="gradebook.error.loaderror"/>");
			    	},
				    subGrid: true,
					subGridRowExpanded: function(subgrid_id, row_id) {
					   var subgrid_table_id;
					   var activityID = jQuery("#activityView").getRowData(row_id)["id"];
					   var groupID = jQuery("#activityView").getRowData(row_id)["groupId"];
					   subgrid_table_id = subgrid_id+"_t";
					   
					   jQuery("#"+subgrid_id).html("<table id='"+subgrid_table_id+"' class='scroll'></table><div id='"+subgrid_table_id+"_pager' class='scroll' ></div>");
					   jQuery("#"+subgrid_table_id).jqGrid({
 							 guiStyle: "bootstrap",
							 iconSet: 'fontAwesome',
							 autoencode:false,
						     datatype: "xml",
						     url: "<lams:LAMSURL />/gradebook/gradebook.do?dispatch=getUserGridData&view=monActivityView&lessonID=${lessonDetails.lessonID}&activityID=" + activityID + "&groupId=" + groupID,
						     height: "100%",
						     autowidth:true,
						     cmTemplate: { title: false },
						     cellEdit:true,
						     cellurl: "<lams:LAMSURL />/gradebook/gradebookMonitoring.do?dispatch=updateUserActivityGradebookData&lessonID=${lessonDetails.lessonID}&view=monActivityView&activityID=" + activityID,
						     sortorder: "asc", 
							 sortname: "fullName", 
							 pager: subgrid_table_id + "_pager",
						     rowList:[10,20,30,40,50,100],
							 rowNum:10,
						     colNames: [
						     	'',
						     	'',
						     	"<fmt:message key="gradebook.columntitle.name"/>",
						     	"<fmt:message key="gradebook.columntitle.progress"/>", 
						     	"<fmt:message key="gradebook.columntitle.timeTaken"/>", 
						    	"<fmt:message key="gradebook.columntitle.startDate"/>", 
						    	"<fmt:message key="gradebook.columntitle.completeDate"/>", 
						     	"<fmt:message key="gradebook.columntitle.activityFeedback"/>", 
						     	"<fmt:message key="gradebook.columntitle.mark"/>",
							    'portraitId',
<<<<<<< HEAD
						     	'activityURL'
=======
						     	'activityURL',
						     	'hasArchivedMarks'
>>>>>>> 693e7c3c
						     ],
						     colModel:[
						     	{name:'id', index:'id', sortable:false, editable:false, hidden:true, search:false, hidedlg:true},
						     	{name:'marksAvailable',index:'marksAvailable', sortable:false, editable:false, hidden:true, search:false, hidedlg:true},
						     	{name:'rowName',index:'rowName', sortable:true, editable:false, formatter:userNameFormatterActivity},
						      	{name:'status', index:'status', sortable:false, editable:false, search:false, width:30, align:"center"},
								{name:'timeTaken',index:'timeTaken', sortable:true, editable: false, width:51, align:"center",
									cellattr: function(rowID, val, rawObject, cm, rdata) {
							    	    return 'title="' + rdata.startDate + ' - ' + rdata.finishDate + '"';
							    	}
						    	},
							    {name:'startDate',index:'startDate', width:0, hidden: true},
							    {name:'finishDate',index:'finishDate', width:0, hidden: true},
						     	{name:'feedback',index:'feedback', sortable:false, editable:true, edittype:'textarea', editoptions:{rows:'4',cols:'20'} , search:false, width:200, hidden:true},
						     	{name:'mark',index:'mark', sortable:true, editable:true, editrules:{number:true}, search:false, width:50, align:"center"},
						     	{name:'portraitId', index:'portraitId', width:0, hidden: true},
						     	{name:'activityURL', index:'activityURL', width:0, hidden: true},
							    {name:'hasArchivedMarks', index:'hasArchivedMarks', width:0, hidden: true}
						     ],
						     loadError: function(xhr,st,err) {
						    		jQuery("#"+subgrid_table_id).clearGridData();
						    		alert("<fmt:message key="gradebook.error.loaderror"/>");
						    	 },
					    	 formatCell: function(rowid, cellname,value, iRow, iCol) {
					    	 	if (cellname == "mark") {
					    	 		
					    	 		var rowData = jQuery("#"+subgrid_table_id).getRowData(rowid);
					    	 		var string = removeHTMLTags(rowData["mark"]);
					    	 		
					    	 		
					    	 		if (string.indexOf("-") != -1) {
					    	 			string = " ";
					    	 			
					    	 		} else if (string.indexOf("/") != -1) {
					    	 			splits = string.split("/");
					    	 			
					    	 			if(splits.length == 2) {
					    	 				tempMark = splits[0];
					    	 				string = " ";
					    	 			} else {
					    	 				string = " ";
					    	 			}
					    	 		}
					    	 		
					    	 		return string;
					    	 		
					    	 	}
					    	 },
					    	 beforeSaveCell: function(rowid, cellname,value, iRow, iCol){
					    	 	value = trim(value);
					    	 	
					    	 	if (cellname == "mark") {
					    	 		if (value == "") {
					    	 			jQuery("#"+subgrid_table_id).restoreCell( iRow, iCol);
					    	 			throw("Value required for mark.");
					    	 		}
					    	 		
					    	 		var currRowData = jQuery("#"+subgrid_table_id).getRowData(rowid);
						     		if (currRowData['marksAvailable'] != null && currRowData['marksAvailable'] != "") {
						     			if (parseFloat(value) > parseFloat(currRowData['marksAvailable'])){
						     				displayCellErrorMessage(jQuery("#"+subgrid_table_id)[0], iRow, iCol, "<fmt:message key="label.error"/>", "<fmt:message key="error.markhigher"/>", "<fmt:message key="label.ok"/>");
						     				jQuery("#"+subgrid_table_id).restoreCell( iRow, iCol);
						     				throw("Mark must be lower than maximum mark");
						     			}
						     		}
					    	 	}
					    	 },
						     afterSaveCell: function(rowid, cellname,value, iRow, iCol) {
						     	if (cellname == "mark") {
						     		var currRowData = jQuery("#"+subgrid_table_id).getRowData(rowid);
						     		if (currRowData['marksAvailable'] != null && currRowData['marksAvailable'] != "") {
						     			var markStr = "<font color='green'>" + value + "/" + currRowData['marksAvailable'] + "</font>";
						     			jQuery("#"+subgrid_table_id).setCell(rowid, "mark", markStr, "", "");
						     		}
						     		
						     		// Update the average activity mark
							     	$.get("<lams:LAMSURL/>/gradebook/gradebook.do", {dispatch:"getActivityMarkAverage", activityID:row_id}, function(xml) {
								    	if (xml!=null) {
								    		jQuery("#activityView").setCell(row_id, "avgMark", xml, "", "");
								    	} 
								    });
						     	}
						     },
						     errorCell: function(serverresponse, status) {
						     	alert("<fmt:message key="error.cellsave"/>");
						     },
							 gridComplete: function(){
						   	 	initializePortraitPopover('<lams:LAMSURL/>');
						   	 	fixPagerInCenter(subgrid_table_id+"_pager", 1);
							 },
							 subGrid : true,
							 subGridOptions: {
							    hasSubgrid: function (options) {
							        return options.data.hasArchivedMarks == 'true';
							    }
							 },
							 subGridRowExpanded: function(subgrid_id, row_id) {
							    var subgrid_table_id = subgrid_id + "_t",
							    	nameParts = subgrid_id.split("_"),
							   	    activityID = nameParts[1],
							   	    userID = nameParts[3];
								jQuery("#"+subgrid_id).html("<table id='"+subgrid_table_id+"' class='scroll archive'></table><div id='"+subgrid_table_id+"_pager' class='scroll' ></div>");
								jQuery("#"+subgrid_table_id).jqGrid({
										 guiStyle: "bootstrap",
										 iconSet: 'fontAwesome',
										 autoencode:false,
									     datatype: "xml",
									     url: "<lams:LAMSURL />/gradebook/gradebook.do?dispatch=getActivityArchiveGridData&lessonID=${lessonDetails.lessonID}&activityID="
										      + activityID + "&view=monActivityView&userID=" + userID,
									     height: "100%",
									     autowidth:true,
									     cellEdit:false,
									     pager: false,
									     colNames: [
									    	"<fmt:message key="gradebook.columntitle.attempt"/>",
									     	"<fmt:message key="gradebook.columntitle.activityFeedback"/>", 
									     	"<fmt:message key="gradebook.columntitle.lesson.mark"/>",
									     	"<fmt:message key="gradebook.columntitle.progress"/>",
									     	"<fmt:message key="gradebook.columntitle.timeTaken"/>", 
									    	"<fmt:message key="gradebook.columntitle.startDate"/>", 
									    	"<fmt:message key="gradebook.columntitle.completeDate"/>", 
									     	"<fmt:message key="gradebook.columntitle.mark"/>"
									     ],
									     colModel: [
									       	{name:'id', index:'id',  sortable:false, editable: false, align:"right"},
											{name:'feedback',  index:'feedback', sortable:false, editable: false, hidden:true},
											{name:'lessonMark',  index:'lessonMark', sortable:false, editable: false,width: 180, align:"center" },
											{name:'status',  index:'status', sortable:false, editable:false, width:65, align:"center"},
											{name:'timeTaken',index:'timeTaken', sortable:true, editable: false, width:112, title : true, align:"center",
												cellattr: function(rowID, val, rawObject, cm, rdata) {
													if (rdata.startDate != "-") {
														return 'title="' + rdata.startDate + ' - ' + rdata.finishDate + '"';
													}
										    	}
									    	},
										    {name:'startDate',index:'startDate', width:0, hidden: true},
										    {name:'finishDate',index:'finishDate', width:0, hidden: true},
											{name:'mark', index:'mark', sortable:false, editable: false, width:108, align:"center" }
									     ],
									     loadError: function(xhr,st,err) {
									    	jQuery("#"+subgrid_table_id).clearGridData();
									 	 	alert("<fmt:message key="gradebook.error.loaderror"/>");
									     }
								  	});
								}
						 }).navGrid("#"+subgrid_table_id+"_pager", {edit:false,add:false,del:false,search:false}) // applying refresh button
						 jQuery("#"+subgrid_table_id).jqGrid('filterToolbar');

					},
					 gridComplete: function(){
					 	fixPagerInCenter('activityViewPager', 0);
					 }	 
				}).navGrid("#activityViewPager", {edit:false,add:false,del:false,search:false}); // enable refresh button
				
				$("#export-grades-button").click(function() {
					var areaToBlock = "export-link-area";
					var exportExcelUrl = "<lams:WebAppURL/>/gradebookMonitoring.do?dispatch=exportExcelLessonGradebook&lessonID=${lessonDetails.lessonID}";
					var languageLabelWait = "<fmt:message key='gradebook.coursemonitor.wait'/>";
					// if exportSpan is hidden then icon only mode, use small font.
					blockExportButton(areaToBlock, exportExcelUrl, languageLabelWait, $("#exportSpan:hidden").length > 0);
					
					return false;
				});
				
		        //jqgrid autowidth (http://stackoverflow.com/a/1610197)
		        $(window).bind('resize', function() {
		            resizeJqgrid(jQuery(".ui-jqgrid-btable:visible"));
		        });

		        //resize jqGrid on openning of bootstrap collapsible
		        $('div[id^="collapse"]').on('shown.bs.collapse', function () {
		            resizeJqgrid(jQuery(".ui-jqgrid-btable:visible", this));
		        })

		        function userNameFormatter (cellvalue, options, rowObject) {
					return definePortraitPopover(rowObject[8].innerHTML, rowObject.id, cellvalue, cellvalue, true);
				}

		        // Combine portraits with activityURL. Both are optional so it is mix and match.
	       	 	function userNameFormatterActivity (cellvalue, options, rowObject) {
	       	 		var portProcessed = definePortraitPopover(rowObject[9].innerHTML, rowObject.id, cellvalue, cellvalue, true);
	       	 		if ( rowObject.children.length > 10 && rowObject[10].innerHTML.length > 0 ) {
	       	 			var activityURL = rowObject[10].innerHTML;
	       	 			if ( portProcessed.indexOf('<a') != -1 ) {
	       	 				return portProcessed.replace("<a ", "<a href='"+activityURL+"' ");
	       	 			} else {
	       	 				return "<a href='"+activityURL+"'>"+cellvalue+"</a>";
	       	 			}
	       	 		} 
	       	 		return portProcessed;
				}

		        setTimeout(function(){ window.dispatchEvent(new Event('resize')); }, 300);

		});
		
	</script>
	
</lams:head>

<body class="stripes">

	<!--  The buttons are formatted and dispayed differently in the pop up vs monitoring version. Popup matches Course Gradebook, 
	-- Monitoring matches monitoring. So various button settings and the button codes are setup in advance and included where needed later.  -->
	
	<c:choose>
	<c:when test="${!isInTabs}">
		<c:set var="btnclass" value="btn btn-xs btn-default"/>
	</c:when>
	<c:otherwise>
		<c:set var="btnclass" value="btn btn-sm btn-default"/>
	</c:otherwise>
	</c:choose>
		
	<c:set var="lockLabelClass">${isInTabs?"lockLabel":""}</c:set>
	<c:set var="padlockCode">
		<div class="visible-xs-inline">
		<div id="padlockLocked" style="display:none">
			<span class="${lockLabelClass}">
			<i class="fa fa-lock"></i>
			<fmt:message key="label.marks"/>
			</span>
		</div>
		<div id="padlockUnlocked" style="display:none">
			<span class="${lockLabelClass}">
			<i class="fa fa-unlock"></i>
			<fmt:message key="label.marks"/>
			</span>
		</div>
		</div>
	</c:set>
			
			
	<c:set var="chartButtonCode">
		<div id="tour-mark-chart-button">
			<div id="markChartShown" style="display:none">
			<a href="javascript:toggleMarkChart()" class="${btnclass}" title="<fmt:message key='label.hide.marks.chart'/>" >
				<i class="fa fa-bar-chart"></i> <span class="hidden-xs">
				<fmt:message key="label.hide.marks.chart"/>
				</span>
			</a> 
		</div>
		<div id="markChartHidden">
			<a href="javascript:toggleMarkChart()" class="${btnclass}" title="<fmt:message key='label.show.marks.chart'/>" >
				<i class="fa fa-bar-chart"></i> <span class="hidden-xs">
				<fmt:message key="label.show.marks.chart"/>
				</span>
			</a> 
		</div>
		</div>
	</c:set>
	
	<c:if test="${usesWeights}">
		<c:set var="weightButtonCode">
			<div id="tour-weight-button">
				<div id="weightShown" style="display:none">
				<a href="javascript:toggleWeight()" class="${btnclass}" title="<fmt:message key='label.button.hide.weights'/>" >
					<i class="fa fa-balance-scale"></i> <span class="hidden-xs">
					<fmt:message key="label.button.hide.weights"/>
					</span>
				</a> 
				</div>
				<div id="weightHidden">
					<a href="javascript:toggleWeight()" class="${btnclass}" title="<fmt:message key='label.button.show.weights'/>" >
						<i class="fa fa-balance-scale"></i> <span class="hidden-xs">
						<fmt:message key="label.button.show.weights"/>
						</span>
					</a> 
				</div>
			</div>
		</c:set>
	</c:if>
	
	<c:choose>
	<c:when test="${!isInTabs}">
		<%-- replacement for Page type admin --%>
		<div class="row no-gutter no-margin">
		<div class="col-xs-12">
		<div class="container" id="content">

		<div class="panel panel-default panel-admin-page">
		<div class="panel-body panel-admin-body">

		<h4><fmt:message key="gradebook.title.lessonGradebook">
					<fmt:param>
						<c:out value="${lessonDetails.lessonName}" escapeXml="true"/>
					</fmt:param>
				</fmt:message></h4>

		<div class="gbTopButtonsContainer pull-right">
			${chartButtonCode}
			${weightButtonCode}
			<a target="_blank" class="${btnclass}" title="<fmt:message key='button.help.tooltip'/>"
				   href="http://wiki.lamsfoundation.org/display/lamsdocs/Gradebook+Lesson+Marking">
			<i class="fa fa-question-circle"></i> <span class="hidden-xs"><fmt:message key="button.help"/></span></a>
		</div>

		<div class="gbTopButtonsContainer pull-left" id="export-link-area">
			${padlockCode}
		
	</c:when>
	
	<c:otherwise>
	 	
		<div class="gbTopButtonsContainer pull-left">
			${padlockCode}
		</div>
		
		<div class="gbTopButtonsContainer pull-right" id="export-link-area">
	 	
	</c:otherwise>
	</c:choose>

			<div>
				<a href="#nogo" id="export-grades-button" class="${btnclass}" title="<fmt:message key='gradebook.export.excel'/>" >
					<i class="fa fa-download"></i><span id="exportSpan" class="hidden-xs">
					<fmt:message key="gradebook.export.excel" />
					</span>
				</a> 
			</div>
	 
	 		<div id="tour-release-marks">
			<div id="marksNotReleased" style="display:none">
				<a href="javascript:toggleRelease()" class="${btnclass}" 
					title="<fmt:message key="gradebook.monitor.releasemarks.1" />&nbsp;<fmt:message key="gradebook.monitor.releasemarks.3" />" >
					<i class="fa fa-share-alt "></i> <span class="hidden-xs">
					<fmt:message key="gradebook.monitor.releasemarks.1" />&nbsp;<fmt:message key="gradebook.monitor.releasemarks.3" />
					</span>
				</a>
			</div>
			<div id="marksReleased" style="display:none" class="tour-release-marks">
				<a href="javascript:toggleRelease()" class="${btnclass}" 
					title="<fmt:message key="gradebook.monitor.releasemarks.2" />&nbsp;<fmt:message key="gradebook.monitor.releasemarks.3" />" >
					<i class="fa fa-share-alt "></i> <span class="hidden-xs">
					<fmt:message key="gradebook.monitor.releasemarks.2" />&nbsp;<fmt:message key="gradebook.monitor.releasemarks.3" /></span>
				</a> 
			</div>
			</div>

		<c:if test="${isInTabs}">
	 		${chartButtonCode}
	 		${weightButtonCode}
		</c:if>
		
		</div> <!-- Closes buttons -->
		
			<div class="row">
				 <div class="col-xs-12">
				 <lams:WaitingSpinner id="markChartBusy"/>
 				 <div id="markChartDiv" class="markChartDiv" style="display:none"></div>
				</div>
			</div>

			<c:if test="${usesWeights}">
			<div id="weights" class="grid-holder voffset20" style="display:none" >
			<div class="panel panel-default">
				<div class="panel-heading">
					<fmt:message key="label.weights.title"/>
				</div>
				<div class="panel-body">
				<%-- Display weights in four columns --%>
				<c:forEach var="weightArray" items="${weights}" varStatus="weightCounter">
					<c:if test="${(weightCounter.index mod 3) == 0}">
						<c:if test="${weightCounter.index gt 0}"></div></c:if>
						<div class="row">
					</c:if>
					<div class="col-sm-4">${weightArray[0]}: ${weightArray[2]}</div>
				</c:forEach>
				</div> <%-- close off row started in the loop --%>
				</div>
			</div>	
			</div>	
			</c:if>
			
			<div class="grid-holder voffset20">
				<table id="userView" class="scroll" ></table>
				<div id="userViewPager" class="scroll" ></div>
				
				<br />
				<br />
				
				<table id="activityView" class="scroll" ></table>
				<div id="activityViewPager" class="scroll" ></div>
			</div>
	 
	<c:if test="not isInTabs">
 		</div>
 		</div>
 		</div>
		</div>
		</div>	
	</c:if>

</body>
</lams:html><|MERGE_RESOLUTION|>--- conflicted
+++ resolved
@@ -25,11 +25,7 @@
 	<script type="text/javascript" src="<lams:LAMSURL />includes/javascript/d3.js"></script>
  	<script type="text/javascript" src="<lams:LAMSURL />includes/javascript/chart.js"></script>
 	<script type="text/javascript" src="<lams:LAMSURL />gradebook/includes/javascript/blockexportbutton.js"></script>
-<<<<<<< HEAD
-	<script type="text/javascript" src="<lams:LAMSURL/>includes/javascript/x-editable.js"></script>
-=======
 	<script type="text/javascript" src="<lams:LAMSURL />includes/javascript/x-editable.js"></script>
->>>>>>> 693e7c3c
 	
 	<script type="text/javascript">
 	
@@ -408,11 +404,7 @@
 									     colModel: [
 									       	{name:'id', index:'id',  sortable:false, editable: false ,width:140, align:"right"},
 											{name:'status',  index:'status', sortable:false, editable:false, width:30, align:"center"},
-<<<<<<< HEAD
-											{name:'timeTaken',index:'timeTaken', sortable:true, editable: false, width:50, title : true, align:"center",
-=======
 											{name:'timeTaken',index:'timeTaken', sortable:true, editable: false, width:52, title : true, align:"center",
->>>>>>> 693e7c3c
 												cellattr: function(rowID, val, rawObject, cm, rdata) {
 													if (rdata.startDate != "-") {
 														return 'title="' + rdata.startDate + ' - ' + rdata.finishDate + '"';
@@ -428,37 +420,7 @@
 									     loadError: function(xhr,st,err) {
 									    	jQuery("#"+subgrid_table_id).clearGridData();
 									 	 	alert("<fmt:message key="gradebook.error.loaderror"/>");
-<<<<<<< HEAD
-									     },
-									     formatCell: function(rowid, cellname,value, iRow, iCol) {
-								    	 	if (cellname == "mark") {
-								    	 		
-								    	 		var rowData = jQuery("#"+subgrid_table_id).getRowData(rowid);
-								    	 		var string = removeHTMLTags(rowData["mark"]);
-								    	 		
-								    	 		
-								    	 		if (string.indexOf("-") != -1)
-								    	 		{
-								    	 			string = " ";
-								    	 			
-								    	 		} else if (string.indexOf("/") != -1) {
-								    	 			splits = string.split("/");
-								    	 			
-								    	 			if(splits.length == 2) {
-								    	 				tempMark = splits[0];
-								    	 				string = " ";
-								    	 			} else {
-								    	 				string = " ";
-								    	 			}
-								    	 		}
-								    	 		
-								    	 		return string;
-								    	 		
-								    	 	}
-								    	 }
-=======
 									     }
->>>>>>> 693e7c3c
 								  	});
 								}
 					  	}).navGrid("#"+subgrid_table_id+"_pager", {edit:false,add:false,del:false,search:false}); // applying refresh button
@@ -542,12 +504,8 @@
 						     	"<fmt:message key="gradebook.columntitle.activityFeedback"/>", 
 						     	"<fmt:message key="gradebook.columntitle.mark"/>",
 							    'portraitId',
-<<<<<<< HEAD
-						     	'activityURL'
-=======
 						     	'activityURL',
 						     	'hasArchivedMarks'
->>>>>>> 693e7c3c
 						     ],
 						     colModel:[
 						     	{name:'id', index:'id', sortable:false, editable:false, hidden:true, search:false, hidedlg:true},
