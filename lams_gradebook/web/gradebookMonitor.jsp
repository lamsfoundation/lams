--- conflicted
+++ resolved
@@ -25,7 +25,7 @@
 	<script type="text/javascript" src="<lams:LAMSURL />includes/javascript/d3.js"></script>
  	<script type="text/javascript" src="<lams:LAMSURL />includes/javascript/chart.js"></script>
 	<script type="text/javascript" src="<lams:LAMSURL />gradebook/includes/javascript/blockexportbutton.js"></script>
-	<script type="text/javascript" src="<lams:LAMSURL/>includes/javascript/x-editable.js"></script>
+	<script type="text/javascript" src="<lams:LAMSURL />includes/javascript/x-editable.js"></script>
 	
 	<script type="text/javascript">
 	
@@ -134,7 +134,6 @@
 			    height: "100%",
 			    width: jqgridWidth,
 				shrinkToFit: false,
-				cmTemplate: { title: false },
 			    cellEdit: true,
 			    cmTemplate: { title: false },
 			    viewrecords: true,
@@ -377,9 +376,8 @@
 							 subGrid : hasArchivedMarks,
 							 subGridRowExpanded: function(subgrid_id, row_id) {
 							    var subgrid_table_id = subgrid_id + "_t",
-						    		nameParts = subgrid_id.split("_"),
-						   	    	activityID = nameParts[3],
-						   	    	userID = nameParts[1];
+							   	    rowData = jQuery("#" + subgrid_id.substring(0, subgrid_id.lastIndexOf('_'))).getRowData(row_id),
+							   	    activityID = rowData["id"].split("_")[0];
 								jQuery("#"+subgrid_id).html("<table id='"+subgrid_table_id+"' class='scroll archive'></table><div id='"+subgrid_table_id+"_pager' class='scroll' ></div>");
 								jQuery("#"+subgrid_table_id).jqGrid({
 										 guiStyle: "bootstrap",
@@ -404,16 +402,6 @@
 									     	"<fmt:message key="gradebook.columntitle.mark"/>"
 									     ],
 									     colModel: [
-<<<<<<< HEAD
-									       	{name:'id', index:'id',  sortable:false, editable: false ,width:70, align:"right"},
-											{name:'status',  index:'status', sortable:false, editable:false, width:50, align:"center"},
-											{name:'timeTaken',index:'timeTaken', sortable:false, editable: false, width:80, align:"center"},
-										    {name:'startDate',index:'startDate', sortable:false, editable:false, search:false, width:85, align:"left"},
-										    {name:'finishDate',index:'finishDate', sortable:false, editable:false, search:false, width:85, align:"left"},
-											{name:'feedback',  index:'feedback', sortable:false, editable: false, width:200, hidden:true},
-											{name:'lessonMark',  index:'lessonMark', sortable:false, editable: false, width:80, align:"center" },
-											{name:'mark', index:'mark', sortable:false, editable: false, width:50, align:"center" }
-=======
 									       	{name:'id', index:'id',  sortable:false, editable: false ,width:140, align:"right"},
 											{name:'status',  index:'status', sortable:false, editable:false, width:30, align:"center"},
 											{name:'timeTaken',index:'timeTaken', sortable:true, editable: false, width:50, title : true, align:"center",
@@ -428,42 +416,11 @@
 											{name:'feedback',  index:'feedback', sortable:false, editable: false, width:0, hidden:true},
 											{name:'lessonMark',  index:'lessonMark', sortable:false, editable: false, align:"center" },
 											{name:'mark', index:'mark', sortable:false, editable: false, width:49, align:"center" }
->>>>>>> b04d180a
 									     ],
 									     loadError: function(xhr,st,err) {
 									    	jQuery("#"+subgrid_table_id).clearGridData();
 									 	 	alert("<fmt:message key="gradebook.error.loaderror"/>");
-<<<<<<< HEAD
 									     }
-=======
-									     },
-									     formatCell: function(rowid, cellname,value, iRow, iCol) {
-								    	 	if (cellname == "mark") {
-								    	 		
-								    	 		var rowData = jQuery("#"+subgrid_table_id).getRowData(rowid);
-								    	 		var string = removeHTMLTags(rowData["mark"]);
-								    	 		
-								    	 		
-								    	 		if (string.indexOf("-") != -1)
-								    	 		{
-								    	 			string = " ";
-								    	 			
-								    	 		} else if (string.indexOf("/") != -1) {
-								    	 			splits = string.split("/");
-								    	 			
-								    	 			if(splits.length == 2) {
-								    	 				tempMark = splits[0];
-								    	 				string = " ";
-								    	 			} else {
-								    	 				string = " ";
-								    	 			}
-								    	 		}
-								    	 		
-								    	 		return string;
-								    	 		
-								    	 	}
-								    	 }
->>>>>>> b04d180a
 								  	});
 								}
 					  	}).navGrid("#"+subgrid_table_id+"_pager", {edit:false,add:false,del:false,search:false}); // applying refresh button
@@ -547,12 +504,8 @@
 						     	"<fmt:message key="gradebook.columntitle.activityFeedback"/>", 
 						     	"<fmt:message key="gradebook.columntitle.mark"/>",
 							    'portraitId',
-<<<<<<< HEAD
 						     	'activityURL',
 						     	'hasArchivedMarks'
-=======
-						     	'activityURL'
->>>>>>> b04d180a
 						     ],
 						     colModel:[
 						     	{name:'id', index:'id', sortable:false, editable:false, hidden:true, search:false, hidedlg:true},
