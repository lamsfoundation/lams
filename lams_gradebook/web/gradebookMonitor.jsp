--- conflicted
+++ resolved
@@ -829,11 +829,7 @@
 				<br />
 				
 				<table id="activityView" class="scroll" ></table>
-<<<<<<< HEAD
 				<div id="activityViewPager" class="scroll" ></div>
-=======
-				<div id="activityViewPager" class="scroll" ></div>	
->>>>>>> 31c98cf2
 			</div>
 	 
 	<c:if test="not isInTabs">
