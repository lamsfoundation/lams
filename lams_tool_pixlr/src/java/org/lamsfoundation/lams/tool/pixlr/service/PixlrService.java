--- conflicted
+++ resolved
@@ -283,7 +283,6 @@
 	    }
 	}
 
-<<<<<<< HEAD
 	Pixlr pixlr = pixlrDAO.getByContentId(toolContentId);
 	if (pixlr != null) {
 	    for (PixlrSession session : pixlr.getPixlrSessions()) {
@@ -292,18 +291,6 @@
 		    user.setFinishedActivity(false);
 		    pixlrUserDAO.saveOrUpdate(user);
 		} else {
-		    NotebookEntry entry = getEntry(session.getSessionId(), CoreNotebookConstants.NOTEBOOK_TOOL,
-			    PixlrConstants.TOOL_SIGNATURE, userId);
-		    if (entry != null) {
-			pixlrDAO.delete(entry);
-		    }
-
-=======
-	    Pixlr pixlr = pixlrDAO.getByContentId(toolContentId);
-	    if (pixlr != null) {
-		for (PixlrSession session : pixlr.getPixlrSessions()) {
-		    PixlrUser user = pixlrUserDAO.getByUserIdAndSessionId(userId.longValue(), session.getSessionId());
->>>>>>> 9d966e02
 		    pixlrUserDAO.delete(user);
 		}
 	    }
