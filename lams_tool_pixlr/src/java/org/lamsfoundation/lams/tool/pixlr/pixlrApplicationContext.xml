--- conflicted
+++ resolved
@@ -34,12 +34,7 @@
 				<property name="pixlrConfigItemDAO"><ref bean="pixlrConfigItemDAO"/></property>
 				<property name="pixlrDAO"><ref bean="pixlrDAO"/></property>
 				<property name="toolService"><ref bean="lamsToolService"/></property>
-<<<<<<< HEAD
-				<property name="auditService"><ref bean="auditService"/></property>		
-=======
-				<property name="learnerService"><ref bean="learnerService"/></property>	
-				<property name="logEventService"><ref bean="logEventService"/></property>		
->>>>>>> bc9cb023
+				<property name="logEventService"><ref bean="logEventService"/></property>
  				<property name="pixlrToolContentHandler"><ref bean="pixlrToolContentHandler"/></property>
 		   		<property name="exportContentService"><ref bean="exportToolContentService"/></property> 				
 		   		<property name="coreNotebookService"><ref bean="coreNotebookService"/></property>
