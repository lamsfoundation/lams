--- conflicted
+++ resolved
@@ -113,7 +113,6 @@
      */
     public static void removeSessionByID(String sessionID, boolean invalidate) {
 	HttpSession session = SessionManager.getSession(sessionID);
-<<<<<<< HEAD
 	if (session == null) {
 	    return;
 	}
@@ -125,18 +124,6 @@
 	    } catch (IllegalStateException e) {
 		System.out.println("SessionMananger invalidation exception");
 		// if it was already invalidated, do nothing
-=======
-	if (session != null) {
-	    SessionManager.sessionIdMapping.remove(sessionID);
-
-	    if (invalidate) {
-		try {
-		    session.invalidate();
-		} catch (IllegalStateException e) {
-		    System.out.println("SessionMananger invalidation exception");
-		    // if it was already invalidated, do nothing
-		}
->>>>>>> 61b53ae6
 	    }
 	}
     }
