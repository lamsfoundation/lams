--- conflicted
+++ resolved
@@ -212,22 +212,14 @@
      * @param excludeUserId
      * @return
      */
-<<<<<<< HEAD
     Map<Long, Long> countUsersRatedEachItem(final Long contentId, final Long toolSessionId,
 	    final Collection<Long> itemIds, Integer excludeUserId);
 
     Map<Long, Long> countUsersRatedEachItemByCriteria(final Long criteriaId, final Long toolSessionId,
 	    final Collection<Long> itemIds, Integer excludeUserId);
-=======
-    Map<Long, Long> countUsersRatedEachItem(final Long contentId, final Long toolSessionId, final Collection<Long> itemIds,
-	    Integer excludeUserId);
-    
-    Map<Long, Long> countUsersRatedEachItemByCriteria(final Long criteriaId, final Long toolSessionId, final Collection<Long> itemIds,
-	    Integer excludeUserId);
     /** 
      * Get all the raw ratings for a combination of criteria and item ids. Used by Peer Review to do SPA analysis.
      */
     List getRatingsByCriteriasAndItems(Collection<Long> ratingCriteriaIds, Collection<Long> itemIds);
->>>>>>> 16532a9d
 
 }