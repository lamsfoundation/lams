--- conflicted
+++ resolved
@@ -659,20 +659,12 @@
 
 		    StyledRatingDTO dto = new StyledRatingDTO(((BigInteger) row[0]).longValue());
 		    dto.setComment((String) row[2]);
-<<<<<<< HEAD
-		    dto.setItemDescription((String) row[numColumns - 1]);
+		    dto.setItemDescription( row[numColumns - 2] != null ? row[numColumns - 2].toString() : null);
+		    dto.setItemDescription2( row[numColumns - 1] != null ? row[numColumns - 1].toString() : null);
 		    if (!isComment) {
 			dto.setUserRating(row[3] == null ? "" : numberFormat.format(row[3]));
 			dto.setAverageRating(row[4] == null ? "" : numberFormat.format(row[4]));
 			dto.setNumberOfVotes(row[5] == null ? "" : numberFormat.format(row[5]));
-=======
-		    dto.setItemDescription( row[numColumns - 2] != null ? row[numColumns - 2].toString() : null);
-		    dto.setItemDescription2( row[numColumns - 1] != null ? row[numColumns - 1].toString() : null);
-		    if ( ! isComment ) {
-			dto.setUserRating(row[3] == null ? "" : numberFormat.format((Double) row[3]));
-			dto.setAverageRating(row[4] == null ? "" : numberFormat.format((Double) row[4]));
-			dto.setNumberOfVotes(row[5] == null ? "" : numberFormat.format((BigInteger) row[5]));
->>>>>>> 7c213fca
 		    }
 		    ratingDtos.add(dto);
 		}
@@ -683,19 +675,11 @@
     }
 
     /**
-<<<<<<< HEAD
      * Convert the raw data from the database to JSON, similar on StyledCriteriaRatingDTO and StyleRatingDTO.
-     * The rating service expects the potential itemId followed by rating.* (its own fields) and the last item
-     * in the array to be an item description (eg formatted user's name) Will go back to the database for the
-     * justification comment that would apply to hedging.
-     *
-=======
-     * Convert the raw data from the database to JSON, similar on StyledCriteriaRatingDTO and StyleRatingDTO. 
      * The rating service expects the potential itemId followed by rating.* (its own fields) and the last two items 
      * in the array will be two item descriptions fields (eg formatted user's name, portrait id). Will go back to 
      * the database for the justification comment that would apply to hedging. 
      * 
->>>>>>> 7c213fca
      * If includeCurrentUser == true will include the current users' records (used for SelfReview and Monitoring)
      * otherwise skips the current user, so they do not rate themselves!
      *
@@ -754,20 +738,12 @@
 		    ObjectNode userRow = JsonNodeFactory.instance.objectNode();
 		    userRow.put("itemId", itemId);
 		    userRow.put("comment", row[2] == null ? "" : (String) row[2]);
-<<<<<<< HEAD
-		    userRow.put("itemDescription", row[numColumns - 1] == null ? "" : (String) row[numColumns - 1]);
+    		    userRow.put("itemDescription", row[numColumns - 2] == null ? "" : row[numColumns - 2].toString());
+    		    userRow.put("itemDescription2", row[numColumns - 1] == null ? "" : row[numColumns - 1].toString());
 		    if (!isComment) {
 			userRow.put("userRating", row[3] == null ? "" : numberFormat.format(row[3]));
 			userRow.put("averageRating", row[4] == null ? "" : numberFormat.format(row[4]));
 			userRow.put("numberOfVotes", row[5] == null ? "" : numberFormat.format(row[5]));
-=======
-    		    userRow.put("itemDescription", row[numColumns - 2] == null ? "" : row[numColumns - 2].toString());
-    		    userRow.put("itemDescription2", row[numColumns - 1] == null ? "" : row[numColumns - 1].toString());
-		    if ( ! isComment ) {
-        		    userRow.put("userRating", row[3] == null ? "" : numberFormat.format((Double) row[3]));
-        		    userRow.put("averageRating",  row[4] == null ? "" : numberFormat.format((Double) row[4]));
-        		    userRow.put("numberOfVotes", row[5] == null ? "" : numberFormat.format((BigInteger) row[5]));
->>>>>>> 7c213fca
 		    } else {
 			// don't have missing entries in JSON or an exception can occur if you try to access them
 			userRow.put("userRating", "");
