/****************************************************************
 * Copyright (C) 2006 LAMS Foundation (http://lamsfoundation.org)
 * =============================================================
 * License Information: http://lamsfoundation.org/licensing/lams/2.0/
 *
 * This program is free software; you can redistribute it and/or modify
 * it under the terms of the GNU General Public License version 2.0
 * as published by the Free Software Foundation.
 *
 * This program is distributed in the hope that it will be useful,
 * but WITHOUT ANY WARRANTY; without even the implied warranty of
 * MERCHANTABILITY or FITNESS FOR A PARTICULAR PURPOSE.  See the
 * GNU General Public License for more details.
 *
 * You should have received a copy of the GNU General Public License
 * along with this program; if not, write to the Free Software
 * Foundation, Inc., 51 Franklin Street, Fifth Floor, Boston, MA 02110-1301
 * USA
 *
 * http://www.gnu.org/licenses/gpl.txt
 * ****************************************************************
 */

package org.lamsfoundation.lams.security;

public interface ISecurityService {

    /**
     * Checks if the is a manager or monitor in the organisation. This is just a convenience method for hasOrgRole()
     * with MONITOR and GROUP_MANAGER.
     */
    boolean isGroupMonitor(Integer orgId, Integer userId, String action);

    boolean isGroupMonitor(Integer orgId, Integer userId, String action, boolean skipLog);

    boolean ensureGroupMonitor(Integer orgId, Integer userId, String action) throws SecurityException;

    /**
     * Checks if the user is a learner in the given lesson.
     */
    boolean isLessonLearner(Long lessonId, Integer userId, String action);

    boolean isLessonLearner(Long lessonId, Integer userId, String action, boolean skipLog);

    boolean ensureLessonLearner(Long lessonId, Integer userId, String action) throws SecurityException;

    /**
     * Checks if the user is a monitor or owner of the given lesson, or a group manager of the organisation.
<<<<<<< HEAD
     *
     * @param lessonId
     * @param userId
     * @param action
     *            describes action that was requested and is used for logging. If this value is null, no logging will be
     *            done.
     * @param escalate
=======
>>>>>>> 619fd068
     */
    boolean isLessonMonitor(Long lessonId, Integer userId, String action);

    boolean isLessonMonitor(Long lessonId, Integer userId, String action, boolean skipLog);

    boolean ensureLessonMonitor(Long lessonId, Integer userId, String action) throws SecurityException;

    /**
     * Checks if the user is the owner of the given lesson.
     */
    boolean isLessonOwner(Long lessonId, Integer userId, String action);

    boolean isLessonOwner(Long lessonId, Integer userId, String action, boolean skipLog);

    boolean ensureLessonOwner(Long lessonId, Integer userId, String action) throws SecurityException;

    /**
     * Checks if the user is either a learner or a staff member in the given lesson.
     */
    boolean isLessonParticipant(Long lessonId, Integer userId, String action);

    boolean isLessonParticipant(Long lessonId, Integer userId, String action, boolean skipLog);

    boolean ensureLessonParticipant(Long lessonId, Integer userId, String action) throws SecurityException;

    /**
     * Checks if the user has a global role of APPADMIN.
     */
    boolean isAppadmin(Integer userId, String action, boolean escalate);

    /**
     * Checks if the user has a global role of APPADMIN.
     */
    boolean isSysadmin(Integer userId, String action);

    boolean isSysadmin(Integer userId, String action, boolean skipLog);

    boolean ensureSysadmin(Integer userId, String action) throws SecurityException;

    /**
     * Checks if the user has any of the given roles in the given organisation. If GROUP_MANAGER is
     * given for class type organisation, their parent organisations are checked.
     */
    boolean hasOrgRole(Integer orgId, Integer userId, String[] roles, String action);

    boolean hasOrgRole(Integer orgId, Integer userId, String[] roles, String action, boolean skipLog);

    boolean ensureOrgRole(Integer orgId, Integer userId, String[] roles, String action) throws SecurityException;
}<|MERGE_RESOLUTION|>--- conflicted
+++ resolved
@@ -46,16 +46,6 @@
 
     /**
      * Checks if the user is a monitor or owner of the given lesson, or a group manager of the organisation.
-<<<<<<< HEAD
-     *
-     * @param lessonId
-     * @param userId
-     * @param action
-     *            describes action that was requested and is used for logging. If this value is null, no logging will be
-     *            done.
-     * @param escalate
-=======
->>>>>>> 619fd068
      */
     boolean isLessonMonitor(Long lessonId, Integer userId, String action);
 
@@ -84,10 +74,14 @@
     /**
      * Checks if the user has a global role of APPADMIN.
      */
-    boolean isAppadmin(Integer userId, String action, boolean escalate);
+    boolean isAppadmin(Integer userId, String action);
+
+    boolean isAppadmin(Integer userId, String action, boolean skipLog);
+
+    boolean ensureAppadmin(Integer userId, String action) throws SecurityException;
 
     /**
-     * Checks if the user has a global role of APPADMIN.
+     * Checks if the user has a global role of SYSADMIN.
      */
     boolean isSysadmin(Integer userId, String action);
 
