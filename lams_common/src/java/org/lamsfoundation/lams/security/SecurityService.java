/****************************************************************
 * Copyright (C) 2006 LAMS Foundation (http://lamsfoundation.org)
 * =============================================================
 * License Information: http://lamsfoundation.org/licensing/lams/2.0/
 *
 * This program is free software; you can redistribute it and/or modify
 * it under the terms of the GNU General Public License version 2.0
 * as published by the Free Software Foundation.
 *
 * This program is distributed in the hope that it will be useful,
 * but WITHOUT ANY WARRANTY; without even the implied warranty of
 * MERCHANTABILITY or FITNESS FOR A PARTICULAR PURPOSE.  See the
 * GNU General Public License for more details.
 *
 * You should have received a copy of the GNU General Public License
 * along with this program; if not, write to the Free Software
 * Foundation, Inc., 51 Franklin Street, Fifth Floor, Boston, MA 02110-1301
 * USA
 *
 * http://www.gnu.org/licenses/gpl.txt
 * ****************************************************************
 */

package org.lamsfoundation.lams.security;

import java.util.ArrayList;
import java.util.Arrays;
import java.util.List;

import org.apache.commons.lang.StringUtils;
import org.apache.log4j.Logger;
import org.lamsfoundation.lams.lesson.Lesson;
import org.lamsfoundation.lams.logevent.LogEvent;
import org.lamsfoundation.lams.logevent.service.ILogEventService;
import org.lamsfoundation.lams.usermanagement.Organisation;
import org.lamsfoundation.lams.usermanagement.OrganisationType;
import org.lamsfoundation.lams.usermanagement.Role;
import org.lamsfoundation.lams.usermanagement.User;
import org.lamsfoundation.lams.web.filter.AuditLogFilter;

/**
 * Contains methods for checking and logging user access to LAMS content. Should be used throughout the whole project.
 * Calls with escalate=false are for soft checking in Actions. Onet with escalate=true are for checking in Services so
 * the exception can bubble to Actions.
 */
public class SecurityService implements ISecurityService {
    private static Logger log = Logger.getLogger(SecurityService.class);

    private static final String[] GROUP_MONITOR_ROLES = new String[] { Role.GROUP_MANAGER, Role.MONITOR };

    private ISecurityDAO securityDAO;
    private ILogEventService logEventService;

    @Override
    public boolean isLessonLearner(Long lessonId, Integer userId, String action) {
	return isLessonLearner(lessonId, userId, action, false);
    }

    @Override
    public boolean isLessonLearner(Long lessonId, Integer userId, String action, boolean skipLog) {
	return isLessonLearner(lessonId, userId, action, skipLog, false);
    }

    @Override
    public boolean ensureLessonLearner(Long lessonId, Integer userId, String action) {
	return isLessonLearner(lessonId, userId, action, false, true);
    }

    private boolean isLessonLearner(Long lessonId, Integer userId, String action, boolean skipLog, boolean escalate)
	    throws SecurityException {
	if (lessonId == null) {
	    String error = "Missing lesson ID when checking if user " + userId + " is learner and can \"" + action
		    + "\"";
	    return processCheckFailure(userId, error, skipLog, escalate);
	}
	if (userId == null) {
	    String error = "Missing user ID when checking if is learner in lesson " + lessonId + " and can \"" + action
		    + "\"";
	    return processCheckFailure(userId, error, skipLog, escalate);
	}

	Lesson lesson = (Lesson) securityDAO.find(Lesson.class, lessonId);
	if (lesson == null) {
	    String error = "Could not find lesson " + lessonId + " when checking if user " + userId
		    + " is learner and can \"" + action + "\"";
	    return processCheckFailure(userId, error, skipLog, escalate);
	}

	Organisation org = lesson.getOrganisation();
	Integer orgId = org == null ? null : org.getOrganisationId();
	boolean hasAppadminRole = securityDAO.isAppadmin(userId);
	boolean hasOrgRole = orgId == null || securityDAO.hasOrgRole(orgId, userId, Role.LEARNER);

	if (!hasAppadminRole && !(hasOrgRole && securityDAO.isLessonLearner(lessonId, userId))) {
	    String error = "User " + userId + " is not learner in lesson " + lessonId + " and can not \"" + action
		    + "\"";
	    return processCheckFailure(userId, error, skipLog, escalate);
	}

	return true;
    }

    @Override
    public boolean isLessonMonitor(Long lessonId, Integer userId, String action) {
	return isLessonMonitor(lessonId, userId, action, false);
    }

    @Override
    public boolean isLessonMonitor(Long lessonId, Integer userId, String action, boolean skipLog) {
	return isLessonMonitor(lessonId, userId, action, skipLog, false);
    }

    @Override
    public boolean ensureLessonMonitor(Long lessonId, Integer userId, String action) {
	return isLessonMonitor(lessonId, userId, action, false, true);
    }

    private boolean isLessonMonitor(Long lessonId, Integer userId, String action, boolean skipLog, boolean escalate)
	    throws SecurityException {
	if (lessonId == null) {
	    String error = "Missing lesson ID when checking if user " + userId + " is monitor and can \"" + action
		    + "\"";
	    return processCheckFailure(userId, error, skipLog, escalate);
	}
	if (userId == null) {
	    String error = "Missing user ID when checking if is monitor in lesson " + lessonId + " and can \"" + action
		    + "\"";
	    return processCheckFailure(userId, error, skipLog, escalate);
	}

	Lesson lesson = (Lesson) securityDAO.find(Lesson.class, lessonId);
	if (lesson == null) {
	    String error = "Could not find lesson " + lessonId + " when checking if user " + userId
		    + " is monitor and can \"" + action + "\"";
	    return processCheckFailure(userId, error, skipLog, escalate);
	}

	Organisation org = lesson.getOrganisation();
	Integer orgId = org == null ? null : org.getOrganisationId();
	boolean hasAppadminRole = securityDAO.isAppadmin(userId);
	boolean hasGroupManagerRole = hasAppadminRole || (orgId != null && securityDAO.isGroupManager(orgId, userId));
	boolean hasMonitorRole = hasGroupManagerRole || orgId == null
		|| securityDAO.hasOrgRole(orgId, userId, Role.MONITOR);

	if (!hasGroupManagerRole && !(hasMonitorRole && securityDAO.isLessonMonitor(lessonId, userId, true))) {
	    String error = "User " + userId + " is not monitor in lesson " + lessonId + " and can not \"" + action
		    + "\"";
	    return processCheckFailure(userId, error, skipLog, escalate);
	}

	return true;
    }

    @Override
    public boolean isLessonOwner(Long lessonId, Integer userId, String action) {
	return isLessonOwner(lessonId, userId, action, false);
    }

    @Override
    public boolean isLessonOwner(Long lessonId, Integer userId, String action, boolean skipLog) {
	return isLessonOwner(lessonId, userId, action, skipLog, false);
    }

    @Override
    public boolean ensureLessonOwner(Long lessonId, Integer userId, String action) {
	return isLessonOwner(lessonId, userId, action, false, true);
    }

    private boolean isLessonOwner(Long lessonId, Integer userId, String action, boolean skipLog, boolean escalate)
	    throws SecurityException {
	if (lessonId == null) {
	    String error = "Missing lesson ID when checking if user " + userId + " is owner and can \"" + action + "\"";
	    return processCheckFailure(userId, error, skipLog, escalate);
	}
	if (userId == null) {
	    String error = "Missing user ID when checking if is owner of lesson " + lessonId + " and can \"" + action
		    + "\"";
	    return processCheckFailure(userId, error, skipLog, escalate);
	}

	Lesson lesson = (Lesson) securityDAO.find(Lesson.class, lessonId);
	if (lesson == null) {
	    String error = "Could not find lesson " + lessonId + " when checking if user " + userId
		    + " is owner and can \"" + action + "\"";
	    return processCheckFailure(userId, error, skipLog, escalate);
	}

	if (!lesson.getUser().getUserId().equals(userId)) {
	    String error = "User " + userId + " is not owner of lesson " + lessonId + " and can not \"" + action + "\"";
	    return processCheckFailure(userId, error, skipLog, escalate);
	}

	return true;
    }

    @Override
    public boolean isLessonParticipant(Long lessonId, Integer userId, String action) {
	return isLessonParticipant(lessonId, userId, action, false);
    }

    @Override
    public boolean isLessonParticipant(Long lessonId, Integer userId, String action, boolean skipLog) {
	return isLessonParticipant(lessonId, userId, action, skipLog, false);
    }

    @Override
    public boolean ensureLessonParticipant(Long lessonId, Integer userId, String action) {
	return isLessonParticipant(lessonId, userId, action, false, true);
    }

    private boolean isLessonParticipant(Long lessonId, Integer userId, String action, boolean skipLog, boolean escalate)
	    throws SecurityException {
	if (lessonId == null) {
	    String error = "Missing lesson ID when checking if user " + userId + " is participant and can \"" + action
		    + "\"";
	    return processCheckFailure(userId, error, skipLog, escalate);
	}
	if (userId == null) {
	    String error = "Missing user ID when checking if is participant in lesson " + lessonId + " and can \""
		    + action + "\"";
	    return processCheckFailure(userId, error, skipLog, escalate);
	}

	Lesson lesson = (Lesson) securityDAO.find(Lesson.class, lessonId);
	if (lesson == null) {
	    String error = "Could not find lesson " + lessonId + " when checking if user " + userId
		    + " is participant and can \"" + action + "\"";
	    return processCheckFailure(userId, error, skipLog, escalate);
	}

	Organisation org = lesson.getOrganisation();
	Integer orgId = org == null ? null : org.getOrganisationId();
	boolean hasAppadminRole = securityDAO.isAppadmin(userId);
	boolean hasGroupManagerRole = hasAppadminRole || (orgId != null && securityDAO.isGroupManager(orgId, userId));
	boolean hasRole = hasGroupManagerRole || orgId == null
		|| securityDAO.hasOrgRole(orgId, userId, Role.LEARNER, Role.MONITOR);

	if (!hasGroupManagerRole && !(hasRole && (securityDAO.isLessonLearner(lessonId, userId)
		|| securityDAO.isLessonMonitor(lessonId, userId, true)))) {
	    String error = "User " + userId + " is not participant in lesson " + lessonId + " and can not \"" + action
		    + "\"";
	    return processCheckFailure(userId, error, skipLog, escalate);
	}

	return true;
    }

    @Override
<<<<<<< HEAD
    public boolean isAppadmin(Integer userId, String action, boolean escalate) {
	if (userId == null) {
	    String error = "Missing user ID when checking if is appadmin and can \"" + action + "\"";
	    SecurityService.log.error(error);
	    logEventService.logEvent(LogEvent.TYPE_ROLE_FAILURE, userId, userId, null, null, error);
	    throw new SecurityException(error);
	}

	if (!securityDAO.isSysadmin(userId) || !securityDAO.isAppadmin(userId)) {
	    String error = "User " + userId + " is not appadmin and can not \"" + action + "\"";
	    SecurityService.log.debug(error);
	    logEventService.logEvent(LogEvent.TYPE_ROLE_FAILURE, userId, userId, null, null, error);
	    if (escalate) {
		throw new SecurityException(error);
	    } else {
		return false;
	    }
	}

	return true;
    }

    @Override
    public boolean isSysadmin(Integer userId, String action, boolean escalate) {
=======
    public boolean isSysadmin(Integer userId, String action) {
	return isSysadmin(userId, action, false);
    }

    @Override
    public boolean isSysadmin(Integer userId, String action, boolean skipLog) {
	return isSysadmin(userId, action, skipLog, false);
    }

    @Override
    public boolean ensureSysadmin(Integer userId, String action) {
	return isSysadmin(userId, action, false, true);
    }

    private boolean isSysadmin(Integer userId, String action, boolean skipLog, boolean escalate) {
>>>>>>> 619fd068
	if (userId == null) {
	    String error = "Missing user ID when checking if is sysadmin and can \"" + action + "\"";
	    return processCheckFailure(userId, error, skipLog, escalate);
	}

	if (!securityDAO.isSysadmin(userId)) {
	    String error = "User " + userId + " is not sysadmin and can not \"" + action + "\"";
	    return processCheckFailure(userId, error, skipLog, escalate);
	}

	return true;

    }

    @Override
    public boolean isGroupMonitor(Integer orgId, Integer userId, String action) {
	return isGroupMonitor(orgId, userId, action, false);
    }

    @Override
    public boolean isGroupMonitor(Integer orgId, Integer userId, String action, boolean skipLog) {
	return isGroupMonitor(orgId, userId, action, skipLog, false);
    }

    @Override
    public boolean ensureGroupMonitor(Integer orgId, Integer userId, String action) {
	return isGroupMonitor(orgId, userId, action, false, true);
    }

    private boolean isGroupMonitor(Integer orgId, Integer userId, String action, boolean skipLog, boolean escalate)
	    throws SecurityException {
	return hasOrgRole(orgId, userId, SecurityService.GROUP_MONITOR_ROLES, action, skipLog, escalate);
    }

    @Override
    public boolean hasOrgRole(Integer orgId, Integer userId, String[] roles, String action) {
	return hasOrgRole(orgId, userId, roles, action, false);
    }

    @Override
    public boolean hasOrgRole(Integer orgId, Integer userId, String[] roles, String action, boolean skipLog) {
	return hasOrgRole(orgId, userId, roles, action, skipLog, false);
    }

    @Override
    public boolean ensureOrgRole(Integer orgId, Integer userId, String[] roles, String action) {
	return hasOrgRole(orgId, userId, roles, action, false, true);
    }

    private boolean hasOrgRole(Integer orgId, Integer userId, String[] roles, String action, boolean skipLog,
	    boolean escalate) throws SecurityException {
	if (orgId == null) {
	    String error = "Missing organisation ID when checking if user " + userId + " has any of "
		    + Arrays.toString(roles) + " roles in organisation " + orgId + " and can \"" + action + "\"";
	    return processCheckFailure(userId, error, skipLog, escalate);
	}
	if (userId == null) {
	    String error = "Missing user ID when checking if has any of " + Arrays.toString(roles)
		    + " roles in organisation " + orgId + " and can \"" + action + "\"";
	    return processCheckFailure(userId, error, skipLog, escalate);
	}

	try {
	    if (securityDAO.isAppadmin(userId) || securityDAO.hasOrgRole(orgId, userId, roles)) {
		return true;
	    }

	    // check for super roles in the parent organisations
	    List<String> roleList = new ArrayList<>(Arrays.asList(roles));
	    if (roleList.contains(Role.GROUP_MANAGER)) {
		Organisation organisation = (Organisation) securityDAO.find(Organisation.class, orgId);
		if (OrganisationType.CLASS_TYPE.equals(organisation.getOrganisationType().getOrganisationTypeId())) {
		    organisation = organisation.getParentOrganisation();
		}

		if (securityDAO.hasOrgRole(organisation.getOrganisationId(), userId,
			new String[] { Role.GROUP_MANAGER })) {
		    return true;
		}
	    }
	} catch (Exception e) {
	    SecurityService.log.error("Error while checking user " + userId + " role in organisation " + orgId, e);
	}

	String error = "User " + userId + " does not have any of " + Arrays.toString(roles) + " roles in organisation "
		+ orgId + " and can not \"" + action + "\"";
	return processCheckFailure(userId, error, skipLog, escalate);
    }

    private boolean processCheckFailure(Integer userId, String error, boolean skipLog, boolean escalate) {
	// always log if an exception is going to be thrown
	skipLog |= escalate;
	skipLog &= StringUtils.isNotBlank(error);

	if (!skipLog) {
	    SecurityService.log.warn(error);
	    logEventService.logEvent(LogEvent.TYPE_ROLE_FAILURE, userId, userId, null, null, error);

	    User user = (User) securityDAO.find(User.class, userId);
	    AuditLogFilter.log(user.getUserDTO(), AuditLogFilter.ROLE_CHECK_ACTION,
		    "failed role check with message: " + error);
	}
	if (escalate) {
	    throw new SecurityException(error);
	}
	return false;
    }

    public void setSecurityDAO(ISecurityDAO securityDAO) {
	this.securityDAO = securityDAO;
    }

    public void setLogEventService(ILogEventService logEventService) {
	this.logEventService = logEventService;
    }
}<|MERGE_RESOLUTION|>--- conflicted
+++ resolved
@@ -246,32 +246,35 @@
     }
 
     @Override
-<<<<<<< HEAD
-    public boolean isAppadmin(Integer userId, String action, boolean escalate) {
+    public boolean isAppadmin(Integer userId, String action) {
+	return isAppadmin(userId, action, false);
+    }
+
+    @Override
+    public boolean isAppadmin(Integer userId, String action, boolean skipLog) {
+	return isAppadmin(userId, action, skipLog, false);
+    }
+
+    @Override
+    public boolean ensureAppadmin(Integer userId, String action) {
+	return isAppadmin(userId, action, false, true);
+    }
+
+    private boolean isAppadmin(Integer userId, String action, boolean skipLog, boolean escalate) {
 	if (userId == null) {
 	    String error = "Missing user ID when checking if is appadmin and can \"" + action + "\"";
-	    SecurityService.log.error(error);
-	    logEventService.logEvent(LogEvent.TYPE_ROLE_FAILURE, userId, userId, null, null, error);
-	    throw new SecurityException(error);
-	}
-
-	if (!securityDAO.isSysadmin(userId) || !securityDAO.isAppadmin(userId)) {
+	    return processCheckFailure(userId, error, skipLog, escalate);
+	}
+
+	if (!securityDAO.isAppadmin(userId)) {
 	    String error = "User " + userId + " is not appadmin and can not \"" + action + "\"";
-	    SecurityService.log.debug(error);
-	    logEventService.logEvent(LogEvent.TYPE_ROLE_FAILURE, userId, userId, null, null, error);
-	    if (escalate) {
-		throw new SecurityException(error);
-	    } else {
-		return false;
-	    }
-	}
-
-	return true;
-    }
-
-    @Override
-    public boolean isSysadmin(Integer userId, String action, boolean escalate) {
-=======
+	    return processCheckFailure(userId, error, skipLog, escalate);
+	}
+
+	return true;
+    }
+
+    @Override
     public boolean isSysadmin(Integer userId, String action) {
 	return isSysadmin(userId, action, false);
     }
@@ -287,7 +290,6 @@
     }
 
     private boolean isSysadmin(Integer userId, String action, boolean skipLog, boolean escalate) {
->>>>>>> 619fd068
 	if (userId == null) {
 	    String error = "Missing user ID when checking if is sysadmin and can \"" + action + "\"";
 	    return processCheckFailure(userId, error, skipLog, escalate);
