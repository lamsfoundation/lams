/****************************************************************
 * Copyright (C) 2005 LAMS Foundation (http://lamsfoundation.org)
 * =============================================================
 * License Information: http://lamsfoundation.org/licensing/lams/2.0/
 *
 * This program is free software; you can redistribute it and/or modify
 * it under the terms of the GNU General Public License version 2.0
 * as published by the Free Software Foundation.
 *
 * This program is distributed in the hope that it will be useful,
 * but WITHOUT ANY WARRANTY; without even the implied warranty of
 * MERCHANTABILITY or FITNESS FOR A PARTICULAR PURPOSE.  See the
 * GNU General Public License for more details.
 *
 * You should have received a copy of the GNU General Public License
 * along with this program; if not, write to the Free Software
 * Foundation, Inc., 51 Franklin Street, Fifth Floor, Boston, MA 02110-1301
 * USA
 *
 * http://www.gnu.org/licenses/gpl.txt
 * ****************************************************************
 */

package org.lamsfoundation.lams.usermanagement.dto;

import java.io.Serializable;
import java.util.Set;
import java.util.TimeZone;

import org.apache.commons.lang.builder.ToStringBuilder;
import org.lamsfoundation.lams.themes.dto.ThemeDTO;

/**
 * @author Manpreet Minhas
 */
public class UserDTO implements Serializable {

    private static final long serialVersionUID = 5299784226270953691L;

    private Integer userID;
    private String firstName;
    private String lastName;
    private String login;
    private String localeLanguage;
    private String localeCountry;
    private String fckLanguageMapping;
    private String direction;
    private String email;
    private ThemeDTO theme;
    private TimeZone timeZone;
    private Integer authenticationMethodId;
    private Boolean tutorialsDisabled;
    private Set<String> pagesWithDisabledTutorials;
    private Boolean firstLogin;
    private Integer lastVisitedOrganisationId;
    private Long portraitUuid;

    public UserDTO(Integer userID, String firstName, String lastName, String login, String localeLanguage,
	    String localeCountry, String direction, String email, ThemeDTO htmlTheme, TimeZone timezone,
	    Integer authenticationMethodId, String fckLanguageMapping, Boolean tutorialsDisabled,
	    Set<String> pagesWithDisabledTutorials, Boolean firstLogin, Integer lastVisitedOrganisationId,
	    Long portraitUuid) {
	this.userID = userID;
	this.firstName = firstName;
	this.lastName = lastName;
	this.login = login;
	this.localeCountry = localeCountry;
	this.localeLanguage = localeLanguage;
	this.direction = direction;
	this.email = email;
	this.theme = htmlTheme;
	timeZone = timezone;
	this.authenticationMethodId = authenticationMethodId;
	this.fckLanguageMapping = fckLanguageMapping;
	this.tutorialsDisabled = tutorialsDisabled;
	this.pagesWithDisabledTutorials = pagesWithDisabledTutorials;
	this.firstLogin = firstLogin;
	this.lastVisitedOrganisationId = lastVisitedOrganisationId;
<<<<<<< HEAD
	this.portraitUuid = portraitUuid;
=======
	this.setPortraitUuid(portraitUuid);
>>>>>>> 423d88c3
    }

    /**
     * Equality test of UserDTO objects
     */
    @Override
    public boolean equals(Object o) {
	if ((o != null) && (o.getClass() == this.getClass())) {
	    return ((UserDTO) o).userID == userID;
	} else {
	    return false;
	}
    }

    /**
     * Returns the hash code value for this object.
     */
    @Override
    public int hashCode() {
	// TODO this might be an ineffcient implementation since userIDs are likely to be sequential,
	// hence we dont get a good spread of values
	return userID.intValue();
    }

    /**
     * @return Returns the firstName.
     */
    public String getFirstName() {
	return firstName;
    }

    /**
     * @return Returns the lastName.
     */
    public String getLastName() {
	return lastName;
    }

    /**
     * @return Returns the login.
     */
    public String getLogin() {
	return login;
    }

    /**
     * @return Returns the userID.
     */
    public Integer getUserID() {
	return userID;
    }

    public ThemeDTO getTheme() {
	return theme;
    }

    public void setTheme(ThemeDTO theme) {
	this.theme = theme;
    }

    public String getEmail() {
	return email;
    }

    public String getLocaleCountry() {
	return localeCountry;
    }

    public String getLocaleLanguage() {
	return localeLanguage;
    }

    /** Should the page be displayed left to right (LTR) or right to left (RTL) */
    public String getDirection() {
	return direction;
    }

    /** User's timezone. */
    public TimeZone getTimeZone() {
	return timeZone;
    }

    public Integer getAuthenticationMethodId() {
	return authenticationMethodId;
    }

    @Override
    public String toString() {
	return new ToStringBuilder(this).append("userID", getUserID()).append("firstName", getFirstName())
		.append("lastName", getLastName()).append("login", getLogin())
		.append("localeLanguage", getLocaleLanguage()).append("localeCountry", getLocaleCountry())
		.append("direction", getDirection()).append("email", getEmail()).append("htmlTheme", getTheme())
		.append("timeZone", getTimeZone()).append("authenticationMethodId", getAuthenticationMethodId())
		.append("fckLanguageMapping", getFckLanguageMapping())
		.append("tutorialsDisabled", "" + getTutorialsDisabled()).append("portraitUuid", getPortraitUuid())
		.toString();
    }

    public String getFckLanguageMapping() {
	return fckLanguageMapping;
    }

    public Boolean getTutorialsDisabled() {
	return tutorialsDisabled;
    }

    public void setTutorialsDisabled(Boolean tutorialsDisabled) {
	this.tutorialsDisabled = tutorialsDisabled;
    }

    public Set<String> getPagesWithDisabledTutorials() {
	return pagesWithDisabledTutorials;
    }

    public void setPagesWithDisabledTutorials(Set<String> pagesWithDisabledTutorials) {
	this.pagesWithDisabledTutorials = pagesWithDisabledTutorials;
    }

    public Boolean isFirstLogin() {
	return firstLogin;
    }

    public void setFirstLogin(Boolean firstLogin) {
	this.firstLogin = firstLogin;
    }

    public Integer getLastVisitedOrganisationId() {
	return lastVisitedOrganisationId;
    }

    public Long getPortraitUuid() {
	return portraitUuid;
    }

    public void setPortraitUuid(Long portraitUuid) {
	this.portraitUuid = portraitUuid;
    }
}<|MERGE_RESOLUTION|>--- conflicted
+++ resolved
@@ -76,11 +76,7 @@
 	this.pagesWithDisabledTutorials = pagesWithDisabledTutorials;
 	this.firstLogin = firstLogin;
 	this.lastVisitedOrganisationId = lastVisitedOrganisationId;
-<<<<<<< HEAD
-	this.portraitUuid = portraitUuid;
-=======
 	this.setPortraitUuid(portraitUuid);
->>>>>>> 423d88c3
     }
 
     /**
@@ -175,8 +171,7 @@
 		.append("direction", getDirection()).append("email", getEmail()).append("htmlTheme", getTheme())
 		.append("timeZone", getTimeZone()).append("authenticationMethodId", getAuthenticationMethodId())
 		.append("fckLanguageMapping", getFckLanguageMapping())
-		.append("tutorialsDisabled", "" + getTutorialsDisabled()).append("portraitUuid", getPortraitUuid())
-		.toString();
+		.append("tutorialsDisabled", "" + getTutorialsDisabled()).toString();
     }
 
     public String getFckLanguageMapping() {
