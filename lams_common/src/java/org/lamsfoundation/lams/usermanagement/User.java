/****************************************************************
 * Copyright (C) 2005 LAMS Foundation (http://lamsfoundation.org)
 * =============================================================
 * License Information: http://lamsfoundation.org/licensing/lams/2.0/
 *
 * This program is free software; you can redistribute it and/or modify
 * it under the terms of the GNU General Public License version 2.0
 * as published by the Free Software Foundation.
 *
 * This program is distributed in the hope that it will be useful,
 * but WITHOUT ANY WARRANTY; without even the implied warranty of
 * MERCHANTABILITY or FITNESS FOR A PARTICULAR PURPOSE.  See the
 * GNU General Public License for more details.
 *
 * You should have received a copy of the GNU General Public License
 * along with this program; if not, write to the Free Software
 * Foundation, Inc., 51 Franklin Street, Fifth Floor, Boston, MA 02110-1301
 * USA
 *
 * http://www.gnu.org/licenses/gpl.txt
 * ****************************************************************
 */

package org.lamsfoundation.lams.usermanagement;

import java.io.Serializable;
import java.util.Date;
import java.util.HashSet;
import java.util.Iterator;
import java.util.LinkedHashSet;
import java.util.Set;
import java.util.TimeZone;

import org.apache.commons.lang.builder.EqualsBuilder;
import org.apache.commons.lang.builder.HashCodeBuilder;
import org.apache.commons.lang.builder.ToStringBuilder;
import org.lamsfoundation.lams.themes.Theme;
import org.lamsfoundation.lams.themes.dto.ThemeDTO;
import org.lamsfoundation.lams.usermanagement.dto.UserBasicDTO;
import org.lamsfoundation.lams.usermanagement.dto.UserDTO;
import org.lamsfoundation.lams.util.LanguageUtil;

public class User implements Serializable, Comparable {

    /** identifier field */
    private Integer userId;

    /** persistent field */
    private String login;

    /**
     * persistent field
     */
    private String password;

    private Integer failedAttempts;

    private Date lockOutTime;

    private Boolean twoFactorAuthenticationEnabled;

    private String twoFactorAuthenticationSecret;

    /**
     * persistent field
     */
    private String salt;

    /** nullable persistent field */
    private String title;

    /** nullable persistent field */
    private String firstName;

    /** nullable persistent field */
    private String lastName;

    /** nullable persistent field */
    private String addressLine1;

    /** nullable persistent field */
    private String addressLine2;

    /** nullable persistent field */
    private String addressLine3;

    /** nullable persistent field */
    private String city;

    /** nullable persistent field */
    private String state;

    /** nullable persistent field */
    private String postcode;

    /** nullable persistent field */
    private String country;

    /** nullable persistent field */
    private String dayPhone;

    /** nullable persistent field */
    private String eveningPhone;

    /** nullable persistent field */
    private String mobilePhone;

    /** nullable persistent field */
    private String fax;

    /** nullable persistent field */
    private String email;

    /** persistent field */
    private Boolean disabledFlag;

    /** persistent field */
    private SupportedLocale locale;

    /** persistent field */
    private String timeZone;

    /** persistent field */
    private Date createDate;

    /** persistent field */
    private WorkspaceFolder workspaceFolder;

    /** persistent field */
    private AuthenticationMethod authenticationMethod;

    /** persistent field */
    private Set<UserOrganisation> userOrganisations;

    /** persistent field */
    private Integer lastVisitedOrganisationId;

    /** persistent field */
    private Theme theme;

    /** persistent field */
    private Set learnerProgresses;

    /** persistent field */
    private Set userToolSessions;

    /** persistent field */
    private Set userGroups;

    /** persistent field */
    private Set learningDesigns;

    /** persistent field */
    private Set lessons;

    /** persistent field */
    private Long portraitUuid;

    /** persistent field */
    private Boolean changePassword;

    /** persistent field */
    private Boolean tutorialsDisabled;

    /** persistent field */
    private Set<String> pagesWithDisabledTutorials = new HashSet<String>();

    /** persistent field - latch */
    private Boolean firstLogin;

    /** persistent field - for Pedagogical Planner */
    private Set<Long> recentlyModifiedLearningDesigns = new LinkedHashSet<Long>();

    private Date modifiedDate;

    /** default constructor */
    public User() {
	changePassword = false;
	twoFactorAuthenticationEnabled = false;
    }

    public Integer getUserId() {
	return userId;
    }

    public void setUserId(Integer userId) {
	this.userId = userId;
    }

    public String getLogin() {
	return login;
    }

    public void setLogin(String login) {
	this.login = login;
    }

    public String getPassword() {
	return password;
    }

    public String getSalt() {
	return salt;
    }

    public void setPassword(String password) {
	this.password = password;
    }

    public void setSalt(String salt) {
	this.salt = salt;
    }

    public Boolean isTwoFactorAuthenticationEnabled() {
	return twoFactorAuthenticationEnabled;
    }

    public void setTwoFactorAuthenticationEnabled(Boolean twoFactorAuthenticationEnabled) {
	this.twoFactorAuthenticationEnabled = twoFactorAuthenticationEnabled;
    }

    public String getTwoFactorAuthenticationSecret() {
	return twoFactorAuthenticationSecret;
    }

    public void setTwoFactorAuthenticationSecret(String twoFactorAuthenticationSecret) {
	this.twoFactorAuthenticationSecret = twoFactorAuthenticationSecret;
    }

    public String getTitle() {
	return title;
    }

    public void setTitle(String title) {
	this.title = title;
    }

    public String getFirstName() {
	return firstName;
    }

    public void setFirstName(String firstName) {
	this.firstName = firstName;
    }

    public String getLastName() {
	return lastName;
    }

    public void setLastName(String lastName) {
	this.lastName = lastName;
    }

    public String getFullName() {
	return this.getFirstName() + " " + this.getLastName();
    }

    public String getAddressLine1() {
	return addressLine1;
    }

    public void setAddressLine1(String addressLine1) {
	this.addressLine1 = addressLine1;
    }

    public String getAddressLine2() {
	return addressLine2;
    }

    public void setAddressLine2(String addressLine2) {
	this.addressLine2 = addressLine2;
    }

    public String getAddressLine3() {
	return addressLine3;
    }

    public void setAddressLine3(String addressLine3) {
	this.addressLine3 = addressLine3;
    }

    public String getCity() {
	return city;
    }

    public void setCity(String city) {
	this.city = city;
    }

    public String getState() {
	return state;
    }

    public void setState(String state) {
	this.state = state;
    }

    public String getPostcode() {
	return postcode;
    }

    public void setPostcode(String postcode) {
	this.postcode = postcode;
    }

    public String getCountry() {
	return country;
    }

    public void setCountry(String country) {
	this.country = country;
    }

    public String getDayPhone() {
	return dayPhone;
    }

    public void setDayPhone(String dayPhone) {
	this.dayPhone = dayPhone;
    }

    public String getEveningPhone() {
	return eveningPhone;
    }

    public void setEveningPhone(String eveningPhone) {
	this.eveningPhone = eveningPhone;
    }

    public String getMobilePhone() {
	return mobilePhone;
    }

    public void setMobilePhone(String mobilePhone) {
	this.mobilePhone = mobilePhone;
    }

    public String getFax() {
	return fax;
    }

    public void setFax(String fax) {
	this.fax = fax;
    }

    public String getEmail() {
	return email;
    }

    public void setEmail(String email) {
	this.email = email;
    }

    public Boolean getDisabledFlag() {
	return disabledFlag;
    }

    public void setDisabledFlag(Boolean disabledFlag) {
	this.disabledFlag = disabledFlag;
    }

    public Date getCreateDate() {
	return createDate;
    }

    public void setCreateDate(Date createDate) {
	this.createDate = createDate;
    }

    public WorkspaceFolder getWorkspaceFolder() {
	return workspaceFolder;
    }

    public void setWorkspaceFolder(WorkspaceFolder workspace) {
	this.workspaceFolder = workspace;
    }

    public AuthenticationMethod getAuthenticationMethod() {
	return authenticationMethod;
    }

    public void setAuthenticationMethod(AuthenticationMethod authenticationMethod) {
	this.authenticationMethod = authenticationMethod;
    }

    public Theme getTheme() {
	return theme;
    }

    public void setTheme(Theme theme) {
	this.theme = theme;
    }

    public Set getUserOrganisations() {
	return userOrganisations;
    }

    public void setUserOrganisations(Set userOrganisations) {
	this.userOrganisations = userOrganisations;
    }

    public Integer getLastVisitedOrganisationId() {
	return lastVisitedOrganisationId;
    }

    public void setLastVisitedOrganisationId(Integer lastVisitedOrganisationId) {
	this.lastVisitedOrganisationId = lastVisitedOrganisationId;
    }

    /** This methods adds a new membership for the given user */
    public void addUserOrganisation(UserOrganisation userOrganisation) {
	if (userOrganisations == null) {
	    userOrganisations = new HashSet();
	}
	userOrganisations.add(userOrganisation);
    }

    public Set getLearnerProgresses() {
	return learnerProgresses;
    }

    public void setLearnerProgresses(Set learnerProgresses) {
	this.learnerProgresses = learnerProgresses;
    }

    public Set getUserToolSessions() {
	return userToolSessions;
    }

    public void setUserToolSessions(Set userToolSessions) {
	this.userToolSessions = userToolSessions;
    }

    public Set getLearningDesigns() {
	return learningDesigns;
    }

    public void setLearningDesigns(Set learningDesigns) {
	this.learningDesigns = learningDesigns;
    }

    public Set getLessons() {
	return lessons;
    }

    public void setLessons(Set lessons) {
	this.lessons = lessons;
    }

    @Override
    public String toString() {
	return new ToStringBuilder(this).append("userId", getUserId()).toString();
    }

    @Override
    public boolean equals(Object other) {
	if (!(other instanceof User)) {
	    return false;
	}
	User castOther = (User) other;
	return new EqualsBuilder().append(this.getUserId(), castOther.getUserId()).isEquals();
    }

    @Override
    public int compareTo(Object user) {
	User u = (User) user;
	return login.compareTo(u.getLogin());
    }

    @Override
    public int hashCode() {
	return new HashCodeBuilder().append(getUserId()).toHashCode();
    }

    public UserDTO getUserDTO() {
	String languageIsoCode = null;
	String countryIsoCode = null;
	String direction = null;
	String fckLanguageMapping = null;
	if (locale != null) {
	    languageIsoCode = locale.getLanguageIsoCode();
	    countryIsoCode = locale.getCountryIsoCode();
	    direction = locale.getDirection();
	    fckLanguageMapping = locale.getFckLanguageMapping();

	} else {
	    String defaults[] = LanguageUtil.getDefaultLangCountry();
	    languageIsoCode = defaults[0];
	    countryIsoCode = defaults[1];
	    direction = LanguageUtil.getDefaultDirection();
	    fckLanguageMapping = LanguageUtil.getSupportedLocale(languageIsoCode, countryIsoCode)
		    .getFckLanguageMapping();
	}

	TimeZone timeZone = TimeZone.getTimeZone(getTimeZone());

	Set<String> tutorialPages = (pagesWithDisabledTutorials == null) || pagesWithDisabledTutorials.isEmpty() ? null
		: pagesWithDisabledTutorials;

	return new UserDTO(userId, firstName, lastName, login, languageIsoCode, countryIsoCode, direction, email,
		theme != null ? new ThemeDTO(theme) : null,
		// TimeZone.getTimeZone("Australia/Sydney"),
		timeZone, authenticationMethod.getAuthenticationMethodId(), fckLanguageMapping,
		(tutorialsDisabled == null ? false : true), // assume tutorials enabled if not set
<<<<<<< HEAD
		tutorialPages, (firstLogin == null ? true : false), // assume no firstLogin value means they haven't logged in
		lastVisitedOrganisationId, portraitUuid);
=======
		tutorialPages, 
		(firstLogin == null ? true : false), // assume no firstLogin value means they haven't logged in
		lastVisitedOrganisationId,
		portraitUuid
	);
>>>>>>> 423d88c3
    }

    public UserBasicDTO getUserBasicDTO() {
	return new UserBasicDTO(userId, firstName, lastName, login);
    }

    /**
     * This method checks whether user is a member of the given organisation
     */
    public boolean isMember(Organisation organisation) {
	Iterator iterator = userOrganisations.iterator();
	while (iterator.hasNext()) {
	    UserOrganisation userOrganisation = (UserOrganisation) iterator.next();
	    Integer organisationID = userOrganisation.getOrganisation().getOrganisationId();
	    if (organisationID == organisation.getOrganisationId()) {
		return true;
	    }
	}
	return false;
    }

    /**
     * This method checks whether the user has membership access to the given workspaceFolder. Membership access means I
     * am a member of the organisation relating to this folder (either as the root folder or a folder under the root
     * folder).
     *
     * Membership access means that the user has read and write access but cannot modify anybody else's content/stuff
     */
    public boolean hasMemberAccess(WorkspaceFolder workspaceFolder) {
	for (UserOrganisation userOrganisation : userOrganisations) {
	    // not all orgs have a folder
	    Set<WorkspaceFolder> folders = userOrganisation.getOrganisation().getWorkspaceFolders();
	    if (folders != null) {
		if (checkFolders(folders, workspaceFolder.getWorkspaceFolderId())) {
		    return true;
		}
	    }
	}
	return false;
    }

    private boolean checkFolders(Set folders, Integer desiredWorkspaceFolderId) {
	boolean foundMemberFolder = false;
	Iterator folderIter = folders.iterator();
	while (folderIter.hasNext() && !foundMemberFolder) {
	    WorkspaceFolder folder = (WorkspaceFolder) folderIter.next();
	    Integer folderID = folder.getWorkspaceFolderId();
	    if (folderID.equals(desiredWorkspaceFolderId)) {
		foundMemberFolder = true;
	    } else {
		Set childFolders = folder.getChildWorkspaceFolders();
		if (childFolders != null) {
		    foundMemberFolder = checkFolders(childFolders, desiredWorkspaceFolderId);
		}
	    }
	}
	return foundMemberFolder;
    }

    public SupportedLocale getLocale() {
	return locale;
    }

    public void setLocale(SupportedLocale locale) {
	this.locale = locale;
    }

    public Long getPortraitUuid() {
	return portraitUuid;
    }

    public void setPortraitUuid(Long portraitUuid) {
	this.portraitUuid = portraitUuid;
    }

    public Boolean getChangePassword() {
	return changePassword;
    }

    public void setChangePassword(Boolean changePassword) {
	this.changePassword = changePassword;
    }

    public String getTimeZone() {
	if (timeZone == null) {
	    timeZone = TimeZone.getDefault().getID();
	}
	return timeZone;
    }

    public void setTimeZone(String timeZone) {
	this.timeZone = timeZone;
    }

    public Boolean getTutorialsDisabled() {
	return tutorialsDisabled;
    }

    public void setTutorialsDisabled(Boolean tutorialsDisabled) {
	this.tutorialsDisabled = tutorialsDisabled;
    }

    public Set<String> getPagesWithDisabledTutorials() {
	return pagesWithDisabledTutorials;
    }

    public void setPagesWithDisabledTutorials(Set<String> pagesWithDisabledTutorials) {
	this.pagesWithDisabledTutorials = pagesWithDisabledTutorials;
    }

    public Boolean isFirstLogin() {
	return firstLogin;
    }

    public void setFirstLogin(Boolean firstLogin) {
	this.firstLogin = firstLogin;
    }

    public Set<Long> getRecentlyModifiedLearningDesigns() {
	return recentlyModifiedLearningDesigns;
    }

    public void setRecentlyModifiedLearningDesigns(Set<Long> recentlyModifiedLearningDesigns) {
	this.recentlyModifiedLearningDesigns = recentlyModifiedLearningDesigns;
    }

    public Date getModifiedDate() {
	return modifiedDate;
    }

    public void setModifiedDate(Date modifiedDate) {
	this.modifiedDate = modifiedDate;
    }

    public Integer getFailedAttempts() {
	return failedAttempts;
    }

    public void setFailedAttempts(Integer failedAttempts) {
	this.failedAttempts = failedAttempts;
    }

    public Date getLockOutTime() {
	return lockOutTime;
    }

    public void setLockOutTime(Date lockOutTime) {
	this.lockOutTime = lockOutTime;
    }
}<|MERGE_RESOLUTION|>--- conflicted
+++ resolved
@@ -502,16 +502,11 @@
 		// TimeZone.getTimeZone("Australia/Sydney"),
 		timeZone, authenticationMethod.getAuthenticationMethodId(), fckLanguageMapping,
 		(tutorialsDisabled == null ? false : true), // assume tutorials enabled if not set
-<<<<<<< HEAD
-		tutorialPages, (firstLogin == null ? true : false), // assume no firstLogin value means they haven't logged in
-		lastVisitedOrganisationId, portraitUuid);
-=======
 		tutorialPages, 
 		(firstLogin == null ? true : false), // assume no firstLogin value means they haven't logged in
 		lastVisitedOrganisationId,
 		portraitUuid
 	);
->>>>>>> 423d88c3
     }
 
     public UserBasicDTO getUserBasicDTO() {
