--- conflicted
+++ resolved
@@ -928,7 +928,7 @@
 	    save(org);
 	    user.getUserOrganisations().remove(uo);
 	    log.debug("Removed user " + user.getUserId() + " from organisation " + org.getOrganisationId());
-	    if (org.getOrganisationType().equals(OrganisationType.COURSE_TYPE)) {
+	    if (org.getOrganisationType().getOrganisationTypeId().equals(OrganisationType.COURSE_TYPE)) {
 		deleteChildUserOrganisations(user, org);
 	    }
 	}
@@ -947,7 +947,6 @@
     }
 
     @Override
-<<<<<<< HEAD
     public boolean isUserSysAdmin() {
 	return isUserSysAdmin(getRequestorId());
     }
@@ -956,12 +955,13 @@
     public boolean isUserSysAdmin(Integer userId) {
 	Integer rootOrgId = getRootOrganisation().getOrganisationId();
 	return userId != null && isUserInRole(userId, rootOrgId, Role.SYSADMIN);
-=======
+    }
+
+    @Override
     public boolean isUserAppAdmin() {
 	Integer rootOrgId = getRootOrganisation().getOrganisationId();
 	Integer requestorId = getRequestorId();
 	return requestorId != null ? isUserInRole(requestorId, rootOrgId, Role.APPADMIN) : false;
->>>>>>> 74f5181c
     }
 
     @Override
