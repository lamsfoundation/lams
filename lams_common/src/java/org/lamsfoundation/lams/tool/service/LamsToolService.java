/****************************************************************
 * Copyright (C) 2005 LAMS Foundation (http://lamsfoundation.org)
 * =============================================================
 * License Information: http://lamsfoundation.org/licensing/lams/2.0/
 *
 * This program is free software; you can redistribute it and/or modify
 * it under the terms of the GNU General Public License version 2.0
 * as published by the Free Software Foundation.
 *
 * This program is distributed in the hope that it will be useful,
 * but WITHOUT ANY WARRANTY; without even the implied warranty of
 * MERCHANTABILITY or FITNESS FOR A PARTICULAR PURPOSE.  See the
 * GNU General Public License for more details.
 *
 * You should have received a copy of the GNU General Public License
 * along with this program; if not, write to the Free Software
 * Foundation, Inc., 51 Franklin Street, Fifth Floor, Boston, MA 02110-1301
 * USA
 *
 * http://www.gnu.org/licenses/gpl.txt
 * ****************************************************************
 */

package org.lamsfoundation.lams.tool.service;

import java.io.IOException;
import java.util.ArrayList;
import java.util.Collection;
import java.util.Date;
import java.util.LinkedHashSet;
import java.util.List;
import java.util.Map;
import java.util.Set;
import java.util.TreeSet;

import org.apache.commons.lang.StringUtils;
import org.apache.log4j.Logger;
import org.hibernate.Hibernate;
import org.hibernate.proxy.HibernateProxy;
import org.lamsfoundation.lams.confidencelevel.ConfidenceLevelDTO;
import org.lamsfoundation.lams.confidencelevel.VsaAnswerDTO;
import org.lamsfoundation.lams.gradebook.service.IGradebookService;
import org.lamsfoundation.lams.learning.service.ILearnerService;
import org.lamsfoundation.lams.learningdesign.Activity;
import org.lamsfoundation.lams.learningdesign.ActivityEvaluation;
import org.lamsfoundation.lams.learningdesign.DataFlowObject;
import org.lamsfoundation.lams.learningdesign.FloatingActivity;
import org.lamsfoundation.lams.learningdesign.ToolActivity;
import org.lamsfoundation.lams.learningdesign.Transition;
import org.lamsfoundation.lams.learningdesign.dao.IActivityDAO;
import org.lamsfoundation.lams.learningdesign.dao.IDataFlowDAO;
import org.lamsfoundation.lams.learningdesign.dto.ActivityPositionDTO;
import org.lamsfoundation.lams.lesson.CompletedActivityProgress;
import org.lamsfoundation.lams.lesson.LearnerProgress;
import org.lamsfoundation.lams.lesson.service.ILessonService;
import org.lamsfoundation.lams.logevent.service.ILogEventService;
import org.lamsfoundation.lams.tool.Tool;
import org.lamsfoundation.lams.tool.ToolOutput;
import org.lamsfoundation.lams.tool.ToolSession;
import org.lamsfoundation.lams.tool.dao.IToolContentDAO;
import org.lamsfoundation.lams.tool.dao.IToolDAO;
import org.lamsfoundation.lams.tool.dao.IToolSessionDAO;
import org.lamsfoundation.lams.tool.exception.ToolException;
import org.lamsfoundation.lams.usermanagement.User;
import org.lamsfoundation.lams.usermanagement.service.IUserManagementService;
import org.lamsfoundation.lams.util.CommonConstants;
import org.lamsfoundation.lams.util.FileUtil;
import org.lamsfoundation.lams.util.FileUtilException;

/**
 * @author Jacky Fang
 * @since 2005-3-17
 *
 * @author Ozgur Demirtas 24/06/2005
 */
public class LamsToolService implements ILamsToolService {
    private static final Logger log = Logger.getLogger(LamsToolService.class);
    // Leader selection tool Constants
    private static final String LEADER_SELECTION_TOOL_OUTPUT_NAME_LEADER_USERID = "leader.user.id";

    private static final String TOOL_SIGNATURE_ASSESSMENT = "laasse10";

    private IActivityDAO activityDAO;
    private ILogEventService logEventService;
    private IToolDAO toolDAO;
    private IToolSessionDAO toolSessionDAO;
    private IToolContentDAO toolContentDAO;
    private IGradebookService gradebookService;
    private ILamsCoreToolService lamsCoreToolService;
    private ILessonService lessonService;
    private ILearnerService learnerService;
    private IUserManagementService userManagementService;
    private IDataFlowDAO dataFlowDAO;

    @Override
    public Tool getToolByID(Long toolId) {
	return toolDAO.getToolByID(toolId);
    }

    @Override
    public Tool getToolBySignature(final String toolSignature) {
	return toolDAO.getToolBySignature(toolSignature);
    }

    @Override
    public Tool getPersistToolBySignature(final String toolSignature) {
	return toolDAO.getToolBySignature(toolSignature);
    }

    @Override
    public long getToolDefaultContentIdBySignature(final String toolSignature) {
	return toolDAO.getToolDefaultContentIdBySignature(toolSignature);
    }

    @Override
    public String generateUniqueContentFolder() throws FileUtilException, IOException {

	return FileUtil.generateUniqueContentFolderID();
    }

    @Override
    public String getLearnerContentFolder(Long toolSessionId, Long userId) {

	ToolSession toolSession = this.getToolSession(toolSessionId);
	Long lessonId = toolSession.getLesson().getLessonId();
	String learnerContentFolder = FileUtil.getLearnerContentFolder(lessonId, userId);

	return learnerContentFolder;
    }

    @Override
    public void saveOrUpdateTool(Tool tool) {
	toolDAO.saveOrUpdateTool(tool);
    }

    @Override
    public ToolSession getToolSession(Long toolSessionId) {
	return toolSessionDAO.getToolSession(toolSessionId);
    }

    @Override
    public String completeToolSession(Long toolSessionId, Long learnerId) {
	return learnerService.completeToolSession(toolSessionId, learnerId);
    }

    @Override
    public boolean isLastActivity(Long toolSessionId) {
	ActivityPositionDTO positionDTO = learnerService.getActivityPositionByToolSessionId(toolSessionId);
	//check whether Activity is the last
	return (positionDTO != null) && positionDTO.getLast();
    }

    @Override
    public void updateActivityMark(Double mark, String feedback, Integer userID, Long toolSessionID,
	    Boolean markedInGradebook) {
	gradebookService.updateGradebookUserActivityMark(mark, feedback, userID, toolSessionID, markedInGradebook);
    }

    @Override
    public void removeActivityMark(Integer userID, Long toolSessionID) {
	gradebookService.removeActivityMark(userID, toolSessionID);
    }

    @Override
    public Boolean isGroupedActivity(long toolContentID) {
	ToolActivity toolActivity = activityDAO.getToolActivityByToolContentId(toolContentID);
	boolean isGroupedActivity = toolActivity == null ? null : toolActivity.getApplyGrouping();

	return isGroupedActivity;
    }

    @Override
    public void auditLogStartEditingActivityInMonitor(long toolContentID) {
	logEventService.logStartEditingActivityInMonitor(toolContentID);
    }

    @Override
    public String getActivityEvaluation(Long toolContentId) {
	ToolActivity toolActivity = activityDAO.getToolActivityByToolContentId(toolContentId);
	ActivityEvaluation evaluation = toolActivity.getEvaluation();
	return evaluation == null ? null : evaluation.getToolOutputDefinition();
    }

    @Override
    public void setActivityEvaluation(Long toolContentId, String toolOutputDefinition) {
	ToolActivity toolActivity = activityDAO.getToolActivityByToolContentId(toolContentId);
	ActivityEvaluation evaluation = toolActivity.getEvaluation();

	if (StringUtils.isEmpty(toolOutputDefinition)) {
	    if (evaluation != null) {
		toolActivity.setEvaluation(null);
		activityDAO.delete(evaluation);
	    }
	    gradebookService.removeActivityMark(toolContentId);
	    return;
	}

	boolean isToolOutputDefinitionChanged = true;
	if (evaluation == null) {
	    evaluation = new ActivityEvaluation();
	    evaluation.setActivity(toolActivity);
	    toolActivity.setEvaluation(evaluation);
	} else {
	    isToolOutputDefinitionChanged = !toolOutputDefinition.equals(evaluation.getToolOutputDefinition());
	}
	evaluation.setToolOutputDefinition(toolOutputDefinition);
	activityDAO.update(toolActivity);

	//update gradebook marks if required
	if (isToolOutputDefinitionChanged) {
	    gradebookService.recalculateGradebookMarksForActivity(toolActivity);
	}

    }

    @Override
    public ToolOutput getToolInput(Long requestingToolContentId, Integer assigmentId, Integer learnerId) {
	DataFlowObject dataFlowObject = dataFlowDAO.getAssignedDataFlowObject(requestingToolContentId, assigmentId);
	User learner = (User) userManagementService.findById(User.class, learnerId);
	Activity activity = dataFlowObject.getDataTransition().getFromActivity();
	String outputName = dataFlowObject.getName();
	ToolSession session = lamsCoreToolService.getToolSessionByLearner(learner, activity);
	ToolOutput output = lamsCoreToolService.getOutputFromTool(outputName, session, learnerId);

	return output;
    }

    @Override
    public Long getLeaderUserId(Long toolSessionId, Integer learnerId) {
	Long leaderUserId = null;

	ToolSession toolSession = this.getToolSession(toolSessionId);
	ToolActivity specifiedActivity = toolSession.getToolActivity();
	Activity leaderSelectionActivity = getNearestLeaderSelectionActivity(specifiedActivity, learnerId,
		toolSession.getLesson().getLessonId());

	// check if there is leaderSelectionTool available
	if (leaderSelectionActivity != null) {
	    User learner = toolContentDAO.find(User.class, learnerId);
	    String outputName = LamsToolService.LEADER_SELECTION_TOOL_OUTPUT_NAME_LEADER_USERID;
	    ToolSession leaderSelectionSession = toolSessionDAO.getToolSessionByLearner(learner,
		    leaderSelectionActivity);
	    if (leaderSelectionSession != null) {
		ToolOutput output = lamsCoreToolService.getOutputFromTool(outputName, leaderSelectionSession, null);

		// check if tool produced output
		if ((output != null) && (output.getValue() != null)) {
		    leaderUserId = output.getValue().getLong();
		}
	    }
	}

	return leaderUserId;
    }

    @Override
    public Set<Long> getAllLeaderUserIds(Long toolSessionId, Integer learnerId) {
	Set<Long> leaderUserIds = null;

	ToolSession toolSession = this.getToolSession(toolSessionId);
	ToolActivity specifiedActivity = toolSession.getToolActivity();
	Activity leaderSelectionActivity = getNearestLeaderSelectionActivity(specifiedActivity, learnerId,
		toolSession.getLesson().getLessonId());

	// check if there is leaderSelectionTool available
	if (leaderSelectionActivity != null) {
	    leaderUserIds = getLeaderUserId(leaderSelectionActivity.getActivityId());
	}

	return leaderUserIds;
    }

    @Override
    @SuppressWarnings("unchecked")
    public Set<Long> getLeaderUserId(Long leaderSelectionActivityId) {
	Activity activity = activityDAO.getActivityByActivityId(leaderSelectionActivityId);
	List<ToolSession> toolSessions = toolSessionDAO.getToolSessionByActivity(activity);
	Set<Long> result = new TreeSet<>();
	for (ToolSession toolSession : toolSessions) {
	    ToolOutput output = lamsCoreToolService.getOutputFromTool(LEADER_SELECTION_TOOL_OUTPUT_NAME_LEADER_USERID,
		    toolSession, null);

	    // check if tool produced output
	    if ((output != null) && (output.getValue() != null)) {
		result.add(output.getValue().getLong());
	    }
	}

	return result;
    }

    /**
     * Finds the nearest Leader Select activity. Works recursively. Tries to find Leader Select activity in the previous
     * activities set first, and then inside the parent set.
     */
    @SuppressWarnings("rawtypes")
    private Activity getNearestLeaderSelectionActivity(Activity activity, Integer userId, Long lessonId) {
	// check if current activity is Leader Select one. if so - stop searching and return it.
	Class activityClass = Hibernate.getClass(activity);
	if (activityClass.equals(ToolActivity.class)) {
	    ToolActivity toolActivity;

	    // activity is loaded as proxy due to lazy loading and in order to prevent quering DB we just re-initialize
	    // it here again
	    Hibernate.initialize(activity);
	    if (activity instanceof HibernateProxy) {
		toolActivity = (ToolActivity) ((HibernateProxy) activity).getHibernateLazyInitializer()
			.getImplementation();
	    } else {
		toolActivity = (ToolActivity) activity;
	    }

	    if (ILamsToolService.LEADER_SELECTION_TOOL_SIGNATURE.equals(toolActivity.getTool().getToolSignature())) {
		return activity;
	    }

	    //in case of a floating activity
	} else if (activityClass.equals(FloatingActivity.class)) {
	    LearnerProgress learnerProgress = lessonService.getUserProgressForLesson(userId, lessonId);
	    Map<Activity, CompletedActivityProgress> completedActivities = learnerProgress.getCompletedActivities();

	    //find the earliest finished Leader Select Activity
	    Date leaderSelectActivityFinishDate = null;
	    Activity leaderSelectionActivity = null;
	    for (Activity completedActivity : completedActivities.keySet()) {

		if (completedActivity instanceof ToolActivity) {
		    ToolActivity completedToolActivity = (ToolActivity) completedActivity;
		    if (ILamsToolService.LEADER_SELECTION_TOOL_SIGNATURE
			    .equals(completedToolActivity.getTool().getToolSignature())) {
			Date finishDate = completedActivities.get(completedActivity).getFinishDate();

			if ((leaderSelectActivityFinishDate == null)
				|| (finishDate.compareTo(leaderSelectActivityFinishDate) < 0)) {
			    leaderSelectionActivity = completedToolActivity;
			    leaderSelectActivityFinishDate = completedActivities.get(completedActivity).getFinishDate();
			}

		    }
		}

	    }

	    return leaderSelectionActivity;
	}

	// check previous activity
	Transition transitionTo = activity.getTransitionTo();
	if (transitionTo != null) {
	    Activity fromActivity = transitionTo.getFromActivity();
	    return getNearestLeaderSelectionActivity(fromActivity, userId, lessonId);
	}

	// check parent activity
	Activity parent = activity.getParentActivity();
	if (parent != null) {
	    return getNearestLeaderSelectionActivity(parent, userId, lessonId);
	}

	return null;
    }

    @Override
    public Set<ToolActivity> getActivitiesProvidingConfidenceLevels(Long toolContentId) {
	ToolActivity specifiedActivity = activityDAO.getToolActivityByToolContentId(toolContentId);

	//if specifiedActivity is null - most likely author hasn't saved the sequence yet
	if (specifiedActivity == null) {
	    return null;
	}

<<<<<<< HEAD
	Set<Long> confidenceProvidingActivityIds = new LinkedHashSet<Long>();
	findPrecedingAssessmentActivities(specifiedActivity, confidenceProvidingActivityIds);
=======
	Set<Long> confidenceProvidingActivityIds = new LinkedHashSet<>();
	findPrecedingAssessmentAndMcqActivities(specifiedActivity, confidenceProvidingActivityIds, true);
>>>>>>> 188d0e3d

	Set<ToolActivity> confidenceProvidingActivities = new LinkedHashSet<>();
	for (Long confidenceProvidingActivityId : confidenceProvidingActivityIds) {
	    ToolActivity confidenceProvidingActivity = (ToolActivity) activityDAO
		    .getActivityByActivityId(confidenceProvidingActivityId, ToolActivity.class);
	    confidenceProvidingActivities.add(confidenceProvidingActivity);
	}

	return confidenceProvidingActivities;
    }

    /**
     * Finds all preceding activities that can provide confidence levels (currently only Assessment provide
     * them). Please note, it does not check whether enableConfidenceLevels advanced option is ON in those activities.
     */
    @SuppressWarnings("rawtypes")
<<<<<<< HEAD
    private void findPrecedingAssessmentActivities(Activity activity, Set<Long> confidenceProvidingActivityIds) {
=======
    private void findPrecedingAssessmentAndMcqActivities(Activity activity, Set<Long> confidenceProvidingActivityIds,
	    boolean isMcqIncluded) {
>>>>>>> 188d0e3d
	// check if current activity is Leader Select one. if so - stop searching and return it.
	Class activityClass = Hibernate.getClass(activity);
	if (activityClass.equals(ToolActivity.class)) {
	    ToolActivity toolActivity;

	    // activity is loaded as proxy due to lazy loading and in order to prevent quering DB we just re-initialize
	    // it here again
	    Hibernate.initialize(activity);
	    if (activity instanceof HibernateProxy) {
		toolActivity = (ToolActivity) ((HibernateProxy) activity).getHibernateLazyInitializer()
			.getImplementation();
	    } else {
		toolActivity = (ToolActivity) activity;
	    }

	    String toolSignature = toolActivity.getTool().getToolSignature();
	    if (TOOL_SIGNATURE_ASSESSMENT.equals(toolSignature)) {
		confidenceProvidingActivityIds.add(toolActivity.getActivityId());
	    }

	    //in case of a floating activity - return all available confidence providing activities
	} else if (activityClass.equals(FloatingActivity.class)) {
	    Set<Activity> activities = activity.getLearningDesign().getActivities();
	    for (Activity activityIter : activities) {
		if (activityIter instanceof ToolActivity) {
		    String toolSignatureIter = ((ToolActivity) activityIter).getTool().getToolSignature();
		    if (TOOL_SIGNATURE_ASSESSMENT.equals(toolSignatureIter)) {
			confidenceProvidingActivityIds.add(activityIter.getActivityId());
		    }
		}
	    }
	    return;
	}

	// check previous activity
	Transition transitionTo = activity.getTransitionTo();
	if (transitionTo != null) {
	    Activity fromActivity = transitionTo.getFromActivity();
	    findPrecedingAssessmentActivities(fromActivity, confidenceProvidingActivityIds);
	    return;
	}

	// check parent activity
	Activity parent = activity.getParentActivity();
	if (parent != null) {
	    findPrecedingAssessmentActivities(parent, confidenceProvidingActivityIds);
	    return;
	}
    }

    @Override
    public Set<ToolActivity> getActivitiesProvidingVsaAnswers(Long toolContentId) {
	ToolActivity specifiedActivity = activityDAO.getToolActivityByToolContentId(toolContentId);

	//if specifiedActivity is null - most likely author hasn't saved the sequence yet
	if (specifiedActivity == null) {
	    return null;
	}

<<<<<<< HEAD
	Set<Long> providingVsaAnswersActivityIds = new LinkedHashSet<Long>();
	findPrecedingAssessmentActivities(specifiedActivity, providingVsaAnswersActivityIds);
=======
	Set<Long> providingVsaAnswersActivityIds = new LinkedHashSet<>();
	findPrecedingAssessmentAndMcqActivities(specifiedActivity, providingVsaAnswersActivityIds, false);
>>>>>>> 188d0e3d

	Set<ToolActivity> activitiesProvidingVsaAnswers = new LinkedHashSet<>();
	for (Long confidenceProvidingActivityId : providingVsaAnswersActivityIds) {
	    ToolActivity activityProvidingVsaAnswers = (ToolActivity) activityDAO
		    .getActivityByActivityId(confidenceProvidingActivityId, ToolActivity.class);
	    activitiesProvidingVsaAnswers.add(activityProvidingVsaAnswers);
	}

	return activitiesProvidingVsaAnswers;
    }

    @Override
    public List<ConfidenceLevelDTO> getConfidenceLevelsByActivity(Integer confidenceLevelActivityUiid,
	    Integer requestorUserId, Long requestorToolSessionId) {
	User user = activityDAO.find(User.class, requestorUserId);
	if (user == null) {
	    throw new ToolException("No user found for userId=" + requestorUserId);
	}

	ToolSession requestorSession = toolSessionDAO.getToolSession(requestorToolSessionId);
	if (requestorSession == null) {
	    throw new ToolException("No session found for toolSessionId=" + requestorToolSessionId);
	}

	Activity confidenceLevelActivity = activityDAO.getActivityByUIID(confidenceLevelActivityUiid,
		requestorSession.getToolActivity().getLearningDesign());
	if (confidenceLevelActivity == null) {
	    log.debug("No confidence Levels providing activity found for activityUid " + confidenceLevelActivityUiid);
	    return new ArrayList<>();
	}
	ToolSession confidenceLevelSession = toolSessionDAO.getToolSessionByLearner(user, confidenceLevelActivity);
	if (confidenceLevelSession == null) {
	    log.debug("No session found for user " + user.getUserId() + " in activity " + confidenceLevelActivityUiid);
	    return new ArrayList<>();
	}

	List<ConfidenceLevelDTO> confidenceLevelDtos = lamsCoreToolService
		.getConfidenceLevelsByToolSession(confidenceLevelSession);
	return confidenceLevelDtos;
    }

    @Override
    public Collection<VsaAnswerDTO> getVsaAnswersFromAssessment(Integer activityUiidProvidingVsaAnswers,
	    Integer requestorUserId, Long requestorToolSessionId) {
	User user = activityDAO.find(User.class, requestorUserId);
	if (user == null) {
	    throw new ToolException("No user found for userId=" + requestorUserId);
	}

	ToolSession requestorSession = toolSessionDAO.getToolSession(requestorToolSessionId);
	if (requestorSession == null) {
	    throw new ToolException("No session found for toolSessionId=" + requestorToolSessionId);
	}

	Activity activityProvidingVsaAnswers = activityDAO.getActivityByUIID(activityUiidProvidingVsaAnswers,
		requestorSession.getToolActivity().getLearningDesign());
	ToolSession assessmentSession = toolSessionDAO.getToolSessionByLearner(user, activityProvidingVsaAnswers);
	return lamsCoreToolService.getVsaAnswersByToolSession(assessmentSession);
    }

    @Override
    public void recalculateScratchieMarksForVsaQuestion(Long qbQuestionUid, String answer) {
	Tool scratchieTool = toolDAO.getToolBySignature(CommonConstants.TOOL_SIGNATURE_SCRATCHIE);
	ICommonScratchieService sessionManager = (ICommonScratchieService) lamsCoreToolService
		.findToolService(scratchieTool);
	sessionManager.recalculateScratchieMarksForVsaQuestion(qbQuestionUid, answer);
    }

    @Override
    public Integer getCountUsersForActivity(Long toolSessionId) {
	ToolSession session = toolSessionDAO.getToolSession(toolSessionId);
	return session.getLearners().size();
    }

    // ---------------------------------------------------------------------
    // Inversion of Control Methods - Method injection
    // ---------------------------------------------------------------------

    /**
     * @param toolDAO
     *            The toolDAO to set.
     */
    public void setToolDAO(IToolDAO toolDAO) {
	this.toolDAO = toolDAO;
    }

    public void setActivityDAO(IActivityDAO activityDAO) {
	this.activityDAO = activityDAO;
    }

    public void setLogEventService(ILogEventService logEventService) {
	this.logEventService = logEventService;
    }

    public void setToolSessionDAO(IToolSessionDAO toolSessionDAO) {
	this.toolSessionDAO = toolSessionDAO;
    }

    /**
     * @param toolContentDAO
     */
    public void setToolContentDAO(IToolContentDAO toolContentDAO) {
	this.toolContentDAO = toolContentDAO;
    }

    public void setGradebookService(IGradebookService gradebookService) {
	this.gradebookService = gradebookService;
    }

    /**
     * @param toolContentDAO
     */
    public void setLamsCoreToolService(ILamsCoreToolService lamsCoreToolService) {
	this.lamsCoreToolService = lamsCoreToolService;
    }

    public void setLessonService(ILessonService lessonService) {
	this.lessonService = lessonService;
    }

    public void setLearnerService(ILearnerService learnerService) {
	this.learnerService = learnerService;
    }

    /**
     * @param userService
     *            User Management Service
     */
    public void setUserManagementService(IUserManagementService userService) {
	this.userManagementService = userService;
    }

    public void setDataFlowDAO(IDataFlowDAO dataFlowDAO) {
	this.dataFlowDAO = dataFlowDAO;
    }
}<|MERGE_RESOLUTION|>--- conflicted
+++ resolved
@@ -369,13 +369,8 @@
 	    return null;
 	}
 
-<<<<<<< HEAD
-	Set<Long> confidenceProvidingActivityIds = new LinkedHashSet<Long>();
+	Set<Long> confidenceProvidingActivityIds = new LinkedHashSet<>();
 	findPrecedingAssessmentActivities(specifiedActivity, confidenceProvidingActivityIds);
-=======
-	Set<Long> confidenceProvidingActivityIds = new LinkedHashSet<>();
-	findPrecedingAssessmentAndMcqActivities(specifiedActivity, confidenceProvidingActivityIds, true);
->>>>>>> 188d0e3d
 
 	Set<ToolActivity> confidenceProvidingActivities = new LinkedHashSet<>();
 	for (Long confidenceProvidingActivityId : confidenceProvidingActivityIds) {
@@ -388,16 +383,11 @@
     }
 
     /**
-     * Finds all preceding activities that can provide confidence levels (currently only Assessment provide
+     * Finds all preceding activities that can provide confidence levels (currently only Assessment and MCQ provide
      * them). Please note, it does not check whether enableConfidenceLevels advanced option is ON in those activities.
      */
     @SuppressWarnings("rawtypes")
-<<<<<<< HEAD
     private void findPrecedingAssessmentActivities(Activity activity, Set<Long> confidenceProvidingActivityIds) {
-=======
-    private void findPrecedingAssessmentAndMcqActivities(Activity activity, Set<Long> confidenceProvidingActivityIds,
-	    boolean isMcqIncluded) {
->>>>>>> 188d0e3d
 	// check if current activity is Leader Select one. if so - stop searching and return it.
 	Class activityClass = Hibernate.getClass(activity);
 	if (activityClass.equals(ToolActivity.class)) {
@@ -457,13 +447,8 @@
 	    return null;
 	}
 
-<<<<<<< HEAD
-	Set<Long> providingVsaAnswersActivityIds = new LinkedHashSet<Long>();
+	Set<Long> providingVsaAnswersActivityIds = new LinkedHashSet<>();
 	findPrecedingAssessmentActivities(specifiedActivity, providingVsaAnswersActivityIds);
-=======
-	Set<Long> providingVsaAnswersActivityIds = new LinkedHashSet<>();
-	findPrecedingAssessmentAndMcqActivities(specifiedActivity, providingVsaAnswersActivityIds, false);
->>>>>>> 188d0e3d
 
 	Set<ToolActivity> activitiesProvidingVsaAnswers = new LinkedHashSet<>();
 	for (Long confidenceProvidingActivityId : providingVsaAnswersActivityIds) {
