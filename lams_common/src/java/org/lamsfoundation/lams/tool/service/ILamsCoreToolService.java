/****************************************************************
 * Copyright (C) 2005 LAMS Foundation (http://lamsfoundation.org)
 * =============================================================
 * License Information: http://lamsfoundation.org/licensing/lams/2.0/
 *
 * This program is free software; you can redistribute it and/or modify
 * it under the terms of the GNU General Public License version 2.0
 * as published by the Free Software Foundation.
 *
 * This program is distributed in the hope that it will be useful,
 * but WITHOUT ANY WARRANTY; without even the implied warranty of
 * MERCHANTABILITY or FITNESS FOR A PARTICULAR PURPOSE.  See the
 * GNU General Public License for more details.
 *
 * You should have received a copy of the GNU General Public License
 * along with this program; if not, write to the Free Software
 * Foundation, Inc., 51 Franklin Street, Fifth Floor, Boston, MA 02110-1301
 * USA
 *
 * http://www.gnu.org/licenses/gpl.txt
 * ****************************************************************
 */

package org.lamsfoundation.lams.tool.service;

import java.util.Collection;
import java.util.List;
import java.util.SortedMap;

import org.lamsfoundation.lams.confidencelevel.ConfidenceLevelDTO;
import org.lamsfoundation.lams.confidencelevel.VsaAnswerDTO;
import org.lamsfoundation.lams.learningdesign.Activity;
import org.lamsfoundation.lams.learningdesign.LearningDesign;
import org.lamsfoundation.lams.learningdesign.ToolActivity;
import org.lamsfoundation.lams.lesson.Lesson;
import org.lamsfoundation.lams.tool.Tool;
import org.lamsfoundation.lams.tool.ToolAccessMode;
import org.lamsfoundation.lams.tool.ToolCompletionStatus;
import org.lamsfoundation.lams.tool.ToolOutput;
import org.lamsfoundation.lams.tool.ToolOutputDefinition;
import org.lamsfoundation.lams.tool.ToolSession;
import org.lamsfoundation.lams.tool.exception.DataMissingException;
import org.lamsfoundation.lams.tool.exception.LamsToolServiceException;
import org.lamsfoundation.lams.tool.exception.RequiredGroupMissingException;
import org.lamsfoundation.lams.tool.exception.ToolException;
import org.lamsfoundation.lams.usermanagement.User;
import org.springframework.beans.factory.NoSuchBeanDefinitionException;
import org.springframework.dao.DataIntegrityViolationException;

/**
 * <p>
 * This interface defines the service that lams tool package offers to other lams core modules, such as, lams_learning,
 * lams_authoring, lams_monitoring.
 * </p>
 *
 * <p>
 * It doesn't have the tool service that will be called by the tool.
 * </p>
 *
 *
 * @author Jacky Fang
 * @since 2005-3-17
 * @version 1.1
 */
public interface ILamsCoreToolService {
    /**
     * Creates a LAMS ToolSession for a learner and activity. Checks to see if an appropriate tool session exists for
     * each learner before creating the tool session.
     * <p>
     * If an appropriate tool session already exists for a learner, then it returns null.
     * <p>
     * Sets up the tool session based on the groupingSupportType.
     *
     * @see org.lamsfoundation.lams.learningdesign.ToolActivity#createToolSessionForActivity(org.lamsfoundation.lams.usermanagement.User,org.lamsfoundation.lams.lesson.Lesson)
     *
     * @param learner
     *            the learner who is running the activity.
     * @param activity
     *            the requested activity.
     * @return toolSession if a new one created, null otherwise.
     */
    ToolSession createToolSession(User learner, ToolActivity activity, Lesson lesson)
	    throws DataIntegrityViolationException, RequiredGroupMissingException;

    /**
     * Returns the previously created ToolSession for a learner and activity. It is queried base on learner.
     *
     * @param learner
     *            the learner who owns the tool session.
     * @param activity
     *            the activity that associate with the tool session.
     * @return the requested tool session.
     * @throws LamsToolServiceException
     *             the known error condition when we are getting the tool session
     */
    ToolSession getToolSessionByLearner(User learner, Activity activity) throws LamsToolServiceException;

    /**
     * Returns the tool session according to tool session id.
     *
     * @param toolSessionId
     *            the requested tool session id.
     * @return the tool session object
     */
    ToolSession getToolSessionById(Long toolSessionId);

    /**
     * Get the lams tool session based on activity. It search through all the tool sessions that linked to the requested
     * activity and return the tool session with requested learner information.
     *
     * @param learner
     *            the requested learner
     * @param toolActivity
     *            the requested activity.
     * @return the tool session.
     * @throws LamsToolServiceException
     *             the known error condition when we are getting the tool session
     */
    ToolSession getToolSessionByActivity(User learner, ToolActivity toolActivity) throws LamsToolServiceException;

    /**
     * Notify tools to create their tool sessions in their own tables.
     *
     * @param toolSession
     *            the tool session generated by lams.
     * @param activity
     *            the activity correspondent to that tool session.
     */
    void notifyToolsToCreateSession(ToolSession toolSession, ToolActivity activity) throws ToolException;

    /**
     * Calls the tool to copy the content for an activity. Used when copying a learning design.
     *
     * @param toolActivity
     *            the tool activity defined in the design.
     * @param customCSV
     *            custom comma-separated values used for tool adapters
     * @throws DataMissingException,
     *             ToolException
     * @see org.lamsfoundation.lams.tool.service.ILamsCoreToolService#notifyToolToCopyContent(org.lamsfoundation.lams.learningdesign.ToolActivity)
     */
    Long notifyToolToCopyContent(ToolActivity toolActivity, String customCSV)
	    throws DataMissingException, ToolException;

    /**
     * Calls the tool to copy the content for an activity. Used when copying an activity in authoring. Can't use the
     * notifyToolToCopyContent(ToolActivity, boolean) version in authoring as the tool activity won't exist if the user
     * hasn't saved the sequence yet. But the tool content (as that is saved by the tool) may already exist.
     *
     * @param toolContentId
     *            the content to be copied.
     * @param customCSV
     *            the customCSV required if this is a tooladapter tool, otherwise null
     * @throws DataMissingException,
     *             ToolException
     * @see org.lamsfoundation.lams.tool.service.ILamsCoreToolService#notifyToolToCopyContent(org.lamsfoundation.lams.learningdesign.ToolActivity)
     */
    Long notifyToolToCopyContent(Long toolContentId, String customCSV) throws DataMissingException, ToolException;

    /**
     * Ask a tool to delete a tool content. If any related tool session data exists then it should be deleted.
     *
     * @param toolActivity
     *            the tool activity defined in the design.
     * @throws ToolException
     */
    void notifyToolToDeleteContent(ToolActivity toolActivity) throws ToolException;

    /**
     * Ask an activity to delete content entered by the given user, if exists.
     * 
     * @return whether the activity should be persisted afterwards
     */
    boolean removeLearnerContent(Activity activity, User learner) throws ToolException;

    /**
     * Checks whether the activity's read-only flag can be reset.
     */
    boolean isActivityReadOnly(Activity activity);

    /**
     * Ask a tool for its OutputDefinitions, based on the given toolContentId. If the tool doesn't have any content
     * matching the toolContentId then it should create the OutputDefinitions based on the tool's default content.
     *
     * This functionality relies on a method added to the Tool Contract in LAMS 2.1, so if the tool doesn't support the
     * required method, it writes out an error to the log but doesn't throw an exception - just returns an empty map.
     *
     * @param toolContentId
     * @return SortedMap of ToolOutputDefinitions with the key being the name of each definition
     * @throws ToolException
     */
    SortedMap<String, ToolOutputDefinition> getOutputDefinitionsFromTool(Long toolContentId, int definitionType)
	    throws ToolException;

    /**
     * This method should be called to filter out definitions that are not supported. Currently used only in Data Flow
     * between tools, when a receiving tool declares which Tool Output classes it supports.
     *
     * @param outputToolContentId
     * @param definitionType
     * @param inputToolContentId
     * @return
     * @throws ToolException
     */
    SortedMap<String, ToolOutputDefinition> getOutputDefinitionsFromToolFiltered(Long outputToolContentId,
	    int definitionType, Long inputToolContentId) throws ToolException;

    /**
     * Ask a tool for one particular ToolOutput, based on the given toolSessionId. If the tool doesn't have any content
     * matching the toolSessionId then should return an "empty" but valid set of data. e.g an empty mark would be 0.
     *
     * This functionality relies on a method added to the Tool Contract in LAMS 2.1.
     *
     * @throws ToolException
     */
    ToolOutput getOutputFromTool(String conditionName, Long toolSessionId, Integer learnerId) throws ToolException;

    /**
     * Ask a tool for one particular ToolOutput, based on the given toolSessionId. If the tool doesn't have any content
     * matching the toolSessionId then should return an "empty" but valid set of data. e.g an empty mark would be 0.
     *
     * This functionality relies on a method added to the Tool Contract in LAMS 2.1.
     *
     * @throws ToolException
     */
    ToolOutput getOutputFromTool(String conditionName, ToolSession toolSession, Integer learnerId) throws ToolException;
    
    /**
     * Returns tool outputs for the entire activity. Note, some tools don't support this functionality and will always
     * return empty list.
     * 
     * @param conditionName
     * @param toolActivity
     * @return
     * @throws ToolException
     */
    List<ToolOutput> getOutputsFromTool(String conditionName, ToolActivity toolActivity)
	    throws ToolException;

    /**
     * Ask a tool for a set of ToolOutputs, based on the given toolSessionId.
     *
     * If conditionName array is null, then return all the outputs for the tool, otherwise just restrict the outputs to
     * the given list. If it is empty, then no outputs will be returned.
     *
     * If the learnerId is null, then return the outputs based on all learners in that toolSession. If the output is
     * nonsense for all learners, then return an "empty" but valid answer. For example, for a mark you might return 0.
     *
     * If there isn't any content matching the toolSessionId then should return an "empty" but valid set of data. e.g an
     * empty mark would be 0.
     *
     * This functionality relies on a method added to the Tool Contract in LAMS 2.1.
     *
     * @throws ToolException
     */
    SortedMap<String, ToolOutput> getOutputFromTool(List<String> names, Long toolSessionId, Integer learnerId)
	    throws ToolException;

    /**
     * Ask a tool for a set of ToolOutputs, based on the given toolSessionId.
     *
     * If conditionName array is null, then return all the outputs for the tool, otherwise just restrict the outputs to
     * the given list. If it is empty, then no outputs will be returned.
     *
     * If the learnerId is null, then return the outputs based on all learners in that toolSession. If the output is
     * nonsense for all learners, then return an "empty" but valid answer. For example, for a mark you might return 0.
     *
     * If there isn't any content matching the toolSessionId then should return an "empty" but valid set of data. e.g an
     * empty mark would be 0.
     *
     * This functionality relies on a method added to the Tool Contract in LAMS 2.1.
     *
     * @throws ToolException
     */
    SortedMap<String, ToolOutput> getOutputFromTool(List<String> names, ToolSession toolSession, Integer learnerId)
	    throws ToolException;
    
    /**
     * Returns confidence levels indicated by learners when answering questions. By now this feature is supported only by Assessment and MCQ tools.
     * 
     * @param toolSession
     * @return
     */
    List<ConfidenceLevelDTO> getConfidenceLevelsByToolSession(ToolSession toolSession);
    
    /**
<<<<<<< HEAD
     * Returns answers learners left for VSA questions in Assessment activity (together with according confidence
     * levels, if such option is turned on in Assessment). Currently only Assessment tool is capable of producing VSA
     * answers.
     * 
     * @param toolSession
     * @return
     */
    Collection<VsaAnswerDTO> getVsaAnswersByToolSession(ToolSession toolSession);
=======
     * Returns true in case this tool is leader-aware and specified user is a leader in his group, false otherwise.
     * 
     * @param toolSession
     * @param learner
     */
    boolean isUserLeaderInActivity(ToolSession toolSession, User user);
>>>>>>> 0b36db79

    /**
     * Notifies tool that the user is force completed. Currently it's been utilized only by leader aware tools, which
     * copy results from leader to non-leader.
     *
     * @param toolSession
     * @param learner
     *            user to be force completed
     * @throws ToolException
     */
    void forceCompleteActivity(ToolSession toolSession, User learner) throws ToolException;

    /**
     * Get activity's max possible mark (which doesn't include marks that are set not to be passed to gradebook).
     *
     * @param activity
     * @return activity's max possible mark if available, null otherwise
     */
    Long getActivityMaxPossibleMark(ToolActivity activity);

    /**
     * Calculates lesson's maximum possible mark by adding up all activities max marks.
     * 
     * @param lesson
     * @return
     */
    Long getLessonMaxPossibleMark(Lesson lesson);

    /** Will the marks caculation take into account weighting? */
    boolean isWeightedMarks(LearningDesign design);

    /**
     * Update the tool session data.
     *
     * @param toolSession
     *            the new tool session object.
     */
    void updateToolSession(ToolSession toolSession);

    /**
     * Return tool activity url for a learner. See also getToolPreviewURL, getToolLearnerProgressURL
     *
     * @param lesson
     *            id - needed for the SystemToolActivities
     * @param activity
     *            the requested activity - should be either a ToolActivity or a SystemToolActivity
     * @param learner
     *            the current learner.
     * @return the tool access url with tool session id or activity id
     */
    String getToolLearnerURL(Long lessonID, Activity activity, User learner) throws LamsToolServiceException;

    /**
     * Return tool activity url for running a tool in preview mode. See also getToolLearnerURL,
     * getToolLearnerProgressURL
     *
     * @param lesson
     *            id - needed for the SystemToolActivities
     * @param activity
     *            the requested activity - should be either a ToolActivity or a SystemToolActivity
     * @param learner
     *            the current learner.
     * @return the tool access url with tool session id or activity id
     */
    String getToolLearnerPreviewURL(Long lessonID, Activity activity, User learner) throws LamsToolServiceException;

    /**
     * Return tool activity url for running a tool in preview mode. See also getToolLearnerURL, getToolPreviewURL
     *
     * @param lesson
     *            id - needed for the SystemToolActivities
     * @param activity
     *            the requested activity - should be either a ToolActivity or a SystemToolActivity
     * @param learner
     *            the current learner.
     * @return the tool access url with tool session id or activity id
     */
    String getToolLearnerProgressURL(Long lessonID, Activity activity, User learner) throws LamsToolServiceException;

    /**
     * Return tool activity url for monitoring.
     *
     * @param lesson
     *            id - needed for the SystemToolActivities
     * @param activity
     *            the requested activity - should be either a ToolActivity or a SystemToolActivity
     * @return the tool access url with tool session id or activity id
     */
    String getToolMonitoringURL(Long lessonID, Activity activity) throws LamsToolServiceException;

    /**
     * Return the contribution url for monitoring.
     *
     * @param lesson
     *            id - needed for the SystemToolActivities
     * @param activity
     *            the requested activity - should be either a ToolActivity or a SystemToolActivity
     * @return the tool access url with tool session id or activity id
     */
    String getToolContributionURL(Long lessonID, Activity activity) throws LamsToolServiceException;

    boolean isContentEdited(Activity activity);

    String getToolAuthorURL(Long lessonID, ToolActivity activity, ToolAccessMode mode);

    /**
     * Get all the tool sessions for a lesson. The resulting list is not sorted.
     *
     * @return list of ToolSession objects
     */
    List<ToolSession> getToolSessionsByLesson(Lesson lesson);

    /**
     * Delete a tool session. Calls the tool to delete its session details and then deletes the main tool session
     * record. If the tool throws an exception, the main tool session record is still deleted.
     */
    void deleteToolSession(ToolSession toolSession);

    /**
     * <p>
     * Setup target tool url with tool session id parameter based on the tool activity and learner.
     * </p>
     *
     * @param activity
     *            the activity that requested tool session belongs to.
     * @param learner
     *            the user who invloved the tool session.
     * @param toolURL
     *            the target url.
     * @throws LamsToolServiceException
     * @return the url with tool session id.
     */
    String setupToolURLWithToolSession(ToolActivity activity, User learner, String toolURL)
	    throws LamsToolServiceException;

    /**
     * <p>
     * Setup target tool url with tool content id parameter based on the tool activity and learner.
     * </p>
     *
     * @param activity
     *            the requested activity.
     * @param toolURL
     *            the target url
     * @return the url with tool content id.
     */
    String setupToolURLWithToolContent(ToolActivity activity, String toolURL);

    Object findToolService(Tool tool) throws NoSuchBeanDefinitionException;
    
    ToolCompletionStatus getCompletionStatusFromTool(User learner, Activity activity) 
	    throws LamsToolServiceException;
}<|MERGE_RESOLUTION|>--- conflicted
+++ resolved
@@ -168,7 +168,7 @@
 
     /**
      * Ask an activity to delete content entered by the given user, if exists.
-     * 
+     *
      * @return whether the activity should be persisted afterwards
      */
     boolean removeLearnerContent(Activity activity, User learner) throws ToolException;
@@ -224,18 +224,17 @@
      * @throws ToolException
      */
     ToolOutput getOutputFromTool(String conditionName, ToolSession toolSession, Integer learnerId) throws ToolException;
-    
+
     /**
      * Returns tool outputs for the entire activity. Note, some tools don't support this functionality and will always
      * return empty list.
-     * 
+     *
      * @param conditionName
      * @param toolActivity
      * @return
      * @throws ToolException
      */
-    List<ToolOutput> getOutputsFromTool(String conditionName, ToolActivity toolActivity)
-	    throws ToolException;
+    List<ToolOutput> getOutputsFromTool(String conditionName, ToolActivity toolActivity) throws ToolException;
 
     /**
      * Ask a tool for a set of ToolOutputs, based on the given toolSessionId.
@@ -274,33 +273,33 @@
      */
     SortedMap<String, ToolOutput> getOutputFromTool(List<String> names, ToolSession toolSession, Integer learnerId)
 	    throws ToolException;
-    
-    /**
-     * Returns confidence levels indicated by learners when answering questions. By now this feature is supported only by Assessment and MCQ tools.
-     * 
+
+    /**
+     * Returns confidence levels indicated by learners when answering questions. By now this feature is supported only
+     * by Assessment and MCQ tools.
+     *
      * @param toolSession
      * @return
      */
     List<ConfidenceLevelDTO> getConfidenceLevelsByToolSession(ToolSession toolSession);
-    
-    /**
-<<<<<<< HEAD
+
+    /**
      * Returns answers learners left for VSA questions in Assessment activity (together with according confidence
      * levels, if such option is turned on in Assessment). Currently only Assessment tool is capable of producing VSA
      * answers.
-     * 
+     *
      * @param toolSession
      * @return
      */
     Collection<VsaAnswerDTO> getVsaAnswersByToolSession(ToolSession toolSession);
-=======
+
+    /**
      * Returns true in case this tool is leader-aware and specified user is a leader in his group, false otherwise.
-     * 
+     *
      * @param toolSession
      * @param learner
      */
     boolean isUserLeaderInActivity(ToolSession toolSession, User user);
->>>>>>> 0b36db79
 
     /**
      * Notifies tool that the user is force completed. Currently it's been utilized only by leader aware tools, which
@@ -323,7 +322,7 @@
 
     /**
      * Calculates lesson's maximum possible mark by adding up all activities max marks.
-     * 
+     *
      * @param lesson
      * @return
      */
@@ -450,7 +449,6 @@
     String setupToolURLWithToolContent(ToolActivity activity, String toolURL);
 
     Object findToolService(Tool tool) throws NoSuchBeanDefinitionException;
-    
-    ToolCompletionStatus getCompletionStatusFromTool(User learner, Activity activity) 
-	    throws LamsToolServiceException;
+
+    ToolCompletionStatus getCompletionStatusFromTool(User learner, Activity activity) throws LamsToolServiceException;
 }