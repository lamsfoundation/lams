--- conflicted
+++ resolved
@@ -1,15 +1,13 @@
-<<<<<<< HEAD
 package org.lamsfoundation.lams.outcome.service;
 
 import java.io.IOException;
-import java.util.LinkedHashMap;
 import java.util.List;
 
 import org.lamsfoundation.lams.outcome.Outcome;
 import org.lamsfoundation.lams.outcome.OutcomeMapping;
 import org.lamsfoundation.lams.outcome.OutcomeResult;
 import org.lamsfoundation.lams.outcome.OutcomeScale;
-import org.lamsfoundation.lams.util.excel.ExcelCell;
+import org.lamsfoundation.lams.util.excel.ExcelSheet;
 import org.springframework.web.multipart.MultipartFile;
 
 public interface IOutcomeService {
@@ -42,55 +40,6 @@
 	    Integer sourceQbQuestionId, Long targetLessonId, Long targetToolContentId, Long targetItemId,
 	    Integer targetQbQuestionId);
 
-    LinkedHashMap<String, ExcelCell[][]> exportScales();
-
-    LinkedHashMap<String, ExcelCell[][]> exportOutcomes();
-
-    int importScales(MultipartFile fileItem) throws IOException;
-
-    int importOutcomes(MultipartFile fileItem) throws IOException;
-=======
-package org.lamsfoundation.lams.outcome.service;
-
-import java.io.IOException;
-import java.util.List;
-
-import org.lamsfoundation.lams.outcome.Outcome;
-import org.lamsfoundation.lams.outcome.OutcomeMapping;
-import org.lamsfoundation.lams.outcome.OutcomeResult;
-import org.lamsfoundation.lams.outcome.OutcomeScale;
-import org.lamsfoundation.lams.util.excel.ExcelSheet;
-import org.springframework.web.multipart.MultipartFile;
-
-public interface IOutcomeService {
-    static final long DEFAULT_SCALE_ID = 1;
-
-    // just a hardcoded, random number
-    static final String OUTCOME_CONTENT_FOLDER_ID = "outcomeo-utco-meou-tcom-eoutcomeoutc";
-
-    List<Outcome> getOutcomes();
-
-    List<Outcome> getOutcomes(String search);
-
-    List<OutcomeMapping> getOutcomeMappings(Long lessonId, Long toolContentId, Long itemId);
-
-    long countOutcomeMappings(Long outcomeId);
-
-    long countScaleUse(Long scaleId);
-
-    List<OutcomeScale> getScales();
-
-    List<OutcomeResult> getOutcomeResults(Integer userId, Long lessonId, Long toolContentId, Long itemId);
-
-    OutcomeResult getOutcomeResult(Integer userId, Long mappingId);
-
-    OutcomeScale getDefaultScale();
-
-    boolean isDefaultScale(Long scaleId);
-
-    void copyOutcomeMappings(Long sourceLessonId, Long sourceToolContentId, Long sourceItemId, Long targetLessonId,
-	    Long targetToolContentId, Long targetItemId);
-
     List<ExcelSheet> exportScales();
 
     List<ExcelSheet> exportOutcomes();
@@ -98,5 +47,4 @@
     int importScales(MultipartFile fileItem) throws IOException;
 
     int importOutcomes(MultipartFile fileItem) throws IOException;
->>>>>>> ff3f9a29
 }