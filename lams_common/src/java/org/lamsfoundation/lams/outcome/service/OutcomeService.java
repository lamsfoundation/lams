--- conflicted
+++ resolved
@@ -1,639 +1,332 @@
-<<<<<<< HEAD
-package org.lamsfoundation.lams.outcome.service;
-
-import java.io.IOException;
-import java.util.Collections;
-import java.util.Comparator;
-import java.util.Date;
-import java.util.HashMap;
-import java.util.Iterator;
-import java.util.LinkedHashMap;
-import java.util.LinkedList;
-import java.util.List;
-import java.util.Map;
-
-import javax.servlet.http.HttpSession;
-
-import org.apache.log4j.Logger;
-import org.apache.poi.hssf.usermodel.HSSFCell;
-import org.apache.poi.hssf.usermodel.HSSFRow;
-import org.apache.poi.hssf.usermodel.HSSFSheet;
-import org.apache.poi.hssf.usermodel.HSSFWorkbook;
-import org.apache.poi.poifs.filesystem.POIFSFileSystem;
-import org.lamsfoundation.lams.outcome.Outcome;
-import org.lamsfoundation.lams.outcome.OutcomeMapping;
-import org.lamsfoundation.lams.outcome.OutcomeResult;
-import org.lamsfoundation.lams.outcome.OutcomeScale;
-import org.lamsfoundation.lams.outcome.OutcomeScaleItem;
-import org.lamsfoundation.lams.outcome.dao.IOutcomeDAO;
-import org.lamsfoundation.lams.usermanagement.User;
-import org.lamsfoundation.lams.usermanagement.dto.UserDTO;
-import org.lamsfoundation.lams.util.MessageService;
-import org.lamsfoundation.lams.util.excel.ExcelCell;
-import org.lamsfoundation.lams.web.session.SessionManager;
-import org.lamsfoundation.lams.web.util.AttributeNames;
-import org.springframework.web.multipart.MultipartFile;
-
-public class OutcomeService implements IOutcomeService {
-    private IOutcomeDAO outcomeDAO;
-    private MessageService messageService;
-
-    private static Logger log = Logger.getLogger(OutcomeService.class);
-
-    @Override
-    public List<Outcome> getOutcomes() {
-	return outcomeDAO.getOutcomesSortedByName();
+package org.lamsfoundation.lams.outcome.service;
+
+import java.io.IOException;
+import java.util.Collections;
+import java.util.Comparator;
+import java.util.Date;
+import java.util.HashMap;
+import java.util.Iterator;
+import java.util.LinkedHashMap;
+import java.util.LinkedList;
+import java.util.List;
+import java.util.Map;
+
+import javax.servlet.http.HttpSession;
+
+import org.apache.log4j.Logger;
+import org.apache.poi.hssf.usermodel.HSSFCell;
+import org.apache.poi.hssf.usermodel.HSSFRow;
+import org.apache.poi.hssf.usermodel.HSSFSheet;
+import org.apache.poi.hssf.usermodel.HSSFWorkbook;
+import org.apache.poi.poifs.filesystem.POIFSFileSystem;
+import org.lamsfoundation.lams.outcome.Outcome;
+import org.lamsfoundation.lams.outcome.OutcomeMapping;
+import org.lamsfoundation.lams.outcome.OutcomeResult;
+import org.lamsfoundation.lams.outcome.OutcomeScale;
+import org.lamsfoundation.lams.outcome.OutcomeScaleItem;
+import org.lamsfoundation.lams.outcome.dao.IOutcomeDAO;
+import org.lamsfoundation.lams.usermanagement.User;
+import org.lamsfoundation.lams.usermanagement.dto.UserDTO;
+import org.lamsfoundation.lams.util.MessageService;
+import org.lamsfoundation.lams.util.excel.ExcelCell;
+import org.lamsfoundation.lams.util.excel.ExcelRow;
+import org.lamsfoundation.lams.util.excel.ExcelSheet;
+import org.lamsfoundation.lams.web.session.SessionManager;
+import org.lamsfoundation.lams.web.util.AttributeNames;
+import org.springframework.web.multipart.MultipartFile;
+
+public class OutcomeService implements IOutcomeService {
+    private IOutcomeDAO outcomeDAO;
+    private MessageService messageService;
+
+    private static Logger log = Logger.getLogger(OutcomeService.class);
+
+    @Override
+    public List<Outcome> getOutcomes() {
+	return outcomeDAO.getOutcomesSortedByName();
+    }
+
+    @Override
+    public List<OutcomeScale> getScales() {
+	return outcomeDAO.getScalesSortedByName();
+    }
+
+    @Override
+    public List<Outcome> getOutcomes(String search) {
+	return outcomeDAO.getOutcomesSortedByName(search);
+    }
+
+    @Override
+    public List<OutcomeMapping> getOutcomeMappings(Long lessonId, Long toolContentId, Long itemId,
+	    Integer qbQuestionId) {
+	return outcomeDAO.getOutcomeMappings(lessonId, toolContentId, itemId, qbQuestionId);
+    }
+
+    @Override
+    public long countOutcomeMappings(Long outcomeId) {
+	Map<String, Object> properties = new HashMap<>();
+	properties.put("outcome.outcomeId", outcomeId);
+	return outcomeDAO.countByProperties(OutcomeMapping.class, properties);
+    }
+
+    @Override
+    public long countScaleUse(Long scaleId) {
+	Map<String, Object> properties = new HashMap<>();
+	properties.put("scale.scaleId", scaleId);
+	return outcomeDAO.countByProperties(Outcome.class, properties);
+    }
+
+    @Override
+    public List<OutcomeResult> getOutcomeResults(Integer userId, Long lessonId, Long toolContentId, Long itemId) {
+	return outcomeDAO.getOutcomeResults(userId, lessonId, toolContentId, itemId);
+    }
+
+    @Override
+    public OutcomeResult getOutcomeResult(Integer userId, Long mappingId) {
+	return outcomeDAO.getOutcomeResult(userId, mappingId);
+    }
+
+    @Override
+    public OutcomeScale getDefaultScale() {
+	return outcomeDAO.find(OutcomeScale.class, DEFAULT_SCALE_ID);
+    }
+
+    @Override
+    public boolean isDefaultScale(Long scaleId) {
+	return scaleId != null && DEFAULT_SCALE_ID == scaleId;
+    }
+
+    @Override
+    public void copyOutcomeMappings(Long sourceLessonId, Long sourceToolContentId, Long sourceItemId,
+	    Integer sourceQbQuestionId, Long targetLessonId, Long targetToolContentId, Long targetItemId,
+	    Integer targetQbQuestionId) {
+	List<OutcomeMapping> sourceMappings = getOutcomeMappings(sourceLessonId, sourceToolContentId, sourceItemId,
+		sourceQbQuestionId);
+	for (OutcomeMapping sourceMapping : sourceMappings) {
+	    OutcomeMapping targetMapping = new OutcomeMapping();
+	    targetMapping.setOutcome(sourceMapping.getOutcome());
+	    targetMapping.setLessonId(targetLessonId);
+	    targetMapping.setToolContentId(targetToolContentId);
+	    targetMapping.setItemId(targetItemId);
+	    targetMapping.setQbQuestionId(targetQbQuestionId);
+	    outcomeDAO.insert(targetMapping);
+	}
+    }
+
+    @Override
+    public List<ExcelSheet> exportScales() {
+	List<ExcelSheet> sheets = new LinkedList<ExcelSheet>();
+	ExcelSheet scalesSheet = new ExcelSheet(messageService.getMessage("scale.title"));
+ 	sheets.add(scalesSheet);
+
+ 	ExcelRow headerRow = scalesSheet.initRow();
+ 	headerRow.addCell(messageService.getMessage("outcome.manage.add.name"), true);
+ 	headerRow.addCell(messageService.getMessage("outcome.manage.add.code"), true);
+ 	headerRow.addCell(messageService.getMessage("outcome.manage.add.description"), true);
+ 	headerRow.addCell(messageService.getMessage("scale.manage.add.value"), true);
+
+	List<OutcomeScale> scales = getScales();
+	for (OutcomeScale scale : scales) {
+	    ExcelRow scaleRow = scalesSheet.initRow();
+	    scaleRow.addCell(scale.getName());
+	    scaleRow.addCell(scale.getCode());
+	    scaleRow.addCell(scale.getDescription());
+	    scaleRow.addCell(scale.getItemString());
+	}
+	return sheets;
+    }
+
+
+    @Override
+    public List<ExcelSheet> exportOutcomes() {
+	List<ExcelSheet> sheets = new LinkedList<ExcelSheet>();
+	ExcelSheet outcomeSheet = new ExcelSheet(messageService.getMessage("index.outcome.manage"));
+ 	sheets.add(outcomeSheet);
+
+	// The entire data list
+	ExcelRow headerRow = outcomeSheet.initRow();
+	headerRow.addCell(messageService.getMessage("outcome.manage.add.name"), true);
+	headerRow.addCell(messageService.getMessage("outcome.manage.add.code"), true);
+	headerRow.addCell(messageService.getMessage("outcome.manage.add.description"), true);
+	headerRow.addCell(messageService.getMessage("outcome.manage.add.scale"), true);
+
+	List<Outcome> outcomes = getOutcomes();
+	for (Outcome outcome : outcomes) {
+	    ExcelRow outcomeRow = outcomeSheet.initRow();
+	    outcomeRow.addCell(outcome.getName());
+	    outcomeRow.addCell(outcome.getCode());
+	    outcomeRow.addCell(outcome.getDescription());
+	    outcomeRow.addCell(outcome.getScale().getCode());
+	}
+
+	return sheets;
+    }
+
+    @Override
+    public int importScales(MultipartFile fileItem) throws IOException {
+	int counter = 0;
+	POIFSFileSystem fs = new POIFSFileSystem(fileItem.getInputStream());
+	try (HSSFWorkbook wb = new HSSFWorkbook(fs)) {
+	    HSSFSheet sheet = wb.getSheetAt(0);
+	    int startRow = sheet.getFirstRowNum();
+	    int endRow = sheet.getLastRowNum();
+	    User user = null;
+
+	    // make import work with files with header ("exported on") or without (pure data)
+	    HSSFRow row = sheet.getRow(startRow);
+	    HSSFCell cell = row.getCell(0);
+	    String header = cell.getStringCellValue();
+	    startRow += "name".equalsIgnoreCase(header) ? 1 : 5;
+
+	    for (int i = startRow; i < (endRow + 1); i++) {
+		row = sheet.getRow(i);
+		cell = row.getCell(0);
+		String name = cell.getStringCellValue();
+		cell = row.getCell(1);
+		String code = cell.getStringCellValue();
+		List<OutcomeScale> foundScales = outcomeDAO.findByProperty(OutcomeScale.class, "name", name);
+		foundScales.addAll(outcomeDAO.findByProperty(OutcomeScale.class, "code", code));
+		if (!foundScales.isEmpty()) {
+		    if (log.isDebugEnabled()) {
+			log.debug("Skipping an outcome scale with existing name \"" + name + "\" or code \"" + code
+				+ "\"");
+		    }
+		    continue;
+		}
+
+		cell = row.getCell(2);
+		String description = cell == null ? null : cell.getStringCellValue();
+		cell = row.getCell(3);
+		String itemsString = cell.getStringCellValue();
+
+		OutcomeScale scale = new OutcomeScale();
+		scale.setName(name);
+		scale.setCode(code);
+		scale.setDescription(description);
+		if (user == null) {
+		    UserDTO userDTO = OutcomeService.getUserDTO();
+		    user = outcomeDAO.find(User.class, userDTO.getUserID());
+		}
+		scale.setCreateBy(user);
+		scale.setCreateDateTime(new Date());
+		outcomeDAO.insert(scale);
+
+		List<String> items = OutcomeScale.parseItems(itemsString);
+		int value = 0;
+		for (String itemString : items) {
+		    OutcomeScaleItem item = new OutcomeScaleItem();
+		    item.setName(itemString);
+		    item.setValue(value++);
+		    item.setScale(scale);
+		    outcomeDAO.insert(item);
+		}
+
+		counter++;
+	    }
+	}
+	return counter;
+    }
+
+    @Override
+    public int importOutcomes(MultipartFile fileItem) throws IOException {
+	int counter = 0;
+	POIFSFileSystem fs = new POIFSFileSystem(fileItem.getInputStream());
+	try (HSSFWorkbook wb = new HSSFWorkbook(fs)) {
+	    HSSFSheet sheet = wb.getSheetAt(0);
+	    int startRow = sheet.getFirstRowNum();
+	    int endRow = sheet.getLastRowNum();
+	    User user = null;
+
+	    // make import work with files with header ("exported on") or without (pure data)
+	    HSSFRow row = sheet.getRow(startRow);
+	    HSSFCell cell = row.getCell(0);
+	    String header = cell.getStringCellValue();
+	    startRow += "name".equalsIgnoreCase(header) ? 1 : 5;
+
+	    for (int i = startRow; i < (endRow + 1); i++) {
+		row = sheet.getRow(i);
+		cell = row.getCell(0);
+		String name = cell.getStringCellValue();
+		cell = row.getCell(1);
+		String code = cell.getStringCellValue();
+		List<Outcome> foundOutcomes = outcomeDAO.findByProperty(Outcome.class, "name", name);
+		foundOutcomes.addAll(outcomeDAO.findByProperty(Outcome.class, "code", code));
+		if (!foundOutcomes.isEmpty()) {
+		    if (log.isDebugEnabled()) {
+			log.debug("Skipping an outcome with existing name \"" + name + "\" or code \"" + code + "\"");
+		    }
+		    continue;
+		}
+		cell = row.getCell(3);
+		String scaleName = cell.getStringCellValue();
+		List<OutcomeScale> foundScales = outcomeDAO.findByProperty(OutcomeScale.class, "name", scaleName);
+		OutcomeScale scale = foundScales.isEmpty() ? null : foundScales.get(0);
+		if (scale == null) {
+		    if (log.isDebugEnabled()) {
+			log.debug("Skipping an outcome with missing scale with name: " + scaleName);
+		    }
+		    continue;
+		}
+
+		cell = row.getCell(2);
+		String description = cell == null ? null : cell.getStringCellValue();
+
+		Outcome outcome = new Outcome();
+		outcome.setName(name);
+		outcome.setCode(code);
+		outcome.setDescription(description);
+		outcome.setScale(scale);
+		if (user == null) {
+		    UserDTO userDTO = OutcomeService.getUserDTO();
+		    user = outcomeDAO.find(User.class, userDTO.getUserID());
+		}
+		outcome.setCreateBy(user);
+		outcome.setCreateDateTime(new Date());
+		outcomeDAO.insert(outcome);
+
+		counter++;
+	    }
+	}
+	return counter;
+    }
+
+    /**
+     * There can be duplicates in mappings, if one comes from activity and the other comes from a QB question that the
+     * activity imported.
+     * We need to get rid of duplicates and sort the remaining mappings.
+     */
+    public static void filterQuestionMappings(List<OutcomeMapping> mappings) {
+	Iterator<OutcomeMapping> iterator = mappings.iterator();
+	while (iterator.hasNext()) {
+	    OutcomeMapping mapping = iterator.next();
+	    boolean duplicateFound = false;
+	    for (OutcomeMapping otherMapping : mappings) {
+		if (!mapping.getMappingId().equals(otherMapping.getMappingId())
+			&& mapping.getOutcome().getOutcomeId().equals(otherMapping.getOutcome().getOutcomeId())) {
+		    duplicateFound = true;
+		    break;
+		}
+	    }
+	    // remove the one coming from activity, not one coming from question
+	    if (duplicateFound && mapping.getQbQuestionId() == null) {
+		iterator.remove();
+	    }
+	}
+
+	Collections.sort(mappings,
+		Comparator.comparing(OutcomeMapping::getOutcome, Comparator.comparing(Outcome::getName)));
+    }
+
+    private static UserDTO getUserDTO() {
+	HttpSession ss = SessionManager.getSession();
+	return (UserDTO) ss.getAttribute(AttributeNames.USER);
+    }
+
+    public void setOutcomeDAO(IOutcomeDAO outcomeDAO) {
+	this.outcomeDAO = outcomeDAO;
+    }
+
+    public void setMessageService(MessageService messageService) {
+	this.messageService = messageService;
     }
-
-    @Override
-    public List<OutcomeScale> getScales() {
-	return outcomeDAO.getScalesSortedByName();
-    }
-
-    @Override
-    public List<Outcome> getOutcomes(String search) {
-	return outcomeDAO.getOutcomesSortedByName(search);
-    }
-
-    @Override
-    public List<OutcomeMapping> getOutcomeMappings(Long lessonId, Long toolContentId, Long itemId,
-	    Integer qbQuestionId) {
-	return outcomeDAO.getOutcomeMappings(lessonId, toolContentId, itemId, qbQuestionId);
-    }
-
-    @Override
-    public long countOutcomeMappings(Long outcomeId) {
-	Map<String, Object> properties = new HashMap<>();
-	properties.put("outcome.outcomeId", outcomeId);
-	return outcomeDAO.countByProperties(OutcomeMapping.class, properties);
-    }
-
-    @Override
-    public long countScaleUse(Long scaleId) {
-	Map<String, Object> properties = new HashMap<>();
-	properties.put("scale.scaleId", scaleId);
-	return outcomeDAO.countByProperties(Outcome.class, properties);
-    }
-
-    @Override
-    public List<OutcomeResult> getOutcomeResults(Integer userId, Long lessonId, Long toolContentId, Long itemId) {
-	return outcomeDAO.getOutcomeResults(userId, lessonId, toolContentId, itemId);
-    }
-
-    @Override
-    public OutcomeResult getOutcomeResult(Integer userId, Long mappingId) {
-	return outcomeDAO.getOutcomeResult(userId, mappingId);
-    }
-
-    @Override
-    public OutcomeScale getDefaultScale() {
-	return outcomeDAO.find(OutcomeScale.class, DEFAULT_SCALE_ID);
-    }
-
-    @Override
-    public boolean isDefaultScale(Long scaleId) {
-	return scaleId != null && DEFAULT_SCALE_ID == scaleId;
-    }
-
-    @Override
-    public void copyOutcomeMappings(Long sourceLessonId, Long sourceToolContentId, Long sourceItemId,
-	    Integer sourceQbQuestionId, Long targetLessonId, Long targetToolContentId, Long targetItemId,
-	    Integer targetQbQuestionId) {
-	List<OutcomeMapping> sourceMappings = getOutcomeMappings(sourceLessonId, sourceToolContentId, sourceItemId,
-		sourceQbQuestionId);
-	for (OutcomeMapping sourceMapping : sourceMappings) {
-	    OutcomeMapping targetMapping = new OutcomeMapping();
-	    targetMapping.setOutcome(sourceMapping.getOutcome());
-	    targetMapping.setLessonId(targetLessonId);
-	    targetMapping.setToolContentId(targetToolContentId);
-	    targetMapping.setItemId(targetItemId);
-	    targetMapping.setQbQuestionId(targetQbQuestionId);
-	    outcomeDAO.insert(targetMapping);
-	}
-    }
-
-    @Override
-    public LinkedHashMap<String, ExcelCell[][]> exportScales() {
-	LinkedHashMap<String, ExcelCell[][]> dataToExport = new LinkedHashMap<>();
-
-	// The entire data list
-	List<ExcelCell[]> rowList = new LinkedList<>();
-	ExcelCell[] row = new ExcelCell[4];
-	row[0] = new ExcelCell(messageService.getMessage("outcome.manage.add.name"), true);
-	row[1] = new ExcelCell(messageService.getMessage("outcome.manage.add.code"), true);
-	row[2] = new ExcelCell(messageService.getMessage("outcome.manage.add.description"), true);
-	row[3] = new ExcelCell(messageService.getMessage("scale.manage.add.value"), true);
-	rowList.add(row);
-
-	List<OutcomeScale> scales = getScales();
-	for (OutcomeScale scale : scales) {
-	    row = new ExcelCell[4];
-	    row[0] = new ExcelCell(scale.getName(), false);
-	    row[1] = new ExcelCell(scale.getCode(), false);
-	    row[2] = new ExcelCell(scale.getDescription(), false);
-	    row[3] = new ExcelCell(scale.getItemString(), false);
-	    rowList.add(row);
-	}
-
-	ExcelCell[][] data = rowList.toArray(new ExcelCell[][] {});
-	dataToExport.put(messageService.getMessage("scale.title"), data);
-	return dataToExport;
-    }
-
-    @Override
-    public LinkedHashMap<String, ExcelCell[][]> exportOutcomes() {
-	LinkedHashMap<String, ExcelCell[][]> dataToExport = new LinkedHashMap<>();
-
-	// The entire data list
-	List<ExcelCell[]> rowList = new LinkedList<>();
-	ExcelCell[] row = new ExcelCell[4];
-	row[0] = new ExcelCell(messageService.getMessage("outcome.manage.add.name"), true);
-	row[1] = new ExcelCell(messageService.getMessage("outcome.manage.add.code"), true);
-	row[2] = new ExcelCell(messageService.getMessage("outcome.manage.add.description"), true);
-	row[3] = new ExcelCell(messageService.getMessage("outcome.manage.add.scale"), true);
-	rowList.add(row);
-
-	List<Outcome> outcomes = getOutcomes();
-	for (Outcome outcome : outcomes) {
-	    row = new ExcelCell[4];
-	    row[0] = new ExcelCell(outcome.getName(), false);
-	    row[1] = new ExcelCell(outcome.getCode(), false);
-	    row[2] = new ExcelCell(outcome.getDescription(), false);
-	    row[3] = new ExcelCell(outcome.getScale().getName(), false);
-	    rowList.add(row);
-	}
-
-	ExcelCell[][] data = rowList.toArray(new ExcelCell[][] {});
-	dataToExport.put(messageService.getMessage("index.outcome.manage"), data);
-	return dataToExport;
-    }
-
-    @Override
-    public int importScales(MultipartFile fileItem) throws IOException {
-	int counter = 0;
-	POIFSFileSystem fs = new POIFSFileSystem(fileItem.getInputStream());
-	try (HSSFWorkbook wb = new HSSFWorkbook(fs)) {
-	    HSSFSheet sheet = wb.getSheetAt(0);
-	    int startRow = sheet.getFirstRowNum();
-	    int endRow = sheet.getLastRowNum();
-	    User user = null;
-
-	    // make import work with files with header ("exported on") or without (pure data)
-	    HSSFRow row = sheet.getRow(startRow);
-	    HSSFCell cell = row.getCell(0);
-	    String header = cell.getStringCellValue();
-	    startRow += "name".equalsIgnoreCase(header) ? 1 : 5;
-
-	    for (int i = startRow; i < (endRow + 1); i++) {
-		row = sheet.getRow(i);
-		cell = row.getCell(0);
-		String name = cell.getStringCellValue();
-		cell = row.getCell(1);
-		String code = cell.getStringCellValue();
-		List<OutcomeScale> foundScales = outcomeDAO.findByProperty(OutcomeScale.class, "name", name);
-		foundScales.addAll(outcomeDAO.findByProperty(OutcomeScale.class, "code", code));
-		if (!foundScales.isEmpty()) {
-		    if (log.isDebugEnabled()) {
-			log.debug("Skipping an outcome scale with existing name \"" + name + "\" or code \"" + code
-				+ "\"");
-		    }
-		    continue;
-		}
-
-		cell = row.getCell(2);
-		String description = cell == null ? null : cell.getStringCellValue();
-		cell = row.getCell(3);
-		String itemsString = cell.getStringCellValue();
-
-		OutcomeScale scale = new OutcomeScale();
-		scale.setName(name);
-		scale.setCode(code);
-		scale.setDescription(description);
-		if (user == null) {
-		    UserDTO userDTO = OutcomeService.getUserDTO();
-		    user = outcomeDAO.find(User.class, userDTO.getUserID());
-		}
-		scale.setCreateBy(user);
-		scale.setCreateDateTime(new Date());
-		outcomeDAO.insert(scale);
-
-		List<String> items = OutcomeScale.parseItems(itemsString);
-		int value = 0;
-		for (String itemString : items) {
-		    OutcomeScaleItem item = new OutcomeScaleItem();
-		    item.setName(itemString);
-		    item.setValue(value++);
-		    item.setScale(scale);
-		    outcomeDAO.insert(item);
-		}
-
-		counter++;
-	    }
-	}
-	return counter;
-    }
-
-    @Override
-    public int importOutcomes(MultipartFile fileItem) throws IOException {
-	int counter = 0;
-	POIFSFileSystem fs = new POIFSFileSystem(fileItem.getInputStream());
-	try (HSSFWorkbook wb = new HSSFWorkbook(fs)) {
-	    HSSFSheet sheet = wb.getSheetAt(0);
-	    int startRow = sheet.getFirstRowNum();
-	    int endRow = sheet.getLastRowNum();
-	    User user = null;
-
-	    // make import work with files with header ("exported on") or without (pure data)
-	    HSSFRow row = sheet.getRow(startRow);
-	    HSSFCell cell = row.getCell(0);
-	    String header = cell.getStringCellValue();
-	    startRow += "name".equalsIgnoreCase(header) ? 1 : 5;
-
-	    for (int i = startRow; i < (endRow + 1); i++) {
-		row = sheet.getRow(i);
-		cell = row.getCell(0);
-		String name = cell.getStringCellValue();
-		cell = row.getCell(1);
-		String code = cell.getStringCellValue();
-		List<Outcome> foundOutcomes = outcomeDAO.findByProperty(Outcome.class, "name", name);
-		foundOutcomes.addAll(outcomeDAO.findByProperty(Outcome.class, "code", code));
-		if (!foundOutcomes.isEmpty()) {
-		    if (log.isDebugEnabled()) {
-			log.debug("Skipping an outcome with existing name \"" + name + "\" or code \"" + code + "\"");
-		    }
-		    continue;
-		}
-		cell = row.getCell(3);
-		String scaleName = cell.getStringCellValue();
-		List<OutcomeScale> foundScales = outcomeDAO.findByProperty(OutcomeScale.class, "name", scaleName);
-		OutcomeScale scale = foundScales.isEmpty() ? null : foundScales.get(0);
-		if (scale == null) {
-		    if (log.isDebugEnabled()) {
-			log.debug("Skipping an outcome with missing scale with name: " + scaleName);
-		    }
-		    continue;
-		}
-
-		cell = row.getCell(2);
-		String description = cell == null ? null : cell.getStringCellValue();
-
-		Outcome outcome = new Outcome();
-		outcome.setName(name);
-		outcome.setCode(code);
-		outcome.setDescription(description);
-		outcome.setScale(scale);
-		if (user == null) {
-		    UserDTO userDTO = OutcomeService.getUserDTO();
-		    user = outcomeDAO.find(User.class, userDTO.getUserID());
-		}
-		outcome.setCreateBy(user);
-		outcome.setCreateDateTime(new Date());
-		outcomeDAO.insert(outcome);
-
-		counter++;
-	    }
-	}
-	return counter;
-    }
-
-    /**
-     * There can be duplicates in mappings, if one comes from activity and the other comes from a QB question that the
-     * activity imported.
-     * We need to get rid of duplicates and sort the remaining mappings.
-     */
-    public static void filterQuestionMappings(List<OutcomeMapping> mappings) {
-	Iterator<OutcomeMapping> iterator = mappings.iterator();
-	while (iterator.hasNext()) {
-	    OutcomeMapping mapping = iterator.next();
-	    boolean duplicateFound = false;
-	    for (OutcomeMapping otherMapping : mappings) {
-		if (!mapping.getMappingId().equals(otherMapping.getMappingId())
-			&& mapping.getOutcome().getOutcomeId().equals(otherMapping.getOutcome().getOutcomeId())) {
-		    duplicateFound = true;
-		    break;
-		}
-	    }
-	    // remove the one coming from activity, not one coming from question
-	    if (duplicateFound && mapping.getQbQuestionId() == null) {
-		iterator.remove();
-	    }
-	}
-
-	Collections.sort(mappings,
-		Comparator.comparing(OutcomeMapping::getOutcome, Comparator.comparing(Outcome::getName)));
-    }
-
-    private static UserDTO getUserDTO() {
-	HttpSession ss = SessionManager.getSession();
-	return (UserDTO) ss.getAttribute(AttributeNames.USER);
-    }
-
-    public void setOutcomeDAO(IOutcomeDAO outcomeDAO) {
-	this.outcomeDAO = outcomeDAO;
-    }
-
-    public void setMessageService(MessageService messageService) {
-	this.messageService = messageService;
-    }
-=======
-package org.lamsfoundation.lams.outcome.service;
-
-import java.io.IOException;
-import java.util.Date;
-import java.util.HashMap;
-import java.util.LinkedHashMap;
-import java.util.LinkedList;
-import java.util.List;
-import java.util.Map;
-
-import javax.servlet.http.HttpSession;
-
-import org.apache.log4j.Logger;
-import org.apache.poi.hssf.usermodel.HSSFCell;
-import org.apache.poi.hssf.usermodel.HSSFRow;
-import org.apache.poi.hssf.usermodel.HSSFSheet;
-import org.apache.poi.hssf.usermodel.HSSFWorkbook;
-import org.apache.poi.poifs.filesystem.POIFSFileSystem;
-import org.lamsfoundation.lams.outcome.Outcome;
-import org.lamsfoundation.lams.outcome.OutcomeMapping;
-import org.lamsfoundation.lams.outcome.OutcomeResult;
-import org.lamsfoundation.lams.outcome.OutcomeScale;
-import org.lamsfoundation.lams.outcome.OutcomeScaleItem;
-import org.lamsfoundation.lams.outcome.dao.IOutcomeDAO;
-import org.lamsfoundation.lams.usermanagement.User;
-import org.lamsfoundation.lams.usermanagement.dto.UserDTO;
-import org.lamsfoundation.lams.util.MessageService;
-import org.lamsfoundation.lams.util.excel.ExcelCell;
-import org.lamsfoundation.lams.util.excel.ExcelRow;
-import org.lamsfoundation.lams.util.excel.ExcelSheet;
-import org.lamsfoundation.lams.web.session.SessionManager;
-import org.lamsfoundation.lams.web.util.AttributeNames;
-import org.springframework.web.multipart.MultipartFile;
-
-public class OutcomeService implements IOutcomeService {
-    private IOutcomeDAO outcomeDAO;
-    private MessageService messageService;
-
-    private static Logger log = Logger.getLogger(OutcomeService.class);
-
-    @Override
-    public List<Outcome> getOutcomes() {
-	return outcomeDAO.getOutcomesSortedByName();
-    }
-
-    @Override
-    public List<OutcomeScale> getScales() {
-	return outcomeDAO.getScalesSortedByName();
-    }
-
-    @Override
-    public List<Outcome> getOutcomes(String search) {
-	return outcomeDAO.getOutcomesSortedByName(search);
-    }
-
-    @Override
-    public List<OutcomeMapping> getOutcomeMappings(Long lessonId, Long toolContentId, Long itemId) {
-	return outcomeDAO.getOutcomeMappings(lessonId, toolContentId, itemId);
-    }
-
-    @Override
-    public long countOutcomeMappings(Long outcomeId) {
-	Map<String, Object> properties = new HashMap<>();
-	properties.put("outcome.outcomeId", outcomeId);
-	return outcomeDAO.countByProperties(OutcomeMapping.class, properties);
-    }
-
-    @Override
-    public long countScaleUse(Long scaleId) {
-	Map<String, Object> properties = new HashMap<>();
-	properties.put("scale.scaleId", scaleId);
-	return outcomeDAO.countByProperties(Outcome.class, properties);
-    }
-
-    @Override
-    public List<OutcomeResult> getOutcomeResults(Integer userId, Long lessonId, Long toolContentId, Long itemId) {
-	return outcomeDAO.getOutcomeResults(userId, lessonId, toolContentId, itemId);
-    }
-
-    @Override
-    public OutcomeResult getOutcomeResult(Integer userId, Long mappingId) {
-	return outcomeDAO.getOutcomeResult(userId, mappingId);
-    }
-
-    @Override
-    public OutcomeScale getDefaultScale() {
-	return (OutcomeScale) outcomeDAO.find(OutcomeScale.class, DEFAULT_SCALE_ID);
-    }
-
-    @Override
-    public boolean isDefaultScale(Long scaleId) {
-	return scaleId != null && DEFAULT_SCALE_ID == scaleId;
-    }
-
-    @Override
-    public void copyOutcomeMappings(Long sourceLessonId, Long sourceToolContentId, Long sourceItemId,
-	    Long targetLessonId, Long targetToolContentId, Long targetItemId) {
-	List<OutcomeMapping> sourceMappings = getOutcomeMappings(sourceLessonId, sourceToolContentId, sourceItemId);
-	for (OutcomeMapping sourceMapping : sourceMappings) {
-	    OutcomeMapping targetMapping = new OutcomeMapping();
-	    targetMapping.setOutcome(sourceMapping.getOutcome());
-	    targetMapping.setLessonId(targetLessonId);
-	    targetMapping.setToolContentId(targetToolContentId);
-	    targetMapping.setItemId(targetItemId);
-	    outcomeDAO.insert(targetMapping);
-	}
-    }
-
-    @Override
-    public List<ExcelSheet> exportScales() {
-	List<ExcelSheet> sheets = new LinkedList<ExcelSheet>();
-	ExcelSheet scalesSheet = new ExcelSheet(messageService.getMessage("scale.title"));
- 	sheets.add(scalesSheet);
-
- 	ExcelRow headerRow = scalesSheet.initRow();
- 	headerRow.addCell(messageService.getMessage("outcome.manage.add.name"), true);
- 	headerRow.addCell(messageService.getMessage("outcome.manage.add.code"), true);
- 	headerRow.addCell(messageService.getMessage("outcome.manage.add.description"), true);
- 	headerRow.addCell(messageService.getMessage("scale.manage.add.value"), true);
-
-	List<OutcomeScale> scales = getScales();
-	for (OutcomeScale scale : scales) {
-	    ExcelRow scaleRow = scalesSheet.initRow();
-	    scaleRow.addCell(scale.getName());
-	    scaleRow.addCell(scale.getCode());
-	    scaleRow.addCell(scale.getDescription());
-	    scaleRow.addCell(scale.getItemString());
-	}
-
-	return sheets;
-    }
-
-    @Override
-    public List<ExcelSheet> exportOutcomes() {
-	List<ExcelSheet> sheets = new LinkedList<ExcelSheet>();
-	ExcelSheet outcomeSheet = new ExcelSheet(messageService.getMessage("index.outcome.manage"));
- 	sheets.add(outcomeSheet);
-
-	// The entire data list
-	ExcelRow headerRow = outcomeSheet.initRow();
-	headerRow.addCell(messageService.getMessage("outcome.manage.add.name"), true);
-	headerRow.addCell(messageService.getMessage("outcome.manage.add.code"), true);
-	headerRow.addCell(messageService.getMessage("outcome.manage.add.description"), true);
-	headerRow.addCell(messageService.getMessage("outcome.manage.add.scale"), true);
-
-	List<Outcome> outcomes = getOutcomes();
-	for (Outcome outcome : outcomes) {
-	    ExcelRow outcomeRow = outcomeSheet.initRow();
-	    outcomeRow.addCell(outcome.getName());
-	    outcomeRow.addCell(outcome.getCode());
-	    outcomeRow.addCell(outcome.getDescription());
-	    outcomeRow.addCell(outcome.getScale().getCode());
-	}
-
-	return sheets;
-    }
-
-    @Override
-    @SuppressWarnings("unchecked")
-    public int importScales(MultipartFile fileItem) throws IOException {
-	int counter = 0;
-	POIFSFileSystem fs = new POIFSFileSystem(fileItem.getInputStream());
-	try (HSSFWorkbook wb = new HSSFWorkbook(fs)) {
-	    HSSFSheet sheet = wb.getSheetAt(0);
-	    int startRow = sheet.getFirstRowNum();
-	    int endRow = sheet.getLastRowNum();
-	    User user = null;
-
-	    // make import work with files with header ("exported on") or without (pure data)
-	    HSSFRow row = sheet.getRow(startRow);
-	    HSSFCell cell = row.getCell(0);
-	    String header = cell.getStringCellValue();
-	    startRow += "name".equalsIgnoreCase(header) ? 1 : 5;
-
-	    for (int i = startRow; i < (endRow + 1); i++) {
-		row = sheet.getRow(i);
-		cell = row.getCell(0);
-		String name = cell.getStringCellValue();
-		cell = row.getCell(1);
-		String code = cell.getStringCellValue();
-		List<OutcomeScale> foundScales = outcomeDAO.findByProperty(OutcomeScale.class, "name", name);
-		foundScales.addAll(outcomeDAO.findByProperty(OutcomeScale.class, "code", code));
-		if (!foundScales.isEmpty()) {
-		    if (log.isDebugEnabled()) {
-			log.debug("Skipping an outcome scale with existing name \"" + name + "\" or code \"" + code
-				+ "\"");
-		    }
-		    continue;
-		}
-
-		cell = row.getCell(2);
-		String description = cell == null ? null : cell.getStringCellValue();
-		cell = row.getCell(3);
-		String itemsString = cell.getStringCellValue();
-
-		OutcomeScale scale = new OutcomeScale();
-		scale.setName(name);
-		scale.setCode(code);
-		scale.setDescription(description);
-		if (user == null) {
-		    UserDTO userDTO = OutcomeService.getUserDTO();
-		    user = (User) outcomeDAO.find(User.class, userDTO.getUserID());
-		}
-		scale.setCreateBy(user);
-		scale.setCreateDateTime(new Date());
-		outcomeDAO.insert(scale);
-
-		List<String> items = OutcomeScale.parseItems(itemsString);
-		int value = 0;
-		for (String itemString : items) {
-		    OutcomeScaleItem item = new OutcomeScaleItem();
-		    item.setName(itemString);
-		    item.setValue(value++);
-		    item.setScale(scale);
-		    outcomeDAO.insert(item);
-		}
-
-		counter++;
-	    }
-	}
-	return counter;
-    }
-
-    @Override
-    @SuppressWarnings("unchecked")
-    public int importOutcomes(MultipartFile fileItem) throws IOException {
-	int counter = 0;
-	POIFSFileSystem fs = new POIFSFileSystem(fileItem.getInputStream());
-	try (HSSFWorkbook wb = new HSSFWorkbook(fs)) {
-	    HSSFSheet sheet = wb.getSheetAt(0);
-	    int startRow = sheet.getFirstRowNum();
-	    int endRow = sheet.getLastRowNum();
-	    User user = null;
-
-	    // make import work with files with header ("exported on") or without (pure data)
-	    HSSFRow row = sheet.getRow(startRow);
-	    HSSFCell cell = row.getCell(0);
-	    String header = cell.getStringCellValue();
-	    startRow += "name".equalsIgnoreCase(header) ? 1 : 5;
-
-	    for (int i = startRow; i < (endRow + 1); i++) {
-		row = sheet.getRow(i);
-		cell = row.getCell(0);
-		String name = cell.getStringCellValue();
-		cell = row.getCell(1);
-		String code = cell.getStringCellValue();
-		List<Outcome> foundOutcomes = outcomeDAO.findByProperty(Outcome.class, "name", name);
-		foundOutcomes.addAll(outcomeDAO.findByProperty(Outcome.class, "code", code));
-		if (!foundOutcomes.isEmpty()) {
-		    if (log.isDebugEnabled()) {
-			log.debug("Skipping an outcome with existing name \"" + name + "\" or code \"" + code + "\"");
-		    }
-		    continue;
-		}
-		cell = row.getCell(3);
-		String scaleName = cell.getStringCellValue();
-		List<OutcomeScale> foundScales = outcomeDAO.findByProperty(OutcomeScale.class, "name", scaleName);
-		OutcomeScale scale = foundScales.isEmpty() ? null : foundScales.get(0);
-		if (scale == null) {
-		    if (log.isDebugEnabled()) {
-			log.debug("Skipping an outcome with missing scale with name: " + scaleName);
-		    }
-		    continue;
-		}
-
-		cell = row.getCell(2);
-		String description = cell == null ? null : cell.getStringCellValue();
-
-		Outcome outcome = new Outcome();
-		outcome.setName(name);
-		outcome.setCode(code);
-		outcome.setDescription(description);
-		outcome.setScale(scale);
-		if (user == null) {
-		    UserDTO userDTO = OutcomeService.getUserDTO();
-		    user = (User) outcomeDAO.find(User.class, userDTO.getUserID());
-		}
-		outcome.setCreateBy(user);
-		outcome.setCreateDateTime(new Date());
-		outcomeDAO.insert(outcome);
-
-		counter++;
-	    }
-	}
-	return counter;
-    }
-
-    private static UserDTO getUserDTO() {
-	HttpSession ss = SessionManager.getSession();
-	return (UserDTO) ss.getAttribute(AttributeNames.USER);
-    }
-
-    public void setOutcomeDAO(IOutcomeDAO outcomeDAO) {
-	this.outcomeDAO = outcomeDAO;
-    }
-
-    public void setMessageService(MessageService messageService) {
-	this.messageService = messageService;
-    }
->>>>>>> ff3f9a29
 }