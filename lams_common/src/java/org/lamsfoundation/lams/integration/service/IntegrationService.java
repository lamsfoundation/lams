--- conflicted
+++ resolved
@@ -774,16 +774,9 @@
 	BufferedReader isReader = new BufferedReader(new InputStreamReader(is));
 	String str = isReader.readLine();
 
-<<<<<<< HEAD
 	ArrayNode jsonGroups = JsonUtil.readArray(str);
 	List<ExtGroupDTO> extGroups = new ArrayList<>();
 	for (JsonNode jsonGroup : jsonGroups) {
-=======
-	JSONArray jsonGroups = new JSONArray(str);
-	List<ExtGroupDTO> extGroups = new ArrayList<>();
-	for (int i = 0; i < jsonGroups.length(); i++) {
-	    JSONObject jsonGroup = jsonGroups.getJSONObject(i);
->>>>>>> 2623eb73
 	    ExtGroupDTO group = new ExtGroupDTO();
 	    group.setGroupName(JsonUtil.optString(jsonGroup, "groupName"));
 	    group.setGroupId(JsonUtil.optString(jsonGroup, "groupId"));
@@ -792,13 +785,6 @@
 	    // in case group info is also requested - provide selected groups' ids
 	    if (extGroupIds != null && extGroupIds.length > 0) {
 		ArrayList<User> users = new ArrayList<>();
-<<<<<<< HEAD
-=======
-
-		JSONArray jsonUsers = jsonGroup.getJSONArray("users");
-		for (int j = 0; j < jsonUsers.length(); j++) {
-		    JSONObject jsonUser = jsonUsers.getJSONObject(j);
->>>>>>> 2623eb73
 
 		ArrayNode jsonUsers = JsonUtil.optArray(jsonGroup, "users");
 		for (JsonNode jsonUser : jsonUsers) {
