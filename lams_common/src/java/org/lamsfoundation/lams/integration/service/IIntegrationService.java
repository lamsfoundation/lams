--- conflicted
+++ resolved
@@ -242,13 +242,8 @@
      * @param lessonId
      *            if supplied, user will be added to the according lesson; and only to the course otherwise
      */
-<<<<<<< HEAD
-    void addUsersUsingMembershipService(ExtServer extServer, Long lessonId, String extCourseId, String resourceLinkId)
-	    throws IOException, UserInfoFetchException, UserInfoValidationException;
-=======
     void addUsersUsingMembershipService(ExtServer extServer, Long lessonId, String extCourseId, String resourceLinkId,
 	    String customContextMembershipUrl) throws IOException, UserInfoFetchException, UserInfoValidationException;
->>>>>>> f83849bb
 
     /**
      * Adds an external user to the course with specified courseId.
