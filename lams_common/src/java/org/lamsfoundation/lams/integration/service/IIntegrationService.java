/****************************************************************
 * Copyright (C) 2006 LAMS Foundation (http://lamsfoundation.org)
 * =============================================================
 * License Information: http://lamsfoundation.org/licensing/lams/2.0/
 *
 * This program is free software; you can redistribute it and/or modify
 * it under the terms of the GNU General Public License version 2.0
 * as published by the Free Software Foundation.
 *
 * This program is distributed in the hope that it will be useful,
 * but WITHOUT ANY WARRANTY; without even the implied warranty of
 * MERCHANTABILITY or FITNESS FOR A PARTICULAR PURPOSE.  See the
 * GNU General Public License for more details.
 *
 * You should have received a copy of the GNU General Public License
 * along with this program; if not, write to the Free Software
 * Foundation, Inc., 51 Franklin Street, Fifth Floor, Boston, MA 02110-1301
 * USA
 *
 * http://www.gnu.org/licenses/gpl.txt
 * ****************************************************************
 */

package org.lamsfoundation.lams.integration.service;

import java.io.IOException;
import java.io.UnsupportedEncodingException;
import java.util.List;

import org.apache.http.client.ClientProtocolException;
import org.imsglobal.lti.launch.LtiSigningException;
import org.lamsfoundation.lams.integration.ExtCourseClassMap;
import org.lamsfoundation.lams.integration.ExtServerLessonMap;
import org.lamsfoundation.lams.integration.ExtServer;
import org.lamsfoundation.lams.integration.ExtServerToolAdapterMap;
import org.lamsfoundation.lams.integration.ExtUserUseridMap;
import org.lamsfoundation.lams.integration.UserInfoFetchException;
import org.lamsfoundation.lams.integration.UserInfoValidationException;
import org.lamsfoundation.lams.integration.dto.ExtGroupDTO;
import org.lamsfoundation.lams.lesson.Lesson;
import org.lamsfoundation.lams.usermanagement.User;

/**
 * <p>
 * <a href="IntegrationService.java.html"><i>View Source</i><a>
 * </p>
 *
 * @author <a href="mailto:fyang@melcoe.mq.edu.au">Fei Yang</a>
 */
public interface IIntegrationService {

    ExtCourseClassMap getExtCourseClassMap(ExtServer extServer, ExtUserUseridMap userMap, String extCourseId,
	    String prettyCourseName, String method, Boolean prefix) throws UserInfoValidationException;

    ExtCourseClassMap getExtCourseClassMap(ExtServer extServer, ExtUserUseridMap userMap, String extCourseId,
	    String prettyCourseName, String method) throws UserInfoValidationException;

    ExtCourseClassMap getExtCourseClassMap(ExtServer extServer, ExtUserUseridMap userMap, String extCourseId,
	    String extCourseName, String parentOrgId, String method, Boolean prefix)
	    throws UserInfoValidationException;

    ExtUserUseridMap getExtUserUseridMap(ExtServer extServer, String extUsername, boolean prefix)
	    throws UserInfoFetchException, UserInfoValidationException;

    /**
     * compatibility method to support existing integrations. It does callback call to integrated server to get user
     * details.
     *
     * @param extServer
     * @param extUsername
     * @return
     * @throws UserInfoFetchException
     * @throws UserInfoValidationException
     */
    ExtUserUseridMap getExtUserUseridMap(ExtServer extServer, String extUsername)
	    throws UserInfoFetchException, UserInfoValidationException;

    /**
     * Returns ExtUserUseridMap from DB, and null if it doesn't exist
     *
     * @param extServer
     * @param userId
     * @return
     */
    // ExtUserUseridMap getExtUserUseridMapByUserId(ExtServer extServer, Integer userId);

    List<ExtUserUseridMap> getExtUserUseridMapByExtServer(ExtServer extServer);

    /**
     * Returns ExtUserUseridMap from DB, and null if it doesn't exist
     *
     * @param extServer
     * @param extUsername
     * @return
     */
    ExtUserUseridMap getExistingExtUserUseridMap(ExtServer extServer, String extUsername) throws UserInfoFetchException;

    /**
     * Returns integration server by its automatically-created sid.
     * 
     * @param serverId
     * @return
     */
    ExtServer getExtServer(Integer sid);

    /**
     * Returns integration server by its human-entered serverId.
     * 
     * @param serverId
     * @return
     */
    ExtServer getExtServer(String serverId);

    /**
     * Returns ExtServerLessonMap for the LTI Tool Consumer identified by serverId.
     * 
     * @param serverId
     * @param resourceLinkId
     *            resource_link_id parameter from LTI request
     * @return
     */
    ExtServerLessonMap getLtiConsumerLesson(String serverId, String resourceLinkId);
<<<<<<< HEAD
   
    /**
     * Try to get users from ext server using membership service.
     */
    void addExtUsersToLesson(ExtServer extServer, Long lessonId, String courseId, String resourceLinkId)
	    throws IOException, UserInfoFetchException, UserInfoValidationException;
=======
>>>>>>> 9fea9532

    ExtServerLessonMap getExtServerLessonMap(Long lessonId);

    /**
     * Returns ExtCourseClassMap. If ExtCourseClassMap doesn't existent - returns null and does not create a new
     * ExtCourseClassMap.
     *
     * @param sid
     * @param extCourseId
     * @return ExtCourseClassMap if it exists, null otherwise
     */
    ExtCourseClassMap getExtCourseClassMap(Integer sid, String extCourseId);

    /**
     * @param extServer
     * @param extUsername
     * @param firstName
     * @param lastName
     * @param locale
     * @param country
     * @param email
     * @param prefix
     * @param isUpdateUserDetails
     *            whether user details should be updated with provided parameters
     * @return
     * @throws UserInfoValidationException
     */
    ExtUserUseridMap getImplicitExtUserUseridMap(ExtServer extServer, String extUsername, String firstName,
	    String lastName, String locale, String country, String email, boolean prefix, boolean isUpdateUserDetails)
	    throws UserInfoValidationException;

    /**
     * Checks whether user was created via integrations.
     * 
     * @param userId
     * @return
     */
    boolean isIntegrationUser(Integer userId);

    ExtUserUseridMap getImplicitExtUserUseridMap(ExtServer extServer, String extUsername, String password, String salt,
	    String firstName, String lastName, String email) throws UserInfoValidationException;

    /**
     * @return all available integrated servers (that is excluding tool consumers)
     */
    List<ExtServer> getAllExtServers();

    /**
     * @return all available tool consumers
     */
    List<ExtServer> getAllToolConsumers();

    void saveExtServer(ExtServer map);

    String hash(ExtServer extServer, String extUsername, String timestamp);

    List<ExtServerToolAdapterMap> getMappedServers(String toolSig);

    ExtServerToolAdapterMap getMappedServer(String serverId, String toolSig);

    void saveExtServerToolAdapterMap(ExtServerToolAdapterMap map);

    void deleteExtServerToolAdapterMap(ExtServerToolAdapterMap map);

    /**
     * Creates new ExtServerLessonMap object. Method is suitable for creating lessons via integration servers.
     * 
     * @param lessonId
     * @param extServer
     */
    ExtServerLessonMap createExtServerLessonMap(Long lessonId, ExtServer extServer);

    /**
     * Creates new ExtServerLessonMap object. Method is suitable for creating lessons via LTI tool consumers as long as
     * they provide resourceLinkId as a parameter and not lessonId.
     * 
     * @param lessonId
     * @param resourceLinkId
     *            resource_link_id parameter sent by LTI tool consumer
     * @param extServer
     */
    ExtServerLessonMap createExtServerLessonMap(Long lessonId, String resourceLinkId, ExtServer extServer);

    /**
     * Checks whether the lesson was created from extServer (not an LTI consumer one) and returns lessonFinishCallbackUrl if it's not blank.
     *
     * @param user
     * @param lesson
     * @return
     * @throws UnsupportedEncodingException
     */
    String getLessonFinishCallbackUrl(User user, Lesson lesson) throws UnsupportedEncodingException;
    
    /**
     * Check whether specified lesson was created using LTI consumer, and if so - push user mark to that server
     * 
     * @param user
     * @param lesson
     */
    void pushMarkToLtiConsumer(User user, Lesson lesson, Double mark);

    /**
     * Checks whether lesson was created using integrations and whether according integrated server has ExtGroupsUrl
     * property set up.
     *
     * @param lessonId
     * @return true in case lesson was created using integrations and according integrated server has ExtGroupsUrl
     *         property set up, false otherwise
     */
    boolean isIntegratedServerGroupFetchingAvailable(Long lessonId);

    List<ExtGroupDTO> getExtGroups(Long lessonId, String[] extGroupIds) throws Exception;

    ExtCourseClassMap getExtCourseClassMap(Integer sid, Long lessonId);
    
    /**
     * Try to get users from ext server using membership service.
     * 
     * @param lessonId if supplied, user will be added to the according lesson; and only to the course otherwise
     */
    void addUsersUsingMembershipService(ExtServer extServer, Long lessonId, String extCourseId, String resourceLinkId)
	    throws IOException, UserInfoFetchException, UserInfoValidationException;
    
    /**
     * Adds an external user to the course with specified courseId.
     */
    ExtUserUseridMap addExtUserToCourse(ExtServer extServer, String method, String username, String firstName, String lastName,
	    String email, String extCourseId, String countryIsoCode, String langIsoCode)
	    throws UserInfoFetchException, UserInfoValidationException;

    /**
     * Add an external user to the course with specified courseId and then adds it the the lesson with specified
     * lessonId. (This method makes internal call to addExtUserToCourse()).
     */
    ExtUserUseridMap addExtUserToCourseAndLesson(ExtServer extServer, String method, Long lessonId, String username, String firstName,
	    String lastName, String email, String extCourseId, String countryIsoCode, String langIsoCode)
	    throws UserInfoFetchException, UserInfoValidationException;

    ExtUserUseridMap addExtUserToLesson(ExtServer extServer, String method, String lsIdStr, String username, String firstName,
	    String lastName, String email, String courseId, String countryIsoCode, String langIsoCode)
	    throws UserInfoFetchException, UserInfoValidationException;

    /**
     * Creates an external org and normal org. It does not set roles for the creator.
     */
    ExtCourseClassMap createExtCourseClassMap(ExtServer extServer, Integer userId, String extCourseId,
	    String extCourseName, String parentOrgId, Boolean prefix) throws UserInfoValidationException;
}<|MERGE_RESOLUTION|>--- conflicted
+++ resolved
@@ -120,15 +120,6 @@
      * @return
      */
     ExtServerLessonMap getLtiConsumerLesson(String serverId, String resourceLinkId);
-<<<<<<< HEAD
-   
-    /**
-     * Try to get users from ext server using membership service.
-     */
-    void addExtUsersToLesson(ExtServer extServer, Long lessonId, String courseId, String resourceLinkId)
-	    throws IOException, UserInfoFetchException, UserInfoValidationException;
-=======
->>>>>>> 9fea9532
 
     ExtServerLessonMap getExtServerLessonMap(Long lessonId);
 
@@ -267,10 +258,6 @@
 	    String lastName, String email, String extCourseId, String countryIsoCode, String langIsoCode)
 	    throws UserInfoFetchException, UserInfoValidationException;
 
-    ExtUserUseridMap addExtUserToLesson(ExtServer extServer, String method, String lsIdStr, String username, String firstName,
-	    String lastName, String email, String courseId, String countryIsoCode, String langIsoCode)
-	    throws UserInfoFetchException, UserInfoValidationException;
-
     /**
      * Creates an external org and normal org. It does not set roles for the creator.
      */
