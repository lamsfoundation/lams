--- conflicted
+++ resolved
@@ -159,12 +159,6 @@
 
 		}
 
-<<<<<<< HEAD
-		// check if user is already logged in
-		HttpSession existingSession = SessionManager.getSessionForLogin(login);
-
-=======
->>>>>>> 80befea7
 		// store session so UniversalLoginModule can access it
 		SessionManager.startSession(request);
 
