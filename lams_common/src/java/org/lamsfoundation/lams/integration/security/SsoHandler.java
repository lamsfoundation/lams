--- conflicted
+++ resolved
@@ -161,30 +161,21 @@
 
 		// check if user is already logged in
 		HttpSession existingSession = SessionManager.getSessionForLogin(login);
-		
+
 		// store session so UniversalLoginModule can access it
 		SessionManager.startSession(request);
 
 		String oldSessionID = session.getId();
-		
+
 		// do the logging in UniversalLoginModule or cache
 		handler.handleRequest(exchange);
-		
+
 		// session ID was changed after log in
 		SessionManager.updateSessionID(oldSessionID);
 
 		if (login.equals(request.getRemoteUser())) {
 		    session.setAttribute(AttributeNames.USER, userDTO);
 
-<<<<<<< HEAD
-		    // if user is already logged in on another browser, log him out
-		    if (existingSession != null) {
-			SessionManager.removeSessionByID(existingSession.getId(), true, false);
-			SsoHandler.logLogout(userDTO);
-		    }
-
-=======
->>>>>>> 9f19b24d
 		    Integer failedAttempts = user.getFailedAttempts();
 		    if (failedAttempts != null && failedAttempts > 0 && password != null
 			    && !password.startsWith("#LAMS")) {
