--- conflicted
+++ resolved
@@ -1,516 +1,514 @@
-package org.lamsfoundation.lams.qb.service;
-
-import java.security.InvalidParameterException;
-import java.util.ArrayList;
-import java.util.Collection;
-import java.util.Collections;
-import java.util.Date;
-import java.util.HashMap;
-import java.util.HashSet;
-import java.util.Iterator;
-import java.util.LinkedList;
-import java.util.List;
-import java.util.Map;
-import java.util.Map.Entry;
-import java.util.Set;
-
-import org.apache.log4j.Logger;
-import org.lamsfoundation.lams.gradebook.GradebookUserLesson;
-import org.lamsfoundation.lams.gradebook.service.IGradebookService;
-import org.lamsfoundation.lams.learningdesign.Activity;
-import org.lamsfoundation.lams.learningdesign.LearningDesign;
-import org.lamsfoundation.lams.learningdesign.ToolActivity;
-import org.lamsfoundation.lams.lesson.Lesson;
-import org.lamsfoundation.lams.qb.dao.IQbDAO;
-import org.lamsfoundation.lams.qb.dto.QbStatsActivityDTO;
-import org.lamsfoundation.lams.qb.dto.QbStatsDTO;
-import org.lamsfoundation.lams.qb.model.QbCollection;
-import org.lamsfoundation.lams.qb.model.QbOption;
-import org.lamsfoundation.lams.qb.model.QbQuestion;
-<<<<<<< HEAD
-import org.lamsfoundation.lams.qb.model.QbQuestionUnit;
-=======
-import org.lamsfoundation.lams.qb.model.QbToolQuestion;
->>>>>>> ba61b266
-import org.lamsfoundation.lams.tool.service.ILamsCoreToolService;
-import org.lamsfoundation.lams.usermanagement.Organisation;
-import org.lamsfoundation.lams.usermanagement.Role;
-import org.lamsfoundation.lams.usermanagement.service.IUserManagementService;
-import org.lamsfoundation.lams.util.Configuration;
-import org.lamsfoundation.lams.util.ConfigurationKeys;
-import org.lamsfoundation.lams.util.WebUtil;
-
-import com.fasterxml.jackson.databind.node.ArrayNode;
-import com.fasterxml.jackson.databind.node.JsonNodeFactory;
-import com.fasterxml.jackson.databind.node.ObjectNode;
-
-public class QbService implements IQbService {
-    private static Logger log = Logger.getLogger(QbService.class);
-
-    private IQbDAO qbDAO;
-
-    private IGradebookService gradebookService;
-
-    private ILamsCoreToolService lamsCoreToolService;
-
-    private IUserManagementService userManagementService;
-
-    @Override
-    public QbQuestion getQbQuestionByUid(Long qbQuestionUid) {
-	return qbDAO.getQbQuestionByUid(qbQuestionUid);
-    }
-
-    @Override
-    public List<QbQuestion> getQbQuestionsByQuestionId(Integer questionId) {
-	return qbDAO.getQbQuestionsByQuestionId(questionId);
-    }
-    
-    @Override
-    public QbOption getQbOptionByUid(Long optionUid) {
-	QbOption option = (QbOption) qbDAO.find(QbOption.class, optionUid);
-	qbDAO.releaseFromCache(option);
-	qbDAO.releaseFromCache(option.getQbQuestion());
-	return option;
-    }
-    
-    @Override
-    public QbQuestionUnit getQbQuestionUnitByUid(Long unitUid) {
-	QbQuestionUnit unit = (QbQuestionUnit) qbDAO.find(QbQuestionUnit.class, unitUid);
-	qbDAO.releaseFromCache(unit);
-	qbDAO.releaseFromCache(unit.getQbQuestion());
-	return unit;
-    }
-
-    @Override
-    public int getMaxQuestionId() {
-	return qbDAO.getMaxQuestionId();
-    }
-
-    @Override
-    public int getMaxQuestionVersion(Integer qbQuestionId) {
-	return qbDAO.getMaxQuestionVersion(qbQuestionId);
-    }
-
-    @Override
-    public List<QbQuestion> getPagedQbQuestions(Integer questionType, int page, int size, String sortBy,
-	    String sortOrder, String searchString) {
-	return qbDAO.getPagedQbQuestions(questionType, page, size, sortBy, sortOrder, searchString);
-    }
-
-    @Override
-    public int getCountQbQuestions(Integer questionType, String searchString) {
-	return qbDAO.getCountQbQuestions(questionType, searchString);
-    }
-
-    @Override
-    public QbStatsDTO getQbQuestionStats(long qbQuestionUid) {
-	QbStatsDTO stats = new QbStatsDTO();
-	QbQuestion qbQuestion = qbDAO.find(QbQuestion.class, qbQuestionUid);
-	List<QbOption> qbOptions = qbQuestion.getQbOptions();
-	stats.setQuestion(qbQuestion);
-	Map<String, Long> burningQuestions = qbDAO.getBurningQuestions(qbQuestionUid);
-	stats.setBurningQuestions(burningQuestions);
-
-	List<ToolActivity> activities = qbDAO.getQuestionActivities(qbQuestionUid);
-	List<QbStatsActivityDTO> activityDTOs = new LinkedList<>();
-
-	Set<Long> correctOptionUids = new HashSet<>();
-	for (QbOption option : qbOptions) {
-	    if (option.isCorrect()) {
-		correctOptionUids.add(option.getUid());
-	    }
-	}
-	// calculate correct answer average for each activity
-	for (ToolActivity activity : activities) {
-	    QbStatsActivityDTO activityDTO = getActivityStats(activity.getActivityId(), qbQuestionUid,
-		    correctOptionUids);
-	    activityDTOs.add(activityDTO);
-	}
-	stats.setActivities(activityDTOs);
-
-	stats.setVersions(qbDAO.getQuestionVersions(qbQuestionUid));
-	Map<Long, Long> answersRaw = qbDAO.getAnswerStatsForQbQuestion(qbQuestionUid);
-	stats.setAnswersRaw(answersRaw);
-
-	ArrayNode answersJSON = JsonNodeFactory.instance.arrayNode();
-	double total = 0;
-	for (Long answerCount : answersRaw.values()) {
-	    total += answerCount;
-	}
-	Map<Long, Integer> answerPercent = new HashMap<>();
-	for (int answerIndex = 0; answerIndex < qbOptions.size(); answerIndex++) {
-	    QbOption option = qbOptions.get(answerIndex);
-	    Long answerCount = answersRaw.get(option.getUid());
-	    int value = answerCount == null ? 0 : Long.valueOf(Math.round(answerCount / total * 100)).intValue();
-	    answerPercent.put(option.getUid(), value);
-
-	    ObjectNode answerJSON = JsonNodeFactory.instance.objectNode();
-	    String name = WebUtil.removeHTMLtags(option.getName());
-	    name = (answerIndex + 1) + ". " + (name.length() > 30 ? name.substring(0, 30) + "..." : name);
-	    answerJSON.put("name", name);
-	    answerJSON.put("value", value);
-	    answersJSON.add(answerJSON);
-	}
-	stats.setAnswersPercent(answerPercent);
-	stats.setAnswersJSON(answersJSON.toString());
-	return stats;
-    }
-
-    @Override
-    public QbStatsActivityDTO getActivityStatsByContentId(Long toolContentId, Long qbQuestionUid) {
-	Activity activity = qbDAO.findByProperty(ToolActivity.class, "toolContentId", toolContentId).get(0);
-	return getActivityStats(activity.getActivityId(), qbQuestionUid);
-    }
-
-    @Override
-    public QbStatsActivityDTO getActivityStats(Long activityId, Long qbQuestionUid) {
-	QbQuestion qbQuestion = qbDAO.find(QbQuestion.class, qbQuestionUid);
-	Set<Long> correctOptionUids = new HashSet<>();
-	for (QbOption option : qbQuestion.getQbOptions()) {
-	    if (option.isCorrect()) {
-		correctOptionUids.add(option.getUid());
-	    }
-	}
-	return getActivityStats(activityId, qbQuestionUid, correctOptionUids);
-    }
-
-    @Override
-    public QbStatsActivityDTO getActivityStats(Long activityId, Long qbQuestionUid,
-	    Collection<Long> correctOptionUids) {
-	ToolActivity activity = qbDAO.find(ToolActivity.class, activityId);
-	LearningDesign learningDesign = activity.getLearningDesign();
-	Lesson lesson = learningDesign.getLessons().iterator().next();
-	Long lessonId = lesson.getLessonId();
-	List<GradebookUserLesson> userLessonGrades = gradebookService.getGradebookUserLesson(lessonId);
-	int participantCount = userLessonGrades.size();
-
-	QbStatsActivityDTO activityDTO = new QbStatsActivityDTO();
-	activityDTO.setActivity(activity);
-	activityDTO.setParticipantCount(participantCount);
-
-	String monitorUrl = "/lams/" + lamsCoreToolService.getToolMonitoringURL(lessonId, activity)
-		+ "&contentFolderID=" + learningDesign.getContentFolderID();
-	activityDTO.setMonitorURL(monitorUrl);
-
-	// if there is only 1 participant, there is no point in calculating question indexes
-	if (participantCount >= Configuration.getAsInt(ConfigurationKeys.QB_STATS_MIN_PARTICIPANTS)) {
-	    // mapping of user ID -> option UID
-	    Map<Integer, Long> activityAnswers = qbDAO.getAnswersForActivity(activity.getActivityId(), qbQuestionUid);
-	    // see who answered correctly
-	    Set<Integer> correctUserIds = new HashSet<>();
-	    for (Entry<Integer, Long> answer : activityAnswers.entrySet()) {
-		Integer userId = answer.getKey();
-		Long optionUid = answer.getValue();
-		if (correctOptionUids.contains(optionUid)) {
-		    correctUserIds.add(userId);
-		}
-	    }
-
-	    int correctUserCount = correctUserIds.size();
-	    int incorrectUserCount = participantCount - correctUserCount;
-	    int topUsersCorrect = 0;
-	    int bottomUsersCorrect = 0;
-	    double allUserMarkSum = 0;
-	    double correctUserMarkSum = 0;
-	    double incorrectUserMarkSum = 0;
-
-	    // sort grades by highest mark
-	    Collections.sort(userLessonGrades, (a, b) -> a.getMark().compareTo(b.getMark()));
-	    // see how many learners should be in top/bottom 27% of the group
-	    int groupCount = (int) Math.ceil(
-		    Configuration.getAsInt(ConfigurationKeys.QB_STATS_MIN_PARTICIPANTS) / 100.0 * participantCount);
-
-	    // go through each grade and gather data for indexes
-	    for (int userIndex = 0; userIndex < participantCount; userIndex++) {
-		GradebookUserLesson grade = userLessonGrades.get(userIndex);
-		double mark = grade.getMark();
-		allUserMarkSum += mark;
-		boolean isCorrect = correctUserIds.contains(grade.getLearner().getUserId());
-		if (isCorrect) {
-		    correctUserMarkSum += mark;
-		    if (userIndex < groupCount) {
-			topUsersCorrect++;
-		    } else if (userIndex >= participantCount - groupCount) {
-			bottomUsersCorrect++;
-		    }
-		} else {
-		    incorrectUserMarkSum += mark;
-		}
-	    }
-
-	    // calculate standard deviation needed for point biserial
-	    double deviation = 0;
-	    double markAverage = allUserMarkSum / participantCount;
-	    for (int userIndex = 0; userIndex < participantCount; userIndex++) {
-		GradebookUserLesson grade = userLessonGrades.get(userIndex);
-		double mark = grade.getMark();
-		deviation += Math.pow(mark - markAverage, 2);
-	    }
-	    deviation = Math.sqrt(deviation / participantCount);
-
-	    activityDTO.setDifficultyIndex(participantCount == 0 ? null : (double) correctUserCount / participantCount);
-	    activityDTO.setDiscriminationIndex((double) (topUsersCorrect - bottomUsersCorrect) / groupCount);
-	    if (correctUserCount == 0 || incorrectUserCount == 0) {
-		activityDTO.setPointBiserial(0d);
-	    } else {
-		activityDTO.setPointBiserial(
-			(correctUserMarkSum / correctUserCount - incorrectUserMarkSum / incorrectUserCount) / deviation
-				* Math.sqrt(correctUserCount * incorrectUserCount / Math.pow(participantCount, 2)));
-	    }
-	}
-
-	return activityDTO;
-    }
-    
-    @Override
-    public QbCollection getCollectionByUid(Long collectionUid) {
-	return (QbCollection) qbDAO.find(QbCollection.class, collectionUid);
-    }
-
-    @Override
-    public QbCollection getPublicCollection() {
-	return qbDAO.find(QbCollection.class, 1L);
-    }
-
-    @Override
-    public QbCollection getUserPrivateCollection(int userId) {
-	Map<String, Object> map = new HashMap<>();
-	map.put("userId", userId);
-	map.put("personal", true);
-	List<QbCollection> result = qbDAO.findByProperties(QbCollection.class, map);
-	if (!result.isEmpty()) {
-	    return result.get(0);
-	}
-
-	// is an user does not have a private collection yet, create it
-	QbCollection collection = new QbCollection();
-	collection.setName("My questions");
-	collection.setUserId(userId);
-	collection.setPersonal(true);
-	qbDAO.insert(collection);
-	return collection;
-    }
-
-    @Override
-    public List<QbCollection> getUserOwnCollections(int userId) {
-	Map<String, Object> map = new HashMap<>();
-	map.put("userId", userId);
-	map.put("personal", false);
-	return qbDAO.findByProperties(QbCollection.class, map);
-    }
-
-    @Override
-    public List<QbQuestion> getCollectionQuestions(long collectionUid) {
-	return qbDAO.getCollectionQuestions(collectionUid);
-    }
-
-    @Override
-    public List<QbQuestion> getCollectionQuestions(long collectionUid, Integer offset, Integer limit, String orderBy,
-	    String orderDirection, String search) {
-	return qbDAO.getCollectionQuestions(collectionUid, offset, limit, orderBy, orderDirection, search);
-    }
-
-    @Override
-    public int getCountCollectionQuestions(long collectionUid, String search) {
-	return qbDAO.getCountCollectionQuestions(collectionUid, search);
-    }
-
-    @Override
-    public List<QbCollection> getQuestionCollections(long qbQuestionUid) {
-	return qbDAO.getQuestionCollections(qbQuestionUid);
-    }
-
-    @Override
-    public QbCollection addCollection(int userId, String name) {
-	QbCollection collection = new QbCollection();
-	collection.setName(name);
-	collection.setUserId(userId);
-	qbDAO.insert(collection);
-	return collection;
-    }
-
-    @Override
-    public void removeCollection(long collectionUid) {
-	if (getCountCollectionQuestions(collectionUid, null) > 0) {
-	    throw new InvalidParameterException("Can not remove a collection with questions");
-	}
-	QbCollection collection = qbDAO.find(QbCollection.class, collectionUid);
-	if (collection.getUserId() == null || collection.isPersonal()) {
-	    throw new InvalidParameterException("Attempt to remove a private or the public question bank collection");
-	}
-	qbDAO.delete(collection);
-    }
-
-    @Override
-    public boolean removeQuestion(long qbQuestionUid) {
-	boolean removeQuestionPossible = removeQuestionPossible(qbQuestionUid);
-	if (!removeQuestionPossible) {
-	    // if the question is used in a Learning Design, do not allow to remove it
-	    return false;
-	}
-	qbDAO.deleteById(QbQuestion.class, qbQuestionUid);
-	return true;
-    }
-
-    @Override
-    public boolean removeQuestionPossible(long qbQuestionUid) {
-	Map<String, Object> properties = new HashMap<>();
-	properties.put("qbQuestion.uid", qbQuestionUid);
-	return qbDAO.countByProperties(QbToolQuestion.class, properties) == 0;
-    }
-
-    @Override
-    public Organisation shareCollection(long collectionUid, int organisationId) {
-	QbCollection collection = qbDAO.find(QbCollection.class, collectionUid);
-	if (collection.getUserId() == null || collection.isPersonal()) {
-	    throw new InvalidParameterException("Attempt to share a private or the public question bank collection");
-	}
-	Organisation organisation = qbDAO.find(Organisation.class, organisationId);
-	collection.getOrganisations().add(organisation);
-	qbDAO.update(collection);
-	return organisation;
-    }
-
-    @Override
-    public void unshareCollection(long collectionUid, int organisationId) {
-	QbCollection collection = qbDAO.find(QbCollection.class, collectionUid);
-	if (collection.getUserId() == null || collection.isPersonal()) {
-	    throw new InvalidParameterException("Attempt to unshare a private or the public question bank collection");
-	}
-	Iterator<Organisation> orgIterator = collection.getOrganisations().iterator();
-	while (orgIterator.hasNext()) {
-	    if (orgIterator.next().getOrganisationId().equals(organisationId)) {
-		orgIterator.remove();
-		break;
-	    }
-	}
-	qbDAO.update(collection);
-    }
-
-    @Override
-    public void addQuestionToCollection(long collectionUid, long qbQuestionUid, boolean copy) {
-	long addQbQuestionUid = qbQuestionUid;
-	if (copy) {
-	    QbQuestion question = getQbQuestionByUid(qbQuestionUid);
-	    QbQuestion newQuestion = question.clone();
-	    newQuestion.setQuestionId(getMaxQuestionId());
-	    newQuestion.setVersion(1);
-	    newQuestion.setCreateDate(new Date());
-	    newQuestion.clearID();
-	    qbDAO.insert(newQuestion);
-	    addQbQuestionUid = newQuestion.getUid();
-	}
-	qbDAO.addCollectionQuestion(collectionUid, addQbQuestionUid);
-    }
-
-    @Override
-    public void addQuestionToCollection(long sourceCollectionUid, long targetCollectionUid,
-	    Collection<Long> excludedQbQuestionUids, boolean copy) {
-	Collection<Long> includedUids = qbDAO.getCollectionQuestionUidsExcluded(sourceCollectionUid,
-		excludedQbQuestionUids);
-	for (Long uid : includedUids) {
-	    addQuestionToCollection(targetCollectionUid, uid, copy);
-	}
-    }
-
-    @Override
-    public boolean removeQuestionFromCollection(long collectionUid, long qbQuestionUid) {
-	Collection<QbCollection> collections = getQuestionCollections(qbQuestionUid);
-	int size = collections.size();
-	if (size <= 1) {
-	    // if the question is in its last collection, try to remove it permanently
-	    return removeQuestion(qbQuestionUid);
-	}
-	qbDAO.removeCollectionQuestion(collectionUid, qbQuestionUid);
-	return true;
-    }
-
-    @Override
-    public Collection<Long> removeQuestionFromCollection(long collectionUid, Collection<Long> excludedQbQuestionUids) {
-	Collection<Long> includedUids = qbDAO.getCollectionQuestionUidsExcluded(collectionUid, excludedQbQuestionUids);
-	Collection<Long> retainedQuestionUids = new HashSet<>();
-	for (Long uid : includedUids) {
-	    boolean deleted = removeQuestionFromCollection(collectionUid, uid);
-	    if (!deleted) {
-		retainedQuestionUids.add(uid);
-	    }
-	}
-	return retainedQuestionUids;
-    }
-
-    @Override
-    public List<Organisation> getShareableWithOrganisations(long collectionUid, int userId) {
-	QbCollection collection = qbDAO.find(QbCollection.class, collectionUid);
-	if (collection.getUserId() == null || collection.isPersonal()) {
-	    return null;
-	}
-
-	List<Organisation> result = new ArrayList<>();
-	Map<Integer, Set<Integer>> roles = userManagementService.getRolesForUser(userId);
-	for (Entry<Integer, Set<Integer>> roleEntry : roles.entrySet()) {
-	    Integer organisationId = roleEntry.getKey();
-	    for (Organisation organisation : collection.getOrganisations()) {
-		if (organisation.getOrganisationId().equals(organisationId)) {
-		    organisationId = null;
-		    break;
-		}
-	    }
-	    if (organisationId != null && roleEntry.getValue().contains(Role.ROLE_AUTHOR)) {
-		Organisation organisation = qbDAO.find(Organisation.class, organisationId);
-		result.add(organisation);
-	    }
-	}
-
-	return result;
-    }
-
-    public void releaseFromCache(Object object) {
-	qbDAO.releaseFromCache(object);
-    }
-
-    @Override
-    public List<QbCollection> getUserCollections(int userId) {
-	List<QbCollection> collections = getUserOwnCollections(userId);
-
-	QbCollection privateCollection = getUserPrivateCollection(userId);
-	collections.add(privateCollection);
-
-	QbCollection publicCollection = getPublicCollection();
-	collections.add(publicCollection);
-
-	return collections;
-    }
-
-    @Override
-    public QbCollection getCollection(long collectionUid) {
-	return qbDAO.find(QbCollection.class, collectionUid);
-    }
-
-    @Override
-    public int getCountQuestionActivities(long qbQuestionUid) {
-	return qbDAO.getCountQuestionActivities(qbQuestionUid);
-    }
-
-    @Override
-    public void changeCollectionName(long collectionUid, String name) {
-	QbCollection collection = getCollection(collectionUid);
-	collection.setName(name);
-	qbDAO.update(collection);
-    }
-
-    public void setQbDAO(IQbDAO qbDAO) {
-	this.qbDAO = qbDAO;
-    }
-
-    public void setGradebookService(IGradebookService gradebookService) {
-	this.gradebookService = gradebookService;
-    }
-
-    public void setLamsCoreToolService(ILamsCoreToolService lamsCoreToolService) {
-	this.lamsCoreToolService = lamsCoreToolService;
-    }
-
-    public void setUserManagementService(IUserManagementService userManagementService) {
-	this.userManagementService = userManagementService;
-    }
+package org.lamsfoundation.lams.qb.service;
+
+import java.security.InvalidParameterException;
+import java.util.ArrayList;
+import java.util.Collection;
+import java.util.Collections;
+import java.util.Date;
+import java.util.HashMap;
+import java.util.HashSet;
+import java.util.Iterator;
+import java.util.LinkedList;
+import java.util.List;
+import java.util.Map;
+import java.util.Map.Entry;
+import java.util.Set;
+
+import org.apache.log4j.Logger;
+import org.lamsfoundation.lams.gradebook.GradebookUserLesson;
+import org.lamsfoundation.lams.gradebook.service.IGradebookService;
+import org.lamsfoundation.lams.learningdesign.Activity;
+import org.lamsfoundation.lams.learningdesign.LearningDesign;
+import org.lamsfoundation.lams.learningdesign.ToolActivity;
+import org.lamsfoundation.lams.lesson.Lesson;
+import org.lamsfoundation.lams.qb.dao.IQbDAO;
+import org.lamsfoundation.lams.qb.dto.QbStatsActivityDTO;
+import org.lamsfoundation.lams.qb.dto.QbStatsDTO;
+import org.lamsfoundation.lams.qb.model.QbCollection;
+import org.lamsfoundation.lams.qb.model.QbOption;
+import org.lamsfoundation.lams.qb.model.QbQuestion;
+import org.lamsfoundation.lams.qb.model.QbQuestionUnit;
+import org.lamsfoundation.lams.qb.model.QbToolQuestion;
+import org.lamsfoundation.lams.tool.service.ILamsCoreToolService;
+import org.lamsfoundation.lams.usermanagement.Organisation;
+import org.lamsfoundation.lams.usermanagement.Role;
+import org.lamsfoundation.lams.usermanagement.service.IUserManagementService;
+import org.lamsfoundation.lams.util.Configuration;
+import org.lamsfoundation.lams.util.ConfigurationKeys;
+import org.lamsfoundation.lams.util.WebUtil;
+
+import com.fasterxml.jackson.databind.node.ArrayNode;
+import com.fasterxml.jackson.databind.node.JsonNodeFactory;
+import com.fasterxml.jackson.databind.node.ObjectNode;
+
+public class QbService implements IQbService {
+    private static Logger log = Logger.getLogger(QbService.class);
+
+    private IQbDAO qbDAO;
+
+    private IGradebookService gradebookService;
+
+    private ILamsCoreToolService lamsCoreToolService;
+
+    private IUserManagementService userManagementService;
+
+    @Override
+    public QbQuestion getQbQuestionByUid(Long qbQuestionUid) {
+	return qbDAO.getQbQuestionByUid(qbQuestionUid);
+    }
+
+    @Override
+    public List<QbQuestion> getQbQuestionsByQuestionId(Integer questionId) {
+	return qbDAO.getQbQuestionsByQuestionId(questionId);
+    }
+
+    @Override
+    public QbOption getQbOptionByUid(Long optionUid) {
+	QbOption option = qbDAO.find(QbOption.class, optionUid);
+	qbDAO.releaseFromCache(option);
+	qbDAO.releaseFromCache(option.getQbQuestion());
+	return option;
+    }
+
+    @Override
+    public QbQuestionUnit getQbQuestionUnitByUid(Long unitUid) {
+	QbQuestionUnit unit = qbDAO.find(QbQuestionUnit.class, unitUid);
+	qbDAO.releaseFromCache(unit);
+	qbDAO.releaseFromCache(unit.getQbQuestion());
+	return unit;
+    }
+
+    @Override
+    public int getMaxQuestionId() {
+	return qbDAO.getMaxQuestionId();
+    }
+
+    @Override
+    public int getMaxQuestionVersion(Integer qbQuestionId) {
+	return qbDAO.getMaxQuestionVersion(qbQuestionId);
+    }
+
+    @Override
+    public List<QbQuestion> getPagedQbQuestions(Integer questionType, int page, int size, String sortBy,
+	    String sortOrder, String searchString) {
+	return qbDAO.getPagedQbQuestions(questionType, page, size, sortBy, sortOrder, searchString);
+    }
+
+    @Override
+    public int getCountQbQuestions(Integer questionType, String searchString) {
+	return qbDAO.getCountQbQuestions(questionType, searchString);
+    }
+
+    @Override
+    public QbStatsDTO getQbQuestionStats(long qbQuestionUid) {
+	QbStatsDTO stats = new QbStatsDTO();
+	QbQuestion qbQuestion = qbDAO.find(QbQuestion.class, qbQuestionUid);
+	List<QbOption> qbOptions = qbQuestion.getQbOptions();
+	stats.setQuestion(qbQuestion);
+	Map<String, Long> burningQuestions = qbDAO.getBurningQuestions(qbQuestionUid);
+	stats.setBurningQuestions(burningQuestions);
+
+	List<ToolActivity> activities = qbDAO.getQuestionActivities(qbQuestionUid);
+	List<QbStatsActivityDTO> activityDTOs = new LinkedList<>();
+
+	Set<Long> correctOptionUids = new HashSet<>();
+	for (QbOption option : qbOptions) {
+	    if (option.isCorrect()) {
+		correctOptionUids.add(option.getUid());
+	    }
+	}
+	// calculate correct answer average for each activity
+	for (ToolActivity activity : activities) {
+	    QbStatsActivityDTO activityDTO = getActivityStats(activity.getActivityId(), qbQuestionUid,
+		    correctOptionUids);
+	    activityDTOs.add(activityDTO);
+	}
+	stats.setActivities(activityDTOs);
+
+	stats.setVersions(qbDAO.getQuestionVersions(qbQuestionUid));
+	Map<Long, Long> answersRaw = qbDAO.getAnswerStatsForQbQuestion(qbQuestionUid);
+	stats.setAnswersRaw(answersRaw);
+
+	ArrayNode answersJSON = JsonNodeFactory.instance.arrayNode();
+	double total = 0;
+	for (Long answerCount : answersRaw.values()) {
+	    total += answerCount;
+	}
+	Map<Long, Integer> answerPercent = new HashMap<>();
+	for (int answerIndex = 0; answerIndex < qbOptions.size(); answerIndex++) {
+	    QbOption option = qbOptions.get(answerIndex);
+	    Long answerCount = answersRaw.get(option.getUid());
+	    int value = answerCount == null ? 0 : Long.valueOf(Math.round(answerCount / total * 100)).intValue();
+	    answerPercent.put(option.getUid(), value);
+
+	    ObjectNode answerJSON = JsonNodeFactory.instance.objectNode();
+	    String name = WebUtil.removeHTMLtags(option.getName());
+	    name = (answerIndex + 1) + ". " + (name.length() > 30 ? name.substring(0, 30) + "..." : name);
+	    answerJSON.put("name", name);
+	    answerJSON.put("value", value);
+	    answersJSON.add(answerJSON);
+	}
+	stats.setAnswersPercent(answerPercent);
+	stats.setAnswersJSON(answersJSON.toString());
+	return stats;
+    }
+
+    @Override
+    public QbStatsActivityDTO getActivityStatsByContentId(Long toolContentId, Long qbQuestionUid) {
+	Activity activity = qbDAO.findByProperty(ToolActivity.class, "toolContentId", toolContentId).get(0);
+	return getActivityStats(activity.getActivityId(), qbQuestionUid);
+    }
+
+    @Override
+    public QbStatsActivityDTO getActivityStats(Long activityId, Long qbQuestionUid) {
+	QbQuestion qbQuestion = qbDAO.find(QbQuestion.class, qbQuestionUid);
+	Set<Long> correctOptionUids = new HashSet<>();
+	for (QbOption option : qbQuestion.getQbOptions()) {
+	    if (option.isCorrect()) {
+		correctOptionUids.add(option.getUid());
+	    }
+	}
+	return getActivityStats(activityId, qbQuestionUid, correctOptionUids);
+    }
+
+    @Override
+    public QbStatsActivityDTO getActivityStats(Long activityId, Long qbQuestionUid,
+	    Collection<Long> correctOptionUids) {
+	ToolActivity activity = qbDAO.find(ToolActivity.class, activityId);
+	LearningDesign learningDesign = activity.getLearningDesign();
+	Lesson lesson = learningDesign.getLessons().iterator().next();
+	Long lessonId = lesson.getLessonId();
+	List<GradebookUserLesson> userLessonGrades = gradebookService.getGradebookUserLesson(lessonId);
+	int participantCount = userLessonGrades.size();
+
+	QbStatsActivityDTO activityDTO = new QbStatsActivityDTO();
+	activityDTO.setActivity(activity);
+	activityDTO.setParticipantCount(participantCount);
+
+	String monitorUrl = "/lams/" + lamsCoreToolService.getToolMonitoringURL(lessonId, activity)
+		+ "&contentFolderID=" + learningDesign.getContentFolderID();
+	activityDTO.setMonitorURL(monitorUrl);
+
+	// if there is only 1 participant, there is no point in calculating question indexes
+	if (participantCount >= Configuration.getAsInt(ConfigurationKeys.QB_STATS_MIN_PARTICIPANTS)) {
+	    // mapping of user ID -> option UID
+	    Map<Integer, Long> activityAnswers = qbDAO.getAnswersForActivity(activity.getActivityId(), qbQuestionUid);
+	    // see who answered correctly
+	    Set<Integer> correctUserIds = new HashSet<>();
+	    for (Entry<Integer, Long> answer : activityAnswers.entrySet()) {
+		Integer userId = answer.getKey();
+		Long optionUid = answer.getValue();
+		if (correctOptionUids.contains(optionUid)) {
+		    correctUserIds.add(userId);
+		}
+	    }
+
+	    int correctUserCount = correctUserIds.size();
+	    int incorrectUserCount = participantCount - correctUserCount;
+	    int topUsersCorrect = 0;
+	    int bottomUsersCorrect = 0;
+	    double allUserMarkSum = 0;
+	    double correctUserMarkSum = 0;
+	    double incorrectUserMarkSum = 0;
+
+	    // sort grades by highest mark
+	    Collections.sort(userLessonGrades, (a, b) -> a.getMark().compareTo(b.getMark()));
+	    // see how many learners should be in top/bottom 27% of the group
+	    int groupCount = (int) Math.ceil(
+		    Configuration.getAsInt(ConfigurationKeys.QB_STATS_MIN_PARTICIPANTS) / 100.0 * participantCount);
+
+	    // go through each grade and gather data for indexes
+	    for (int userIndex = 0; userIndex < participantCount; userIndex++) {
+		GradebookUserLesson grade = userLessonGrades.get(userIndex);
+		double mark = grade.getMark();
+		allUserMarkSum += mark;
+		boolean isCorrect = correctUserIds.contains(grade.getLearner().getUserId());
+		if (isCorrect) {
+		    correctUserMarkSum += mark;
+		    if (userIndex < groupCount) {
+			topUsersCorrect++;
+		    } else if (userIndex >= participantCount - groupCount) {
+			bottomUsersCorrect++;
+		    }
+		} else {
+		    incorrectUserMarkSum += mark;
+		}
+	    }
+
+	    // calculate standard deviation needed for point biserial
+	    double deviation = 0;
+	    double markAverage = allUserMarkSum / participantCount;
+	    for (int userIndex = 0; userIndex < participantCount; userIndex++) {
+		GradebookUserLesson grade = userLessonGrades.get(userIndex);
+		double mark = grade.getMark();
+		deviation += Math.pow(mark - markAverage, 2);
+	    }
+	    deviation = Math.sqrt(deviation / participantCount);
+
+	    activityDTO.setDifficultyIndex(participantCount == 0 ? null : (double) correctUserCount / participantCount);
+	    activityDTO.setDiscriminationIndex((double) (topUsersCorrect - bottomUsersCorrect) / groupCount);
+	    if (correctUserCount == 0 || incorrectUserCount == 0) {
+		activityDTO.setPointBiserial(0d);
+	    } else {
+		activityDTO.setPointBiserial(
+			(correctUserMarkSum / correctUserCount - incorrectUserMarkSum / incorrectUserCount) / deviation
+				* Math.sqrt(correctUserCount * incorrectUserCount / Math.pow(participantCount, 2)));
+	    }
+	}
+
+	return activityDTO;
+    }
+
+    @Override
+    public QbCollection getCollectionByUid(Long collectionUid) {
+	return qbDAO.find(QbCollection.class, collectionUid);
+    }
+
+    @Override
+    public QbCollection getPublicCollection() {
+	return qbDAO.find(QbCollection.class, 1L);
+    }
+
+    @Override
+    public QbCollection getUserPrivateCollection(int userId) {
+	Map<String, Object> map = new HashMap<>();
+	map.put("userId", userId);
+	map.put("personal", true);
+	List<QbCollection> result = qbDAO.findByProperties(QbCollection.class, map);
+	if (!result.isEmpty()) {
+	    return result.get(0);
+	}
+
+	// is an user does not have a private collection yet, create it
+	QbCollection collection = new QbCollection();
+	collection.setName("My questions");
+	collection.setUserId(userId);
+	collection.setPersonal(true);
+	qbDAO.insert(collection);
+	return collection;
+    }
+
+    @Override
+    public List<QbCollection> getUserOwnCollections(int userId) {
+	Map<String, Object> map = new HashMap<>();
+	map.put("userId", userId);
+	map.put("personal", false);
+	return qbDAO.findByProperties(QbCollection.class, map);
+    }
+
+    @Override
+    public List<QbQuestion> getCollectionQuestions(long collectionUid) {
+	return qbDAO.getCollectionQuestions(collectionUid);
+    }
+
+    @Override
+    public List<QbQuestion> getCollectionQuestions(long collectionUid, Integer offset, Integer limit, String orderBy,
+	    String orderDirection, String search) {
+	return qbDAO.getCollectionQuestions(collectionUid, offset, limit, orderBy, orderDirection, search);
+    }
+
+    @Override
+    public int getCountCollectionQuestions(long collectionUid, String search) {
+	return qbDAO.getCountCollectionQuestions(collectionUid, search);
+    }
+
+    @Override
+    public List<QbCollection> getQuestionCollections(long qbQuestionUid) {
+	return qbDAO.getQuestionCollections(qbQuestionUid);
+    }
+
+    @Override
+    public QbCollection addCollection(int userId, String name) {
+	QbCollection collection = new QbCollection();
+	collection.setName(name);
+	collection.setUserId(userId);
+	qbDAO.insert(collection);
+	return collection;
+    }
+
+    @Override
+    public void removeCollection(long collectionUid) {
+	if (getCountCollectionQuestions(collectionUid, null) > 0) {
+	    throw new InvalidParameterException("Can not remove a collection with questions");
+	}
+	QbCollection collection = qbDAO.find(QbCollection.class, collectionUid);
+	if (collection.getUserId() == null || collection.isPersonal()) {
+	    throw new InvalidParameterException("Attempt to remove a private or the public question bank collection");
+	}
+	qbDAO.delete(collection);
+    }
+
+    @Override
+    public boolean removeQuestion(long qbQuestionUid) {
+	boolean removeQuestionPossible = removeQuestionPossible(qbQuestionUid);
+	if (!removeQuestionPossible) {
+	    // if the question is used in a Learning Design, do not allow to remove it
+	    return false;
+	}
+	qbDAO.deleteById(QbQuestion.class, qbQuestionUid);
+	return true;
+    }
+
+    @Override
+    public boolean removeQuestionPossible(long qbQuestionUid) {
+	Map<String, Object> properties = new HashMap<>();
+	properties.put("qbQuestion.uid", qbQuestionUid);
+	return qbDAO.countByProperties(QbToolQuestion.class, properties) == 0;
+    }
+
+    @Override
+    public Organisation shareCollection(long collectionUid, int organisationId) {
+	QbCollection collection = qbDAO.find(QbCollection.class, collectionUid);
+	if (collection.getUserId() == null || collection.isPersonal()) {
+	    throw new InvalidParameterException("Attempt to share a private or the public question bank collection");
+	}
+	Organisation organisation = qbDAO.find(Organisation.class, organisationId);
+	collection.getOrganisations().add(organisation);
+	qbDAO.update(collection);
+	return organisation;
+    }
+
+    @Override
+    public void unshareCollection(long collectionUid, int organisationId) {
+	QbCollection collection = qbDAO.find(QbCollection.class, collectionUid);
+	if (collection.getUserId() == null || collection.isPersonal()) {
+	    throw new InvalidParameterException("Attempt to unshare a private or the public question bank collection");
+	}
+	Iterator<Organisation> orgIterator = collection.getOrganisations().iterator();
+	while (orgIterator.hasNext()) {
+	    if (orgIterator.next().getOrganisationId().equals(organisationId)) {
+		orgIterator.remove();
+		break;
+	    }
+	}
+	qbDAO.update(collection);
+    }
+
+    @Override
+    public void addQuestionToCollection(long collectionUid, long qbQuestionUid, boolean copy) {
+	long addQbQuestionUid = qbQuestionUid;
+	if (copy) {
+	    QbQuestion question = getQbQuestionByUid(qbQuestionUid);
+	    QbQuestion newQuestion = question.clone();
+	    newQuestion.setQuestionId(getMaxQuestionId());
+	    newQuestion.setVersion(1);
+	    newQuestion.setCreateDate(new Date());
+	    newQuestion.clearID();
+	    qbDAO.insert(newQuestion);
+	    addQbQuestionUid = newQuestion.getUid();
+	}
+	qbDAO.addCollectionQuestion(collectionUid, addQbQuestionUid);
+    }
+
+    @Override
+    public void addQuestionToCollection(long sourceCollectionUid, long targetCollectionUid,
+	    Collection<Long> excludedQbQuestionUids, boolean copy) {
+	Collection<Long> includedUids = qbDAO.getCollectionQuestionUidsExcluded(sourceCollectionUid,
+		excludedQbQuestionUids);
+	for (Long uid : includedUids) {
+	    addQuestionToCollection(targetCollectionUid, uid, copy);
+	}
+    }
+
+    @Override
+    public boolean removeQuestionFromCollection(long collectionUid, long qbQuestionUid) {
+	Collection<QbCollection> collections = getQuestionCollections(qbQuestionUid);
+	int size = collections.size();
+	if (size <= 1) {
+	    // if the question is in its last collection, try to remove it permanently
+	    return removeQuestion(qbQuestionUid);
+	}
+	qbDAO.removeCollectionQuestion(collectionUid, qbQuestionUid);
+	return true;
+    }
+
+    @Override
+    public Collection<Long> removeQuestionFromCollection(long collectionUid, Collection<Long> excludedQbQuestionUids) {
+	Collection<Long> includedUids = qbDAO.getCollectionQuestionUidsExcluded(collectionUid, excludedQbQuestionUids);
+	Collection<Long> retainedQuestionUids = new HashSet<>();
+	for (Long uid : includedUids) {
+	    boolean deleted = removeQuestionFromCollection(collectionUid, uid);
+	    if (!deleted) {
+		retainedQuestionUids.add(uid);
+	    }
+	}
+	return retainedQuestionUids;
+    }
+
+    @Override
+    public List<Organisation> getShareableWithOrganisations(long collectionUid, int userId) {
+	QbCollection collection = qbDAO.find(QbCollection.class, collectionUid);
+	if (collection.getUserId() == null || collection.isPersonal()) {
+	    return null;
+	}
+
+	List<Organisation> result = new ArrayList<>();
+	Map<Integer, Set<Integer>> roles = userManagementService.getRolesForUser(userId);
+	for (Entry<Integer, Set<Integer>> roleEntry : roles.entrySet()) {
+	    Integer organisationId = roleEntry.getKey();
+	    for (Organisation organisation : collection.getOrganisations()) {
+		if (organisation.getOrganisationId().equals(organisationId)) {
+		    organisationId = null;
+		    break;
+		}
+	    }
+	    if (organisationId != null && roleEntry.getValue().contains(Role.ROLE_AUTHOR)) {
+		Organisation organisation = qbDAO.find(Organisation.class, organisationId);
+		result.add(organisation);
+	    }
+	}
+
+	return result;
+    }
+
+    @Override
+    public void releaseFromCache(Object object) {
+	qbDAO.releaseFromCache(object);
+    }
+
+    @Override
+    public List<QbCollection> getUserCollections(int userId) {
+	List<QbCollection> collections = getUserOwnCollections(userId);
+
+	QbCollection privateCollection = getUserPrivateCollection(userId);
+	collections.add(privateCollection);
+
+	QbCollection publicCollection = getPublicCollection();
+	collections.add(publicCollection);
+
+	return collections;
+    }
+
+    @Override
+    public QbCollection getCollection(long collectionUid) {
+	return qbDAO.find(QbCollection.class, collectionUid);
+    }
+
+    @Override
+    public int getCountQuestionActivities(long qbQuestionUid) {
+	return qbDAO.getCountQuestionActivities(qbQuestionUid);
+    }
+
+    @Override
+    public void changeCollectionName(long collectionUid, String name) {
+	QbCollection collection = getCollection(collectionUid);
+	collection.setName(name);
+	qbDAO.update(collection);
+    }
+
+    public void setQbDAO(IQbDAO qbDAO) {
+	this.qbDAO = qbDAO;
+    }
+
+    public void setGradebookService(IGradebookService gradebookService) {
+	this.gradebookService = gradebookService;
+    }
+
+    public void setLamsCoreToolService(ILamsCoreToolService lamsCoreToolService) {
+	this.lamsCoreToolService = lamsCoreToolService;
+    }
+
+    public void setUserManagementService(IUserManagementService userManagementService) {
+	this.userManagementService = userManagementService;
+    }
 }