--- conflicted
+++ resolved
@@ -1,124 +1,120 @@
-package org.lamsfoundation.lams.qb.service;
+package org.lamsfoundation.lams.qb.service;
+
+import java.util.Collection;
+import java.util.List;
+
+import org.lamsfoundation.lams.qb.dto.QbStatsActivityDTO;
+import org.lamsfoundation.lams.qb.dto.QbStatsDTO;
 
-import java.util.Collection;
-import java.util.List;
+import org.lamsfoundation.lams.qb.model.QbCollection;
+import org.lamsfoundation.lams.qb.model.QbOption;
+import org.lamsfoundation.lams.qb.model.QbQuestion;
+import org.lamsfoundation.lams.usermanagement.Organisation;
+import org.lamsfoundation.lams.qb.model.QbQuestionUnit;
+
+public interface IQbService {
+
+    // statuses of comparing QB question coming from authoring with data existing in DB
+
+    // no change detected
+    static final int QUESTION_MODIFIED_NONE = 0;
+    // change is minor, so the original question will be modified
+    static final int QUESTION_MODIFIED_UPDATE = 1;
+    // it is a new version of the old question
+    static final int QUESTION_MODIFIED_VERSION_BUMP = 2;
+    // it is a new question
+    static final int QUESTION_MODIFIED_ID_BUMP = 3;
+
+    /**
+     * @param qbQuestionUid
+     * @return QbQuestion object with the specified uid
+     */
+    QbQuestion getQbQuestionByUid(Long qbQuestionUid);
+
+    /**
+     * @param questionId
+     * @return questions sharing the same questionId
+     */
+    List<QbQuestion> getQbQuestionsByQuestionId(Integer questionId);
+    
+    /**
+     * @param optionUid
+     * @return QbOption by its uid. Besides, it releases returned object and associated qbQuestion from the cache.
+     */
+    QbOption getQbOptionByUid(Long optionUid);
+    
+    /**
+     * @param unitUid
+     * @return QbQuestionUnit by its uid. Besides, it releases returned object and associated qbQuestion from the cache.
+     */
+    QbQuestionUnit getQbQuestionUnitByUid(Long unitUid);
+
+    // finds next question ID for Question Bank question
+    int getMaxQuestionId();
+
+    // finds next version for given question ID for Question Bank question
+    int getMaxQuestionVersion(Integer qbQuestionId);
+
+    QbStatsDTO getQbQuestionStats(long qbQuestionUid);
+
+    QbStatsActivityDTO getActivityStatsByContentId(Long toolContentId, Long qbQuestionUid);
+
+    QbStatsActivityDTO getActivityStats(Long activityId, Long qbQuestionUid);
+
+    QbStatsActivityDTO getActivityStats(Long activityId, Long qbQuestionUid, Collection<Long> correctOptionUids);
+
+    List<QbQuestion> getPagedQbQuestions(Integer questionType, int page, int size, String sortBy, String sortOrder,
+	    String searchString);
+
+    int getCountQbQuestions(Integer questionType, String searchString);
 
-import org.lamsfoundation.lams.qb.dto.QbStatsActivityDTO;
-import org.lamsfoundation.lams.qb.dto.QbStatsDTO;
+    QbCollection getCollectionByUid(Long collectionUid);
+
+    QbCollection getPublicCollection();
+
+    QbCollection getUserPrivateCollection(int userId);
+
+    List<QbCollection> getUserCollections(int userId);
+
+    List<QbCollection> getUserOwnCollections(int userId);
+
+    List<QbQuestion> getCollectionQuestions(long collectionUid);
+
+    List<QbQuestion> getCollectionQuestions(long collectionUid, Integer offset, Integer limit, String orderBy,
+	    String orderDirection, String search);
+
+    int getCountCollectionQuestions(long collectionUid, String search);
+
+    List<QbCollection> getQuestionCollections(long qbQuestionUid);
+
+    QbCollection addCollection(int userId, String name);
+
+    void removeCollection(long collectionUid);
+
+    List<Organisation> getShareableWithOrganisations(long collectionUid, int userId);
+
+    Organisation shareCollection(long collectionUid, int organisationId);
+
+    void unshareCollection(long collectionUid, int organisationId);
+
+    void addQuestionToCollection(long collectionUid, long qbQuestionUid, boolean copy);
+
+    void addQuestionToCollection(long sourceCollectionUid, long targetCollectionUid,
+	    Collection<Long> excludedQbQuestionUids, boolean copy);
+
+    boolean removeQuestionFromCollection(long collectionUid, long qbQuestionUid);
+
+    Collection<Long> removeQuestionFromCollection(long collectionUid, Collection<Long> excludedQbQuestionUids);
+
+    boolean removeQuestion(long qbQuestionUid);
+
+    boolean removeQuestionPossible(long qbQuestionUid);
+
+    QbCollection getCollection(long collectionUid);
+
+    int getCountQuestionActivities(long qbQuestionUid);
+
+    void changeCollectionName(long collectionUid, String name);
 
-import org.lamsfoundation.lams.qb.model.QbCollection;
-import org.lamsfoundation.lams.qb.model.QbOption;
-import org.lamsfoundation.lams.qb.model.QbQuestion;
-import org.lamsfoundation.lams.usermanagement.Organisation;
-import org.lamsfoundation.lams.qb.model.QbQuestionUnit;
-
-public interface IQbService {
-
-    // statuses of comparing QB question coming from authoring with data existing in DB
-
-    // no change detected
-    static final int QUESTION_MODIFIED_NONE = 0;
-    // change is minor, so the original question will be modified
-    static final int QUESTION_MODIFIED_UPDATE = 1;
-    // it is a new version of the old question
-    static final int QUESTION_MODIFIED_VERSION_BUMP = 2;
-    // it is a new question
-    static final int QUESTION_MODIFIED_ID_BUMP = 3;
-
-    /**
-     * @param qbQuestionUid
-     * @return QbQuestion object with the specified uid
-     */
-    QbQuestion getQbQuestionByUid(Long qbQuestionUid);
-
-    /**
-     * @param questionId
-     * @return questions sharing the same questionId
-     */
-    List<QbQuestion> getQbQuestionsByQuestionId(Integer questionId);
-    
-    /**
-     * @param optionUid
-     * @return QbOption by its uid. Besides, it releases returned object and associated qbQuestion from the cache.
-     */
-    QbOption getQbOptionByUid(Long optionUid);
-    
-    /**
-     * @param unitUid
-     * @return QbQuestionUnit by its uid. Besides, it releases returned object and associated qbQuestion from the cache.
-     */
-    QbQuestionUnit getQbQuestionUnitByUid(Long unitUid);
-
-    // finds next question ID for Question Bank question
-    int getMaxQuestionId();
-
-    // finds next version for given question ID for Question Bank question
-    int getMaxQuestionVersion(Integer qbQuestionId);
-
-    QbStatsDTO getQbQuestionStats(long qbQuestionUid);
-
-    QbStatsActivityDTO getActivityStatsByContentId(Long toolContentId, Long qbQuestionUid);
-
-    QbStatsActivityDTO getActivityStats(Long activityId, Long qbQuestionUid);
-
-    QbStatsActivityDTO getActivityStats(Long activityId, Long qbQuestionUid, Collection<Long> correctOptionUids);
-
-    List<QbQuestion> getPagedQbQuestions(Integer questionType, int page, int size, String sortBy, String sortOrder,
-	    String searchString);
-
-    int getCountQbQuestions(Integer questionType, String searchString);
-
-    QbCollection getCollectionByUid(Long collectionUid);
-
-    QbCollection getPublicCollection();
-
-    QbCollection getUserPrivateCollection(int userId);
-
-    List<QbCollection> getUserCollections(int userId);
-
-    List<QbCollection> getUserOwnCollections(int userId);
-
-    List<QbQuestion> getCollectionQuestions(long collectionUid);
-
-    List<QbQuestion> getCollectionQuestions(long collectionUid, Integer offset, Integer limit, String orderBy,
-	    String orderDirection, String search);
-
-    int getCountCollectionQuestions(long collectionUid, String search);
-
-    List<QbCollection> getQuestionCollections(long qbQuestionUid);
-
-    QbCollection addCollection(int userId, String name);
-
-    void removeCollection(long collectionUid);
-
-    List<Organisation> getShareableWithOrganisations(long collectionUid, int userId);
-
-    Organisation shareCollection(long collectionUid, int organisationId);
-
-    void unshareCollection(long collectionUid, int organisationId);
-
-    void addQuestionToCollection(long collectionUid, long qbQuestionUid, boolean copy);
-
-    void addQuestionToCollection(long sourceCollectionUid, long targetCollectionUid,
-	    Collection<Long> excludedQbQuestionUids, boolean copy);
-
-    boolean removeQuestionFromCollection(long collectionUid, long qbQuestionUid);
-
-    Collection<Long> removeQuestionFromCollection(long collectionUid, Collection<Long> excludedQbQuestionUids);
-
-    boolean removeQuestion(long qbQuestionUid);
-
-    boolean removeQuestionPossible(long qbQuestionUid);
-
-    QbCollection getCollection(long collectionUid);
-
-    int getCountQuestionActivities(long qbQuestionUid);
-
-<<<<<<< HEAD
-    void removeQuestionFromCollection(long collectionUid, Collection<Long> excludedQbQuestionUids);
-
-    void releaseFromCache(Object object);
-=======
-    void changeCollectionName(long collectionUid, String name);
->>>>>>> ba61b266
+    void releaseFromCache(Object object);
 }