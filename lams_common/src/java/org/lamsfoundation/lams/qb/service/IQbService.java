--- conflicted
+++ resolved
@@ -1,51 +1,46 @@
-package org.lamsfoundation.lams.qb.service;
-
-<<<<<<< HEAD
-import org.lamsfoundation.lams.qb.dto.QbStatsDTO;
-=======
-import java.util.List;
-
-import org.lamsfoundation.lams.qb.model.QbQuestion;
->>>>>>> 72af3632
-
-public interface IQbService {
-
-    // statuses of comparing QB question coming from authoring with data existing in DB
-
-    // no change detected
-    static final int QUESTION_MODIFIED_NONE = 0;
-    // change is minor, so the original question will be modified
-    static final int QUESTION_MODIFIED_UPDATE = 1;
-    // it is a new version of the old question
-    static final int QUESTION_MODIFIED_VERSION_BUMP = 2;
-    // it is a new question
-    static final int QUESTION_MODIFIED_ID_BUMP = 3;
-    
-    /**
-     * @param qbQuestionUid
-     * @return QbQuestion object with the specified uid
-     */
-    QbQuestion getQbQuestionByUid(Long qbQuestionUid);
-    
-    /**
-     * @param questionId
-     * @return questions sharing the same questionId
-     */
-    List<QbQuestion> getQbQuestionsByQuestionId(Integer questionId);
-
-    // finds next question ID for Question Bank question
-    int getMaxQuestionId();
-
-    // finds next version for given question ID for Question Bank question
-    int getMaxQuestionVersion(Integer qbQuestionId);
-<<<<<<< HEAD
-
-    QbStatsDTO getStats(long qbQuestionUid);
-=======
-    
-    List<QbQuestion> getPagedQbQuestions(Integer questionType, int page, int size, String sortBy,
-	    String sortOrder, String searchString);
-    
-    int getCountQbQuestions(Integer questionType, String searchString);
->>>>>>> 72af3632
-}
+package org.lamsfoundation.lams.qb.service;
+
+import org.lamsfoundation.lams.qb.dto.QbStatsDTO;
+import java.util.List;
+
+import org.lamsfoundation.lams.qb.model.QbQuestion;
+
+
+public interface IQbService {
+
+    // statuses of comparing QB question coming from authoring with data existing in DB
+
+    // no change detected
+    static final int QUESTION_MODIFIED_NONE = 0;
+    // change is minor, so the original question will be modified
+    static final int QUESTION_MODIFIED_UPDATE = 1;
+    // it is a new version of the old question
+    static final int QUESTION_MODIFIED_VERSION_BUMP = 2;
+    // it is a new question
+    static final int QUESTION_MODIFIED_ID_BUMP = 3;
+    
+    /**
+     * @param qbQuestionUid
+     * @return QbQuestion object with the specified uid
+     */
+    QbQuestion getQbQuestionByUid(Long qbQuestionUid);
+    
+    /**
+     * @param questionId
+     * @return questions sharing the same questionId
+     */
+    List<QbQuestion> getQbQuestionsByQuestionId(Integer questionId);
+
+    // finds next question ID for Question Bank question
+    int getMaxQuestionId();
+
+    // finds next version for given question ID for Question Bank question
+    int getMaxQuestionVersion(Integer qbQuestionId);
+
+    QbStatsDTO getStats(long qbQuestionUid);
+    
+    List<QbQuestion> getPagedQbQuestions(Integer questionType, int page, int size, String sortBy,
+	    String sortOrder, String searchString);
+    
+    int getCountQbQuestions(Integer questionType, String searchString);
+}