<<<<<<< HEAD
package org.lamsfoundation.lams.qb.model;

import java.io.Serializable;
import java.util.ArrayList;
import java.util.Date;
import java.util.List;

import javax.persistence.CascadeType;
import javax.persistence.Column;
import javax.persistence.Entity;
import javax.persistence.FetchType;
import javax.persistence.GeneratedValue;
import javax.persistence.GenerationType;
import javax.persistence.Id;
import javax.persistence.OneToMany;
import javax.persistence.Table;

import org.apache.commons.lang.StringUtils;
import org.apache.commons.lang.builder.EqualsBuilder;
import org.apache.commons.lang.builder.HashCodeBuilder;
import org.hibernate.annotations.Fetch;
import org.hibernate.annotations.FetchMode;
import org.lamsfoundation.lams.qb.service.IQbService;

/**
 * A question in Question Bank.
 *
 * @author Marcin Cieslak
 */
@Entity
@Table(name = "lams_qb_question")
public class QbQuestion implements Serializable, Cloneable {
    private static final long serialVersionUID = -6287273838239262151L;

    // questions can be of different type
    // not all tools can produce/consume all question types
    public static final int TYPE_MULTIPLE_CHOICE = 1;
    public static final int TYPE_MATCHING_PAIRS = 2;
    public static final int TYPE_SHORT_ANSWER = 3;
    public static final int TYPE_NUMERICAL = 4;
    public static final int TYPE_TRUE_FALSE = 5;
    public static final int TYPE_ESSAY = 6;
    public static final int TYPE_ORDERING = 7;
    public static final int TYPE_MARK_HEDGING = 8;

    // primary key
    // another candidate is questionId + version, but single uid can be searched faster
    @Id
    @Column
    @GeneratedValue(strategy = GenerationType.IDENTITY)
    private Long uid;

    // one of question types
    @Column
    private Integer type;

    // "tracking ID" for a question
    // multiple versions can share the same question ID so their stats are aggregated
    @Column(name = "question_id")
    private Integer questionId;

    // the same question can have multiple versions
    @Column
    private Integer version = 1;

    @Column(name = "create_date")
    private Date createDate = new Date();
    
    @Column(name = "content_folder_id")
    private String contentFolderId;

    // text of the question
    @Column
    private String name;

    @Column
    private String description;

    @Column(name = "max_mark")
    private Integer maxMark;

    @Column
    private String feedback;

    @Column(name = "penalty_factor")
    private float penaltyFactor;

    @Column(name = "answer_required")
    private boolean answerRequired;

    @Column(name = "multiple_answers_allowed")
    private boolean multipleAnswersAllowed;

    @Column(name = "incorrect_answer_nullifies_mark")
    private boolean incorrectAnswerNullifiesMark;

    @Column(name = "feedback_on_correct")
    private String feedbackOnCorrect;

    @Column(name = "feedback_on_partially_correct")
    private String feedbackOnPartiallyCorrect;

    @Column(name = "feedback_on_incorrect")
    private String feedbackOnIncorrect;

    // only one of shuffle and prefixAnswersWithLetters should be on. Both may be off
    @Column
    private boolean shuffle;
    
    @Column(name = "prefix_answers_with_letters")
    private boolean prefixAnswersWithLetters;

    @Column(name = "case_sensitive")
    private boolean caseSensitive;

    @Column(name = "correct_answer")
    private boolean correctAnswer;

    @Column(name = "allow_rich_editor")
    private boolean allowRichEditor;

    // only for essay type of question
    @Column(name = "max_words_limit")
    private int maxWordsLimit;
    
    // only for essay type of question
    @Column(name = "min_words_limit")
    private int minWordsLimit;

    // only for hedging maxMark type of question
    @Column(name = "hedging_justification_enabled")
    private boolean hedgingJustificationEnabled;

    @OneToMany(mappedBy = "qbQuestion", fetch = FetchType.EAGER, cascade = CascadeType.ALL, orphanRemoval = true)
    @Fetch(value = FetchMode.SUBSELECT)
    private List<QbOption> qbOptions = new ArrayList<>();
    
    @OneToMany(mappedBy = "qbQuestion", fetch = FetchType.EAGER, cascade = CascadeType.ALL, orphanRemoval = true)
    @Fetch(value = FetchMode.SUBSELECT)
    private List<QbQuestionUnit> units = new ArrayList<>();

    // checks if important parts of another question are the same as current question's.
    // And if not, determines whether another question/version be created.
    public int isQbQuestionModified(QbQuestion oldQuestion) {
	if (oldQuestion.getUid() == null) {
	    return IQbService.QUESTION_MODIFIED_ID_BUMP;
	}
	if (QbQuestion.TYPE_ESSAY == oldQuestion.getType() || QbQuestion.TYPE_MATCHING_PAIRS == oldQuestion.getType()) {
	    return IQbService.QUESTION_MODIFIED_NONE;
	}

	boolean isModificationRequiresNewVersion = false;
	// title or question is different - do nothing. Also question grade can't be changed

	//QbQuestion.TYPE_TRUE_FALSE
	if (oldQuestion.getCorrectAnswer() != getCorrectAnswer()) {
	    isModificationRequiresNewVersion = true;
	}

	// options are different
	List<QbOption> oldOptions = oldQuestion.getQbOptions();
	List<QbOption> newOptions = getQbOptions();
	for (QbOption oldOption : oldOptions) {
	    for (QbOption newOption : newOptions) {
		if (oldOption.getDisplayOrder() == newOption.getDisplayOrder()) {

		    //ordering
		    if (((oldQuestion.getType() == QbQuestion.TYPE_ORDERING)
			    && (oldOption.getDisplayOrder() != newOption.getDisplayOrder()))
			    //short answer
			    || ((oldQuestion.getType() == QbQuestion.TYPE_SHORT_ANSWER)
				    && !StringUtils.equals(oldOption.getName(), newOption.getName()))
			    //numbering
			    || (oldOption.getNumericalOption() != newOption.getNumericalOption())
			    || (oldOption.getAcceptedError() != newOption.getAcceptedError())
			    //option grade
			    || (oldOption.getMaxMark() != newOption.getMaxMark())
			    //changed correct option
			    || (oldOption.isCorrect() != newOption.isCorrect())) {
			isModificationRequiresNewVersion = true;
		    }
		}
	    }
	}
	if (oldOptions.size() != newOptions.size()) {
	    isModificationRequiresNewVersion = true;
	}

	return isModificationRequiresNewVersion ? IQbService.QUESTION_MODIFIED_VERSION_BUMP
		: IQbService.QUESTION_MODIFIED_NONE;
    }

    @Override
    public boolean equals(Object o) {
	QbQuestion other = (QbQuestion) o;
	// options are also checked if they are equal
	return new EqualsBuilder().append(name, other.name).append(description, other.description)
		.append(feedback, other.feedback).append(maxMark, other.maxMark)
		.append(qbOptions.toArray(), other.getQbOptions().toArray())
		.append(units.toArray(), other.getUnits().toArray()).isEquals();
    }

    @Override
    public int hashCode() {
	return new HashCodeBuilder().append(name).append(description).append(feedback).append(maxMark).toHashCode();
    }

    @Override
    public QbQuestion clone() {
	QbQuestion clone = null;
	try {
	    clone = (QbQuestion) super.clone();
	} catch (CloneNotSupportedException e) {
	    // it should never happen
	    e.printStackTrace();
	}
	// make a deep copy of options
	List<QbOption> optionsClone = new ArrayList<>(qbOptions.size());
	clone.setQbOptions(optionsClone);
	for (QbOption option : qbOptions) {
	    QbOption optionClone = option.clone();
	    optionClone.setQbQuestion(clone);
	    optionsClone.add(optionClone);
	}
	// make a deep copy of units
	List<QbQuestionUnit> unitsClone = new ArrayList<>(units.size());
	clone.setUnits(unitsClone);
	for (QbQuestionUnit unit : units) {
	    QbQuestionUnit unitClone = unit.clone();
	    unitClone.setQbQuestion(clone);
	    unitsClone.add(unitClone);
	}
	return clone;
    }

    public void clearID() {
	this.uid = null;
	for (QbOption option : qbOptions) {
	    option.uid = null;
	}
	for (QbQuestionUnit unit : units) {
	    unit.uid = null;
	}
    }

    public Long getUid() {
	return uid;
    }

    public Integer getType() {
	return type;
    }

    public void setType(Integer type) {
	this.type = type;
    }

    public Integer getQuestionId() {
	return questionId;
    }

    public void setQuestionId(Integer questionId) {
	this.questionId = questionId;
    }

    public Integer getVersion() {
	return version;
    }

    public void setVersion(Integer version) {
	this.version = version;
    }

    public Date getCreateDate() {
	return createDate;
    }

    public void setCreateDate(Date createDate) {
	this.createDate = createDate;
    }
    
    public String getContentFolderId() {
	return contentFolderId;
    }

    public void setContentFolderId(String contentFolderId) {
	this.contentFolderId = contentFolderId;
    }

    public String getName() {
	return name;
    }

    public void setName(String name) {
	this.name = StringUtils.isBlank(name) ? null : name.trim();
    }

    public String getDescription() {
	return description;
    }

    public void setDescription(String description) {
	this.description = description;
    }

    public Integer getMaxMark() {
	return maxMark;
    }

    public void setMaxMark(Integer maxMark) {
	this.maxMark = maxMark;
    }

    public String getFeedback() {
	return feedback;
    }

    public void setFeedback(String feedback) {
	this.feedback = StringUtils.isBlank(feedback) ? null : feedback.trim();
    }
    

    public float getPenaltyFactor() {
	return penaltyFactor;
    }

    public void setPenaltyFactor(float penaltyFactor) {
	this.penaltyFactor = penaltyFactor;
    }

    public boolean isAnswerRequired() {
	return answerRequired;
    }

    public void setAnswerRequired(boolean answerRequired) {
	this.answerRequired = answerRequired;
    }

    public boolean isMultipleAnswersAllowed() {
	return multipleAnswersAllowed;
    }

    public void setMultipleAnswersAllowed(boolean multipleAnswersAllowed) {
	this.multipleAnswersAllowed = multipleAnswersAllowed;
    }

    public boolean isIncorrectAnswerNullifiesMark() {
	return incorrectAnswerNullifiesMark;
    }

    public void setIncorrectAnswerNullifiesMark(boolean incorrectAnswerNullifiesMark) {
	this.incorrectAnswerNullifiesMark = incorrectAnswerNullifiesMark;
    }

    public String getFeedbackOnCorrect() {
	return feedbackOnCorrect;
    }

    public void setFeedbackOnCorrect(String feedbackOnCorrect) {
	this.feedbackOnCorrect = feedbackOnCorrect;
    }

    public String getFeedbackOnPartiallyCorrect() {
	return feedbackOnPartiallyCorrect;
    }

    public void setFeedbackOnPartiallyCorrect(String feedbackOnPartiallyCorrect) {
	this.feedbackOnPartiallyCorrect = feedbackOnPartiallyCorrect;
    }

    public String getFeedbackOnIncorrect() {
	return feedbackOnIncorrect;
    }

    public void setFeedbackOnIncorrect(String feedbackOnIncorrect) {
	this.feedbackOnIncorrect = feedbackOnIncorrect;
    }

    public boolean isShuffle() {
	return shuffle;
    }

    public void setShuffle(boolean shuffle) {
	this.shuffle = shuffle;
    }

    public boolean isCaseSensitive() {
	return caseSensitive;
    }

    public void setCaseSensitive(boolean caseSensitive) {
	this.caseSensitive = caseSensitive;
    }

    public boolean getCorrectAnswer() {
	return correctAnswer;
    }

    public void setCorrectAnswer(boolean correctAnswer) {
	this.correctAnswer = correctAnswer;
    }

    public boolean isAllowRichEditor() {
	return allowRichEditor;
    }

    public void setAllowRichEditor(boolean allowRichEditor) {
	this.allowRichEditor = allowRichEditor;
    }

    /**
     * maxWordsLimit set in author. Used only for essay type of questions
     */
    public int getMaxWordsLimit() {
	return maxWordsLimit;
    }

    /**
     * @param maxWordsLimit
     *            set in author. Used only for essay type of questions
     */
    public void setMaxWordsLimit(int maxWordsLimit) {
	this.maxWordsLimit = maxWordsLimit;
    }

    /**
     * minWordsLimit set in author. Used only for essay type of questions
     */
    public int getMinWordsLimit() {
	return minWordsLimit;
    }

    /**
     * @param minWordsLimit
     *            set in author. Used only for essay type of questions
     */
    public void setMinWordsLimit(int minWordsLimit) {
	this.minWordsLimit = minWordsLimit;
    }

    public boolean isHedgingJustificationEnabled() {
	return hedgingJustificationEnabled;
    }

    public void setHedgingJustificationEnabled(boolean hedgingJustificationEnabled) {
	this.hedgingJustificationEnabled = hedgingJustificationEnabled;
    }

    public boolean isPrefixAnswersWithLetters() {
        return prefixAnswersWithLetters;
    }

    public void setPrefixAnswersWithLetters(boolean prefixAnswersWithLetters) {
        this.prefixAnswersWithLetters = prefixAnswersWithLetters;
    }

    public List<QbOption> getQbOptions() {
	return qbOptions;
    }

    public void setQbOptions(List<QbOption> options) {
	this.qbOptions = options;
    }
    
    public List<QbQuestionUnit> getUnits() {
	return units;
    }

    public void setUnits(List<QbQuestionUnit> units) {
	this.units = units;
    }
=======
package org.lamsfoundation.lams.qb.model;

import java.io.Serializable;
import java.util.ArrayList;
import java.util.Date;
import java.util.List;

import javax.persistence.CascadeType;
import javax.persistence.Column;
import javax.persistence.Entity;
import javax.persistence.FetchType;
import javax.persistence.GeneratedValue;
import javax.persistence.GenerationType;
import javax.persistence.Id;
import javax.persistence.JoinColumn;
import javax.persistence.JoinTable;
import javax.persistence.ManyToMany;
import javax.persistence.OneToMany;
import javax.persistence.Table;

import org.apache.commons.lang.StringUtils;
import org.apache.commons.lang.builder.EqualsBuilder;
import org.apache.commons.lang.builder.HashCodeBuilder;
import org.hibernate.annotations.Fetch;
import org.hibernate.annotations.FetchMode;
import org.lamsfoundation.lams.outcome.Outcome;

/**
 * A question in Question Bank.
 *
 * @author Marcin Cieslak
 */
@Entity
@Table(name = "lams_qb_question")
public class QbQuestion implements Serializable, Cloneable {
    private static final long serialVersionUID = -6287273838239262151L;

    // questions can be of different type
    // not all tools can produce/consume all question types
    public static final int TYPE_MULTIPLE_CHOICE = 1;
    public static final int TYPE_MATCHING_PAIRS = 2;
    public static final int TYPE_SHORT_ANSWER = 3;
    public static final int TYPE_NUMERICAL = 4;
    public static final int TYPE_TRUE_FALSE = 5;
    public static final int TYPE_ESSAY = 6;
    public static final int TYPE_ORDERING = 7;
    public static final int TYPE_MARK_HEDGING = 8;

    // primary key
    // another candidate is questionId + version, but single uid can be searched faster
    @Id
    @Column
    @GeneratedValue(strategy = GenerationType.IDENTITY)
    private Long uid;

    // one of question types
    @Column
    private Integer type;

    // "tracking ID" for a question
    // multiple versions can share the same question ID so their stats are aggregated
    @Column(name = "question_id")
    private Integer questionId;

    // the same question can have multiple versions
    @Column
    private Integer version = 1;

    @Column(name = "create_date")
    private Date createDate = new Date();

    // text of the question
    @Column
    private String name;

    @Column
    private String description;

    @Column(name = "max_mark")
    private Integer maxMark;

    @Column
    private String feedback;

    @Column(name = "penalty_factor")
    private float penaltyFactor;

    @Column(name = "answer_required")
    private boolean answerRequired;

    @Column(name = "multiple_answers_allowed")
    private boolean multipleAnswersAllowed;

    @Column(name = "incorrect_answer_nullifies_mark")
    private boolean incorrectAnswerNullifiesMark;

    @Column(name = "feedback_on_correct")
    private String feedbackOnCorrect;

    @Column(name = "feedback_on_partially_correct")
    private String feedbackOnPartiallyCorrect;

    @Column(name = "feedback_on_incorrect")
    private String feedbackOnIncorrect;

    // only one of shuffle and prefixAnswersWithLetters should be on. Both may be off
    @Column
    private boolean shuffle;

    @Column(name = "prefix_answers_with_letters")
    private boolean prefixAnswersWithLetters;

    @Column(name = "case_sensitive")
    private boolean caseSensitive;

    @Column(name = "correct_answer")
    private boolean correctAnswer;

    @Column(name = "allow_rich_editor")
    private boolean allowRichEditor;

    // only for essay type of question
    @Column(name = "max_words_limit")
    private int maxWordsLimit;

    // only for essay type of question
    @Column(name = "min_words_limit")
    private int minWordsLimit;

    // only for hedging maxMark type of question
    @Column(name = "hedging_justification_enabled")
    private boolean hedgingJustificationEnabled;

    @OneToMany(mappedBy = "qbQuestion", fetch = FetchType.EAGER, cascade = CascadeType.ALL, orphanRemoval = true)
    @Fetch(FetchMode.SUBSELECT)
    private List<QbOption> qbOptions = new ArrayList<>();

    @OneToMany(mappedBy = "qbQuestion", fetch = FetchType.EAGER, cascade = CascadeType.ALL, orphanRemoval = true)
    @Fetch(FetchMode.SUBSELECT)
    private List<QbQuestionUnit> units = new ArrayList<>();

    // read-only collection of learning outcomes
    @ManyToMany(fetch = FetchType.EAGER)
    @Fetch(FetchMode.SUBSELECT)
    @JoinTable(name = "lams_outcome_mapping", joinColumns = @JoinColumn(name = "qb_question_id", referencedColumnName = "question_id", updatable = false, insertable = false), inverseJoinColumns = @JoinColumn(name = "outcome_id"))
    private List<Outcome> outcomes = new ArrayList<>();

    // compares if current question data and the other one (probably modified with new data) are the same
    // it detects if question is the same or should another question/version be created
    public boolean isModified(QbQuestion modifiedQuestion) {
	return !equals(modifiedQuestion);
    }

    // checks if important parts of another question are the same as current question's
    @Override
    public boolean equals(Object o) {
	QbQuestion other = (QbQuestion) o;
	// options are also checked if they are equal
	return new EqualsBuilder().append(name, other.name).append(description, other.description)
		.append(feedback, other.feedback).append(maxMark, other.maxMark)
		.append(qbOptions.toArray(), other.getQbOptions().toArray())
		.append(units.toArray(), other.getUnits().toArray()).isEquals();
    }

    @Override
    public int hashCode() {
	return new HashCodeBuilder().append(name).append(description).append(feedback).append(maxMark).toHashCode();
    }

    @Override
    public QbQuestion clone() {
	QbQuestion clone = null;
	try {
	    clone = (QbQuestion) super.clone();
	} catch (CloneNotSupportedException e) {
	    // it should never happen
	    e.printStackTrace();
	}
	// make a deep copy of options
	List<QbOption> optionsClone = new ArrayList<>(qbOptions.size());
	clone.setQbOptions(optionsClone);
	for (QbOption option : qbOptions) {
	    QbOption optionClone = option.clone();
	    optionClone.setQbQuestion(clone);
	    optionsClone.add(optionClone);
	}
	// make a deep copy of units
	List<QbQuestionUnit> unitsClone = new ArrayList<>(units.size());
	clone.setUnits(unitsClone);
	for (QbQuestionUnit unit : units) {
	    QbQuestionUnit unitClone = unit.clone();
	    unitClone.setQbQuestion(clone);
	    unitsClone.add(unitClone);
	}
	return clone;
    }

    public void clearID() {
	this.uid = null;
	for (QbOption option : qbOptions) {
	    option.uid = null;
	}
	for (QbQuestionUnit unit : units) {
	    unit.uid = null;
	}
    }

    public Long getUid() {
	return uid;
    }

    public Integer getType() {
	return type;
    }

    public void setType(Integer type) {
	this.type = type;
    }

    public Integer getQuestionId() {
	return questionId;
    }

    public void setQuestionId(Integer questionId) {
	this.questionId = questionId;
    }

    public Integer getVersion() {
	return version;
    }

    public void setVersion(Integer version) {
	this.version = version;
    }

    public Date getCreateDate() {
	return createDate;
    }

    public void setCreateDate(Date createDate) {
	this.createDate = createDate;
    }

    public String getName() {
	return name;
    }

    public void setName(String name) {
	this.name = StringUtils.isBlank(name) ? null : name.trim();
    }

    public String getDescription() {
	return description;
    }

    public void setDescription(String description) {
	this.description = description;
    }

    public Integer getMaxMark() {
	return maxMark;
    }

    public void setMaxMark(Integer maxMark) {
	this.maxMark = maxMark;
    }

    public String getFeedback() {
	return feedback;
    }

    public void setFeedback(String feedback) {
	this.feedback = StringUtils.isBlank(feedback) ? null : feedback.trim();
    }

    public float getPenaltyFactor() {
	return penaltyFactor;
    }

    public void setPenaltyFactor(float penaltyFactor) {
	this.penaltyFactor = penaltyFactor;
    }

    public boolean isAnswerRequired() {
	return answerRequired;
    }

    public void setAnswerRequired(boolean answerRequired) {
	this.answerRequired = answerRequired;
    }

    public boolean isMultipleAnswersAllowed() {
	return multipleAnswersAllowed;
    }

    public void setMultipleAnswersAllowed(boolean multipleAnswersAllowed) {
	this.multipleAnswersAllowed = multipleAnswersAllowed;
    }

    public boolean isIncorrectAnswerNullifiesMark() {
	return incorrectAnswerNullifiesMark;
    }

    public void setIncorrectAnswerNullifiesMark(boolean incorrectAnswerNullifiesMark) {
	this.incorrectAnswerNullifiesMark = incorrectAnswerNullifiesMark;
    }

    public String getFeedbackOnCorrect() {
	return feedbackOnCorrect;
    }

    public void setFeedbackOnCorrect(String feedbackOnCorrect) {
	this.feedbackOnCorrect = feedbackOnCorrect;
    }

    public String getFeedbackOnPartiallyCorrect() {
	return feedbackOnPartiallyCorrect;
    }

    public void setFeedbackOnPartiallyCorrect(String feedbackOnPartiallyCorrect) {
	this.feedbackOnPartiallyCorrect = feedbackOnPartiallyCorrect;
    }

    public String getFeedbackOnIncorrect() {
	return feedbackOnIncorrect;
    }

    public void setFeedbackOnIncorrect(String feedbackOnIncorrect) {
	this.feedbackOnIncorrect = feedbackOnIncorrect;
    }

    public boolean isShuffle() {
	return shuffle;
    }

    public void setShuffle(boolean shuffle) {
	this.shuffle = shuffle;
    }

    public boolean isCaseSensitive() {
	return caseSensitive;
    }

    public void setCaseSensitive(boolean caseSensitive) {
	this.caseSensitive = caseSensitive;
    }

    public boolean getCorrectAnswer() {
	return correctAnswer;
    }

    public void setCorrectAnswer(boolean correctAnswer) {
	this.correctAnswer = correctAnswer;
    }

    public boolean isAllowRichEditor() {
	return allowRichEditor;
    }

    public void setAllowRichEditor(boolean allowRichEditor) {
	this.allowRichEditor = allowRichEditor;
    }

    /**
     * maxWordsLimit set in author. Used only for essay type of questions
     */
    public int getMaxWordsLimit() {
	return maxWordsLimit;
    }

    /**
     * @param maxWordsLimit
     *            set in author. Used only for essay type of questions
     */
    public void setMaxWordsLimit(int maxWordsLimit) {
	this.maxWordsLimit = maxWordsLimit;
    }

    /**
     * minWordsLimit set in author. Used only for essay type of questions
     */
    public int getMinWordsLimit() {
	return minWordsLimit;
    }

    /**
     * @param minWordsLimit
     *            set in author. Used only for essay type of questions
     */
    public void setMinWordsLimit(int minWordsLimit) {
	this.minWordsLimit = minWordsLimit;
    }

    public boolean isHedgingJustificationEnabled() {
	return hedgingJustificationEnabled;
    }

    public void setHedgingJustificationEnabled(boolean hedgingJustificationEnabled) {
	this.hedgingJustificationEnabled = hedgingJustificationEnabled;
    }

    public boolean isPrefixAnswersWithLetters() {
	return prefixAnswersWithLetters;
    }

    public void setPrefixAnswersWithLetters(boolean prefixAnswersWithLetters) {
	this.prefixAnswersWithLetters = prefixAnswersWithLetters;
    }

    public List<QbOption> getQbOptions() {
	return qbOptions;
    }

    public void setQbOptions(List<QbOption> options) {
	this.qbOptions = options;
    }

    public List<QbQuestionUnit> getUnits() {
	return units;
    }

    public void setUnits(List<QbQuestionUnit> units) {
	this.units = units;
    }

    public List<Outcome> getOutcomes() {
	return outcomes;
    }

    public void setOutcomes(List<Outcome> outcomes) {
	this.outcomes = outcomes;
    }
>>>>>>> 0f2b554d
}<|MERGE_RESOLUTION|>--- conflicted
+++ resolved
@@ -1,4 +1,3 @@
-<<<<<<< HEAD
 package org.lamsfoundation.lams.qb.model;
 
 import java.io.Serializable;
@@ -13,6 +12,9 @@
 import javax.persistence.GeneratedValue;
 import javax.persistence.GenerationType;
 import javax.persistence.Id;
+import javax.persistence.JoinColumn;
+import javax.persistence.JoinTable;
+import javax.persistence.ManyToMany;
 import javax.persistence.OneToMany;
 import javax.persistence.Table;
 
@@ -22,6 +24,7 @@
 import org.hibernate.annotations.Fetch;
 import org.hibernate.annotations.FetchMode;
 import org.lamsfoundation.lams.qb.service.IQbService;
+import org.lamsfoundation.lams.outcome.Outcome;
 
 /**
  * A question in Question Bank.
@@ -107,7 +110,7 @@
     // only one of shuffle and prefixAnswersWithLetters should be on. Both may be off
     @Column
     private boolean shuffle;
-    
+
     @Column(name = "prefix_answers_with_letters")
     private boolean prefixAnswersWithLetters;
 
@@ -123,7 +126,7 @@
     // only for essay type of question
     @Column(name = "max_words_limit")
     private int maxWordsLimit;
-    
+
     // only for essay type of question
     @Column(name = "min_words_limit")
     private int minWordsLimit;
@@ -133,12 +136,18 @@
     private boolean hedgingJustificationEnabled;
 
     @OneToMany(mappedBy = "qbQuestion", fetch = FetchType.EAGER, cascade = CascadeType.ALL, orphanRemoval = true)
-    @Fetch(value = FetchMode.SUBSELECT)
+    @Fetch(FetchMode.SUBSELECT)
     private List<QbOption> qbOptions = new ArrayList<>();
-    
+
     @OneToMany(mappedBy = "qbQuestion", fetch = FetchType.EAGER, cascade = CascadeType.ALL, orphanRemoval = true)
-    @Fetch(value = FetchMode.SUBSELECT)
+    @Fetch(FetchMode.SUBSELECT)
     private List<QbQuestionUnit> units = new ArrayList<>();
+
+    // read-only collection of learning outcomes
+    @ManyToMany(fetch = FetchType.EAGER)
+    @Fetch(FetchMode.SUBSELECT)
+    @JoinTable(name = "lams_outcome_mapping", joinColumns = @JoinColumn(name = "qb_question_id", referencedColumnName = "question_id", updatable = false, insertable = false), inverseJoinColumns = @JoinColumn(name = "outcome_id"))
+    private List<Outcome> outcomes = new ArrayList<>();
 
     // checks if important parts of another question are the same as current question's.
     // And if not, determines whether another question/version be created.
@@ -319,7 +328,6 @@
     public void setFeedback(String feedback) {
 	this.feedback = StringUtils.isBlank(feedback) ? null : feedback.trim();
     }
-    
 
     public float getPenaltyFactor() {
 	return penaltyFactor;
@@ -448,11 +456,11 @@
     }
 
     public boolean isPrefixAnswersWithLetters() {
-        return prefixAnswersWithLetters;
+	return prefixAnswersWithLetters;
     }
 
     public void setPrefixAnswersWithLetters(boolean prefixAnswersWithLetters) {
-        this.prefixAnswersWithLetters = prefixAnswersWithLetters;
+	this.prefixAnswersWithLetters = prefixAnswersWithLetters;
     }
 
     public List<QbOption> getQbOptions() {
@@ -462,7 +470,7 @@
     public void setQbOptions(List<QbOption> options) {
 	this.qbOptions = options;
     }
-    
+
     public List<QbQuestionUnit> getUnits() {
 	return units;
     }
@@ -470,431 +478,6 @@
     public void setUnits(List<QbQuestionUnit> units) {
 	this.units = units;
     }
-=======
-package org.lamsfoundation.lams.qb.model;
-
-import java.io.Serializable;
-import java.util.ArrayList;
-import java.util.Date;
-import java.util.List;
-
-import javax.persistence.CascadeType;
-import javax.persistence.Column;
-import javax.persistence.Entity;
-import javax.persistence.FetchType;
-import javax.persistence.GeneratedValue;
-import javax.persistence.GenerationType;
-import javax.persistence.Id;
-import javax.persistence.JoinColumn;
-import javax.persistence.JoinTable;
-import javax.persistence.ManyToMany;
-import javax.persistence.OneToMany;
-import javax.persistence.Table;
-
-import org.apache.commons.lang.StringUtils;
-import org.apache.commons.lang.builder.EqualsBuilder;
-import org.apache.commons.lang.builder.HashCodeBuilder;
-import org.hibernate.annotations.Fetch;
-import org.hibernate.annotations.FetchMode;
-import org.lamsfoundation.lams.outcome.Outcome;
-
-/**
- * A question in Question Bank.
- *
- * @author Marcin Cieslak
- */
-@Entity
-@Table(name = "lams_qb_question")
-public class QbQuestion implements Serializable, Cloneable {
-    private static final long serialVersionUID = -6287273838239262151L;
-
-    // questions can be of different type
-    // not all tools can produce/consume all question types
-    public static final int TYPE_MULTIPLE_CHOICE = 1;
-    public static final int TYPE_MATCHING_PAIRS = 2;
-    public static final int TYPE_SHORT_ANSWER = 3;
-    public static final int TYPE_NUMERICAL = 4;
-    public static final int TYPE_TRUE_FALSE = 5;
-    public static final int TYPE_ESSAY = 6;
-    public static final int TYPE_ORDERING = 7;
-    public static final int TYPE_MARK_HEDGING = 8;
-
-    // primary key
-    // another candidate is questionId + version, but single uid can be searched faster
-    @Id
-    @Column
-    @GeneratedValue(strategy = GenerationType.IDENTITY)
-    private Long uid;
-
-    // one of question types
-    @Column
-    private Integer type;
-
-    // "tracking ID" for a question
-    // multiple versions can share the same question ID so their stats are aggregated
-    @Column(name = "question_id")
-    private Integer questionId;
-
-    // the same question can have multiple versions
-    @Column
-    private Integer version = 1;
-
-    @Column(name = "create_date")
-    private Date createDate = new Date();
-
-    // text of the question
-    @Column
-    private String name;
-
-    @Column
-    private String description;
-
-    @Column(name = "max_mark")
-    private Integer maxMark;
-
-    @Column
-    private String feedback;
-
-    @Column(name = "penalty_factor")
-    private float penaltyFactor;
-
-    @Column(name = "answer_required")
-    private boolean answerRequired;
-
-    @Column(name = "multiple_answers_allowed")
-    private boolean multipleAnswersAllowed;
-
-    @Column(name = "incorrect_answer_nullifies_mark")
-    private boolean incorrectAnswerNullifiesMark;
-
-    @Column(name = "feedback_on_correct")
-    private String feedbackOnCorrect;
-
-    @Column(name = "feedback_on_partially_correct")
-    private String feedbackOnPartiallyCorrect;
-
-    @Column(name = "feedback_on_incorrect")
-    private String feedbackOnIncorrect;
-
-    // only one of shuffle and prefixAnswersWithLetters should be on. Both may be off
-    @Column
-    private boolean shuffle;
-
-    @Column(name = "prefix_answers_with_letters")
-    private boolean prefixAnswersWithLetters;
-
-    @Column(name = "case_sensitive")
-    private boolean caseSensitive;
-
-    @Column(name = "correct_answer")
-    private boolean correctAnswer;
-
-    @Column(name = "allow_rich_editor")
-    private boolean allowRichEditor;
-
-    // only for essay type of question
-    @Column(name = "max_words_limit")
-    private int maxWordsLimit;
-
-    // only for essay type of question
-    @Column(name = "min_words_limit")
-    private int minWordsLimit;
-
-    // only for hedging maxMark type of question
-    @Column(name = "hedging_justification_enabled")
-    private boolean hedgingJustificationEnabled;
-
-    @OneToMany(mappedBy = "qbQuestion", fetch = FetchType.EAGER, cascade = CascadeType.ALL, orphanRemoval = true)
-    @Fetch(FetchMode.SUBSELECT)
-    private List<QbOption> qbOptions = new ArrayList<>();
-
-    @OneToMany(mappedBy = "qbQuestion", fetch = FetchType.EAGER, cascade = CascadeType.ALL, orphanRemoval = true)
-    @Fetch(FetchMode.SUBSELECT)
-    private List<QbQuestionUnit> units = new ArrayList<>();
-
-    // read-only collection of learning outcomes
-    @ManyToMany(fetch = FetchType.EAGER)
-    @Fetch(FetchMode.SUBSELECT)
-    @JoinTable(name = "lams_outcome_mapping", joinColumns = @JoinColumn(name = "qb_question_id", referencedColumnName = "question_id", updatable = false, insertable = false), inverseJoinColumns = @JoinColumn(name = "outcome_id"))
-    private List<Outcome> outcomes = new ArrayList<>();
-
-    // compares if current question data and the other one (probably modified with new data) are the same
-    // it detects if question is the same or should another question/version be created
-    public boolean isModified(QbQuestion modifiedQuestion) {
-	return !equals(modifiedQuestion);
-    }
-
-    // checks if important parts of another question are the same as current question's
-    @Override
-    public boolean equals(Object o) {
-	QbQuestion other = (QbQuestion) o;
-	// options are also checked if they are equal
-	return new EqualsBuilder().append(name, other.name).append(description, other.description)
-		.append(feedback, other.feedback).append(maxMark, other.maxMark)
-		.append(qbOptions.toArray(), other.getQbOptions().toArray())
-		.append(units.toArray(), other.getUnits().toArray()).isEquals();
-    }
-
-    @Override
-    public int hashCode() {
-	return new HashCodeBuilder().append(name).append(description).append(feedback).append(maxMark).toHashCode();
-    }
-
-    @Override
-    public QbQuestion clone() {
-	QbQuestion clone = null;
-	try {
-	    clone = (QbQuestion) super.clone();
-	} catch (CloneNotSupportedException e) {
-	    // it should never happen
-	    e.printStackTrace();
-	}
-	// make a deep copy of options
-	List<QbOption> optionsClone = new ArrayList<>(qbOptions.size());
-	clone.setQbOptions(optionsClone);
-	for (QbOption option : qbOptions) {
-	    QbOption optionClone = option.clone();
-	    optionClone.setQbQuestion(clone);
-	    optionsClone.add(optionClone);
-	}
-	// make a deep copy of units
-	List<QbQuestionUnit> unitsClone = new ArrayList<>(units.size());
-	clone.setUnits(unitsClone);
-	for (QbQuestionUnit unit : units) {
-	    QbQuestionUnit unitClone = unit.clone();
-	    unitClone.setQbQuestion(clone);
-	    unitsClone.add(unitClone);
-	}
-	return clone;
-    }
-
-    public void clearID() {
-	this.uid = null;
-	for (QbOption option : qbOptions) {
-	    option.uid = null;
-	}
-	for (QbQuestionUnit unit : units) {
-	    unit.uid = null;
-	}
-    }
-
-    public Long getUid() {
-	return uid;
-    }
-
-    public Integer getType() {
-	return type;
-    }
-
-    public void setType(Integer type) {
-	this.type = type;
-    }
-
-    public Integer getQuestionId() {
-	return questionId;
-    }
-
-    public void setQuestionId(Integer questionId) {
-	this.questionId = questionId;
-    }
-
-    public Integer getVersion() {
-	return version;
-    }
-
-    public void setVersion(Integer version) {
-	this.version = version;
-    }
-
-    public Date getCreateDate() {
-	return createDate;
-    }
-
-    public void setCreateDate(Date createDate) {
-	this.createDate = createDate;
-    }
-
-    public String getName() {
-	return name;
-    }
-
-    public void setName(String name) {
-	this.name = StringUtils.isBlank(name) ? null : name.trim();
-    }
-
-    public String getDescription() {
-	return description;
-    }
-
-    public void setDescription(String description) {
-	this.description = description;
-    }
-
-    public Integer getMaxMark() {
-	return maxMark;
-    }
-
-    public void setMaxMark(Integer maxMark) {
-	this.maxMark = maxMark;
-    }
-
-    public String getFeedback() {
-	return feedback;
-    }
-
-    public void setFeedback(String feedback) {
-	this.feedback = StringUtils.isBlank(feedback) ? null : feedback.trim();
-    }
-
-    public float getPenaltyFactor() {
-	return penaltyFactor;
-    }
-
-    public void setPenaltyFactor(float penaltyFactor) {
-	this.penaltyFactor = penaltyFactor;
-    }
-
-    public boolean isAnswerRequired() {
-	return answerRequired;
-    }
-
-    public void setAnswerRequired(boolean answerRequired) {
-	this.answerRequired = answerRequired;
-    }
-
-    public boolean isMultipleAnswersAllowed() {
-	return multipleAnswersAllowed;
-    }
-
-    public void setMultipleAnswersAllowed(boolean multipleAnswersAllowed) {
-	this.multipleAnswersAllowed = multipleAnswersAllowed;
-    }
-
-    public boolean isIncorrectAnswerNullifiesMark() {
-	return incorrectAnswerNullifiesMark;
-    }
-
-    public void setIncorrectAnswerNullifiesMark(boolean incorrectAnswerNullifiesMark) {
-	this.incorrectAnswerNullifiesMark = incorrectAnswerNullifiesMark;
-    }
-
-    public String getFeedbackOnCorrect() {
-	return feedbackOnCorrect;
-    }
-
-    public void setFeedbackOnCorrect(String feedbackOnCorrect) {
-	this.feedbackOnCorrect = feedbackOnCorrect;
-    }
-
-    public String getFeedbackOnPartiallyCorrect() {
-	return feedbackOnPartiallyCorrect;
-    }
-
-    public void setFeedbackOnPartiallyCorrect(String feedbackOnPartiallyCorrect) {
-	this.feedbackOnPartiallyCorrect = feedbackOnPartiallyCorrect;
-    }
-
-    public String getFeedbackOnIncorrect() {
-	return feedbackOnIncorrect;
-    }
-
-    public void setFeedbackOnIncorrect(String feedbackOnIncorrect) {
-	this.feedbackOnIncorrect = feedbackOnIncorrect;
-    }
-
-    public boolean isShuffle() {
-	return shuffle;
-    }
-
-    public void setShuffle(boolean shuffle) {
-	this.shuffle = shuffle;
-    }
-
-    public boolean isCaseSensitive() {
-	return caseSensitive;
-    }
-
-    public void setCaseSensitive(boolean caseSensitive) {
-	this.caseSensitive = caseSensitive;
-    }
-
-    public boolean getCorrectAnswer() {
-	return correctAnswer;
-    }
-
-    public void setCorrectAnswer(boolean correctAnswer) {
-	this.correctAnswer = correctAnswer;
-    }
-
-    public boolean isAllowRichEditor() {
-	return allowRichEditor;
-    }
-
-    public void setAllowRichEditor(boolean allowRichEditor) {
-	this.allowRichEditor = allowRichEditor;
-    }
-
-    /**
-     * maxWordsLimit set in author. Used only for essay type of questions
-     */
-    public int getMaxWordsLimit() {
-	return maxWordsLimit;
-    }
-
-    /**
-     * @param maxWordsLimit
-     *            set in author. Used only for essay type of questions
-     */
-    public void setMaxWordsLimit(int maxWordsLimit) {
-	this.maxWordsLimit = maxWordsLimit;
-    }
-
-    /**
-     * minWordsLimit set in author. Used only for essay type of questions
-     */
-    public int getMinWordsLimit() {
-	return minWordsLimit;
-    }
-
-    /**
-     * @param minWordsLimit
-     *            set in author. Used only for essay type of questions
-     */
-    public void setMinWordsLimit(int minWordsLimit) {
-	this.minWordsLimit = minWordsLimit;
-    }
-
-    public boolean isHedgingJustificationEnabled() {
-	return hedgingJustificationEnabled;
-    }
-
-    public void setHedgingJustificationEnabled(boolean hedgingJustificationEnabled) {
-	this.hedgingJustificationEnabled = hedgingJustificationEnabled;
-    }
-
-    public boolean isPrefixAnswersWithLetters() {
-	return prefixAnswersWithLetters;
-    }
-
-    public void setPrefixAnswersWithLetters(boolean prefixAnswersWithLetters) {
-	this.prefixAnswersWithLetters = prefixAnswersWithLetters;
-    }
-
-    public List<QbOption> getQbOptions() {
-	return qbOptions;
-    }
-
-    public void setQbOptions(List<QbOption> options) {
-	this.qbOptions = options;
-    }
-
-    public List<QbQuestionUnit> getUnits() {
-	return units;
-    }
-
-    public void setUnits(List<QbQuestionUnit> units) {
-	this.units = units;
-    }
 
     public List<Outcome> getOutcomes() {
 	return outcomes;
@@ -903,5 +486,4 @@
     public void setOutcomes(List<Outcome> outcomes) {
 	this.outcomes = outcomes;
     }
->>>>>>> 0f2b554d
 }