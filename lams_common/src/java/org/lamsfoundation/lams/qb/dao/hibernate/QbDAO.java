package org.lamsfoundation.lams.qb.dao.hibernate;

<<<<<<< HEAD
import java.util.HashMap;
import java.util.List;
import java.util.Map;

=======
import java.util.List;

import org.hibernate.query.NativeQuery;
import org.hibernate.query.Query;
>>>>>>> 72af3632
import org.lamsfoundation.lams.dao.hibernate.LAMSBaseDAO;
import org.lamsfoundation.lams.learningdesign.ToolActivity;
import org.lamsfoundation.lams.qb.dao.IQbDAO;
import org.lamsfoundation.lams.qb.model.QbQuestion;

public class QbDAO extends LAMSBaseDAO implements IQbDAO {

    private static final String FIND_MAX_QUESTION_ID = "SELECT MAX(questionId) FROM QbQuestion";
    private static final String FIND_MAX_VERSION = "SELECT MAX(version) FROM QbQuestion AS q WHERE q.questionId = :questionId";
<<<<<<< HEAD
    private static final String FIND_QUESTION_ACTIVITIES = "SELECT a FROM ToolActivity AS a, QbToolQuestion AS q "
	    + "WHERE a.toolContentId = q.toolContentId AND a.learningDesign.lessons IS NOT EMPTY AND q.qbQuestion.uid = :qbQuestionUid";
    private static final String FIND_QUESTION_VERSIONS = "SELECT q FROM QbQuestion AS q, QbQuestion AS r "
	    + "WHERE q.questionId = r.questionId AND q.uid <> r.uid AND r.uid = :qbQuestionUid";
    private static final String FIND_ANSWER_STATS = "SELECT a.qbOption.uid, COUNT(a.uid) FROM QbToolAnswer AS a "
	    + "WHERE a.qbOption.qbQuestion.uid = :qbQuestionUid GROUP BY a.qbOption.uid";
=======
    
    @Override
    public QbQuestion getQbQuestionByUid(Long qbQuestionUid) {
	return (QbQuestion) this.find(QbQuestion.class, qbQuestionUid);
    }

    @Override
    public List<QbQuestion> getQbQuestionsByQuestionId(Integer questionId) {
	final String FIND_QUESTIONS_BY_QUESTION_ID = "FROM " + QbQuestion.class.getName()
	    + " WHERE questionId = :questionId AND local = 0 ORDER BY version ASC";
	
	Query<QbQuestion> q = getSession().createQuery(FIND_QUESTIONS_BY_QUESTION_ID,
		QbQuestion.class);
	q.setParameter("questionId", questionId);
	return q.list();
    }
>>>>>>> 72af3632

    @Override
    public int getMaxQuestionId() {
	Object result = this.getSession().createQuery(FIND_MAX_QUESTION_ID).uniqueResult();
	Integer max = (Integer) result;
	return max == null ? 1 : max + 1;
    }

    @Override
    public int getMaxQuestionVersion(Integer qbQuestionId) {
	Object result = this.getSession().createQuery(FIND_MAX_VERSION).setParameter("questionId", qbQuestionId)
		.uniqueResult();
	Integer max = (Integer) result;
	return max == null ? 1 : max + 1;
    }
<<<<<<< HEAD

    @Override
    @SuppressWarnings("unchecked")
    public List<ToolActivity> getQuestionActivities(long qbQuestionUid) {
	return this.getSession().createQuery(FIND_QUESTION_ACTIVITIES).setParameter("qbQuestionUid", qbQuestionUid)
		.list();
    }

    @Override
    @SuppressWarnings("unchecked")
    public List<QbQuestion> getQuestionVersions(long qbQuestionUid) {
	return this.getSession().createQuery(FIND_QUESTION_VERSIONS).setParameter("qbQuestionUid", qbQuestionUid)
		.list();
    }

    @Override
    @SuppressWarnings("unchecked")
    public Map<Long, Long> getAnswerStats(long qbQuestionUid) {
	List<Object[]> result = this.getSession().createQuery(FIND_ANSWER_STATS)
		.setParameter("qbQuestionUid", qbQuestionUid).list();
	Map<Long, Long> map = new HashMap<>(result.size());
	for (Object[] answerStat : result) {
	    map.put((Long) answerStat[0], (Long) answerStat[1]);
	}
	return map;
=======
    
    @SuppressWarnings("unchecked")
    @Override
    public List<QbQuestion> getPagedQbQuestions(Integer questionType, int page, int size, String sortBy,
	    String sortOrder, String searchString) {
	//we sort of strip out HTML tags from the search by using REGEXP_REPLACE which skips all the content between < >
	final String SELECT_QUESTIONS = "SELECT DISTINCT question.* "
		+ " FROM lams_qb_question question  "
		+ " LEFT OUTER JOIN lams_qb_option qboption "
		+ "	ON qboption.qb_question_uid = question.uid "
		+ " LEFT JOIN ("//help finding questions with the max available version
		+ "	SELECT biggerQuestion.* FROM lams_qb_question biggerQuestion "  
		+ " 		LEFT OUTER JOIN lams_qb_option qboption1 "
		+ "		ON qboption1.qb_question_uid = biggerQuestion.uid "
		+ "	WHERE biggerQuestion.type = :questionType "
		+ " 	AND biggerQuestion.local = 0 "
		+ "	AND (REGEXP_REPLACE(biggerQuestion.description, '<[^>]*>+', '') LIKE CONCAT('%', :searchString, '%')"
		+ " 	OR biggerQuestion.name LIKE CONCAT('%', :searchString, '%') "
		+ " 	OR REGEXP_REPLACE(qboption1.name, '<[^>]*>+', '') LIKE CONCAT('%', :searchString, '%')) "
		+ ") AS biggerQuestion ON question.question_id = biggerQuestion.question_id AND question.version < biggerQuestion.version "
		+ " WHERE biggerQuestion.version is NULL "
		+ " AND question.type = :questionType "
		+ " AND question.local = 0 "
		+ " AND (REGEXP_REPLACE(question.description, '<[^>]*>+', '') LIKE CONCAT('%', :searchString, '%')"
		+ " OR question.name LIKE CONCAT('%', :searchString, '%') "
		+ " OR REGEXP_REPLACE(qboption.name, '<[^>]*>+', '') LIKE CONCAT('%', :searchString, '%')) ";
	final String ORDER_BY_NAME = "ORDER BY question.name ";
	final String ORDER_BY_SMTH_ELSE = "ORDER BY question.question_id ";
	
	//TODO check the following query with real data. and see maybe it's better than the current (it's unlikely though) [https://stackoverflow.com/a/28090544/10331386 and https://stackoverflow.com/a/612268/10331386]
//	SELECT t1.*
//	FROM lams_qb_question t1
//	INNER JOIN
//	(
//	    SELECT `question_id`, MAX(version) AS max_version
//	    FROM lams_qb_question as t3
//			LEFT OUTER JOIN lams_qb_option qboption 
//				ON qboption.qb_question_uid = t3.uid
//		WHERE REGEXP_REPLACE(qboption.name, '<[^>]*>+', '') LIKE CONCAT('%', :searchString, '%')
//	    GROUP BY `question_id`
//	) t2
//	    ON t1.`question_id` = t2.`question_id` AND t1.version = t2.max_version;

	StringBuilder bldr = new StringBuilder(SELECT_QUESTIONS);
	if ("smth_else".equalsIgnoreCase(sortBy)) {
	    bldr.append(ORDER_BY_SMTH_ELSE);
	} else {
	    bldr.append(ORDER_BY_NAME);
	}
	bldr.append(sortOrder);
	
	NativeQuery<?> query = getSession().createNativeQuery(bldr.toString());
	query.setParameter("questionType", questionType);
	// support for custom search from a toolbar
	searchString = searchString == null ? "" : searchString;
	query.setParameter("searchString", searchString);
	query.setFirstResult(page * size);
	query.setMaxResults(size);
	query.addEntity(QbQuestion.class);
	List<QbQuestion> queryResults = (List<QbQuestion>) query.list();

	return queryResults;
    }

    @Override
    public int getCountQbQuestions(Integer questionType, String searchString) {
	final String SELECT_QUESTIONS = "SELECT COUNT(DISTINCT question.uid) "
		+ " FROM lams_qb_question question  "
		+ " LEFT OUTER JOIN lams_qb_option qboption "
		+ "	ON qboption.qb_question_uid = question.uid "
		+ " LEFT JOIN ("//help finding questions with the max available version
		+ "	SELECT biggerQuestion.* FROM lams_qb_question biggerQuestion "  
		+ " 		LEFT OUTER JOIN lams_qb_option qboption1 "
		+ "		ON qboption1.qb_question_uid = biggerQuestion.uid "
		+ "	WHERE biggerQuestion.type = :questionType "
		+ " 	AND biggerQuestion.local = 0 "
		+ "	AND (REGEXP_REPLACE(biggerQuestion.description, '<[^>]*>+', '') LIKE CONCAT('%', :searchString, '%')"
		+ " 	OR biggerQuestion.name LIKE CONCAT('%', :searchString, '%') "
		+ " 	OR REGEXP_REPLACE(qboption1.name, '<[^>]*>+', '') LIKE CONCAT('%', :searchString, '%')) "
		+ ") AS biggerQuestion ON question.question_id = biggerQuestion.question_id AND question.version < biggerQuestion.version "
		+ " WHERE biggerQuestion.version is NULL "
		+ " AND question.type = :questionType "
		+ " AND question.local = 0 "
		+ " AND (REGEXP_REPLACE(question.description, '<[^>]*>+', '') LIKE CONCAT('%', :searchString, '%')"
		+ " OR question.name LIKE CONCAT('%', :searchString, '%') "
		+ " OR REGEXP_REPLACE(qboption.name, '<[^>]*>+', '') LIKE CONCAT('%', :searchString, '%')) ";

	Query<?> query = getSession().createNativeQuery(SELECT_QUESTIONS);
	query.setParameter("questionType", questionType);
	// support for custom search from a toolbar
	searchString = searchString == null ? "" : searchString;
	query.setParameter("searchString", searchString);
	int result = ((Number) query.uniqueResult()).intValue();
	return result;
>>>>>>> 72af3632
    }
}<|MERGE_RESOLUTION|>--- conflicted
+++ resolved
@@ -1,186 +1,176 @@
-package org.lamsfoundation.lams.qb.dao.hibernate;
-
-<<<<<<< HEAD
-import java.util.HashMap;
-import java.util.List;
-import java.util.Map;
-
-=======
-import java.util.List;
-
-import org.hibernate.query.NativeQuery;
-import org.hibernate.query.Query;
->>>>>>> 72af3632
-import org.lamsfoundation.lams.dao.hibernate.LAMSBaseDAO;
-import org.lamsfoundation.lams.learningdesign.ToolActivity;
-import org.lamsfoundation.lams.qb.dao.IQbDAO;
-import org.lamsfoundation.lams.qb.model.QbQuestion;
-
-public class QbDAO extends LAMSBaseDAO implements IQbDAO {
-
-    private static final String FIND_MAX_QUESTION_ID = "SELECT MAX(questionId) FROM QbQuestion";
-    private static final String FIND_MAX_VERSION = "SELECT MAX(version) FROM QbQuestion AS q WHERE q.questionId = :questionId";
-<<<<<<< HEAD
-    private static final String FIND_QUESTION_ACTIVITIES = "SELECT a FROM ToolActivity AS a, QbToolQuestion AS q "
-	    + "WHERE a.toolContentId = q.toolContentId AND a.learningDesign.lessons IS NOT EMPTY AND q.qbQuestion.uid = :qbQuestionUid";
-    private static final String FIND_QUESTION_VERSIONS = "SELECT q FROM QbQuestion AS q, QbQuestion AS r "
-	    + "WHERE q.questionId = r.questionId AND q.uid <> r.uid AND r.uid = :qbQuestionUid";
-    private static final String FIND_ANSWER_STATS = "SELECT a.qbOption.uid, COUNT(a.uid) FROM QbToolAnswer AS a "
-	    + "WHERE a.qbOption.qbQuestion.uid = :qbQuestionUid GROUP BY a.qbOption.uid";
-=======
-    
-    @Override
-    public QbQuestion getQbQuestionByUid(Long qbQuestionUid) {
-	return (QbQuestion) this.find(QbQuestion.class, qbQuestionUid);
-    }
-
-    @Override
-    public List<QbQuestion> getQbQuestionsByQuestionId(Integer questionId) {
-	final String FIND_QUESTIONS_BY_QUESTION_ID = "FROM " + QbQuestion.class.getName()
-	    + " WHERE questionId = :questionId AND local = 0 ORDER BY version ASC";
-	
-	Query<QbQuestion> q = getSession().createQuery(FIND_QUESTIONS_BY_QUESTION_ID,
-		QbQuestion.class);
-	q.setParameter("questionId", questionId);
-	return q.list();
-    }
->>>>>>> 72af3632
-
-    @Override
-    public int getMaxQuestionId() {
-	Object result = this.getSession().createQuery(FIND_MAX_QUESTION_ID).uniqueResult();
-	Integer max = (Integer) result;
-	return max == null ? 1 : max + 1;
-    }
-
-    @Override
-    public int getMaxQuestionVersion(Integer qbQuestionId) {
-	Object result = this.getSession().createQuery(FIND_MAX_VERSION).setParameter("questionId", qbQuestionId)
-		.uniqueResult();
-	Integer max = (Integer) result;
-	return max == null ? 1 : max + 1;
-    }
-<<<<<<< HEAD
-
-    @Override
-    @SuppressWarnings("unchecked")
-    public List<ToolActivity> getQuestionActivities(long qbQuestionUid) {
-	return this.getSession().createQuery(FIND_QUESTION_ACTIVITIES).setParameter("qbQuestionUid", qbQuestionUid)
-		.list();
-    }
-
-    @Override
-    @SuppressWarnings("unchecked")
-    public List<QbQuestion> getQuestionVersions(long qbQuestionUid) {
-	return this.getSession().createQuery(FIND_QUESTION_VERSIONS).setParameter("qbQuestionUid", qbQuestionUid)
-		.list();
-    }
-
-    @Override
-    @SuppressWarnings("unchecked")
-    public Map<Long, Long> getAnswerStats(long qbQuestionUid) {
-	List<Object[]> result = this.getSession().createQuery(FIND_ANSWER_STATS)
-		.setParameter("qbQuestionUid", qbQuestionUid).list();
-	Map<Long, Long> map = new HashMap<>(result.size());
-	for (Object[] answerStat : result) {
-	    map.put((Long) answerStat[0], (Long) answerStat[1]);
-	}
-	return map;
-=======
-    
-    @SuppressWarnings("unchecked")
-    @Override
-    public List<QbQuestion> getPagedQbQuestions(Integer questionType, int page, int size, String sortBy,
-	    String sortOrder, String searchString) {
-	//we sort of strip out HTML tags from the search by using REGEXP_REPLACE which skips all the content between < >
-	final String SELECT_QUESTIONS = "SELECT DISTINCT question.* "
-		+ " FROM lams_qb_question question  "
-		+ " LEFT OUTER JOIN lams_qb_option qboption "
-		+ "	ON qboption.qb_question_uid = question.uid "
-		+ " LEFT JOIN ("//help finding questions with the max available version
-		+ "	SELECT biggerQuestion.* FROM lams_qb_question biggerQuestion "  
-		+ " 		LEFT OUTER JOIN lams_qb_option qboption1 "
-		+ "		ON qboption1.qb_question_uid = biggerQuestion.uid "
-		+ "	WHERE biggerQuestion.type = :questionType "
-		+ " 	AND biggerQuestion.local = 0 "
-		+ "	AND (REGEXP_REPLACE(biggerQuestion.description, '<[^>]*>+', '') LIKE CONCAT('%', :searchString, '%')"
-		+ " 	OR biggerQuestion.name LIKE CONCAT('%', :searchString, '%') "
-		+ " 	OR REGEXP_REPLACE(qboption1.name, '<[^>]*>+', '') LIKE CONCAT('%', :searchString, '%')) "
-		+ ") AS biggerQuestion ON question.question_id = biggerQuestion.question_id AND question.version < biggerQuestion.version "
-		+ " WHERE biggerQuestion.version is NULL "
-		+ " AND question.type = :questionType "
-		+ " AND question.local = 0 "
-		+ " AND (REGEXP_REPLACE(question.description, '<[^>]*>+', '') LIKE CONCAT('%', :searchString, '%')"
-		+ " OR question.name LIKE CONCAT('%', :searchString, '%') "
-		+ " OR REGEXP_REPLACE(qboption.name, '<[^>]*>+', '') LIKE CONCAT('%', :searchString, '%')) ";
-	final String ORDER_BY_NAME = "ORDER BY question.name ";
-	final String ORDER_BY_SMTH_ELSE = "ORDER BY question.question_id ";
-	
-	//TODO check the following query with real data. and see maybe it's better than the current (it's unlikely though) [https://stackoverflow.com/a/28090544/10331386 and https://stackoverflow.com/a/612268/10331386]
-//	SELECT t1.*
-//	FROM lams_qb_question t1
-//	INNER JOIN
-//	(
-//	    SELECT `question_id`, MAX(version) AS max_version
-//	    FROM lams_qb_question as t3
-//			LEFT OUTER JOIN lams_qb_option qboption 
-//				ON qboption.qb_question_uid = t3.uid
-//		WHERE REGEXP_REPLACE(qboption.name, '<[^>]*>+', '') LIKE CONCAT('%', :searchString, '%')
-//	    GROUP BY `question_id`
-//	) t2
-//	    ON t1.`question_id` = t2.`question_id` AND t1.version = t2.max_version;
-
-	StringBuilder bldr = new StringBuilder(SELECT_QUESTIONS);
-	if ("smth_else".equalsIgnoreCase(sortBy)) {
-	    bldr.append(ORDER_BY_SMTH_ELSE);
-	} else {
-	    bldr.append(ORDER_BY_NAME);
-	}
-	bldr.append(sortOrder);
-	
-	NativeQuery<?> query = getSession().createNativeQuery(bldr.toString());
-	query.setParameter("questionType", questionType);
-	// support for custom search from a toolbar
-	searchString = searchString == null ? "" : searchString;
-	query.setParameter("searchString", searchString);
-	query.setFirstResult(page * size);
-	query.setMaxResults(size);
-	query.addEntity(QbQuestion.class);
-	List<QbQuestion> queryResults = (List<QbQuestion>) query.list();
-
-	return queryResults;
-    }
-
-    @Override
-    public int getCountQbQuestions(Integer questionType, String searchString) {
-	final String SELECT_QUESTIONS = "SELECT COUNT(DISTINCT question.uid) "
-		+ " FROM lams_qb_question question  "
-		+ " LEFT OUTER JOIN lams_qb_option qboption "
-		+ "	ON qboption.qb_question_uid = question.uid "
-		+ " LEFT JOIN ("//help finding questions with the max available version
-		+ "	SELECT biggerQuestion.* FROM lams_qb_question biggerQuestion "  
-		+ " 		LEFT OUTER JOIN lams_qb_option qboption1 "
-		+ "		ON qboption1.qb_question_uid = biggerQuestion.uid "
-		+ "	WHERE biggerQuestion.type = :questionType "
-		+ " 	AND biggerQuestion.local = 0 "
-		+ "	AND (REGEXP_REPLACE(biggerQuestion.description, '<[^>]*>+', '') LIKE CONCAT('%', :searchString, '%')"
-		+ " 	OR biggerQuestion.name LIKE CONCAT('%', :searchString, '%') "
-		+ " 	OR REGEXP_REPLACE(qboption1.name, '<[^>]*>+', '') LIKE CONCAT('%', :searchString, '%')) "
-		+ ") AS biggerQuestion ON question.question_id = biggerQuestion.question_id AND question.version < biggerQuestion.version "
-		+ " WHERE biggerQuestion.version is NULL "
-		+ " AND question.type = :questionType "
-		+ " AND question.local = 0 "
-		+ " AND (REGEXP_REPLACE(question.description, '<[^>]*>+', '') LIKE CONCAT('%', :searchString, '%')"
-		+ " OR question.name LIKE CONCAT('%', :searchString, '%') "
-		+ " OR REGEXP_REPLACE(qboption.name, '<[^>]*>+', '') LIKE CONCAT('%', :searchString, '%')) ";
-
-	Query<?> query = getSession().createNativeQuery(SELECT_QUESTIONS);
-	query.setParameter("questionType", questionType);
-	// support for custom search from a toolbar
-	searchString = searchString == null ? "" : searchString;
-	query.setParameter("searchString", searchString);
-	int result = ((Number) query.uniqueResult()).intValue();
-	return result;
->>>>>>> 72af3632
-    }
+package org.lamsfoundation.lams.qb.dao.hibernate;
+
+import java.util.HashMap;
+import java.util.List;
+import java.util.Map;
+
+import org.hibernate.query.NativeQuery;
+import org.hibernate.query.Query;
+import org.lamsfoundation.lams.dao.hibernate.LAMSBaseDAO;
+import org.lamsfoundation.lams.learningdesign.ToolActivity;
+import org.lamsfoundation.lams.qb.dao.IQbDAO;
+import org.lamsfoundation.lams.qb.model.QbQuestion;
+
+public class QbDAO extends LAMSBaseDAO implements IQbDAO {
+
+    private static final String FIND_MAX_QUESTION_ID = "SELECT MAX(questionId) FROM QbQuestion";
+    private static final String FIND_MAX_VERSION = "SELECT MAX(version) FROM QbQuestion AS q WHERE q.questionId = :questionId";
+    private static final String FIND_QUESTION_ACTIVITIES = "SELECT a FROM ToolActivity AS a, QbToolQuestion AS q "
+	    + "WHERE a.toolContentId = q.toolContentId AND a.learningDesign.lessons IS NOT EMPTY AND q.qbQuestion.uid = :qbQuestionUid";
+    private static final String FIND_QUESTION_VERSIONS = "SELECT q FROM QbQuestion AS q, QbQuestion AS r "
+	    + "WHERE q.questionId = r.questionId AND q.uid <> r.uid AND r.uid = :qbQuestionUid";
+    private static final String FIND_ANSWER_STATS = "SELECT a.qbOption.uid, COUNT(a.uid) FROM QbToolAnswer AS a "
+	    + "WHERE a.qbOption.qbQuestion.uid = :qbQuestionUid GROUP BY a.qbOption.uid";
+    
+    @Override
+    public QbQuestion getQbQuestionByUid(Long qbQuestionUid) {
+	return (QbQuestion) this.find(QbQuestion.class, qbQuestionUid);
+    }
+
+    @Override
+    public List<QbQuestion> getQbQuestionsByQuestionId(Integer questionId) {
+	final String FIND_QUESTIONS_BY_QUESTION_ID = "FROM " + QbQuestion.class.getName()
+	    + " WHERE questionId = :questionId AND local = 0 ORDER BY version ASC";
+	
+	Query<QbQuestion> q = getSession().createQuery(FIND_QUESTIONS_BY_QUESTION_ID,
+		QbQuestion.class);
+	q.setParameter("questionId", questionId);
+	return q.list();
+    }
+
+    @Override
+    public int getMaxQuestionId() {
+	Object result = this.getSession().createQuery(FIND_MAX_QUESTION_ID).uniqueResult();
+	Integer max = (Integer) result;
+	return max == null ? 1 : max + 1;
+    }
+
+    @Override
+    public int getMaxQuestionVersion(Integer qbQuestionId) {
+	Object result = this.getSession().createQuery(FIND_MAX_VERSION).setParameter("questionId", qbQuestionId)
+		.uniqueResult();
+	Integer max = (Integer) result;
+	return max == null ? 1 : max + 1;
+    }
+
+    @Override
+    @SuppressWarnings("unchecked")
+    public List<ToolActivity> getQuestionActivities(long qbQuestionUid) {
+	return this.getSession().createQuery(FIND_QUESTION_ACTIVITIES).setParameter("qbQuestionUid", qbQuestionUid)
+		.list();
+    }
+
+    @Override
+    @SuppressWarnings("unchecked")
+    public List<QbQuestion> getQuestionVersions(long qbQuestionUid) {
+	return this.getSession().createQuery(FIND_QUESTION_VERSIONS).setParameter("qbQuestionUid", qbQuestionUid)
+		.list();
+    }
+
+    @Override
+    @SuppressWarnings("unchecked")
+    public Map<Long, Long> getAnswerStats(long qbQuestionUid) {
+	List<Object[]> result = this.getSession().createQuery(FIND_ANSWER_STATS)
+		.setParameter("qbQuestionUid", qbQuestionUid).list();
+	Map<Long, Long> map = new HashMap<>(result.size());
+	for (Object[] answerStat : result) {
+	    map.put((Long) answerStat[0], (Long) answerStat[1]);
+	}
+	return map;
+    }
+    
+    @SuppressWarnings("unchecked")
+    @Override
+    public List<QbQuestion> getPagedQbQuestions(Integer questionType, int page, int size, String sortBy,
+	    String sortOrder, String searchString) {
+	//we sort of strip out HTML tags from the search by using REGEXP_REPLACE which skips all the content between < >
+	final String SELECT_QUESTIONS = "SELECT DISTINCT question.* "
+		+ " FROM lams_qb_question question  "
+		+ " LEFT OUTER JOIN lams_qb_option qboption "
+		+ "	ON qboption.qb_question_uid = question.uid "
+		+ " LEFT JOIN ("//help finding questions with the max available version
+		+ "	SELECT biggerQuestion.* FROM lams_qb_question biggerQuestion "  
+		+ " 		LEFT OUTER JOIN lams_qb_option qboption1 "
+		+ "		ON qboption1.qb_question_uid = biggerQuestion.uid "
+		+ "	WHERE biggerQuestion.type = :questionType "
+		+ " 	AND biggerQuestion.local = 0 "
+		+ "	AND (REGEXP_REPLACE(biggerQuestion.description, '<[^>]*>+', '') LIKE CONCAT('%', :searchString, '%')"
+		+ " 	OR biggerQuestion.name LIKE CONCAT('%', :searchString, '%') "
+		+ " 	OR REGEXP_REPLACE(qboption1.name, '<[^>]*>+', '') LIKE CONCAT('%', :searchString, '%')) "
+		+ ") AS biggerQuestion ON question.question_id = biggerQuestion.question_id AND question.version < biggerQuestion.version "
+		+ " WHERE biggerQuestion.version is NULL "
+		+ " AND question.type = :questionType "
+		+ " AND question.local = 0 "
+		+ " AND (REGEXP_REPLACE(question.description, '<[^>]*>+', '') LIKE CONCAT('%', :searchString, '%')"
+		+ " OR question.name LIKE CONCAT('%', :searchString, '%') "
+		+ " OR REGEXP_REPLACE(qboption.name, '<[^>]*>+', '') LIKE CONCAT('%', :searchString, '%')) ";
+	final String ORDER_BY_NAME = "ORDER BY question.name ";
+	final String ORDER_BY_SMTH_ELSE = "ORDER BY question.question_id ";
+	
+	//TODO check the following query with real data. and see maybe it's better than the current (it's unlikely though) [https://stackoverflow.com/a/28090544/10331386 and https://stackoverflow.com/a/612268/10331386]
+//	SELECT t1.*
+//	FROM lams_qb_question t1
+//	INNER JOIN
+//	(
+//	    SELECT `question_id`, MAX(version) AS max_version
+//	    FROM lams_qb_question as t3
+//			LEFT OUTER JOIN lams_qb_option qboption 
+//				ON qboption.qb_question_uid = t3.uid
+//		WHERE REGEXP_REPLACE(qboption.name, '<[^>]*>+', '') LIKE CONCAT('%', :searchString, '%')
+//	    GROUP BY `question_id`
+//	) t2
+//	    ON t1.`question_id` = t2.`question_id` AND t1.version = t2.max_version;
+
+	StringBuilder bldr = new StringBuilder(SELECT_QUESTIONS);
+	if ("smth_else".equalsIgnoreCase(sortBy)) {
+	    bldr.append(ORDER_BY_SMTH_ELSE);
+	} else {
+	    bldr.append(ORDER_BY_NAME);
+	}
+	bldr.append(sortOrder);
+	
+	NativeQuery<?> query = getSession().createNativeQuery(bldr.toString());
+	query.setParameter("questionType", questionType);
+	// support for custom search from a toolbar
+	searchString = searchString == null ? "" : searchString;
+	query.setParameter("searchString", searchString);
+	query.setFirstResult(page * size);
+	query.setMaxResults(size);
+	query.addEntity(QbQuestion.class);
+	List<QbQuestion> queryResults = (List<QbQuestion>) query.list();
+
+	return queryResults;
+    }
+
+    @Override
+    public int getCountQbQuestions(Integer questionType, String searchString) {
+	final String SELECT_QUESTIONS = "SELECT COUNT(DISTINCT question.uid) "
+		+ " FROM lams_qb_question question  "
+		+ " LEFT OUTER JOIN lams_qb_option qboption "
+		+ "	ON qboption.qb_question_uid = question.uid "
+		+ " LEFT JOIN ("//help finding questions with the max available version
+		+ "	SELECT biggerQuestion.* FROM lams_qb_question biggerQuestion "  
+		+ " 		LEFT OUTER JOIN lams_qb_option qboption1 "
+		+ "		ON qboption1.qb_question_uid = biggerQuestion.uid "
+		+ "	WHERE biggerQuestion.type = :questionType "
+		+ " 	AND biggerQuestion.local = 0 "
+		+ "	AND (REGEXP_REPLACE(biggerQuestion.description, '<[^>]*>+', '') LIKE CONCAT('%', :searchString, '%')"
+		+ " 	OR biggerQuestion.name LIKE CONCAT('%', :searchString, '%') "
+		+ " 	OR REGEXP_REPLACE(qboption1.name, '<[^>]*>+', '') LIKE CONCAT('%', :searchString, '%')) "
+		+ ") AS biggerQuestion ON question.question_id = biggerQuestion.question_id AND question.version < biggerQuestion.version "
+		+ " WHERE biggerQuestion.version is NULL "
+		+ " AND question.type = :questionType "
+		+ " AND question.local = 0 "
+		+ " AND (REGEXP_REPLACE(question.description, '<[^>]*>+', '') LIKE CONCAT('%', :searchString, '%')"
+		+ " OR question.name LIKE CONCAT('%', :searchString, '%') "
+		+ " OR REGEXP_REPLACE(qboption.name, '<[^>]*>+', '') LIKE CONCAT('%', :searchString, '%')) ";
+
+	Query<?> query = getSession().createNativeQuery(SELECT_QUESTIONS);
+	query.setParameter("questionType", questionType);
+	// support for custom search from a toolbar
+	searchString = searchString == null ? "" : searchString;
+	query.setParameter("searchString", searchString);
+	int result = ((Number) query.uniqueResult()).intValue();
+	return result;
+    }
 }