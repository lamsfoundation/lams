--- conflicted
+++ resolved
@@ -1,48 +1,41 @@
-package org.lamsfoundation.lams.qb.dao;
-
-import java.util.List;
-<<<<<<< HEAD
-import java.util.Map;
-
-import org.lamsfoundation.lams.dao.IBaseDAO;
-import org.lamsfoundation.lams.learningdesign.ToolActivity;
-=======
-
-import org.lamsfoundation.lams.dao.IBaseDAO;
->>>>>>> 72af3632
-import org.lamsfoundation.lams.qb.model.QbQuestion;
-
-public interface IQbDAO extends IBaseDAO {
-    
-    /**
-     * @param qbQuestionUid
-     * @return QbQuestion object with the specified uid
-     */
-    QbQuestion getQbQuestionByUid(Long qbQuestionUid);
-    
-    /**
-     * @param questionId
-     * @return questions sharing the same questionId
-     */
-    List<QbQuestion> getQbQuestionsByQuestionId(Integer questionId);
-    
-    // finds next question ID for Question Bank question
-    int getMaxQuestionId();
-
-    // finds next version for given question ID for Question Bank question
-    int getMaxQuestionVersion(Integer qbQuestionId);
-<<<<<<< HEAD
-
-    List<ToolActivity> getQuestionActivities(long qbQuestionUid);
-
-    List<QbQuestion> getQuestionVersions(long qbQuestionUid);
-
-    Map<Long, Long> getAnswerStats(long qbQuestionUid);
-=======
-    
-    List<QbQuestion> getPagedQbQuestions(Integer questionType, int page, int size, String sortBy,
-	    String sortOrder, String searchString);
-    
-    int getCountQbQuestions(Integer questionType, String searchString);
->>>>>>> 72af3632
+package org.lamsfoundation.lams.qb.dao;
+
+import java.util.List;
+import java.util.Map;
+
+import org.lamsfoundation.lams.dao.IBaseDAO;
+import org.lamsfoundation.lams.learningdesign.ToolActivity;
+import org.lamsfoundation.lams.qb.model.QbQuestion;
+
+public interface IQbDAO extends IBaseDAO {
+    
+    /**
+     * @param qbQuestionUid
+     * @return QbQuestion object with the specified uid
+     */
+    QbQuestion getQbQuestionByUid(Long qbQuestionUid);
+    
+    /**
+     * @param questionId
+     * @return questions sharing the same questionId
+     */
+    List<QbQuestion> getQbQuestionsByQuestionId(Integer questionId);
+    
+    // finds next question ID for Question Bank question
+    int getMaxQuestionId();
+
+    // finds next version for given question ID for Question Bank question
+    int getMaxQuestionVersion(Integer qbQuestionId);
+
+    List<ToolActivity> getQuestionActivities(long qbQuestionUid);
+
+    List<QbQuestion> getQuestionVersions(long qbQuestionUid);
+
+    Map<Long, Long> getAnswerStats(long qbQuestionUid);
+    
+    List<QbQuestion> getPagedQbQuestions(Integer questionType, int page, int size, String sortBy,
+	    String sortOrder, String searchString);
+    
+    int getCountQbQuestions(Integer questionType, String searchString);
+
 }