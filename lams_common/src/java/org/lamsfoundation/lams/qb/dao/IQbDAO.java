--- conflicted
+++ resolved
@@ -1,51 +1,47 @@
-package org.lamsfoundation.lams.qb.dao;
-
-import java.util.List;
-import java.util.Map;
-
-import org.lamsfoundation.lams.dao.IBaseDAO;
-import org.lamsfoundation.lams.learningdesign.ToolActivity;
-import org.lamsfoundation.lams.qb.model.QbQuestion;
-
-public interface IQbDAO extends IBaseDAO {
-    
-    /**
-     * @param qbQuestionUid
-     * @return QbQuestion object with the specified uid
-     */
-    QbQuestion getQbQuestionByUid(Long qbQuestionUid);
-    
-    /**
-     * @param questionId
-     * @return questions sharing the same questionId
-     */
-    List<QbQuestion> getQbQuestionsByQuestionId(Integer questionId);
-    
-    // finds next question ID for Question Bank question
-    int getMaxQuestionId();
-
-    // finds next version for given question ID for Question Bank question
-    int getMaxQuestionVersion(Integer qbQuestionId);
-
-    List<ToolActivity> getQuestionActivities(long qbQuestionUid);
-
-    List<QbQuestion> getQuestionVersions(long qbQuestionUid);
-
-<<<<<<< HEAD
-    Map<Long, Long> getAnswerStats(long qbQuestionUid);
-    
-    List<QbQuestion> getPagedQbQuestions(Integer questionType, int page, int size, String sortBy,
-	    String sortOrder, String searchString);
-    
-    int getCountQbQuestions(Integer questionType, String searchString);
-
-=======
-    Map<Long, Long> getAnswerStatsForQbQuestion(long qbQuestionUid);
-
-    Map<Long, Long> geAnswerStatsForQbToolQuestion(long qbToolQuestionUid);
-
-    Map<Long, Long> getAnswerStatsForActivity(long activityId);
-
-    Map<String, Long> getBurningQuestions(long qbQuestionUid);
->>>>>>> 28523d62
+package org.lamsfoundation.lams.qb.dao;
+
+import java.util.List;
+import java.util.Map;
+
+import org.lamsfoundation.lams.dao.IBaseDAO;
+import org.lamsfoundation.lams.learningdesign.ToolActivity;
+import org.lamsfoundation.lams.qb.model.QbQuestion;
+
+public interface IQbDAO extends IBaseDAO {
+
+    /**
+     * @param qbQuestionUid
+     * @return QbQuestion object with the specified uid
+     */
+    QbQuestion getQbQuestionByUid(Long qbQuestionUid);
+
+    /**
+     * @param questionId
+     * @return questions sharing the same questionId
+     */
+    List<QbQuestion> getQbQuestionsByQuestionId(Integer questionId);
+
+    // finds next question ID for Question Bank question
+    int getMaxQuestionId();
+
+    // finds next version for given question ID for Question Bank question
+    int getMaxQuestionVersion(Integer qbQuestionId);
+
+    List<ToolActivity> getQuestionActivities(long qbQuestionUid);
+
+    List<QbQuestion> getQuestionVersions(long qbQuestionUid);
+
+    Map<Long, Long> getAnswerStatsForQbQuestion(long qbQuestionUid);
+
+    Map<Long, Long> geAnswerStatsForQbToolQuestion(long qbToolQuestionUid);
+
+    Map<Long, Long> getAnswerStatsForActivity(long activityId);
+
+    Map<String, Long> getBurningQuestions(long qbQuestionUid);
+
+    List<QbQuestion> getPagedQbQuestions(Integer questionType, int page, int size, String sortBy, String sortOrder,
+	    String searchString);
+
+    int getCountQbQuestions(Integer questionType, String searchString);
+
 }