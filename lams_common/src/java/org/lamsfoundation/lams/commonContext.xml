<<<<<<< HEAD
<?xml version="1.0" encoding="UTF-8"?>

<beans xmlns="http://www.springframework.org/schema/beans"
       xmlns:xsi="http://www.w3.org/2001/XMLSchema-instance"
       xsi:schemaLocation="http://www.springframework.org/schema/beans
           				   http://www.springframework.org/schema/beans/spring-beans-4.0.xsd">

	<!-- ========================= GENERAL DEFINITIONS ========================= -->

	<import resource="messageContext.xml"/>

	<!-- ========================= RESOURCE DEFINITIONS ========================= -->

 	<!-- Hibernate SessionFactory. Since LAMS 2.3 it is used in all tools and other parts of LAMS,
 		 rather than several local Session Factiories.
 	-->
	<bean id="coreSessionFactory" class="org.springframework.orm.hibernate5.LocalSessionFactoryBean">
		<property name="dataSource"><ref bean="dataSource"/></property>
		<property name="mappingLocations">
			<list>
				<value>classpath*:org/lamsfoundation/lams/**/*.hbm.xml</value>
				<value>classpath*:org/eucm/lams/**/*.hbm.xml</value>
			</list>
		</property>
		<property name="hibernateProperties"><ref bean="hibernateProperties"/></property>
	</bean>
	
	<bean id="multipartResolver" class="org.springframework.web.multipart.commons.CommonsMultipartResolver" />
	
	<bean id="transactionRetryService" class="org.springframework.transaction.interceptor.TransactionProxyFactoryBean">
		<property name="transactionManager"><ref bean ="transactionManager"/></property>
		<property name ="target">
			<bean class="org.lamsfoundation.lams.util.TransactionRetryService" />
		</property>
		<property name="proxyTargetClass"><value>true</value></property> 
		<property name="transactionAttributes">
			<props>
				<prop key="*">PROPAGATION_REQUIRES_NEW</prop>
			</props>
		</property>
	</bean>	
	
	<!-- ========================= BUSINESS OBJECT DEFINITIONS ========================= -->

	<!-- LAMS primary business object: Hibernate implementation -->
	<bean id="userManagementServiceTarget" class="org.lamsfoundation.lams.usermanagement.service.UserManagementService"
		  scope="prototype"
	>
		<property name="baseDAO"><ref bean="baseDAO"/></property>
		<property name="groupDAO"><ref bean="groupDAO"/></property>
		<property name="roleDAO"><ref bean="roleDAO"/></property>
		<property name="organisationDAO"><ref bean="organisationDAO"/></property>
		<property name="favoriteOrganisationDAO"><ref bean="favoriteOrganisationDAO"/></property>
		<property name="userDAO"><ref bean="userDAO"/></property>
		<property name="userOrganisationDAO"><ref bean="userOrganisationDAO"/></property>
		<property name="messageService"><ref bean="commonMessageService"/></property>
		<property name="centralToolContentHandler"><ref bean="centralToolContentHandler"/></property>
	</bean>	
	
	<!-- Transactional proxy for the user management primary business object -->
	<bean id="userManagementService" class="org.springframework.transaction.interceptor.TransactionProxyFactoryBean">
		<property name="transactionManager"><ref bean="transactionManager"/></property>
		<property name="target"><ref bean="userManagementServiceTarget"/></property>
		<property name="proxyTargetClass"><value>true</value></property> 
		<property name="preInterceptors">
			<list>
				<ref bean="transactionRetryInterceptor" />			
			</list>
		</property> 
		<property name="transactionAttributes">
			<props>
				<prop key="get*">PROPAGATION_REQUIRED</prop>
				<prop key="find*">PROPAGATION_REQUIRED</prop>
				<prop key="save*">PROPAGATION_REQUIRED</prop>
				<prop key="create*">PROPAGATION_REQUIRED</prop>
				<prop key="update*">PROPAGATION_REQUIRED</prop>
				<prop key="remove*">PROPAGATION_REQUIRED</prop>
				<prop key="delete*">PROPAGATION_REQUIRED</prop>
				<prop key="disable*">PROPAGATION_REQUIRED</prop>
				<prop key="set*">PROPAGATION_REQUIRED</prop>
				<prop key="is*">PROPAGATION_REQUIRED</prop>
				<prop key="toggleOrganisationFavorite">PROPAGATION_REQUIRED</prop>
				<prop key="userHasData">PROPAGATION_REQUIRED</prop>
				<prop key="upload*">PROPAGATION_REQUIRED</prop>
			</props>
		</property>
	</bean>
	
	<bean id="learningDesignServiceTarget" class="org.lamsfoundation.lams.learningdesign.service.LearningDesignService">
		<property name="messageService"><ref bean="commonMessageService"/></property>
		<property name="learningDesignDAO"><ref bean="learningDesignDAO"/></property>
		<property name="activityDAO"><ref bean="activityDAO"/></property>
		<property name="groupingDAO"><ref bean="groupingDAO"/></property>
		<property name="toolDAO"><ref bean="toolDAO"/></property>
		<property name="learningLibraryDAO"><ref bean="learningLibraryDAO"/></property>
		<property name="toolActMessageService"><ref bean="loadedMessageSourceService"/></property>
	</bean>
	
	<bean id="learningDesignService" class="org.springframework.transaction.interceptor.TransactionProxyFactoryBean">
		<property name="transactionManager"><ref bean="transactionManager"/></property>
		<property name="target"><ref bean="learningDesignServiceTarget"/></property>
		<property name="proxyTargetClass"><value>true</value></property> 
		<property name="preInterceptors">
			<list>
				<ref bean="transactionRetryInterceptor" />			
			</list>
		</property>
		<property name="transactionAttributes">
			<props>
				<prop key="validateLearningDesign">PROPAGATION_REQUIRED</prop>
				<prop key="setValid">PROPAGATION_REQUIRED</prop>
				<prop key="getAllLearningLibraryDetails">PROPAGATION_REQUIRED</prop>
				<prop key="getToolDTOs">PROPAGATION_REQUIRED</prop>
				<prop key="getLearning*">PROPAGATION_REQUIRED</prop>
				<prop key="save*">PROPAGATION_REQUIRED</prop>
				<prop key="fillLearningLibraryID">PROPAGATION_REQUIRED</prop>
			</props>
		</property>
	</bean>
	
	<bean id="lessonServiceTarget" class="org.lamsfoundation.lams.lesson.service.LessonService">
		<property name="lessonDAO"><ref bean="lessonDAO"/></property>
		<property name="lessonClassDAO"><ref bean="lessonClassDAO"/></property>
		<property name="groupingDAO"><ref bean="groupingDAO"/></property>
		<property name="baseDAO"><ref bean="baseDAO"/></property>
		<property name="learnerProgressDAO"><ref bean="learnerProgressDAO"/></property>
		<property name="messageService"><ref bean="commonMessageService"/></property>
	</bean>
	
	<bean id="lessonService" class="org.springframework.transaction.interceptor.TransactionProxyFactoryBean">
		<property name="transactionManager"><ref bean="transactionManager"/></property>
		<property name="target"><ref bean="lessonServiceTarget"/></property>
		<property name="proxyTargetClass"><value>true</value></property> 
		<property name="preInterceptors">
			<list>
				<ref bean="transactionRetryInterceptor" />			
			</list>
		</property>
		<property name="transactionAttributes">
			<props>
				<prop key="perform*">PROPAGATION_REQUIRED</prop>
				<prop key="remove*">PROPAGATION_REQUIRED</prop>
				<prop key="get*">PROPAGATION_REQUIRED</prop>
				<prop key="add*">PROPAGATION_REQUIRED</prop>
				<prop key="create*">PROPAGATION_REQUIRED</prop>
				<prop key="update*">PROPAGATION_REQUIRED</prop>
				<prop key="save*">PROPAGATION_REQUIRED</prop>
			</props>
		</property>
	</bean>
	
	<bean id="themeServiceTarget" class="org.lamsfoundation.lams.themes.service.ThemeService">
		<property name="themeDAO"><ref bean="themeDAO"/></property>
		<property name="userManagementService"><ref bean="userManagementService"/></property>
	</bean>
	
	<bean id="themeService" class="org.springframework.transaction.interceptor.TransactionProxyFactoryBean">
		<property name ="transactionManager"><ref bean ="transactionManager"/></property>
		<property name ="target"><ref bean="themeServiceTarget"/></property>
		<property name="proxyTargetClass"><value>true</value></property> 
		<property name="preInterceptors">
			<list>
				<ref bean="transactionRetryInterceptor" />			
			</list>
		</property>
		<property name="transactionAttributes">
			<props>
				<prop key="get*">PROPAGATION_REQUIRED</prop>
				<prop key="store*">PROPAGATION_REQUIRED</prop>
				<prop key="set*">PROPAGATION_REQUIRED</prop>
			</props>
		</property>
	</bean>
	
	<bean id="timezoneServiceTarget" class="org.lamsfoundation.lams.timezone.service.TimezoneService">
		<property name="timezoneDAO"><ref bean="timezoneDAO"/></property>
	</bean>
	
	<bean id="timezoneService" class="org.springframework.transaction.interceptor.TransactionProxyFactoryBean">
		<property name ="transactionManager"><ref bean ="transactionManager"/></property>
		<property name ="target"><ref bean="timezoneServiceTarget"/></property>
		<property name="proxyTargetClass"><value>true</value></property> 
		<property name="preInterceptors">
			<list>
				<ref bean="transactionRetryInterceptor" />			
			</list>
		</property>
		<property name="transactionAttributes">
			<props>
				<prop key="get*">PROPAGATION_REQUIRED</prop>
				<prop key="update*">PROPAGATION_REQUIRED</prop>
			</props>
		</property>
	</bean>

	<bean id="signupServiceTarget" class="org.lamsfoundation.lams.signup.service.SignupService">
		<property name="signupDAO"><ref bean="signupDAO" /></property>
		<property name="userManagementService"><ref bean="userManagementService" /></property>
		<property name="lessonService"><ref bean="lessonService" /></property>
	</bean>

	<bean id="signupService" class="org.springframework.transaction.interceptor.TransactionProxyFactoryBean">
		<property name="transactionManager"><ref bean="transactionManager" /></property>
		<property name="target"><ref bean="signupServiceTarget" /></property>
		<property name="proxyTargetClass"><value>true</value></property>
		<property name="preInterceptors">
			<list>
				<ref bean="transactionRetryInterceptor" />			
			</list>
		</property>
		<property name="transactionAttributes">
			<props>
				<prop key="signupUser">PROPAGATION_REQUIRED</prop>
			</props>
		</property>
	</bean>
	
	<bean id="exportToolContentServiceTarget" class="org.lamsfoundation.lams.learningdesign.service.ExportToolContentService">
		<property name="activityDAO"><ref bean="activityDAO"/></property>
		<property name="toolDAO"><ref bean="toolDAO"/></property>
		<property name="toolContentDAO"><ref bean="toolContentDAO"/></property>
		<property name="systemToolDAO"><ref bean="systemToolDAO"/></property>
		<property name="baseDAO"><ref bean="baseDAO"/></property>
		<property name="licenseDAO"><ref bean="licenseDAO"/></property>
		<property name="groupingDAO"><ref bean="groupingDAO"/></property>
		<property name="transitionDAO"><ref bean="transitionDAO"/></property>
		<property name="learningDesignDAO"><ref bean="learningDesignDAO"/></property>
		<property name="learningLibraryDAO"><ref bean="learningLibraryDAO"/></property>
	</bean>
	
	<bean id="exportToolContentService" class="org.springframework.transaction.interceptor.TransactionProxyFactoryBean">
		<property name ="transactionManager"><ref bean ="transactionManager"/></property>
		<property name ="target"><ref bean="exportToolContentServiceTarget"/></property>
		<property name="preInterceptors">
			<list>
				<ref bean="transactionRetryInterceptor" />			
			</list>
		</property>
		<!-- TransactionProxyFactoryBean by default just proxies all interfaces implemented by the target object -->
		<!-- AuthoringService is class so needs to be proxied via CGLIB -->
		<!-- Specify "proxyTargetClass" = "true" to generate a CGLIB proxy-->
		<property name="proxyTargetClass"><value>true</value></property>     
		
		<property name="transactionAttributes">
			<props>
				<prop key="save*">PROPAGATION_REQUIRED</prop>
				<prop key="remove*">PROPAGATION_REQUIRED</prop>
				<prop key="export*">PROPAGATION_REQUIRED,+java.lang.Exception</prop>
				<prop key="import*">PROPAGATION_REQUIRED,+java.lang.Exception</prop>
			</props>
		</property>
	</bean>
	
	<!--  Access a message service related to a programatically loaded message file. -->
	<!--  Can be used to arbitrarily access any message file that is on the classpath -->
	<!--  as long as you know the file's name and full path.                          -->
	<bean id="loadedMessageSourceService" class="org.lamsfoundation.lams.util.LoadedMessageSourceService">
    </bean>
    	
    <!--  Each message service created by loadedMessageService is a ResourceBundleMessageSource -->
	<bean id="loadedMessageSource" class="org.springframework.context.support.ResourceBundleMessageSource" scope="prototype">
	</bean>
			
	<!--  Core Notebook Service -->
	<bean id="coreNotebookServiceTarget" class="org.lamsfoundation.lams.notebook.service.CoreNotebookService">
		<property name="messageService"><ref bean="commonMessageService"/></property>
		<property name="userManagementService"><ref bean="userManagementService"/></property>
		<property name="notebookEntryDAO"><ref bean="notebookEntryDAO" /></property>
		<property name="baseDAO"><ref bean="baseDAO" /></property>
	</bean>
	
	<bean id="coreNotebookService" class="org.springframework.transaction.interceptor.TransactionProxyFactoryBean">
		<property name ="transactionManager"><ref bean ="transactionManager"/></property>
		<property name ="target"><ref bean="coreNotebookServiceTarget"/></property>
		<property name="preInterceptors">
			<list>
				<ref bean="transactionRetryInterceptor" />			
			</list>
		</property>
		<!-- TransactionProxyFactoryBean by default just proxies all interfaces implemented by the target object -->
		<!-- AuthoringService is class so needs to be proxied via CGLIB -->
		<!-- Specify "proxyTargetClass" = "true" to generate a CGLIB proxy-->
		<property name="proxyTargetClass"><value>true</value></property>     
		
		<property name="transactionAttributes">
			<props>
				<prop key="get*">PROPAGATION_REQUIRED</prop>
				<prop key="update*">PROPAGATION_REQUIRED</prop>
				<prop key="save*">PROPAGATION_REQUIRED</prop>
				<prop key="create*">PROPAGATION_REQUIRED</prop>
			</props>
		</property>
	</bean>

	<!--  Rating Service -->

	<bean id="ratingService" class="org.springframework.transaction.interceptor.TransactionProxyFactoryBean">

		<property name ="transactionManager"><ref bean ="transactionManager"/></property>
		<property name ="target">
			<bean class="org.lamsfoundation.lams.rating.service.RatingService">
				<property name="messageService"><ref bean="commonMessageService"/></property>
				<property name="ratingDAO"><ref bean="ratingDAO" /></property>
				<property name="ratingCommentDAO"><ref bean="ratingCommentDAO" /></property>
				<property name="ratingCriteriaDAO"><ref bean="ratingCriteriaDAO" /></property>
				<property name="userManagementService"><ref bean="userManagementService"/></property>
			</bean>
		</property>
		<property name="proxyTargetClass"><value>true</value></property> 
		<property name="preInterceptors">
			<list>
				<ref bean="transactionRetryInterceptor" />			
			</list>
		</property>
		<property name="transactionAttributes">
			<props>
				<prop key="get*">PROPAGATION_REQUIRED</prop>
				<prop key="update*">PROPAGATION_REQUIRED</prop>
				<prop key="save*">PROPAGATION_REQUIRED</prop>
				<prop key="create*">PROPAGATION_REQUIRED</prop>
				<prop key="rateItem">PROPAGATION_REQUIRED</prop>
				<prop key="commentItem">PROPAGATION_REQUIRED</prop>
			</props>
		</property>

	</bean>
	
	<!-- Event notification Service -->

	 <bean id="scheduler" class="org.springframework.scheduling.quartz.SchedulerFactoryBean">
        <property name="applicationContextSchedulerContextKey" value="context.central"/>
        <property name="schedulerName" value="LAMS"/>
    	<property name="quartzProperties">
			<props>
				<prop key="org.quartz.jobStore.class">org.springframework.scheduling.quartz.LocalDataSourceJobStore</prop>
				<prop key="org.quartz.jobStore.driverDelegateClass">org.quartz.impl.jdbcjobstore.StdJDBCDelegate</prop>
				<prop key="org.quartz.jobStore.tablePrefix">lams_qtz_</prop>
			</props>
		</property> 
		<property name="dataSource"><ref bean="dataSource"/></property>
	
		<property name="jobDetails">
			<list>
				<ref bean="resendMessagesJob" />
			</list>
		</property>
		<property name="triggers">
			<list>
				<ref bean="resendMessagesJobTrigger" />
			</list>
		</property>    
    </bean>


    <bean id="eventNotificationService" class="org.springframework.transaction.interceptor.TransactionProxyFactoryBean">
		<property name ="transactionManager"><ref bean="transactionManager"/></property>
		<property name="preInterceptors">
			<list>
				<ref bean="transactionRetryInterceptor" />			
			</list>
		</property>
		<property name ="target">
			<bean class="org.lamsfoundation.lams.events.EventNotificationService">
				<property name="eventDAO"><ref bean="eventDAO" /></property>
				<property name="userManagementService"><ref bean="userManagementService"/></property>
        		<property name="messageService"><ref bean="commonMessageService"/></property>
        		<property name="lessonService"><ref bean="lessonService"/></property>
        		<property name="toolService"><ref bean="lamsToolService"/></property>
			</bean>	
		</property>
		<property name="transactionAttributes">
			<props>
				<prop key="create*">PROPAGATION_REQUIRED</prop>
				<prop key="eventExists">PROPAGATION_REQUIRED</prop>
				<prop key="sendMessage">PROPAGATION_REQUIRED</prop>
				<prop key="resendMessages">PROPAGATION_REQUIRED</prop>
				<prop key="notify*">PROPAGATION_REQUIRED</prop>
				<prop key="subscribe">PROPAGATION_REQUIRED</prop>
				<prop key="unsubscribe">PROPAGATION_REQUIRED</prop>
				<prop key="trigger*">PROPAGATION_REQUIRED</prop>
				<prop key="isSubscribed">PROPAGATION_REQUIRED</prop>
				<prop key="getNotification*">PROPAGATION_REQUIRED</prop>
			</props>
		</property>
	</bean>
	
	<bean name="resendMessagesJob" class="org.springframework.scheduling.quartz.JobDetailFactoryBean">
		<property name="jobClass" value="org.lamsfoundation.lams.events.ResendMessagesJob" />
		<property name="name" value="Resend Messages Job"/>
		<property name="durability" value="true" />
	</bean>
	
	<bean id="resendMessagesJobTrigger" 
                class="org.springframework.scheduling.quartz.SimpleTriggerFactoryBean">
		<property name="jobDetail" ref="resendMessagesJob" />
		<property name="name" value="Resend Messages Job Trigger"/>
		<property name="repeatInterval" value="3600000" />
		<property name="startDelay" value="120000" />
	</bean>
	
	
	<!-- Log Event notification Service -->
	
	<bean id="logEventService" class="org.springframework.transaction.interceptor.TransactionProxyFactoryBean">
		<property name ="transactionManager"><ref bean ="transactionManager"/></property>
		<property name="preInterceptors">
			<list>
				<ref bean="transactionRetryInterceptor" />			
			</list>
		</property>
		<property name ="target">
			<bean class="org.lamsfoundation.lams.logevent.service.LogEventService">
				<property name="lessonDAO"><ref bean="lessonDAO"/></property>
				<property name="logEventDAO"><ref bean="logEventDAO"/></property>
				<property name="messageService"><ref bean="commonMessageService"/></property>
				<property name="userManagementService"><ref bean="userManagementService"/></property>
			</bean>	
		</property>
		<property name="proxyTargetClass"><value>true</value></property> 
		<property name="transactionAttributes">
			<props>
				<prop key="get*">PROPAGATION_REQUIRED</prop>
				<prop key="logEvent">PROPAGATION_REQUIRED</prop>
			</props>
		</property>
	</bean>	
	
	<!--  Configuration service -->
	<bean id="configurationService"  class="org.springframework.transaction.interceptor.TransactionProxyFactoryBean">
		<property name ="transactionManager"><ref bean ="transactionManager"/></property>
		<property name="preInterceptors">
			<list>
				<ref bean="transactionRetryInterceptor" />			
			</list>
		</property>
		<property name ="target">
			<bean class="org.lamsfoundation.lams.util.Configuration">
				<property name="configurationDAO"><ref bean="configurationDAO" /></property>
				<property name="messageService"><ref bean="commonMessageService" /></property>
				<property name="scheduler"><ref bean="scheduler" /></property>
			</bean>
		</property>
		<property name="proxyTargetClass"><value>true</value></property> 
		<property name="transactionAttributes">
			<props>
				<prop key="save*">PROPAGATION_REQUIRED</prop>
				<prop key="persist*">PROPAGATION_REQUIRED</prop>
			</props>
		</property>
	</bean>

	<!-- Security service -->
	<bean id="securityServiceTarget" class="org.lamsfoundation.lams.security.SecurityService">
		<property name="securityDAO"><ref bean="securityDAO"/></property>
		<property name="logEventService"><ref bean="logEventService"/></property>
	</bean>	
	
	<bean id="securityService" class="org.springframework.transaction.interceptor.TransactionProxyFactoryBean">
		<property name="transactionManager"><ref bean="transactionManager"/></property>
		<property name="target"><ref bean="securityServiceTarget"/></property>
		<property name="proxyTargetClass"><value>true</value></property> 
		<property name="preInterceptors">
			<list>
				<ref bean="transactionRetryInterceptor" />			
			</list>
		</property>
		<property name="transactionAttributes">
			<props>
				<prop key="is*">PROPAGATION_REQUIRED,readOnly</prop>
				<prop key="has*">PROPAGATION_REQUIRED,readOnly</prop>
			</props>
		</property>
	</bean>

	<!-- Learning Design related beans-->
	
	<bean id="activityDAO" class="org.lamsfoundation.lams.learningdesign.dao.hibernate.ActivityDAO">
		<property name="sessionFactory"><ref bean="coreSessionFactory"/></property>
	</bean>
	<bean id="branchActivityEntryDAO" class="org.lamsfoundation.lams.learningdesign.dao.hibernate.BranchActivityEntryDAO">
		<property name="sessionFactory"><ref bean="coreSessionFactory"/></property>
	</bean>
	<bean id="learningLibraryDAO" class="org.lamsfoundation.lams.learningdesign.dao.hibernate.LearningLibraryDAO">
		<property name="sessionFactory"><ref bean="coreSessionFactory"/></property>
	</bean>
	<bean id="learningDesignDAO" class="org.lamsfoundation.lams.learningdesign.dao.hibernate.LearningDesignDAO">
		<property name="sessionFactory"><ref bean="coreSessionFactory"/></property>
	</bean>	
	<bean id="transitionDAO" class="org.lamsfoundation.lams.learningdesign.dao.hibernate.TransitionDAO">
		<property name="sessionFactory"><ref bean="coreSessionFactory"/></property>
	</bean>	
	<bean id="groupingDAO" class="org.lamsfoundation.lams.learningdesign.dao.hibernate.GroupingDAO">
		<property name="sessionFactory"><ref bean="coreSessionFactory"/></property>
	</bean>	
	<bean id="groupDAO" class="org.lamsfoundation.lams.learningdesign.dao.hibernate.GroupDAO">
		<property name="sessionFactory"><ref bean="coreSessionFactory"/></property>
	</bean>
	<bean id="groupUserDAO" class="org.lamsfoundation.lams.learningdesign.dao.hibernate.GroupUserDAO">
		<property name="sessionFactory"><ref bean="coreSessionFactory"/></property>
	</bean>
	<bean id="licenseDAO" class="org.lamsfoundation.lams.learningdesign.dao.hibernate.LicenseDAO">
		<property name="sessionFactory"><ref bean="coreSessionFactory"/></property>
	</bean>
	
	<!-- Lesson related beans -->
	
	<bean id="lessonDAO" class="org.lamsfoundation.lams.lesson.dao.hibernate.LessonDAO">
		<property name="sessionFactory"><ref bean="coreSessionFactory"/></property>
	</bean>

	<bean id="lessonClassDAO" class="org.lamsfoundation.lams.lesson.dao.hibernate.LessonClassDAO">
		<property name="sessionFactory"><ref bean="coreSessionFactory"/></property>
	</bean>

	<bean id="learnerProgressDAO" class="org.lamsfoundation.lams.lesson.dao.hibernate.LearnerProgressDAO">
		<property name="sessionFactory"><ref bean="coreSessionFactory"/></property>
	</bean>
	
	<!--User management related beans -->
	
	<bean id="baseDAO" class="org.lamsfoundation.lams.dao.hibernate.LAMSBaseDAO">
		<property name="sessionFactory"><ref bean="coreSessionFactory"/></property>
	</bean>
	<!--  Theme beans -->
	<bean id="themeDAO" class="org.lamsfoundation.lams.themes.dao.hibernate.ThemeDAO">
		<property name="sessionFactory"><ref bean="coreSessionFactory"/></property>
	</bean>
	
	<bean id="roleDAO" class="org.lamsfoundation.lams.usermanagement.dao.hibernate.RoleDAO">
		<property name="sessionFactory"><ref bean="coreSessionFactory"/></property>
	</bean>
	
	<bean id="organisationDAO" class="org.lamsfoundation.lams.usermanagement.dao.hibernate.OrganisationDAO">
		<property name="sessionFactory"><ref bean="coreSessionFactory"/></property>
	</bean>
	
	<bean id="favoriteOrganisationDAO" class="org.lamsfoundation.lams.usermanagement.dao.hibernate.FavoriteOrganisationDAO">
		<property name="sessionFactory"><ref bean="coreSessionFactory"/></property>
	</bean>
	
	<bean id="userDAO" class="org.lamsfoundation.lams.usermanagement.dao.hibernate.UserDAO">
		<property name="sessionFactory"><ref bean="coreSessionFactory"/></property>
	</bean>
	
	<bean id="userOrganisationDAO" class="org.lamsfoundation.lams.usermanagement.dao.hibernate.UserOrganisationDAO">
		<property name="sessionFactory"><ref bean="coreSessionFactory"/></property>
	</bean>
	
	<!--  Timezone service related beans -->
	<bean id="timezoneDAO" class="org.lamsfoundation.lams.timezone.dao.hibernate.TimezoneDAO">
		<property name="sessionFactory"><ref bean="coreSessionFactory"/></property>
	</bean>	
	
	<!--  Signup service related beans -->
	<bean id="signupDAO" class="org.lamsfoundation.lams.signup.dao.hibernate.SignupDAO">
		<property name="sessionFactory"><ref bean="coreSessionFactory" /></property>
	</bean>
	
	<!--Event service related beans -->
	<bean id="eventDAO" class="org.lamsfoundation.lams.events.dao.hibernate.EventDAOHibernate">
		<property name="sessionFactory"><ref bean="coreSessionFactory"/></property>
	</bean>
	
	<!--  LogEvent service related beans -->
	<bean id="logEventDAO" class="org.lamsfoundation.lams.logevent.dao.hibernate.LogEventDAO">
		<property name="sessionFactory"><ref bean="coreSessionFactory"/></property>
	</bean>		
	
	<!-- Core Notebook related beans -->
	<bean id="notebookEntryDAO" class="org.lamsfoundation.lams.notebook.dao.hibernate.NotebookEntryDAO">
		<property name="sessionFactory"><ref bean="coreSessionFactory"/></property>
	</bean>	

	<!-- Rating related beans -->
	<bean id="ratingDAO" class="org.lamsfoundation.lams.rating.dao.hibernate.RatingDAO">
		<property name="sessionFactory"><ref bean="coreSessionFactory"/></property>
	</bean>	
	<bean id="ratingCommentDAO" class="org.lamsfoundation.lams.rating.dao.hibernate.RatingCommentDAO">
		<property name="sessionFactory"><ref bean="coreSessionFactory"/></property>
	</bean>	
	<bean id="ratingCriteriaDAO" class="org.lamsfoundation.lams.rating.dao.hibernate.RatingCriteriaDAO">
		<property name="sessionFactory"><ref bean="coreSessionFactory"/></property>
	</bean>
	
	<!--  Configuration related beans -->
	<bean id="configurationDAO" class="org.lamsfoundation.lams.config.dao.hibernate.ConfigurationDAO">
		<property name="sessionFactory"><ref bean="coreSessionFactory"/></property>
	</bean>
	
	<!--  Competence related beans -->
	<bean id="competenceDAO" class="org.lamsfoundation.lams.learningdesign.dao.hibernate.CompetenceDAO">
		<property name="sessionFactory"><ref bean="coreSessionFactory"/></property>
	</bean>
	<bean id="competenceMappingDAO" class="org.lamsfoundation.lams.learningdesign.dao.hibernate.CompetenceMappingDAO">
		<property name="sessionFactory"><ref bean="coreSessionFactory"/></property>
	</bean>
	
	<!--  Pedagogical Planner related beans -->
	<bean id="pedagogicalPlannerDAO" class="org.lamsfoundation.lams.planner.dao.hibernate.PedagogicalPlannerDAOHibernate">
		<property name="sessionFactory"><ref bean="coreSessionFactory"/></property>
	</bean>
	
	<!--  Gradebook related beans -->
	<bean id="gradebookDAO" class="org.lamsfoundation.lams.gradebook.dao.hibernate.GradebookDAO">
		<property name="sessionFactory"><ref bean="coreSessionFactory"/></property>
	</bean>
	
	<!--  Data flow related beans -->
	<bean id="dataFlowDAO" class="org.lamsfoundation.lams.learningdesign.dao.hibernate.DataFlowDAO">
		<property name="sessionFactory"><ref bean="coreSessionFactory"/></property>
	</bean>
	
	<!--  Data flow related beans -->
	<bean id="securityDAO" class="org.lamsfoundation.lams.security.SecurityDAO">
		<property name="sessionFactory"><ref bean="coreSessionFactory"/></property>
	</bean>
	
	<!--  System Session bean -->
	<bean id="SystemSession"
	    class="org.lamsfoundation.lams.web.session.SessionManager"
	    init-method="init"
	    destroy-method="destroy" />
	
	<bean id="statisticsService" class="org.lamsfoundation.lams.statistics.service.StatisticsService">
   		<property name="baseDAO">
   			<ref bean="baseDAO"/>
   		</property>	
   		<property name="userService">
   			<ref bean="userManagementService"/>
   		</property>
    </bean>
</beans>
=======
<?xml version="1.0" encoding="UTF-8"?>

<beans xmlns="http://www.springframework.org/schema/beans"
       xmlns:xsi="http://www.w3.org/2001/XMLSchema-instance"
       xsi:schemaLocation="http://www.springframework.org/schema/beans
           				   http://www.springframework.org/schema/beans/spring-beans-4.0.xsd">

	<!-- ========================= GENERAL DEFINITIONS ========================= -->

	<import resource="messageContext.xml"/>

	<!-- ========================= RESOURCE DEFINITIONS ========================= -->

 	<!-- Hibernate SessionFactory. Since LAMS 2.3 it is used in all tools and other parts of LAMS,
 		 rather than several local Session Factiories.
 	-->
	<bean id="coreSessionFactory" class="org.springframework.orm.hibernate5.LocalSessionFactoryBean">
		<property name="dataSource"><ref bean="dataSource"/></property>
		<property name="mappingLocations">
			<list>
				<value>classpath*:org/lamsfoundation/lams/**/*.hbm.xml</value>
				<value>classpath*:org/eucm/lams/**/*.hbm.xml</value>
			</list>
		</property>
		<property name="hibernateProperties"><ref bean="hibernateProperties"/></property>
	</bean>
	
	<bean id="transactionRetryService" class="org.springframework.transaction.interceptor.TransactionProxyFactoryBean">
		<property name="transactionManager"><ref bean ="transactionManager"/></property>
		<property name ="target">
			<bean class="org.lamsfoundation.lams.util.TransactionRetryService" />
		</property>
		<property name="proxyTargetClass"><value>true</value></property> 
		<property name="transactionAttributes">
			<props>
				<prop key="*">PROPAGATION_REQUIRES_NEW</prop>
			</props>
		</property>
	</bean>	
	
	<!-- ========================= BUSINESS OBJECT DEFINITIONS ========================= -->

	<!-- LAMS primary business object: Hibernate implementation -->
	<bean id="userManagementServiceTarget" class="org.lamsfoundation.lams.usermanagement.service.UserManagementService"
		  scope="prototype"
	>
		<property name="baseDAO"><ref bean="baseDAO"/></property>
		<property name="groupDAO"><ref bean="groupDAO"/></property>
		<property name="roleDAO"><ref bean="roleDAO"/></property>
		<property name="organisationDAO"><ref bean="organisationDAO"/></property>
		<property name="favoriteOrganisationDAO"><ref bean="favoriteOrganisationDAO"/></property>
		<property name="userDAO"><ref bean="userDAO"/></property>
		<property name="userOrganisationDAO"><ref bean="userOrganisationDAO"/></property>
		<property name="messageService"><ref bean="commonMessageService"/></property>
		<property name="centralToolContentHandler"><ref bean="centralToolContentHandler"/></property>
	</bean>	
	
	<!-- Transactional proxy for the user management primary business object -->
	<bean id="userManagementService" class="org.springframework.transaction.interceptor.TransactionProxyFactoryBean">
		<property name="transactionManager"><ref bean="transactionManager"/></property>
		<property name="target"><ref bean="userManagementServiceTarget"/></property>
		<property name="proxyTargetClass"><value>true</value></property> 
		<property name="preInterceptors">
			<list>
				<ref bean="transactionRetryInterceptor" />			
			</list>
		</property> 
		<property name="transactionAttributes">
			<props>
				<prop key="get*">PROPAGATION_REQUIRED</prop>
				<prop key="find*">PROPAGATION_REQUIRED</prop>
				<prop key="save*">PROPAGATION_REQUIRED</prop>
				<prop key="create*">PROPAGATION_REQUIRED</prop>
				<prop key="update*">PROPAGATION_REQUIRED</prop>
				<prop key="remove*">PROPAGATION_REQUIRED</prop>
				<prop key="delete*">PROPAGATION_REQUIRED</prop>
				<prop key="disable*">PROPAGATION_REQUIRED</prop>
				<prop key="set*">PROPAGATION_REQUIRED</prop>
				<prop key="is*">PROPAGATION_REQUIRED</prop>
				<prop key="toggleOrganisationFavorite">PROPAGATION_REQUIRED</prop>
				<prop key="userHasData">PROPAGATION_REQUIRED</prop>
				<prop key="upload*">PROPAGATION_REQUIRED</prop>
			</props>
		</property>
	</bean>
	
	<bean id="learningDesignServiceTarget" class="org.lamsfoundation.lams.learningdesign.service.LearningDesignService">
		<property name="messageService"><ref bean="commonMessageService"/></property>
		<property name="learningDesignDAO"><ref bean="learningDesignDAO"/></property>
		<property name="activityDAO"><ref bean="activityDAO"/></property>
		<property name="groupingDAO"><ref bean="groupingDAO"/></property>
		<property name="toolDAO"><ref bean="toolDAO"/></property>
		<property name="learningLibraryDAO"><ref bean="learningLibraryDAO"/></property>
		<property name="toolActMessageService"><ref bean="loadedMessageSourceService"/></property>
	</bean>
	
	<bean id="learningDesignService" class="org.springframework.transaction.interceptor.TransactionProxyFactoryBean">
		<property name="transactionManager"><ref bean="transactionManager"/></property>
		<property name="target"><ref bean="learningDesignServiceTarget"/></property>
		<property name="proxyTargetClass"><value>true</value></property> 
		<property name="preInterceptors">
			<list>
				<ref bean="transactionRetryInterceptor" />			
			</list>
		</property>
		<property name="transactionAttributes">
			<props>
				<prop key="validateLearningDesign">PROPAGATION_REQUIRED</prop>
				<prop key="setValid">PROPAGATION_REQUIRED</prop>
				<prop key="getAllLearningLibraryDetails">PROPAGATION_REQUIRED</prop>
				<prop key="getToolDTOs">PROPAGATION_REQUIRED</prop>
				<prop key="getLearning*">PROPAGATION_REQUIRED</prop>
				<prop key="save*">PROPAGATION_REQUIRED</prop>
				<prop key="fillLearningLibraryID">PROPAGATION_REQUIRED</prop>
			</props>
		</property>
	</bean>
	
	<bean id="lessonServiceTarget" class="org.lamsfoundation.lams.lesson.service.LessonService">
		<property name="lessonDAO"><ref bean="lessonDAO"/></property>
		<property name="lessonClassDAO"><ref bean="lessonClassDAO"/></property>
		<property name="groupingDAO"><ref bean="groupingDAO"/></property>
		<property name="baseDAO"><ref bean="baseDAO"/></property>
		<property name="learnerProgressDAO"><ref bean="learnerProgressDAO"/></property>
		<property name="messageService"><ref bean="commonMessageService"/></property>
	</bean>
	
	<bean id="lessonService" class="org.springframework.transaction.interceptor.TransactionProxyFactoryBean">
		<property name="transactionManager"><ref bean="transactionManager"/></property>
		<property name="target"><ref bean="lessonServiceTarget"/></property>
		<property name="proxyTargetClass"><value>true</value></property> 
		<property name="preInterceptors">
			<list>
				<ref bean="transactionRetryInterceptor" />			
			</list>
		</property>
		<property name="transactionAttributes">
			<props>
				<prop key="perform*">PROPAGATION_REQUIRED</prop>
				<prop key="remove*">PROPAGATION_REQUIRED</prop>
				<prop key="get*">PROPAGATION_REQUIRED</prop>
				<prop key="add*">PROPAGATION_REQUIRED</prop>
				<prop key="create*">PROPAGATION_REQUIRED</prop>
				<prop key="update*">PROPAGATION_REQUIRED</prop>
				<prop key="save*">PROPAGATION_REQUIRED</prop>
			</props>
		</property>
	</bean>
	
	<bean id="themeServiceTarget" class="org.lamsfoundation.lams.themes.service.ThemeService">
		<property name="themeDAO"><ref bean="themeDAO"/></property>
		<property name="userManagementService"><ref bean="userManagementService"/></property>
	</bean>
	
	<bean id="themeService" class="org.springframework.transaction.interceptor.TransactionProxyFactoryBean">
		<property name ="transactionManager"><ref bean ="transactionManager"/></property>
		<property name ="target"><ref bean="themeServiceTarget"/></property>
		<property name="proxyTargetClass"><value>true</value></property> 
		<property name="preInterceptors">
			<list>
				<ref bean="transactionRetryInterceptor" />			
			</list>
		</property>
		<property name="transactionAttributes">
			<props>
				<prop key="get*">PROPAGATION_REQUIRED</prop>
				<prop key="store*">PROPAGATION_REQUIRED</prop>
				<prop key="set*">PROPAGATION_REQUIRED</prop>
			</props>
		</property>
	</bean>
	
	<bean id="timezoneServiceTarget" class="org.lamsfoundation.lams.timezone.service.TimezoneService">
		<property name="timezoneDAO"><ref bean="timezoneDAO"/></property>
	</bean>
	
	<bean id="timezoneService" class="org.springframework.transaction.interceptor.TransactionProxyFactoryBean">
		<property name ="transactionManager"><ref bean ="transactionManager"/></property>
		<property name ="target"><ref bean="timezoneServiceTarget"/></property>
		<property name="proxyTargetClass"><value>true</value></property> 
		<property name="preInterceptors">
			<list>
				<ref bean="transactionRetryInterceptor" />			
			</list>
		</property>
		<property name="transactionAttributes">
			<props>
				<prop key="get*">PROPAGATION_REQUIRED</prop>
				<prop key="update*">PROPAGATION_REQUIRED</prop>
			</props>
		</property>
	</bean>

	<bean id="signupServiceTarget" class="org.lamsfoundation.lams.signup.service.SignupService">
		<property name="signupDAO"><ref bean="signupDAO" /></property>
		<property name="userManagementService"><ref bean="userManagementService" /></property>
		<property name="lessonService"><ref bean="lessonService" /></property>
	</bean>

	<bean id="signupService" class="org.springframework.transaction.interceptor.TransactionProxyFactoryBean">
		<property name="transactionManager"><ref bean="transactionManager" /></property>
		<property name="target"><ref bean="signupServiceTarget" /></property>
		<property name="proxyTargetClass"><value>true</value></property>
		<property name="preInterceptors">
			<list>
				<ref bean="transactionRetryInterceptor" />			
			</list>
		</property>
		<property name="transactionAttributes">
			<props>
				<prop key="signupUser">PROPAGATION_REQUIRED</prop>
			</props>
		</property>
	</bean>
	
	<bean id="policyServiceTarget" class="org.lamsfoundation.lams.policies.service.PolicyService">
		<property name="policyDAO"><ref bean="policyDAO" /></property>
		<property name="userManagementService"><ref bean="userManagementService" /></property>
		<property name="lessonService"><ref bean="lessonService" /></property>
	</bean>

	<bean id="policyService" class="org.springframework.transaction.interceptor.TransactionProxyFactoryBean">
		<property name="transactionManager"><ref bean="transactionManager" /></property>
		<property name="target"><ref bean="policyServiceTarget" /></property>
		<property name="proxyTargetClass"><value>true</value></property>
		<property name="preInterceptors">
			<list>
				<ref bean="transactionRetryInterceptor" />			
			</list>
		</property>
		<property name="transactionAttributes">
			<props>
				<prop key="store*">PROPAGATION_REQUIRED</prop>
				<prop key="change*">PROPAGATION_REQUIRED</prop>
			</props>
		</property>
	</bean>
	
	<bean id="exportToolContentServiceTarget" class="org.lamsfoundation.lams.learningdesign.service.ExportToolContentService">
		<property name="activityDAO"><ref bean="activityDAO"/></property>
		<property name="toolDAO"><ref bean="toolDAO"/></property>
		<property name="toolContentDAO"><ref bean="toolContentDAO"/></property>
		<property name="systemToolDAO"><ref bean="systemToolDAO"/></property>
		<property name="baseDAO"><ref bean="baseDAO"/></property>
		<property name="licenseDAO"><ref bean="licenseDAO"/></property>
		<property name="groupingDAO"><ref bean="groupingDAO"/></property>
		<property name="transitionDAO"><ref bean="transitionDAO"/></property>
		<property name="learningDesignDAO"><ref bean="learningDesignDAO"/></property>
		<property name="learningLibraryDAO"><ref bean="learningLibraryDAO"/></property>
	</bean>
	
	<bean id="exportToolContentService" class="org.springframework.transaction.interceptor.TransactionProxyFactoryBean">
		<property name ="transactionManager"><ref bean ="transactionManager"/></property>
		<property name ="target"><ref bean="exportToolContentServiceTarget"/></property>
		<property name="preInterceptors">
			<list>
				<ref bean="transactionRetryInterceptor" />			
			</list>
		</property>
		<!-- TransactionProxyFactoryBean by default just proxies all interfaces implemented by the target object -->
		<!-- AuthoringService is class so needs to be proxied via CGLIB -->
		<!-- Specify "proxyTargetClass" = "true" to generate a CGLIB proxy-->
		<property name="proxyTargetClass"><value>true</value></property>     
		
		<property name="transactionAttributes">
			<props>
				<prop key="save*">PROPAGATION_REQUIRED</prop>
				<prop key="remove*">PROPAGATION_REQUIRED</prop>
				<prop key="export*">PROPAGATION_REQUIRED,+java.lang.Exception</prop>
				<prop key="import*">PROPAGATION_REQUIRED,+java.lang.Exception</prop>
			</props>
		</property>
	</bean>
	
	<!--  Access a message service related to a programatically loaded message file. -->
	<!--  Can be used to arbitrarily access any message file that is on the classpath -->
	<!--  as long as you know the file's name and full path.                          -->
	<bean id="loadedMessageSourceService" class="org.lamsfoundation.lams.util.LoadedMessageSourceService">
    </bean>
    	
    <!--  Each message service created by loadedMessageService is a ResourceBundleMessageSource -->
	<bean id="loadedMessageSource" class="org.springframework.context.support.ResourceBundleMessageSource" scope="prototype">
	</bean>
			
	<!--  Core Notebook Service -->
	<bean id="coreNotebookServiceTarget" class="org.lamsfoundation.lams.notebook.service.CoreNotebookService">
		<property name="messageService"><ref bean="commonMessageService"/></property>
		<property name="userManagementService"><ref bean="userManagementService"/></property>
		<property name="notebookEntryDAO"><ref bean="notebookEntryDAO" /></property>
		<property name="baseDAO"><ref bean="baseDAO" /></property>
	</bean>
	
	<bean id="coreNotebookService" class="org.springframework.transaction.interceptor.TransactionProxyFactoryBean">
		<property name ="transactionManager"><ref bean ="transactionManager"/></property>
		<property name ="target"><ref bean="coreNotebookServiceTarget"/></property>
		<property name="preInterceptors">
			<list>
				<ref bean="transactionRetryInterceptor" />			
			</list>
		</property>
		<!-- TransactionProxyFactoryBean by default just proxies all interfaces implemented by the target object -->
		<!-- AuthoringService is class so needs to be proxied via CGLIB -->
		<!-- Specify "proxyTargetClass" = "true" to generate a CGLIB proxy-->
		<property name="proxyTargetClass"><value>true</value></property>     
		
		<property name="transactionAttributes">
			<props>
				<prop key="get*">PROPAGATION_REQUIRED</prop>
				<prop key="update*">PROPAGATION_REQUIRED</prop>
				<prop key="save*">PROPAGATION_REQUIRED</prop>
				<prop key="create*">PROPAGATION_REQUIRED</prop>
			</props>
		</property>
	</bean>

	<!--  Rating Service -->

	<bean id="ratingService" class="org.springframework.transaction.interceptor.TransactionProxyFactoryBean">

		<property name ="transactionManager"><ref bean ="transactionManager"/></property>
		<property name ="target">
			<bean class="org.lamsfoundation.lams.rating.service.RatingService">
				<property name="messageService"><ref bean="commonMessageService"/></property>
				<property name="ratingDAO"><ref bean="ratingDAO" /></property>
				<property name="ratingCommentDAO"><ref bean="ratingCommentDAO" /></property>
				<property name="ratingCriteriaDAO"><ref bean="ratingCriteriaDAO" /></property>
				<property name="userManagementService"><ref bean="userManagementService"/></property>
			</bean>
		</property>
		<property name="proxyTargetClass"><value>true</value></property> 
		<property name="preInterceptors">
			<list>
				<ref bean="transactionRetryInterceptor" />			
			</list>
		</property>
		<property name="transactionAttributes">
			<props>
				<prop key="get*">PROPAGATION_REQUIRED</prop>
				<prop key="update*">PROPAGATION_REQUIRED</prop>
				<prop key="save*">PROPAGATION_REQUIRED</prop>
				<prop key="create*">PROPAGATION_REQUIRED</prop>
				<prop key="delete*">PROPAGATION_REQUIRED</prop>
				<prop key="rateItem">PROPAGATION_REQUIRED</prop>
				<prop key="commentItem">PROPAGATION_REQUIRED</prop>
			</props>
		</property>

	</bean>
	
	<!-- Event notification Service -->

	 <bean id="scheduler" class="org.springframework.scheduling.quartz.SchedulerFactoryBean">
        <property name="applicationContextSchedulerContextKey" value="context.central"/>
        <property name="schedulerName" value="LAMS"/>
    	<property name="quartzProperties">
			<props>
				<prop key="org.quartz.jobStore.class">org.springframework.scheduling.quartz.LocalDataSourceJobStore</prop>
				<prop key="org.quartz.jobStore.driverDelegateClass">org.quartz.impl.jdbcjobstore.StdJDBCDelegate</prop>
				<prop key="org.quartz.jobStore.tablePrefix">lams_qtz_</prop>
			</props>
		</property> 
		<property name="dataSource"><ref bean="dataSource"/></property>
	
		<property name="jobDetails">
			<list>
				<ref bean="resendMessagesJob" />
			</list>
		</property>
		<property name="triggers">
			<list>
				<ref bean="resendMessagesJobTrigger" />
			</list>
		</property>    
    </bean>


    <bean id="eventNotificationService" class="org.springframework.transaction.interceptor.TransactionProxyFactoryBean">
		<property name ="transactionManager"><ref bean="transactionManager"/></property>
		<property name="preInterceptors">
			<list>
				<ref bean="transactionRetryInterceptor" />			
			</list>
		</property>
		<property name ="target">
			<bean class="org.lamsfoundation.lams.events.EventNotificationService">
				<property name="eventDAO"><ref bean="eventDAO" /></property>
				<property name="userManagementService"><ref bean="userManagementService"/></property>
        		<property name="messageService"><ref bean="commonMessageService"/></property>
        		<property name="lessonService"><ref bean="lessonService"/></property>
        		<property name="toolService"><ref bean="lamsToolService"/></property>
			</bean>	
		</property>
		<property name="transactionAttributes">
			<props>
				<prop key="create*">PROPAGATION_REQUIRED</prop>
				<prop key="eventExists">PROPAGATION_REQUIRED</prop>
				<prop key="sendMessage">PROPAGATION_REQUIRED</prop>
				<prop key="resendMessages">PROPAGATION_REQUIRED</prop>
				<prop key="notify*">PROPAGATION_REQUIRED</prop>
				<prop key="subscribe">PROPAGATION_REQUIRED</prop>
				<prop key="unsubscribe">PROPAGATION_REQUIRED</prop>
				<prop key="trigger*">PROPAGATION_REQUIRED</prop>
				<prop key="isSubscribed">PROPAGATION_REQUIRED</prop>
				<prop key="getNotification*">PROPAGATION_REQUIRED</prop>
			</props>
		</property>
	</bean>
	
	<bean name="resendMessagesJob" class="org.springframework.scheduling.quartz.JobDetailFactoryBean">
		<property name="jobClass" value="org.lamsfoundation.lams.events.ResendMessagesJob" />
		<property name="name" value="Resend Messages Job"/>
		<property name="durability" value="true" />
	</bean>
	
	<bean id="resendMessagesJobTrigger" 
                class="org.springframework.scheduling.quartz.SimpleTriggerFactoryBean">
		<property name="jobDetail" ref="resendMessagesJob" />
		<property name="name" value="Resend Messages Job Trigger"/>
		<property name="repeatInterval" value="3600000" />
		<property name="startDelay" value="120000" />
	</bean>
	
	
	<!-- Log Event notification Service -->
	
	<bean id="logEventService" class="org.springframework.transaction.interceptor.TransactionProxyFactoryBean">
		<property name ="transactionManager"><ref bean ="transactionManager"/></property>
		<property name="preInterceptors">
			<list>
				<ref bean="transactionRetryInterceptor" />			
			</list>
		</property>
		<property name ="target">
			<bean class="org.lamsfoundation.lams.logevent.service.LogEventService">
				<property name="lessonDAO"><ref bean="lessonDAO"/></property>
				<property name="logEventDAO"><ref bean="logEventDAO"/></property>
				<property name="messageService"><ref bean="commonMessageService"/></property>
				<property name="userManagementService"><ref bean="userManagementService"/></property>
			</bean>	
		</property>
		<property name="proxyTargetClass"><value>true</value></property> 
		<property name="transactionAttributes">
			<props>
				<prop key="get*">PROPAGATION_REQUIRED</prop>
				<prop key="logEvent">PROPAGATION_REQUIRED</prop>
			</props>
		</property>
	</bean>	
	
	<!--  Configuration service -->
	<bean id="configurationService"  class="org.springframework.transaction.interceptor.TransactionProxyFactoryBean">
		<property name ="transactionManager"><ref bean ="transactionManager"/></property>
		<property name="preInterceptors">
			<list>
				<ref bean="transactionRetryInterceptor" />			
			</list>
		</property>
		<property name ="target">
			<bean class="org.lamsfoundation.lams.util.Configuration">
				<property name="configurationDAO"><ref bean="configurationDAO" /></property>
				<property name="messageService"><ref bean="commonMessageService" /></property>
				<property name="scheduler"><ref bean="scheduler" /></property>
			</bean>
		</property>
		<property name="proxyTargetClass"><value>true</value></property> 
		<property name="transactionAttributes">
			<props>
				<prop key="save*">PROPAGATION_REQUIRED</prop>
				<prop key="persist*">PROPAGATION_REQUIRED</prop>
			</props>
		</property>
	</bean>

	<!-- Security service -->
	<bean id="securityServiceTarget" class="org.lamsfoundation.lams.security.SecurityService">
		<property name="securityDAO"><ref bean="securityDAO"/></property>
		<property name="logEventService"><ref bean="logEventService"/></property>
	</bean>	
	
	<bean id="securityService" class="org.springframework.transaction.interceptor.TransactionProxyFactoryBean">
		<property name="transactionManager"><ref bean="transactionManager"/></property>
		<property name="target"><ref bean="securityServiceTarget"/></property>
		<property name="proxyTargetClass"><value>true</value></property> 
		<property name="preInterceptors">
			<list>
				<ref bean="transactionRetryInterceptor" />			
			</list>
		</property>
		<property name="transactionAttributes">
			<props>
				<prop key="is*">PROPAGATION_REQUIRED,readOnly</prop>
				<prop key="has*">PROPAGATION_REQUIRED,readOnly</prop>
			</props>
		</property>
	</bean>
	
	<!-- Outcome service -->
	<bean id="outcomeServiceTarget" class="org.lamsfoundation.lams.outcome.service.OutcomeService">
		<property name="outcomeDAO"><ref bean="outcomeDAO"/></property>
		<property name="messageService"><ref bean="authoringMessageService"/></property>
	</bean>	
	
	<bean id="outcomeService" class="org.springframework.transaction.interceptor.TransactionProxyFactoryBean">
		<property name="transactionManager"><ref bean="transactionManager"/></property>
		<property name="target"><ref bean="outcomeServiceTarget"/></property>
		<property name="proxyTargetClass"><value>true</value></property> 
		<property name="preInterceptors">
			<list>
				<ref bean="transactionRetryInterceptor" />			
			</list>
		</property>
		<property name="transactionAttributes">
			<props>
				<prop key="*">PROPAGATION_REQUIRED</prop>
			</props>
		</property>
	</bean>

	<!-- Learning Design related beans-->
	
	<bean id="activityDAO" class="org.lamsfoundation.lams.learningdesign.dao.hibernate.ActivityDAO">
		<property name="sessionFactory"><ref bean="coreSessionFactory"/></property>
	</bean>
	<bean id="branchActivityEntryDAO" class="org.lamsfoundation.lams.learningdesign.dao.hibernate.BranchActivityEntryDAO">
		<property name="sessionFactory"><ref bean="coreSessionFactory"/></property>
	</bean>
	<bean id="learningLibraryDAO" class="org.lamsfoundation.lams.learningdesign.dao.hibernate.LearningLibraryDAO">
		<property name="sessionFactory"><ref bean="coreSessionFactory"/></property>
	</bean>
	<bean id="learningDesignDAO" class="org.lamsfoundation.lams.learningdesign.dao.hibernate.LearningDesignDAO">
		<property name="sessionFactory"><ref bean="coreSessionFactory"/></property>
	</bean>	
	<bean id="transitionDAO" class="org.lamsfoundation.lams.learningdesign.dao.hibernate.TransitionDAO">
		<property name="sessionFactory"><ref bean="coreSessionFactory"/></property>
	</bean>	
	<bean id="groupingDAO" class="org.lamsfoundation.lams.learningdesign.dao.hibernate.GroupingDAO">
		<property name="sessionFactory"><ref bean="coreSessionFactory"/></property>
	</bean>	
	<bean id="groupDAO" class="org.lamsfoundation.lams.learningdesign.dao.hibernate.GroupDAO">
		<property name="sessionFactory"><ref bean="coreSessionFactory"/></property>
	</bean>
	<bean id="groupUserDAO" class="org.lamsfoundation.lams.learningdesign.dao.hibernate.GroupUserDAO">
		<property name="sessionFactory"><ref bean="coreSessionFactory"/></property>
	</bean>
	<bean id="licenseDAO" class="org.lamsfoundation.lams.learningdesign.dao.hibernate.LicenseDAO">
		<property name="sessionFactory"><ref bean="coreSessionFactory"/></property>
	</bean>
	
	<!-- Lesson related beans -->
	
	<bean id="lessonDAO" class="org.lamsfoundation.lams.lesson.dao.hibernate.LessonDAO">
		<property name="sessionFactory"><ref bean="coreSessionFactory"/></property>
	</bean>

	<bean id="lessonClassDAO" class="org.lamsfoundation.lams.lesson.dao.hibernate.LessonClassDAO">
		<property name="sessionFactory"><ref bean="coreSessionFactory"/></property>
	</bean>

	<bean id="learnerProgressDAO" class="org.lamsfoundation.lams.lesson.dao.hibernate.LearnerProgressDAO">
		<property name="sessionFactory"><ref bean="coreSessionFactory"/></property>
	</bean>
	
	<!--User management related beans -->
	
	<bean id="baseDAO" class="org.lamsfoundation.lams.dao.hibernate.LAMSBaseDAO">
		<property name="sessionFactory"><ref bean="coreSessionFactory"/></property>
	</bean>
	<!--  Theme beans -->
	<bean id="themeDAO" class="org.lamsfoundation.lams.themes.dao.hibernate.ThemeDAO">
		<property name="sessionFactory"><ref bean="coreSessionFactory"/></property>
	</bean>
	
	<bean id="roleDAO" class="org.lamsfoundation.lams.usermanagement.dao.hibernate.RoleDAO">
		<property name="sessionFactory"><ref bean="coreSessionFactory"/></property>
	</bean>
	
	<bean id="organisationDAO" class="org.lamsfoundation.lams.usermanagement.dao.hibernate.OrganisationDAO">
		<property name="sessionFactory"><ref bean="coreSessionFactory"/></property>
	</bean>
	
	<bean id="favoriteOrganisationDAO" class="org.lamsfoundation.lams.usermanagement.dao.hibernate.FavoriteOrganisationDAO">
		<property name="sessionFactory"><ref bean="coreSessionFactory"/></property>
	</bean>
	
	<bean id="userDAO" class="org.lamsfoundation.lams.usermanagement.dao.hibernate.UserDAO">
		<property name="sessionFactory"><ref bean="coreSessionFactory"/></property>
	</bean>
	
	<bean id="userOrganisationDAO" class="org.lamsfoundation.lams.usermanagement.dao.hibernate.UserOrganisationDAO">
		<property name="sessionFactory"><ref bean="coreSessionFactory"/></property>
	</bean>
	
	<!--  Timezone service related beans -->
	<bean id="timezoneDAO" class="org.lamsfoundation.lams.timezone.dao.hibernate.TimezoneDAO">
		<property name="sessionFactory"><ref bean="coreSessionFactory"/></property>
	</bean>	
	
	<!--  Signup service related beans -->
	<bean id="signupDAO" class="org.lamsfoundation.lams.signup.dao.hibernate.SignupDAO">
		<property name="sessionFactory"><ref bean="coreSessionFactory" /></property>
	</bean>
	
	<!--  Policy service related beans -->
	<bean id="policyDAO" class="org.lamsfoundation.lams.policies.dao.hibernate.PolicyDAO">
		<property name="sessionFactory"><ref bean="coreSessionFactory" /></property>
	</bean>
	
	<!--Event service related beans -->
	<bean id="eventDAO" class="org.lamsfoundation.lams.events.dao.hibernate.EventDAOHibernate">
		<property name="sessionFactory"><ref bean="coreSessionFactory"/></property>
	</bean>
	
	<!--  LogEvent service related beans -->
	<bean id="logEventDAO" class="org.lamsfoundation.lams.logevent.dao.hibernate.LogEventDAO">
		<property name="sessionFactory"><ref bean="coreSessionFactory"/></property>
	</bean>		
	
	<!-- Core Notebook related beans -->
	<bean id="notebookEntryDAO" class="org.lamsfoundation.lams.notebook.dao.hibernate.NotebookEntryDAO">
		<property name="sessionFactory"><ref bean="coreSessionFactory"/></property>
	</bean>	

	<!-- Rating related beans -->
	<bean id="ratingDAO" class="org.lamsfoundation.lams.rating.dao.hibernate.RatingDAO">
		<property name="sessionFactory"><ref bean="coreSessionFactory"/></property>
	</bean>	
	<bean id="ratingCommentDAO" class="org.lamsfoundation.lams.rating.dao.hibernate.RatingCommentDAO">
		<property name="sessionFactory"><ref bean="coreSessionFactory"/></property>
	</bean>	
	<bean id="ratingCriteriaDAO" class="org.lamsfoundation.lams.rating.dao.hibernate.RatingCriteriaDAO">
		<property name="sessionFactory"><ref bean="coreSessionFactory"/></property>
	</bean>
	
	<!--  Configuration related beans -->
	<bean id="configurationDAO" class="org.lamsfoundation.lams.config.dao.hibernate.ConfigurationDAO">
		<property name="sessionFactory"><ref bean="coreSessionFactory"/></property>
	</bean>
	
	<!--  Competence related beans -->
	<bean id="competenceDAO" class="org.lamsfoundation.lams.learningdesign.dao.hibernate.CompetenceDAO">
		<property name="sessionFactory"><ref bean="coreSessionFactory"/></property>
	</bean>
	<bean id="competenceMappingDAO" class="org.lamsfoundation.lams.learningdesign.dao.hibernate.CompetenceMappingDAO">
		<property name="sessionFactory"><ref bean="coreSessionFactory"/></property>
	</bean>
	
	<!--  Data flow related beans -->
	<bean id="dataFlowDAO" class="org.lamsfoundation.lams.learningdesign.dao.hibernate.DataFlowDAO">
		<property name="sessionFactory"><ref bean="coreSessionFactory"/></property>
	</bean>
	
	<!-- Security check related beans -->
	<bean id="securityDAO" class="org.lamsfoundation.lams.security.SecurityDAO">
		<property name="sessionFactory"><ref bean="coreSessionFactory"/></property>
	</bean>
	
	<!-- Outcome related beans -->
	<bean id="outcomeDAO" class="org.lamsfoundation.lams.outcome.dao.hibernate.OutcomeDAO">
		<property name="sessionFactory"><ref bean="coreSessionFactory"/></property>
	</bean>
	
	<!--  System Session bean -->
	<bean id="SystemSession"
	    class="org.lamsfoundation.lams.web.session.SessionManager"
	    init-method="init"
	    destroy-method="destroy" />
	
	<bean id="statisticsService" class="org.lamsfoundation.lams.statistics.service.StatisticsService">
   		<property name="baseDAO">
   			<ref bean="baseDAO"/>
   		</property>	
   		<property name="userService">
   			<ref bean="userManagementService"/>
   		</property>
    </bean>
	
</beans>
>>>>>>> 4a35d56f
<|MERGE_RESOLUTION|>--- conflicted
+++ resolved
@@ -1,852 +1,220 @@
-<<<<<<< HEAD
-<?xml version="1.0" encoding="UTF-8"?>
-
-<beans xmlns="http://www.springframework.org/schema/beans"
-       xmlns:xsi="http://www.w3.org/2001/XMLSchema-instance"
-       xsi:schemaLocation="http://www.springframework.org/schema/beans
-           				   http://www.springframework.org/schema/beans/spring-beans-4.0.xsd">
-
-	<!-- ========================= GENERAL DEFINITIONS ========================= -->
-
-	<import resource="messageContext.xml"/>
-
-	<!-- ========================= RESOURCE DEFINITIONS ========================= -->
-
- 	<!-- Hibernate SessionFactory. Since LAMS 2.3 it is used in all tools and other parts of LAMS,
- 		 rather than several local Session Factiories.
- 	-->
-	<bean id="coreSessionFactory" class="org.springframework.orm.hibernate5.LocalSessionFactoryBean">
-		<property name="dataSource"><ref bean="dataSource"/></property>
-		<property name="mappingLocations">
-			<list>
-				<value>classpath*:org/lamsfoundation/lams/**/*.hbm.xml</value>
-				<value>classpath*:org/eucm/lams/**/*.hbm.xml</value>
-			</list>
-		</property>
-		<property name="hibernateProperties"><ref bean="hibernateProperties"/></property>
-	</bean>
-	
-	<bean id="multipartResolver" class="org.springframework.web.multipart.commons.CommonsMultipartResolver" />
-	
-	<bean id="transactionRetryService" class="org.springframework.transaction.interceptor.TransactionProxyFactoryBean">
-		<property name="transactionManager"><ref bean ="transactionManager"/></property>
-		<property name ="target">
-			<bean class="org.lamsfoundation.lams.util.TransactionRetryService" />
-		</property>
-		<property name="proxyTargetClass"><value>true</value></property> 
-		<property name="transactionAttributes">
-			<props>
-				<prop key="*">PROPAGATION_REQUIRES_NEW</prop>
-			</props>
-		</property>
-	</bean>	
-	
-	<!-- ========================= BUSINESS OBJECT DEFINITIONS ========================= -->
-
-	<!-- LAMS primary business object: Hibernate implementation -->
-	<bean id="userManagementServiceTarget" class="org.lamsfoundation.lams.usermanagement.service.UserManagementService"
-		  scope="prototype"
-	>
-		<property name="baseDAO"><ref bean="baseDAO"/></property>
-		<property name="groupDAO"><ref bean="groupDAO"/></property>
-		<property name="roleDAO"><ref bean="roleDAO"/></property>
-		<property name="organisationDAO"><ref bean="organisationDAO"/></property>
-		<property name="favoriteOrganisationDAO"><ref bean="favoriteOrganisationDAO"/></property>
-		<property name="userDAO"><ref bean="userDAO"/></property>
-		<property name="userOrganisationDAO"><ref bean="userOrganisationDAO"/></property>
-		<property name="messageService"><ref bean="commonMessageService"/></property>
-		<property name="centralToolContentHandler"><ref bean="centralToolContentHandler"/></property>
-	</bean>	
-	
-	<!-- Transactional proxy for the user management primary business object -->
-	<bean id="userManagementService" class="org.springframework.transaction.interceptor.TransactionProxyFactoryBean">
-		<property name="transactionManager"><ref bean="transactionManager"/></property>
-		<property name="target"><ref bean="userManagementServiceTarget"/></property>
-		<property name="proxyTargetClass"><value>true</value></property> 
-		<property name="preInterceptors">
-			<list>
-				<ref bean="transactionRetryInterceptor" />			
-			</list>
-		</property> 
-		<property name="transactionAttributes">
-			<props>
-				<prop key="get*">PROPAGATION_REQUIRED</prop>
-				<prop key="find*">PROPAGATION_REQUIRED</prop>
-				<prop key="save*">PROPAGATION_REQUIRED</prop>
-				<prop key="create*">PROPAGATION_REQUIRED</prop>
-				<prop key="update*">PROPAGATION_REQUIRED</prop>
-				<prop key="remove*">PROPAGATION_REQUIRED</prop>
-				<prop key="delete*">PROPAGATION_REQUIRED</prop>
-				<prop key="disable*">PROPAGATION_REQUIRED</prop>
-				<prop key="set*">PROPAGATION_REQUIRED</prop>
-				<prop key="is*">PROPAGATION_REQUIRED</prop>
-				<prop key="toggleOrganisationFavorite">PROPAGATION_REQUIRED</prop>
-				<prop key="userHasData">PROPAGATION_REQUIRED</prop>
-				<prop key="upload*">PROPAGATION_REQUIRED</prop>
-			</props>
-		</property>
-	</bean>
-	
-	<bean id="learningDesignServiceTarget" class="org.lamsfoundation.lams.learningdesign.service.LearningDesignService">
-		<property name="messageService"><ref bean="commonMessageService"/></property>
-		<property name="learningDesignDAO"><ref bean="learningDesignDAO"/></property>
-		<property name="activityDAO"><ref bean="activityDAO"/></property>
-		<property name="groupingDAO"><ref bean="groupingDAO"/></property>
-		<property name="toolDAO"><ref bean="toolDAO"/></property>
-		<property name="learningLibraryDAO"><ref bean="learningLibraryDAO"/></property>
-		<property name="toolActMessageService"><ref bean="loadedMessageSourceService"/></property>
-	</bean>
-	
-	<bean id="learningDesignService" class="org.springframework.transaction.interceptor.TransactionProxyFactoryBean">
-		<property name="transactionManager"><ref bean="transactionManager"/></property>
-		<property name="target"><ref bean="learningDesignServiceTarget"/></property>
-		<property name="proxyTargetClass"><value>true</value></property> 
-		<property name="preInterceptors">
-			<list>
-				<ref bean="transactionRetryInterceptor" />			
-			</list>
-		</property>
-		<property name="transactionAttributes">
-			<props>
-				<prop key="validateLearningDesign">PROPAGATION_REQUIRED</prop>
-				<prop key="setValid">PROPAGATION_REQUIRED</prop>
-				<prop key="getAllLearningLibraryDetails">PROPAGATION_REQUIRED</prop>
-				<prop key="getToolDTOs">PROPAGATION_REQUIRED</prop>
-				<prop key="getLearning*">PROPAGATION_REQUIRED</prop>
-				<prop key="save*">PROPAGATION_REQUIRED</prop>
-				<prop key="fillLearningLibraryID">PROPAGATION_REQUIRED</prop>
-			</props>
-		</property>
-	</bean>
-	
-	<bean id="lessonServiceTarget" class="org.lamsfoundation.lams.lesson.service.LessonService">
-		<property name="lessonDAO"><ref bean="lessonDAO"/></property>
-		<property name="lessonClassDAO"><ref bean="lessonClassDAO"/></property>
-		<property name="groupingDAO"><ref bean="groupingDAO"/></property>
-		<property name="baseDAO"><ref bean="baseDAO"/></property>
-		<property name="learnerProgressDAO"><ref bean="learnerProgressDAO"/></property>
-		<property name="messageService"><ref bean="commonMessageService"/></property>
-	</bean>
-	
-	<bean id="lessonService" class="org.springframework.transaction.interceptor.TransactionProxyFactoryBean">
-		<property name="transactionManager"><ref bean="transactionManager"/></property>
-		<property name="target"><ref bean="lessonServiceTarget"/></property>
-		<property name="proxyTargetClass"><value>true</value></property> 
-		<property name="preInterceptors">
-			<list>
-				<ref bean="transactionRetryInterceptor" />			
-			</list>
-		</property>
-		<property name="transactionAttributes">
-			<props>
-				<prop key="perform*">PROPAGATION_REQUIRED</prop>
-				<prop key="remove*">PROPAGATION_REQUIRED</prop>
-				<prop key="get*">PROPAGATION_REQUIRED</prop>
-				<prop key="add*">PROPAGATION_REQUIRED</prop>
-				<prop key="create*">PROPAGATION_REQUIRED</prop>
-				<prop key="update*">PROPAGATION_REQUIRED</prop>
-				<prop key="save*">PROPAGATION_REQUIRED</prop>
-			</props>
-		</property>
-	</bean>
-	
-	<bean id="themeServiceTarget" class="org.lamsfoundation.lams.themes.service.ThemeService">
-		<property name="themeDAO"><ref bean="themeDAO"/></property>
-		<property name="userManagementService"><ref bean="userManagementService"/></property>
-	</bean>
-	
-	<bean id="themeService" class="org.springframework.transaction.interceptor.TransactionProxyFactoryBean">
-		<property name ="transactionManager"><ref bean ="transactionManager"/></property>
-		<property name ="target"><ref bean="themeServiceTarget"/></property>
-		<property name="proxyTargetClass"><value>true</value></property> 
-		<property name="preInterceptors">
-			<list>
-				<ref bean="transactionRetryInterceptor" />			
-			</list>
-		</property>
-		<property name="transactionAttributes">
-			<props>
-				<prop key="get*">PROPAGATION_REQUIRED</prop>
-				<prop key="store*">PROPAGATION_REQUIRED</prop>
-				<prop key="set*">PROPAGATION_REQUIRED</prop>
-			</props>
-		</property>
-	</bean>
-	
-	<bean id="timezoneServiceTarget" class="org.lamsfoundation.lams.timezone.service.TimezoneService">
-		<property name="timezoneDAO"><ref bean="timezoneDAO"/></property>
-	</bean>
-	
-	<bean id="timezoneService" class="org.springframework.transaction.interceptor.TransactionProxyFactoryBean">
-		<property name ="transactionManager"><ref bean ="transactionManager"/></property>
-		<property name ="target"><ref bean="timezoneServiceTarget"/></property>
-		<property name="proxyTargetClass"><value>true</value></property> 
-		<property name="preInterceptors">
-			<list>
-				<ref bean="transactionRetryInterceptor" />			
-			</list>
-		</property>
-		<property name="transactionAttributes">
-			<props>
-				<prop key="get*">PROPAGATION_REQUIRED</prop>
-				<prop key="update*">PROPAGATION_REQUIRED</prop>
-			</props>
-		</property>
-	</bean>
-
-	<bean id="signupServiceTarget" class="org.lamsfoundation.lams.signup.service.SignupService">
-		<property name="signupDAO"><ref bean="signupDAO" /></property>
-		<property name="userManagementService"><ref bean="userManagementService" /></property>
-		<property name="lessonService"><ref bean="lessonService" /></property>
-	</bean>
-
-	<bean id="signupService" class="org.springframework.transaction.interceptor.TransactionProxyFactoryBean">
-		<property name="transactionManager"><ref bean="transactionManager" /></property>
-		<property name="target"><ref bean="signupServiceTarget" /></property>
-		<property name="proxyTargetClass"><value>true</value></property>
-		<property name="preInterceptors">
-			<list>
-				<ref bean="transactionRetryInterceptor" />			
-			</list>
-		</property>
-		<property name="transactionAttributes">
-			<props>
-				<prop key="signupUser">PROPAGATION_REQUIRED</prop>
-			</props>
-		</property>
-	</bean>
-	
-	<bean id="exportToolContentServiceTarget" class="org.lamsfoundation.lams.learningdesign.service.ExportToolContentService">
-		<property name="activityDAO"><ref bean="activityDAO"/></property>
-		<property name="toolDAO"><ref bean="toolDAO"/></property>
-		<property name="toolContentDAO"><ref bean="toolContentDAO"/></property>
-		<property name="systemToolDAO"><ref bean="systemToolDAO"/></property>
-		<property name="baseDAO"><ref bean="baseDAO"/></property>
-		<property name="licenseDAO"><ref bean="licenseDAO"/></property>
-		<property name="groupingDAO"><ref bean="groupingDAO"/></property>
-		<property name="transitionDAO"><ref bean="transitionDAO"/></property>
-		<property name="learningDesignDAO"><ref bean="learningDesignDAO"/></property>
-		<property name="learningLibraryDAO"><ref bean="learningLibraryDAO"/></property>
-	</bean>
-	
-	<bean id="exportToolContentService" class="org.springframework.transaction.interceptor.TransactionProxyFactoryBean">
-		<property name ="transactionManager"><ref bean ="transactionManager"/></property>
-		<property name ="target"><ref bean="exportToolContentServiceTarget"/></property>
-		<property name="preInterceptors">
-			<list>
-				<ref bean="transactionRetryInterceptor" />			
-			</list>
-		</property>
-		<!-- TransactionProxyFactoryBean by default just proxies all interfaces implemented by the target object -->
-		<!-- AuthoringService is class so needs to be proxied via CGLIB -->
-		<!-- Specify "proxyTargetClass" = "true" to generate a CGLIB proxy-->
-		<property name="proxyTargetClass"><value>true</value></property>     
-		
-		<property name="transactionAttributes">
-			<props>
-				<prop key="save*">PROPAGATION_REQUIRED</prop>
-				<prop key="remove*">PROPAGATION_REQUIRED</prop>
-				<prop key="export*">PROPAGATION_REQUIRED,+java.lang.Exception</prop>
-				<prop key="import*">PROPAGATION_REQUIRED,+java.lang.Exception</prop>
-			</props>
-		</property>
-	</bean>
-	
-	<!--  Access a message service related to a programatically loaded message file. -->
-	<!--  Can be used to arbitrarily access any message file that is on the classpath -->
-	<!--  as long as you know the file's name and full path.                          -->
-	<bean id="loadedMessageSourceService" class="org.lamsfoundation.lams.util.LoadedMessageSourceService">
-    </bean>
-    	
-    <!--  Each message service created by loadedMessageService is a ResourceBundleMessageSource -->
-	<bean id="loadedMessageSource" class="org.springframework.context.support.ResourceBundleMessageSource" scope="prototype">
-	</bean>
-			
-	<!--  Core Notebook Service -->
-	<bean id="coreNotebookServiceTarget" class="org.lamsfoundation.lams.notebook.service.CoreNotebookService">
-		<property name="messageService"><ref bean="commonMessageService"/></property>
-		<property name="userManagementService"><ref bean="userManagementService"/></property>
-		<property name="notebookEntryDAO"><ref bean="notebookEntryDAO" /></property>
-		<property name="baseDAO"><ref bean="baseDAO" /></property>
-	</bean>
-	
-	<bean id="coreNotebookService" class="org.springframework.transaction.interceptor.TransactionProxyFactoryBean">
-		<property name ="transactionManager"><ref bean ="transactionManager"/></property>
-		<property name ="target"><ref bean="coreNotebookServiceTarget"/></property>
-		<property name="preInterceptors">
-			<list>
-				<ref bean="transactionRetryInterceptor" />			
-			</list>
-		</property>
-		<!-- TransactionProxyFactoryBean by default just proxies all interfaces implemented by the target object -->
-		<!-- AuthoringService is class so needs to be proxied via CGLIB -->
-		<!-- Specify "proxyTargetClass" = "true" to generate a CGLIB proxy-->
-		<property name="proxyTargetClass"><value>true</value></property>     
-		
-		<property name="transactionAttributes">
-			<props>
-				<prop key="get*">PROPAGATION_REQUIRED</prop>
-				<prop key="update*">PROPAGATION_REQUIRED</prop>
-				<prop key="save*">PROPAGATION_REQUIRED</prop>
-				<prop key="create*">PROPAGATION_REQUIRED</prop>
-			</props>
-		</property>
-	</bean>
-
-	<!--  Rating Service -->
-
-	<bean id="ratingService" class="org.springframework.transaction.interceptor.TransactionProxyFactoryBean">
-
-		<property name ="transactionManager"><ref bean ="transactionManager"/></property>
-		<property name ="target">
-			<bean class="org.lamsfoundation.lams.rating.service.RatingService">
-				<property name="messageService"><ref bean="commonMessageService"/></property>
-				<property name="ratingDAO"><ref bean="ratingDAO" /></property>
-				<property name="ratingCommentDAO"><ref bean="ratingCommentDAO" /></property>
-				<property name="ratingCriteriaDAO"><ref bean="ratingCriteriaDAO" /></property>
-				<property name="userManagementService"><ref bean="userManagementService"/></property>
-			</bean>
-		</property>
-		<property name="proxyTargetClass"><value>true</value></property> 
-		<property name="preInterceptors">
-			<list>
-				<ref bean="transactionRetryInterceptor" />			
-			</list>
-		</property>
-		<property name="transactionAttributes">
-			<props>
-				<prop key="get*">PROPAGATION_REQUIRED</prop>
-				<prop key="update*">PROPAGATION_REQUIRED</prop>
-				<prop key="save*">PROPAGATION_REQUIRED</prop>
-				<prop key="create*">PROPAGATION_REQUIRED</prop>
-				<prop key="rateItem">PROPAGATION_REQUIRED</prop>
-				<prop key="commentItem">PROPAGATION_REQUIRED</prop>
-			</props>
-		</property>
-
-	</bean>
-	
-	<!-- Event notification Service -->
-
-	 <bean id="scheduler" class="org.springframework.scheduling.quartz.SchedulerFactoryBean">
-        <property name="applicationContextSchedulerContextKey" value="context.central"/>
-        <property name="schedulerName" value="LAMS"/>
-    	<property name="quartzProperties">
-			<props>
-				<prop key="org.quartz.jobStore.class">org.springframework.scheduling.quartz.LocalDataSourceJobStore</prop>
-				<prop key="org.quartz.jobStore.driverDelegateClass">org.quartz.impl.jdbcjobstore.StdJDBCDelegate</prop>
-				<prop key="org.quartz.jobStore.tablePrefix">lams_qtz_</prop>
-			</props>
-		</property> 
-		<property name="dataSource"><ref bean="dataSource"/></property>
-	
-		<property name="jobDetails">
-			<list>
-				<ref bean="resendMessagesJob" />
-			</list>
-		</property>
-		<property name="triggers">
-			<list>
-				<ref bean="resendMessagesJobTrigger" />
-			</list>
-		</property>    
-    </bean>
-
-
-    <bean id="eventNotificationService" class="org.springframework.transaction.interceptor.TransactionProxyFactoryBean">
-		<property name ="transactionManager"><ref bean="transactionManager"/></property>
-		<property name="preInterceptors">
-			<list>
-				<ref bean="transactionRetryInterceptor" />			
-			</list>
-		</property>
-		<property name ="target">
-			<bean class="org.lamsfoundation.lams.events.EventNotificationService">
-				<property name="eventDAO"><ref bean="eventDAO" /></property>
-				<property name="userManagementService"><ref bean="userManagementService"/></property>
-        		<property name="messageService"><ref bean="commonMessageService"/></property>
-        		<property name="lessonService"><ref bean="lessonService"/></property>
-        		<property name="toolService"><ref bean="lamsToolService"/></property>
-			</bean>	
-		</property>
-		<property name="transactionAttributes">
-			<props>
-				<prop key="create*">PROPAGATION_REQUIRED</prop>
-				<prop key="eventExists">PROPAGATION_REQUIRED</prop>
-				<prop key="sendMessage">PROPAGATION_REQUIRED</prop>
-				<prop key="resendMessages">PROPAGATION_REQUIRED</prop>
-				<prop key="notify*">PROPAGATION_REQUIRED</prop>
-				<prop key="subscribe">PROPAGATION_REQUIRED</prop>
-				<prop key="unsubscribe">PROPAGATION_REQUIRED</prop>
-				<prop key="trigger*">PROPAGATION_REQUIRED</prop>
-				<prop key="isSubscribed">PROPAGATION_REQUIRED</prop>
-				<prop key="getNotification*">PROPAGATION_REQUIRED</prop>
-			</props>
-		</property>
-	</bean>
-	
-	<bean name="resendMessagesJob" class="org.springframework.scheduling.quartz.JobDetailFactoryBean">
-		<property name="jobClass" value="org.lamsfoundation.lams.events.ResendMessagesJob" />
-		<property name="name" value="Resend Messages Job"/>
-		<property name="durability" value="true" />
-	</bean>
-	
-	<bean id="resendMessagesJobTrigger" 
-                class="org.springframework.scheduling.quartz.SimpleTriggerFactoryBean">
-		<property name="jobDetail" ref="resendMessagesJob" />
-		<property name="name" value="Resend Messages Job Trigger"/>
-		<property name="repeatInterval" value="3600000" />
-		<property name="startDelay" value="120000" />
-	</bean>
-	
-	
-	<!-- Log Event notification Service -->
-	
-	<bean id="logEventService" class="org.springframework.transaction.interceptor.TransactionProxyFactoryBean">
-		<property name ="transactionManager"><ref bean ="transactionManager"/></property>
-		<property name="preInterceptors">
-			<list>
-				<ref bean="transactionRetryInterceptor" />			
-			</list>
-		</property>
-		<property name ="target">
-			<bean class="org.lamsfoundation.lams.logevent.service.LogEventService">
-				<property name="lessonDAO"><ref bean="lessonDAO"/></property>
-				<property name="logEventDAO"><ref bean="logEventDAO"/></property>
-				<property name="messageService"><ref bean="commonMessageService"/></property>
-				<property name="userManagementService"><ref bean="userManagementService"/></property>
-			</bean>	
-		</property>
-		<property name="proxyTargetClass"><value>true</value></property> 
-		<property name="transactionAttributes">
-			<props>
-				<prop key="get*">PROPAGATION_REQUIRED</prop>
-				<prop key="logEvent">PROPAGATION_REQUIRED</prop>
-			</props>
-		</property>
-	</bean>	
-	
-	<!--  Configuration service -->
-	<bean id="configurationService"  class="org.springframework.transaction.interceptor.TransactionProxyFactoryBean">
-		<property name ="transactionManager"><ref bean ="transactionManager"/></property>
-		<property name="preInterceptors">
-			<list>
-				<ref bean="transactionRetryInterceptor" />			
-			</list>
-		</property>
-		<property name ="target">
-			<bean class="org.lamsfoundation.lams.util.Configuration">
-				<property name="configurationDAO"><ref bean="configurationDAO" /></property>
-				<property name="messageService"><ref bean="commonMessageService" /></property>
-				<property name="scheduler"><ref bean="scheduler" /></property>
-			</bean>
-		</property>
-		<property name="proxyTargetClass"><value>true</value></property> 
-		<property name="transactionAttributes">
-			<props>
-				<prop key="save*">PROPAGATION_REQUIRED</prop>
-				<prop key="persist*">PROPAGATION_REQUIRED</prop>
-			</props>
-		</property>
-	</bean>
-
-	<!-- Security service -->
-	<bean id="securityServiceTarget" class="org.lamsfoundation.lams.security.SecurityService">
-		<property name="securityDAO"><ref bean="securityDAO"/></property>
-		<property name="logEventService"><ref bean="logEventService"/></property>
-	</bean>	
-	
-	<bean id="securityService" class="org.springframework.transaction.interceptor.TransactionProxyFactoryBean">
-		<property name="transactionManager"><ref bean="transactionManager"/></property>
-		<property name="target"><ref bean="securityServiceTarget"/></property>
-		<property name="proxyTargetClass"><value>true</value></property> 
-		<property name="preInterceptors">
-			<list>
-				<ref bean="transactionRetryInterceptor" />			
-			</list>
-		</property>
-		<property name="transactionAttributes">
-			<props>
-				<prop key="is*">PROPAGATION_REQUIRED,readOnly</prop>
-				<prop key="has*">PROPAGATION_REQUIRED,readOnly</prop>
-			</props>
-		</property>
-	</bean>
-
-	<!-- Learning Design related beans-->
-	
-	<bean id="activityDAO" class="org.lamsfoundation.lams.learningdesign.dao.hibernate.ActivityDAO">
-		<property name="sessionFactory"><ref bean="coreSessionFactory"/></property>
-	</bean>
-	<bean id="branchActivityEntryDAO" class="org.lamsfoundation.lams.learningdesign.dao.hibernate.BranchActivityEntryDAO">
-		<property name="sessionFactory"><ref bean="coreSessionFactory"/></property>
-	</bean>
-	<bean id="learningLibraryDAO" class="org.lamsfoundation.lams.learningdesign.dao.hibernate.LearningLibraryDAO">
-		<property name="sessionFactory"><ref bean="coreSessionFactory"/></property>
-	</bean>
-	<bean id="learningDesignDAO" class="org.lamsfoundation.lams.learningdesign.dao.hibernate.LearningDesignDAO">
-		<property name="sessionFactory"><ref bean="coreSessionFactory"/></property>
-	</bean>	
-	<bean id="transitionDAO" class="org.lamsfoundation.lams.learningdesign.dao.hibernate.TransitionDAO">
-		<property name="sessionFactory"><ref bean="coreSessionFactory"/></property>
-	</bean>	
-	<bean id="groupingDAO" class="org.lamsfoundation.lams.learningdesign.dao.hibernate.GroupingDAO">
-		<property name="sessionFactory"><ref bean="coreSessionFactory"/></property>
-	</bean>	
-	<bean id="groupDAO" class="org.lamsfoundation.lams.learningdesign.dao.hibernate.GroupDAO">
-		<property name="sessionFactory"><ref bean="coreSessionFactory"/></property>
-	</bean>
-	<bean id="groupUserDAO" class="org.lamsfoundation.lams.learningdesign.dao.hibernate.GroupUserDAO">
-		<property name="sessionFactory"><ref bean="coreSessionFactory"/></property>
-	</bean>
-	<bean id="licenseDAO" class="org.lamsfoundation.lams.learningdesign.dao.hibernate.LicenseDAO">
-		<property name="sessionFactory"><ref bean="coreSessionFactory"/></property>
-	</bean>
-	
-	<!-- Lesson related beans -->
-	
-	<bean id="lessonDAO" class="org.lamsfoundation.lams.lesson.dao.hibernate.LessonDAO">
-		<property name="sessionFactory"><ref bean="coreSessionFactory"/></property>
-	</bean>
-
-	<bean id="lessonClassDAO" class="org.lamsfoundation.lams.lesson.dao.hibernate.LessonClassDAO">
-		<property name="sessionFactory"><ref bean="coreSessionFactory"/></property>
-	</bean>
-
-	<bean id="learnerProgressDAO" class="org.lamsfoundation.lams.lesson.dao.hibernate.LearnerProgressDAO">
-		<property name="sessionFactory"><ref bean="coreSessionFactory"/></property>
-	</bean>
-	
-	<!--User management related beans -->
-	
-	<bean id="baseDAO" class="org.lamsfoundation.lams.dao.hibernate.LAMSBaseDAO">
-		<property name="sessionFactory"><ref bean="coreSessionFactory"/></property>
-	</bean>
-	<!--  Theme beans -->
-	<bean id="themeDAO" class="org.lamsfoundation.lams.themes.dao.hibernate.ThemeDAO">
-		<property name="sessionFactory"><ref bean="coreSessionFactory"/></property>
-	</bean>
-	
-	<bean id="roleDAO" class="org.lamsfoundation.lams.usermanagement.dao.hibernate.RoleDAO">
-		<property name="sessionFactory"><ref bean="coreSessionFactory"/></property>
-	</bean>
-	
-	<bean id="organisationDAO" class="org.lamsfoundation.lams.usermanagement.dao.hibernate.OrganisationDAO">
-		<property name="sessionFactory"><ref bean="coreSessionFactory"/></property>
-	</bean>
-	
-	<bean id="favoriteOrganisationDAO" class="org.lamsfoundation.lams.usermanagement.dao.hibernate.FavoriteOrganisationDAO">
-		<property name="sessionFactory"><ref bean="coreSessionFactory"/></property>
-	</bean>
-	
-	<bean id="userDAO" class="org.lamsfoundation.lams.usermanagement.dao.hibernate.UserDAO">
-		<property name="sessionFactory"><ref bean="coreSessionFactory"/></property>
-	</bean>
-	
-	<bean id="userOrganisationDAO" class="org.lamsfoundation.lams.usermanagement.dao.hibernate.UserOrganisationDAO">
-		<property name="sessionFactory"><ref bean="coreSessionFactory"/></property>
-	</bean>
-	
-	<!--  Timezone service related beans -->
-	<bean id="timezoneDAO" class="org.lamsfoundation.lams.timezone.dao.hibernate.TimezoneDAO">
-		<property name="sessionFactory"><ref bean="coreSessionFactory"/></property>
-	</bean>	
-	
-	<!--  Signup service related beans -->
-	<bean id="signupDAO" class="org.lamsfoundation.lams.signup.dao.hibernate.SignupDAO">
-		<property name="sessionFactory"><ref bean="coreSessionFactory" /></property>
-	</bean>
-	
-	<!--Event service related beans -->
-	<bean id="eventDAO" class="org.lamsfoundation.lams.events.dao.hibernate.EventDAOHibernate">
-		<property name="sessionFactory"><ref bean="coreSessionFactory"/></property>
-	</bean>
-	
-	<!--  LogEvent service related beans -->
-	<bean id="logEventDAO" class="org.lamsfoundation.lams.logevent.dao.hibernate.LogEventDAO">
-		<property name="sessionFactory"><ref bean="coreSessionFactory"/></property>
-	</bean>		
-	
-	<!-- Core Notebook related beans -->
-	<bean id="notebookEntryDAO" class="org.lamsfoundation.lams.notebook.dao.hibernate.NotebookEntryDAO">
-		<property name="sessionFactory"><ref bean="coreSessionFactory"/></property>
-	</bean>	
-
-	<!-- Rating related beans -->
-	<bean id="ratingDAO" class="org.lamsfoundation.lams.rating.dao.hibernate.RatingDAO">
-		<property name="sessionFactory"><ref bean="coreSessionFactory"/></property>
-	</bean>	
-	<bean id="ratingCommentDAO" class="org.lamsfoundation.lams.rating.dao.hibernate.RatingCommentDAO">
-		<property name="sessionFactory"><ref bean="coreSessionFactory"/></property>
-	</bean>	
-	<bean id="ratingCriteriaDAO" class="org.lamsfoundation.lams.rating.dao.hibernate.RatingCriteriaDAO">
-		<property name="sessionFactory"><ref bean="coreSessionFactory"/></property>
-	</bean>
-	
-	<!--  Configuration related beans -->
-	<bean id="configurationDAO" class="org.lamsfoundation.lams.config.dao.hibernate.ConfigurationDAO">
-		<property name="sessionFactory"><ref bean="coreSessionFactory"/></property>
-	</bean>
-	
-	<!--  Competence related beans -->
-	<bean id="competenceDAO" class="org.lamsfoundation.lams.learningdesign.dao.hibernate.CompetenceDAO">
-		<property name="sessionFactory"><ref bean="coreSessionFactory"/></property>
-	</bean>
-	<bean id="competenceMappingDAO" class="org.lamsfoundation.lams.learningdesign.dao.hibernate.CompetenceMappingDAO">
-		<property name="sessionFactory"><ref bean="coreSessionFactory"/></property>
-	</bean>
-	
-	<!--  Pedagogical Planner related beans -->
-	<bean id="pedagogicalPlannerDAO" class="org.lamsfoundation.lams.planner.dao.hibernate.PedagogicalPlannerDAOHibernate">
-		<property name="sessionFactory"><ref bean="coreSessionFactory"/></property>
-	</bean>
-	
-	<!--  Gradebook related beans -->
-	<bean id="gradebookDAO" class="org.lamsfoundation.lams.gradebook.dao.hibernate.GradebookDAO">
-		<property name="sessionFactory"><ref bean="coreSessionFactory"/></property>
-	</bean>
-	
-	<!--  Data flow related beans -->
-	<bean id="dataFlowDAO" class="org.lamsfoundation.lams.learningdesign.dao.hibernate.DataFlowDAO">
-		<property name="sessionFactory"><ref bean="coreSessionFactory"/></property>
-	</bean>
-	
-	<!--  Data flow related beans -->
-	<bean id="securityDAO" class="org.lamsfoundation.lams.security.SecurityDAO">
-		<property name="sessionFactory"><ref bean="coreSessionFactory"/></property>
-	</bean>
-	
-	<!--  System Session bean -->
-	<bean id="SystemSession"
-	    class="org.lamsfoundation.lams.web.session.SessionManager"
-	    init-method="init"
-	    destroy-method="destroy" />
-	
-	<bean id="statisticsService" class="org.lamsfoundation.lams.statistics.service.StatisticsService">
-   		<property name="baseDAO">
-   			<ref bean="baseDAO"/>
-   		</property>	
-   		<property name="userService">
-   			<ref bean="userManagementService"/>
-   		</property>
-    </bean>
-</beans>
-=======
-<?xml version="1.0" encoding="UTF-8"?>
-
-<beans xmlns="http://www.springframework.org/schema/beans"
-       xmlns:xsi="http://www.w3.org/2001/XMLSchema-instance"
-       xsi:schemaLocation="http://www.springframework.org/schema/beans
-           				   http://www.springframework.org/schema/beans/spring-beans-4.0.xsd">
-
-	<!-- ========================= GENERAL DEFINITIONS ========================= -->
-
-	<import resource="messageContext.xml"/>
-
-	<!-- ========================= RESOURCE DEFINITIONS ========================= -->
-
- 	<!-- Hibernate SessionFactory. Since LAMS 2.3 it is used in all tools and other parts of LAMS,
- 		 rather than several local Session Factiories.
- 	-->
-	<bean id="coreSessionFactory" class="org.springframework.orm.hibernate5.LocalSessionFactoryBean">
-		<property name="dataSource"><ref bean="dataSource"/></property>
-		<property name="mappingLocations">
-			<list>
-				<value>classpath*:org/lamsfoundation/lams/**/*.hbm.xml</value>
-				<value>classpath*:org/eucm/lams/**/*.hbm.xml</value>
-			</list>
-		</property>
-		<property name="hibernateProperties"><ref bean="hibernateProperties"/></property>
-	</bean>
-	
-	<bean id="transactionRetryService" class="org.springframework.transaction.interceptor.TransactionProxyFactoryBean">
-		<property name="transactionManager"><ref bean ="transactionManager"/></property>
-		<property name ="target">
-			<bean class="org.lamsfoundation.lams.util.TransactionRetryService" />
-		</property>
-		<property name="proxyTargetClass"><value>true</value></property> 
-		<property name="transactionAttributes">
-			<props>
-				<prop key="*">PROPAGATION_REQUIRES_NEW</prop>
-			</props>
-		</property>
-	</bean>	
-	
-	<!-- ========================= BUSINESS OBJECT DEFINITIONS ========================= -->
-
-	<!-- LAMS primary business object: Hibernate implementation -->
-	<bean id="userManagementServiceTarget" class="org.lamsfoundation.lams.usermanagement.service.UserManagementService"
-		  scope="prototype"
-	>
-		<property name="baseDAO"><ref bean="baseDAO"/></property>
-		<property name="groupDAO"><ref bean="groupDAO"/></property>
-		<property name="roleDAO"><ref bean="roleDAO"/></property>
-		<property name="organisationDAO"><ref bean="organisationDAO"/></property>
-		<property name="favoriteOrganisationDAO"><ref bean="favoriteOrganisationDAO"/></property>
-		<property name="userDAO"><ref bean="userDAO"/></property>
-		<property name="userOrganisationDAO"><ref bean="userOrganisationDAO"/></property>
-		<property name="messageService"><ref bean="commonMessageService"/></property>
-		<property name="centralToolContentHandler"><ref bean="centralToolContentHandler"/></property>
-	</bean>	
-	
-	<!-- Transactional proxy for the user management primary business object -->
-	<bean id="userManagementService" class="org.springframework.transaction.interceptor.TransactionProxyFactoryBean">
-		<property name="transactionManager"><ref bean="transactionManager"/></property>
-		<property name="target"><ref bean="userManagementServiceTarget"/></property>
-		<property name="proxyTargetClass"><value>true</value></property> 
-		<property name="preInterceptors">
-			<list>
-				<ref bean="transactionRetryInterceptor" />			
-			</list>
-		</property> 
-		<property name="transactionAttributes">
-			<props>
-				<prop key="get*">PROPAGATION_REQUIRED</prop>
-				<prop key="find*">PROPAGATION_REQUIRED</prop>
-				<prop key="save*">PROPAGATION_REQUIRED</prop>
-				<prop key="create*">PROPAGATION_REQUIRED</prop>
-				<prop key="update*">PROPAGATION_REQUIRED</prop>
-				<prop key="remove*">PROPAGATION_REQUIRED</prop>
-				<prop key="delete*">PROPAGATION_REQUIRED</prop>
-				<prop key="disable*">PROPAGATION_REQUIRED</prop>
-				<prop key="set*">PROPAGATION_REQUIRED</prop>
-				<prop key="is*">PROPAGATION_REQUIRED</prop>
-				<prop key="toggleOrganisationFavorite">PROPAGATION_REQUIRED</prop>
-				<prop key="userHasData">PROPAGATION_REQUIRED</prop>
-				<prop key="upload*">PROPAGATION_REQUIRED</prop>
-			</props>
-		</property>
-	</bean>
-	
-	<bean id="learningDesignServiceTarget" class="org.lamsfoundation.lams.learningdesign.service.LearningDesignService">
-		<property name="messageService"><ref bean="commonMessageService"/></property>
-		<property name="learningDesignDAO"><ref bean="learningDesignDAO"/></property>
-		<property name="activityDAO"><ref bean="activityDAO"/></property>
-		<property name="groupingDAO"><ref bean="groupingDAO"/></property>
-		<property name="toolDAO"><ref bean="toolDAO"/></property>
-		<property name="learningLibraryDAO"><ref bean="learningLibraryDAO"/></property>
-		<property name="toolActMessageService"><ref bean="loadedMessageSourceService"/></property>
-	</bean>
-	
-	<bean id="learningDesignService" class="org.springframework.transaction.interceptor.TransactionProxyFactoryBean">
-		<property name="transactionManager"><ref bean="transactionManager"/></property>
-		<property name="target"><ref bean="learningDesignServiceTarget"/></property>
-		<property name="proxyTargetClass"><value>true</value></property> 
-		<property name="preInterceptors">
-			<list>
-				<ref bean="transactionRetryInterceptor" />			
-			</list>
-		</property>
-		<property name="transactionAttributes">
-			<props>
-				<prop key="validateLearningDesign">PROPAGATION_REQUIRED</prop>
-				<prop key="setValid">PROPAGATION_REQUIRED</prop>
-				<prop key="getAllLearningLibraryDetails">PROPAGATION_REQUIRED</prop>
-				<prop key="getToolDTOs">PROPAGATION_REQUIRED</prop>
-				<prop key="getLearning*">PROPAGATION_REQUIRED</prop>
-				<prop key="save*">PROPAGATION_REQUIRED</prop>
-				<prop key="fillLearningLibraryID">PROPAGATION_REQUIRED</prop>
-			</props>
-		</property>
-	</bean>
-	
-	<bean id="lessonServiceTarget" class="org.lamsfoundation.lams.lesson.service.LessonService">
-		<property name="lessonDAO"><ref bean="lessonDAO"/></property>
-		<property name="lessonClassDAO"><ref bean="lessonClassDAO"/></property>
-		<property name="groupingDAO"><ref bean="groupingDAO"/></property>
-		<property name="baseDAO"><ref bean="baseDAO"/></property>
-		<property name="learnerProgressDAO"><ref bean="learnerProgressDAO"/></property>
-		<property name="messageService"><ref bean="commonMessageService"/></property>
-	</bean>
-	
-	<bean id="lessonService" class="org.springframework.transaction.interceptor.TransactionProxyFactoryBean">
-		<property name="transactionManager"><ref bean="transactionManager"/></property>
-		<property name="target"><ref bean="lessonServiceTarget"/></property>
-		<property name="proxyTargetClass"><value>true</value></property> 
-		<property name="preInterceptors">
-			<list>
-				<ref bean="transactionRetryInterceptor" />			
-			</list>
-		</property>
-		<property name="transactionAttributes">
-			<props>
-				<prop key="perform*">PROPAGATION_REQUIRED</prop>
-				<prop key="remove*">PROPAGATION_REQUIRED</prop>
-				<prop key="get*">PROPAGATION_REQUIRED</prop>
-				<prop key="add*">PROPAGATION_REQUIRED</prop>
-				<prop key="create*">PROPAGATION_REQUIRED</prop>
-				<prop key="update*">PROPAGATION_REQUIRED</prop>
-				<prop key="save*">PROPAGATION_REQUIRED</prop>
-			</props>
-		</property>
-	</bean>
-	
-	<bean id="themeServiceTarget" class="org.lamsfoundation.lams.themes.service.ThemeService">
-		<property name="themeDAO"><ref bean="themeDAO"/></property>
-		<property name="userManagementService"><ref bean="userManagementService"/></property>
-	</bean>
-	
-	<bean id="themeService" class="org.springframework.transaction.interceptor.TransactionProxyFactoryBean">
-		<property name ="transactionManager"><ref bean ="transactionManager"/></property>
-		<property name ="target"><ref bean="themeServiceTarget"/></property>
-		<property name="proxyTargetClass"><value>true</value></property> 
-		<property name="preInterceptors">
-			<list>
-				<ref bean="transactionRetryInterceptor" />			
-			</list>
-		</property>
-		<property name="transactionAttributes">
-			<props>
-				<prop key="get*">PROPAGATION_REQUIRED</prop>
-				<prop key="store*">PROPAGATION_REQUIRED</prop>
-				<prop key="set*">PROPAGATION_REQUIRED</prop>
-			</props>
-		</property>
-	</bean>
-	
-	<bean id="timezoneServiceTarget" class="org.lamsfoundation.lams.timezone.service.TimezoneService">
-		<property name="timezoneDAO"><ref bean="timezoneDAO"/></property>
-	</bean>
-	
-	<bean id="timezoneService" class="org.springframework.transaction.interceptor.TransactionProxyFactoryBean">
-		<property name ="transactionManager"><ref bean ="transactionManager"/></property>
-		<property name ="target"><ref bean="timezoneServiceTarget"/></property>
-		<property name="proxyTargetClass"><value>true</value></property> 
-		<property name="preInterceptors">
-			<list>
-				<ref bean="transactionRetryInterceptor" />			
-			</list>
-		</property>
-		<property name="transactionAttributes">
-			<props>
-				<prop key="get*">PROPAGATION_REQUIRED</prop>
-				<prop key="update*">PROPAGATION_REQUIRED</prop>
-			</props>
-		</property>
-	</bean>
-
-	<bean id="signupServiceTarget" class="org.lamsfoundation.lams.signup.service.SignupService">
-		<property name="signupDAO"><ref bean="signupDAO" /></property>
-		<property name="userManagementService"><ref bean="userManagementService" /></property>
-		<property name="lessonService"><ref bean="lessonService" /></property>
-	</bean>
-
-	<bean id="signupService" class="org.springframework.transaction.interceptor.TransactionProxyFactoryBean">
-		<property name="transactionManager"><ref bean="transactionManager" /></property>
-		<property name="target"><ref bean="signupServiceTarget" /></property>
-		<property name="proxyTargetClass"><value>true</value></property>
-		<property name="preInterceptors">
-			<list>
-				<ref bean="transactionRetryInterceptor" />			
-			</list>
-		</property>
-		<property name="transactionAttributes">
-			<props>
-				<prop key="signupUser">PROPAGATION_REQUIRED</prop>
-			</props>
-		</property>
-	</bean>
-	
+<?xml version="1.0" encoding="UTF-8"?>
+
+<beans xmlns="http://www.springframework.org/schema/beans"
+       xmlns:xsi="http://www.w3.org/2001/XMLSchema-instance"
+       xsi:schemaLocation="http://www.springframework.org/schema/beans
+           				   http://www.springframework.org/schema/beans/spring-beans-4.0.xsd">
+
+	<!-- ========================= GENERAL DEFINITIONS ========================= -->
+
+	<import resource="messageContext.xml"/>
+
+	<!-- ========================= RESOURCE DEFINITIONS ========================= -->
+
+ 	<!-- Hibernate SessionFactory. Since LAMS 2.3 it is used in all tools and other parts of LAMS,
+ 		 rather than several local Session Factiories.
+ 	-->
+	<bean id="coreSessionFactory" class="org.springframework.orm.hibernate5.LocalSessionFactoryBean">
+		<property name="dataSource"><ref bean="dataSource"/></property>
+		<property name="mappingLocations">
+			<list>
+				<value>classpath*:org/lamsfoundation/lams/**/*.hbm.xml</value>
+				<value>classpath*:org/eucm/lams/**/*.hbm.xml</value>
+			</list>
+		</property>
+		<property name="hibernateProperties"><ref bean="hibernateProperties"/></property>
+	</bean>
+	
+	<bean id="multipartResolver" class="org.springframework.web.multipart.commons.CommonsMultipartResolver" />
+	
+	<bean id="transactionRetryService" class="org.springframework.transaction.interceptor.TransactionProxyFactoryBean">
+		<property name="transactionManager"><ref bean ="transactionManager"/></property>
+		<property name ="target">
+			<bean class="org.lamsfoundation.lams.util.TransactionRetryService" />
+		</property>
+		<property name="proxyTargetClass"><value>true</value></property> 
+		<property name="transactionAttributes">
+			<props>
+				<prop key="*">PROPAGATION_REQUIRES_NEW</prop>
+			</props>
+		</property>
+	</bean>	
+	
+	<!-- ========================= BUSINESS OBJECT DEFINITIONS ========================= -->
+
+	<!-- LAMS primary business object: Hibernate implementation -->
+	<bean id="userManagementServiceTarget" class="org.lamsfoundation.lams.usermanagement.service.UserManagementService"
+		  scope="prototype"
+	>
+		<property name="baseDAO"><ref bean="baseDAO"/></property>
+		<property name="groupDAO"><ref bean="groupDAO"/></property>
+		<property name="roleDAO"><ref bean="roleDAO"/></property>
+		<property name="organisationDAO"><ref bean="organisationDAO"/></property>
+		<property name="favoriteOrganisationDAO"><ref bean="favoriteOrganisationDAO"/></property>
+		<property name="userDAO"><ref bean="userDAO"/></property>
+		<property name="userOrganisationDAO"><ref bean="userOrganisationDAO"/></property>
+		<property name="messageService"><ref bean="commonMessageService"/></property>
+		<property name="centralToolContentHandler"><ref bean="centralToolContentHandler"/></property>
+	</bean>	
+	
+	<!-- Transactional proxy for the user management primary business object -->
+	<bean id="userManagementService" class="org.springframework.transaction.interceptor.TransactionProxyFactoryBean">
+		<property name="transactionManager"><ref bean="transactionManager"/></property>
+		<property name="target"><ref bean="userManagementServiceTarget"/></property>
+		<property name="proxyTargetClass"><value>true</value></property> 
+		<property name="preInterceptors">
+			<list>
+				<ref bean="transactionRetryInterceptor" />			
+			</list>
+		</property> 
+		<property name="transactionAttributes">
+			<props>
+				<prop key="get*">PROPAGATION_REQUIRED</prop>
+				<prop key="find*">PROPAGATION_REQUIRED</prop>
+				<prop key="save*">PROPAGATION_REQUIRED</prop>
+				<prop key="create*">PROPAGATION_REQUIRED</prop>
+				<prop key="update*">PROPAGATION_REQUIRED</prop>
+				<prop key="remove*">PROPAGATION_REQUIRED</prop>
+				<prop key="delete*">PROPAGATION_REQUIRED</prop>
+				<prop key="disable*">PROPAGATION_REQUIRED</prop>
+				<prop key="set*">PROPAGATION_REQUIRED</prop>
+				<prop key="is*">PROPAGATION_REQUIRED</prop>
+				<prop key="toggleOrganisationFavorite">PROPAGATION_REQUIRED</prop>
+				<prop key="userHasData">PROPAGATION_REQUIRED</prop>
+				<prop key="upload*">PROPAGATION_REQUIRED</prop>
+			</props>
+		</property>
+	</bean>
+	
+	<bean id="learningDesignServiceTarget" class="org.lamsfoundation.lams.learningdesign.service.LearningDesignService">
+		<property name="messageService"><ref bean="commonMessageService"/></property>
+		<property name="learningDesignDAO"><ref bean="learningDesignDAO"/></property>
+		<property name="activityDAO"><ref bean="activityDAO"/></property>
+		<property name="groupingDAO"><ref bean="groupingDAO"/></property>
+		<property name="toolDAO"><ref bean="toolDAO"/></property>
+		<property name="learningLibraryDAO"><ref bean="learningLibraryDAO"/></property>
+		<property name="toolActMessageService"><ref bean="loadedMessageSourceService"/></property>
+	</bean>
+	
+	<bean id="learningDesignService" class="org.springframework.transaction.interceptor.TransactionProxyFactoryBean">
+		<property name="transactionManager"><ref bean="transactionManager"/></property>
+		<property name="target"><ref bean="learningDesignServiceTarget"/></property>
+		<property name="proxyTargetClass"><value>true</value></property> 
+		<property name="preInterceptors">
+			<list>
+				<ref bean="transactionRetryInterceptor" />			
+			</list>
+		</property>
+		<property name="transactionAttributes">
+			<props>
+				<prop key="validateLearningDesign">PROPAGATION_REQUIRED</prop>
+				<prop key="setValid">PROPAGATION_REQUIRED</prop>
+				<prop key="getAllLearningLibraryDetails">PROPAGATION_REQUIRED</prop>
+				<prop key="getToolDTOs">PROPAGATION_REQUIRED</prop>
+				<prop key="getLearning*">PROPAGATION_REQUIRED</prop>
+				<prop key="save*">PROPAGATION_REQUIRED</prop>
+				<prop key="fillLearningLibraryID">PROPAGATION_REQUIRED</prop>
+			</props>
+		</property>
+	</bean>
+	
+	<bean id="lessonServiceTarget" class="org.lamsfoundation.lams.lesson.service.LessonService">
+		<property name="lessonDAO"><ref bean="lessonDAO"/></property>
+		<property name="lessonClassDAO"><ref bean="lessonClassDAO"/></property>
+		<property name="groupingDAO"><ref bean="groupingDAO"/></property>
+		<property name="baseDAO"><ref bean="baseDAO"/></property>
+		<property name="learnerProgressDAO"><ref bean="learnerProgressDAO"/></property>
+		<property name="messageService"><ref bean="commonMessageService"/></property>
+	</bean>
+	
+	<bean id="lessonService" class="org.springframework.transaction.interceptor.TransactionProxyFactoryBean">
+		<property name="transactionManager"><ref bean="transactionManager"/></property>
+		<property name="target"><ref bean="lessonServiceTarget"/></property>
+		<property name="proxyTargetClass"><value>true</value></property> 
+		<property name="preInterceptors">
+			<list>
+				<ref bean="transactionRetryInterceptor" />			
+			</list>
+		</property>
+		<property name="transactionAttributes">
+			<props>
+				<prop key="perform*">PROPAGATION_REQUIRED</prop>
+				<prop key="remove*">PROPAGATION_REQUIRED</prop>
+				<prop key="get*">PROPAGATION_REQUIRED</prop>
+				<prop key="add*">PROPAGATION_REQUIRED</prop>
+				<prop key="create*">PROPAGATION_REQUIRED</prop>
+				<prop key="update*">PROPAGATION_REQUIRED</prop>
+				<prop key="save*">PROPAGATION_REQUIRED</prop>
+			</props>
+		</property>
+	</bean>
+	
+	<bean id="themeServiceTarget" class="org.lamsfoundation.lams.themes.service.ThemeService">
+		<property name="themeDAO"><ref bean="themeDAO"/></property>
+		<property name="userManagementService"><ref bean="userManagementService"/></property>
+	</bean>
+	
+	<bean id="themeService" class="org.springframework.transaction.interceptor.TransactionProxyFactoryBean">
+		<property name ="transactionManager"><ref bean ="transactionManager"/></property>
+		<property name ="target"><ref bean="themeServiceTarget"/></property>
+		<property name="proxyTargetClass"><value>true</value></property> 
+		<property name="preInterceptors">
+			<list>
+				<ref bean="transactionRetryInterceptor" />			
+			</list>
+		</property>
+		<property name="transactionAttributes">
+			<props>
+				<prop key="get*">PROPAGATION_REQUIRED</prop>
+				<prop key="store*">PROPAGATION_REQUIRED</prop>
+				<prop key="set*">PROPAGATION_REQUIRED</prop>
+			</props>
+		</property>
+	</bean>
+	
+	<bean id="timezoneServiceTarget" class="org.lamsfoundation.lams.timezone.service.TimezoneService">
+		<property name="timezoneDAO"><ref bean="timezoneDAO"/></property>
+	</bean>
+	
+	<bean id="timezoneService" class="org.springframework.transaction.interceptor.TransactionProxyFactoryBean">
+		<property name ="transactionManager"><ref bean ="transactionManager"/></property>
+		<property name ="target"><ref bean="timezoneServiceTarget"/></property>
+		<property name="proxyTargetClass"><value>true</value></property> 
+		<property name="preInterceptors">
+			<list>
+				<ref bean="transactionRetryInterceptor" />			
+			</list>
+		</property>
+		<property name="transactionAttributes">
+			<props>
+				<prop key="get*">PROPAGATION_REQUIRED</prop>
+				<prop key="update*">PROPAGATION_REQUIRED</prop>
+			</props>
+		</property>
+	</bean>
+
+	<bean id="signupServiceTarget" class="org.lamsfoundation.lams.signup.service.SignupService">
+		<property name="signupDAO"><ref bean="signupDAO" /></property>
+		<property name="userManagementService"><ref bean="userManagementService" /></property>
+		<property name="lessonService"><ref bean="lessonService" /></property>
+	</bean>
+
+	<bean id="signupService" class="org.springframework.transaction.interceptor.TransactionProxyFactoryBean">
+		<property name="transactionManager"><ref bean="transactionManager" /></property>
+		<property name="target"><ref bean="signupServiceTarget" /></property>
+		<property name="proxyTargetClass"><value>true</value></property>
+		<property name="preInterceptors">
+			<list>
+				<ref bean="transactionRetryInterceptor" />			
+			</list>
+		</property>
+		<property name="transactionAttributes">
+			<props>
+				<prop key="signupUser">PROPAGATION_REQUIRED</prop>
+			</props>
+		</property>
+	</bean>
+	
 	<bean id="policyServiceTarget" class="org.lamsfoundation.lams.policies.service.PolicyService">
 		<property name="policyDAO"><ref bean="policyDAO" /></property>
 		<property name="userManagementService"><ref bean="userManagementService" /></property>
@@ -870,264 +238,264 @@
 		</property>
 	</bean>
 	
-	<bean id="exportToolContentServiceTarget" class="org.lamsfoundation.lams.learningdesign.service.ExportToolContentService">
-		<property name="activityDAO"><ref bean="activityDAO"/></property>
-		<property name="toolDAO"><ref bean="toolDAO"/></property>
-		<property name="toolContentDAO"><ref bean="toolContentDAO"/></property>
-		<property name="systemToolDAO"><ref bean="systemToolDAO"/></property>
-		<property name="baseDAO"><ref bean="baseDAO"/></property>
-		<property name="licenseDAO"><ref bean="licenseDAO"/></property>
-		<property name="groupingDAO"><ref bean="groupingDAO"/></property>
-		<property name="transitionDAO"><ref bean="transitionDAO"/></property>
-		<property name="learningDesignDAO"><ref bean="learningDesignDAO"/></property>
-		<property name="learningLibraryDAO"><ref bean="learningLibraryDAO"/></property>
-	</bean>
-	
-	<bean id="exportToolContentService" class="org.springframework.transaction.interceptor.TransactionProxyFactoryBean">
-		<property name ="transactionManager"><ref bean ="transactionManager"/></property>
-		<property name ="target"><ref bean="exportToolContentServiceTarget"/></property>
-		<property name="preInterceptors">
-			<list>
-				<ref bean="transactionRetryInterceptor" />			
-			</list>
-		</property>
-		<!-- TransactionProxyFactoryBean by default just proxies all interfaces implemented by the target object -->
-		<!-- AuthoringService is class so needs to be proxied via CGLIB -->
-		<!-- Specify "proxyTargetClass" = "true" to generate a CGLIB proxy-->
-		<property name="proxyTargetClass"><value>true</value></property>     
-		
-		<property name="transactionAttributes">
-			<props>
-				<prop key="save*">PROPAGATION_REQUIRED</prop>
-				<prop key="remove*">PROPAGATION_REQUIRED</prop>
-				<prop key="export*">PROPAGATION_REQUIRED,+java.lang.Exception</prop>
-				<prop key="import*">PROPAGATION_REQUIRED,+java.lang.Exception</prop>
-			</props>
-		</property>
-	</bean>
-	
-	<!--  Access a message service related to a programatically loaded message file. -->
-	<!--  Can be used to arbitrarily access any message file that is on the classpath -->
-	<!--  as long as you know the file's name and full path.                          -->
-	<bean id="loadedMessageSourceService" class="org.lamsfoundation.lams.util.LoadedMessageSourceService">
-    </bean>
-    	
-    <!--  Each message service created by loadedMessageService is a ResourceBundleMessageSource -->
-	<bean id="loadedMessageSource" class="org.springframework.context.support.ResourceBundleMessageSource" scope="prototype">
-	</bean>
-			
-	<!--  Core Notebook Service -->
-	<bean id="coreNotebookServiceTarget" class="org.lamsfoundation.lams.notebook.service.CoreNotebookService">
-		<property name="messageService"><ref bean="commonMessageService"/></property>
-		<property name="userManagementService"><ref bean="userManagementService"/></property>
-		<property name="notebookEntryDAO"><ref bean="notebookEntryDAO" /></property>
-		<property name="baseDAO"><ref bean="baseDAO" /></property>
-	</bean>
-	
-	<bean id="coreNotebookService" class="org.springframework.transaction.interceptor.TransactionProxyFactoryBean">
-		<property name ="transactionManager"><ref bean ="transactionManager"/></property>
-		<property name ="target"><ref bean="coreNotebookServiceTarget"/></property>
-		<property name="preInterceptors">
-			<list>
-				<ref bean="transactionRetryInterceptor" />			
-			</list>
-		</property>
-		<!-- TransactionProxyFactoryBean by default just proxies all interfaces implemented by the target object -->
-		<!-- AuthoringService is class so needs to be proxied via CGLIB -->
-		<!-- Specify "proxyTargetClass" = "true" to generate a CGLIB proxy-->
-		<property name="proxyTargetClass"><value>true</value></property>     
-		
-		<property name="transactionAttributes">
-			<props>
-				<prop key="get*">PROPAGATION_REQUIRED</prop>
-				<prop key="update*">PROPAGATION_REQUIRED</prop>
-				<prop key="save*">PROPAGATION_REQUIRED</prop>
-				<prop key="create*">PROPAGATION_REQUIRED</prop>
-			</props>
-		</property>
-	</bean>
-
-	<!--  Rating Service -->
-
-	<bean id="ratingService" class="org.springframework.transaction.interceptor.TransactionProxyFactoryBean">
-
-		<property name ="transactionManager"><ref bean ="transactionManager"/></property>
-		<property name ="target">
-			<bean class="org.lamsfoundation.lams.rating.service.RatingService">
-				<property name="messageService"><ref bean="commonMessageService"/></property>
-				<property name="ratingDAO"><ref bean="ratingDAO" /></property>
-				<property name="ratingCommentDAO"><ref bean="ratingCommentDAO" /></property>
-				<property name="ratingCriteriaDAO"><ref bean="ratingCriteriaDAO" /></property>
-				<property name="userManagementService"><ref bean="userManagementService"/></property>
-			</bean>
-		</property>
-		<property name="proxyTargetClass"><value>true</value></property> 
-		<property name="preInterceptors">
-			<list>
-				<ref bean="transactionRetryInterceptor" />			
-			</list>
-		</property>
-		<property name="transactionAttributes">
-			<props>
-				<prop key="get*">PROPAGATION_REQUIRED</prop>
-				<prop key="update*">PROPAGATION_REQUIRED</prop>
-				<prop key="save*">PROPAGATION_REQUIRED</prop>
-				<prop key="create*">PROPAGATION_REQUIRED</prop>
+	<bean id="exportToolContentServiceTarget" class="org.lamsfoundation.lams.learningdesign.service.ExportToolContentService">
+		<property name="activityDAO"><ref bean="activityDAO"/></property>
+		<property name="toolDAO"><ref bean="toolDAO"/></property>
+		<property name="toolContentDAO"><ref bean="toolContentDAO"/></property>
+		<property name="systemToolDAO"><ref bean="systemToolDAO"/></property>
+		<property name="baseDAO"><ref bean="baseDAO"/></property>
+		<property name="licenseDAO"><ref bean="licenseDAO"/></property>
+		<property name="groupingDAO"><ref bean="groupingDAO"/></property>
+		<property name="transitionDAO"><ref bean="transitionDAO"/></property>
+		<property name="learningDesignDAO"><ref bean="learningDesignDAO"/></property>
+		<property name="learningLibraryDAO"><ref bean="learningLibraryDAO"/></property>
+	</bean>
+	
+	<bean id="exportToolContentService" class="org.springframework.transaction.interceptor.TransactionProxyFactoryBean">
+		<property name ="transactionManager"><ref bean ="transactionManager"/></property>
+		<property name ="target"><ref bean="exportToolContentServiceTarget"/></property>
+		<property name="preInterceptors">
+			<list>
+				<ref bean="transactionRetryInterceptor" />			
+			</list>
+		</property>
+		<!-- TransactionProxyFactoryBean by default just proxies all interfaces implemented by the target object -->
+		<!-- AuthoringService is class so needs to be proxied via CGLIB -->
+		<!-- Specify "proxyTargetClass" = "true" to generate a CGLIB proxy-->
+		<property name="proxyTargetClass"><value>true</value></property>     
+		
+		<property name="transactionAttributes">
+			<props>
+				<prop key="save*">PROPAGATION_REQUIRED</prop>
+				<prop key="remove*">PROPAGATION_REQUIRED</prop>
+				<prop key="export*">PROPAGATION_REQUIRED,+java.lang.Exception</prop>
+				<prop key="import*">PROPAGATION_REQUIRED,+java.lang.Exception</prop>
+			</props>
+		</property>
+	</bean>
+	
+	<!--  Access a message service related to a programatically loaded message file. -->
+	<!--  Can be used to arbitrarily access any message file that is on the classpath -->
+	<!--  as long as you know the file's name and full path.                          -->
+	<bean id="loadedMessageSourceService" class="org.lamsfoundation.lams.util.LoadedMessageSourceService">
+    </bean>
+    	
+    <!--  Each message service created by loadedMessageService is a ResourceBundleMessageSource -->
+	<bean id="loadedMessageSource" class="org.springframework.context.support.ResourceBundleMessageSource" scope="prototype">
+	</bean>
+			
+	<!--  Core Notebook Service -->
+	<bean id="coreNotebookServiceTarget" class="org.lamsfoundation.lams.notebook.service.CoreNotebookService">
+		<property name="messageService"><ref bean="commonMessageService"/></property>
+		<property name="userManagementService"><ref bean="userManagementService"/></property>
+		<property name="notebookEntryDAO"><ref bean="notebookEntryDAO" /></property>
+		<property name="baseDAO"><ref bean="baseDAO" /></property>
+	</bean>
+	
+	<bean id="coreNotebookService" class="org.springframework.transaction.interceptor.TransactionProxyFactoryBean">
+		<property name ="transactionManager"><ref bean ="transactionManager"/></property>
+		<property name ="target"><ref bean="coreNotebookServiceTarget"/></property>
+		<property name="preInterceptors">
+			<list>
+				<ref bean="transactionRetryInterceptor" />			
+			</list>
+		</property>
+		<!-- TransactionProxyFactoryBean by default just proxies all interfaces implemented by the target object -->
+		<!-- AuthoringService is class so needs to be proxied via CGLIB -->
+		<!-- Specify "proxyTargetClass" = "true" to generate a CGLIB proxy-->
+		<property name="proxyTargetClass"><value>true</value></property>     
+		
+		<property name="transactionAttributes">
+			<props>
+				<prop key="get*">PROPAGATION_REQUIRED</prop>
+				<prop key="update*">PROPAGATION_REQUIRED</prop>
+				<prop key="save*">PROPAGATION_REQUIRED</prop>
+				<prop key="create*">PROPAGATION_REQUIRED</prop>
+			</props>
+		</property>
+	</bean>
+
+	<!--  Rating Service -->
+
+	<bean id="ratingService" class="org.springframework.transaction.interceptor.TransactionProxyFactoryBean">
+
+		<property name ="transactionManager"><ref bean ="transactionManager"/></property>
+		<property name ="target">
+			<bean class="org.lamsfoundation.lams.rating.service.RatingService">
+				<property name="messageService"><ref bean="commonMessageService"/></property>
+				<property name="ratingDAO"><ref bean="ratingDAO" /></property>
+				<property name="ratingCommentDAO"><ref bean="ratingCommentDAO" /></property>
+				<property name="ratingCriteriaDAO"><ref bean="ratingCriteriaDAO" /></property>
+				<property name="userManagementService"><ref bean="userManagementService"/></property>
+			</bean>
+		</property>
+		<property name="proxyTargetClass"><value>true</value></property> 
+		<property name="preInterceptors">
+			<list>
+				<ref bean="transactionRetryInterceptor" />			
+			</list>
+		</property>
+		<property name="transactionAttributes">
+			<props>
+				<prop key="get*">PROPAGATION_REQUIRED</prop>
+				<prop key="update*">PROPAGATION_REQUIRED</prop>
+				<prop key="save*">PROPAGATION_REQUIRED</prop>
+				<prop key="create*">PROPAGATION_REQUIRED</prop>
 				<prop key="delete*">PROPAGATION_REQUIRED</prop>
-				<prop key="rateItem">PROPAGATION_REQUIRED</prop>
-				<prop key="commentItem">PROPAGATION_REQUIRED</prop>
-			</props>
-		</property>
-
-	</bean>
-	
-	<!-- Event notification Service -->
-
-	 <bean id="scheduler" class="org.springframework.scheduling.quartz.SchedulerFactoryBean">
-        <property name="applicationContextSchedulerContextKey" value="context.central"/>
-        <property name="schedulerName" value="LAMS"/>
-    	<property name="quartzProperties">
-			<props>
-				<prop key="org.quartz.jobStore.class">org.springframework.scheduling.quartz.LocalDataSourceJobStore</prop>
-				<prop key="org.quartz.jobStore.driverDelegateClass">org.quartz.impl.jdbcjobstore.StdJDBCDelegate</prop>
-				<prop key="org.quartz.jobStore.tablePrefix">lams_qtz_</prop>
-			</props>
-		</property> 
-		<property name="dataSource"><ref bean="dataSource"/></property>
-	
-		<property name="jobDetails">
-			<list>
-				<ref bean="resendMessagesJob" />
-			</list>
-		</property>
-		<property name="triggers">
-			<list>
-				<ref bean="resendMessagesJobTrigger" />
-			</list>
-		</property>    
-    </bean>
-
-
-    <bean id="eventNotificationService" class="org.springframework.transaction.interceptor.TransactionProxyFactoryBean">
-		<property name ="transactionManager"><ref bean="transactionManager"/></property>
-		<property name="preInterceptors">
-			<list>
-				<ref bean="transactionRetryInterceptor" />			
-			</list>
-		</property>
-		<property name ="target">
-			<bean class="org.lamsfoundation.lams.events.EventNotificationService">
-				<property name="eventDAO"><ref bean="eventDAO" /></property>
-				<property name="userManagementService"><ref bean="userManagementService"/></property>
-        		<property name="messageService"><ref bean="commonMessageService"/></property>
-        		<property name="lessonService"><ref bean="lessonService"/></property>
-        		<property name="toolService"><ref bean="lamsToolService"/></property>
-			</bean>	
-		</property>
-		<property name="transactionAttributes">
-			<props>
-				<prop key="create*">PROPAGATION_REQUIRED</prop>
-				<prop key="eventExists">PROPAGATION_REQUIRED</prop>
-				<prop key="sendMessage">PROPAGATION_REQUIRED</prop>
-				<prop key="resendMessages">PROPAGATION_REQUIRED</prop>
-				<prop key="notify*">PROPAGATION_REQUIRED</prop>
-				<prop key="subscribe">PROPAGATION_REQUIRED</prop>
-				<prop key="unsubscribe">PROPAGATION_REQUIRED</prop>
-				<prop key="trigger*">PROPAGATION_REQUIRED</prop>
-				<prop key="isSubscribed">PROPAGATION_REQUIRED</prop>
-				<prop key="getNotification*">PROPAGATION_REQUIRED</prop>
-			</props>
-		</property>
-	</bean>
-	
-	<bean name="resendMessagesJob" class="org.springframework.scheduling.quartz.JobDetailFactoryBean">
-		<property name="jobClass" value="org.lamsfoundation.lams.events.ResendMessagesJob" />
-		<property name="name" value="Resend Messages Job"/>
-		<property name="durability" value="true" />
-	</bean>
-	
-	<bean id="resendMessagesJobTrigger" 
-                class="org.springframework.scheduling.quartz.SimpleTriggerFactoryBean">
-		<property name="jobDetail" ref="resendMessagesJob" />
-		<property name="name" value="Resend Messages Job Trigger"/>
-		<property name="repeatInterval" value="3600000" />
-		<property name="startDelay" value="120000" />
-	</bean>
-	
-	
-	<!-- Log Event notification Service -->
-	
-	<bean id="logEventService" class="org.springframework.transaction.interceptor.TransactionProxyFactoryBean">
-		<property name ="transactionManager"><ref bean ="transactionManager"/></property>
-		<property name="preInterceptors">
-			<list>
-				<ref bean="transactionRetryInterceptor" />			
-			</list>
-		</property>
-		<property name ="target">
-			<bean class="org.lamsfoundation.lams.logevent.service.LogEventService">
-				<property name="lessonDAO"><ref bean="lessonDAO"/></property>
-				<property name="logEventDAO"><ref bean="logEventDAO"/></property>
-				<property name="messageService"><ref bean="commonMessageService"/></property>
-				<property name="userManagementService"><ref bean="userManagementService"/></property>
-			</bean>	
-		</property>
-		<property name="proxyTargetClass"><value>true</value></property> 
-		<property name="transactionAttributes">
-			<props>
-				<prop key="get*">PROPAGATION_REQUIRED</prop>
-				<prop key="logEvent">PROPAGATION_REQUIRED</prop>
-			</props>
-		</property>
-	</bean>	
-	
-	<!--  Configuration service -->
-	<bean id="configurationService"  class="org.springframework.transaction.interceptor.TransactionProxyFactoryBean">
-		<property name ="transactionManager"><ref bean ="transactionManager"/></property>
-		<property name="preInterceptors">
-			<list>
-				<ref bean="transactionRetryInterceptor" />			
-			</list>
-		</property>
-		<property name ="target">
-			<bean class="org.lamsfoundation.lams.util.Configuration">
-				<property name="configurationDAO"><ref bean="configurationDAO" /></property>
-				<property name="messageService"><ref bean="commonMessageService" /></property>
-				<property name="scheduler"><ref bean="scheduler" /></property>
-			</bean>
-		</property>
-		<property name="proxyTargetClass"><value>true</value></property> 
-		<property name="transactionAttributes">
-			<props>
-				<prop key="save*">PROPAGATION_REQUIRED</prop>
-				<prop key="persist*">PROPAGATION_REQUIRED</prop>
-			</props>
-		</property>
-	</bean>
-
-	<!-- Security service -->
-	<bean id="securityServiceTarget" class="org.lamsfoundation.lams.security.SecurityService">
-		<property name="securityDAO"><ref bean="securityDAO"/></property>
-		<property name="logEventService"><ref bean="logEventService"/></property>
-	</bean>	
-	
-	<bean id="securityService" class="org.springframework.transaction.interceptor.TransactionProxyFactoryBean">
-		<property name="transactionManager"><ref bean="transactionManager"/></property>
-		<property name="target"><ref bean="securityServiceTarget"/></property>
-		<property name="proxyTargetClass"><value>true</value></property> 
-		<property name="preInterceptors">
-			<list>
-				<ref bean="transactionRetryInterceptor" />			
-			</list>
-		</property>
-		<property name="transactionAttributes">
-			<props>
-				<prop key="is*">PROPAGATION_REQUIRED,readOnly</prop>
-				<prop key="has*">PROPAGATION_REQUIRED,readOnly</prop>
-			</props>
-		</property>
-	</bean>
-	
+				<prop key="rateItem">PROPAGATION_REQUIRED</prop>
+				<prop key="commentItem">PROPAGATION_REQUIRED</prop>
+			</props>
+		</property>
+
+	</bean>
+	
+	<!-- Event notification Service -->
+
+	 <bean id="scheduler" class="org.springframework.scheduling.quartz.SchedulerFactoryBean">
+        <property name="applicationContextSchedulerContextKey" value="context.central"/>
+        <property name="schedulerName" value="LAMS"/>
+    	<property name="quartzProperties">
+			<props>
+				<prop key="org.quartz.jobStore.class">org.springframework.scheduling.quartz.LocalDataSourceJobStore</prop>
+				<prop key="org.quartz.jobStore.driverDelegateClass">org.quartz.impl.jdbcjobstore.StdJDBCDelegate</prop>
+				<prop key="org.quartz.jobStore.tablePrefix">lams_qtz_</prop>
+			</props>
+		</property> 
+		<property name="dataSource"><ref bean="dataSource"/></property>
+	
+		<property name="jobDetails">
+			<list>
+				<ref bean="resendMessagesJob" />
+			</list>
+		</property>
+		<property name="triggers">
+			<list>
+				<ref bean="resendMessagesJobTrigger" />
+			</list>
+		</property>    
+    </bean>
+
+
+    <bean id="eventNotificationService" class="org.springframework.transaction.interceptor.TransactionProxyFactoryBean">
+		<property name ="transactionManager"><ref bean="transactionManager"/></property>
+		<property name="preInterceptors">
+			<list>
+				<ref bean="transactionRetryInterceptor" />			
+			</list>
+		</property>
+		<property name ="target">
+			<bean class="org.lamsfoundation.lams.events.EventNotificationService">
+				<property name="eventDAO"><ref bean="eventDAO" /></property>
+				<property name="userManagementService"><ref bean="userManagementService"/></property>
+        		<property name="messageService"><ref bean="commonMessageService"/></property>
+        		<property name="lessonService"><ref bean="lessonService"/></property>
+        		<property name="toolService"><ref bean="lamsToolService"/></property>
+			</bean>	
+		</property>
+		<property name="transactionAttributes">
+			<props>
+				<prop key="create*">PROPAGATION_REQUIRED</prop>
+				<prop key="eventExists">PROPAGATION_REQUIRED</prop>
+				<prop key="sendMessage">PROPAGATION_REQUIRED</prop>
+				<prop key="resendMessages">PROPAGATION_REQUIRED</prop>
+				<prop key="notify*">PROPAGATION_REQUIRED</prop>
+				<prop key="subscribe">PROPAGATION_REQUIRED</prop>
+				<prop key="unsubscribe">PROPAGATION_REQUIRED</prop>
+				<prop key="trigger*">PROPAGATION_REQUIRED</prop>
+				<prop key="isSubscribed">PROPAGATION_REQUIRED</prop>
+				<prop key="getNotification*">PROPAGATION_REQUIRED</prop>
+			</props>
+		</property>
+	</bean>
+	
+	<bean name="resendMessagesJob" class="org.springframework.scheduling.quartz.JobDetailFactoryBean">
+		<property name="jobClass" value="org.lamsfoundation.lams.events.ResendMessagesJob" />
+		<property name="name" value="Resend Messages Job"/>
+		<property name="durability" value="true" />
+	</bean>
+	
+	<bean id="resendMessagesJobTrigger" 
+                class="org.springframework.scheduling.quartz.SimpleTriggerFactoryBean">
+		<property name="jobDetail" ref="resendMessagesJob" />
+		<property name="name" value="Resend Messages Job Trigger"/>
+		<property name="repeatInterval" value="3600000" />
+		<property name="startDelay" value="120000" />
+	</bean>
+	
+	
+	<!-- Log Event notification Service -->
+	
+	<bean id="logEventService" class="org.springframework.transaction.interceptor.TransactionProxyFactoryBean">
+		<property name ="transactionManager"><ref bean ="transactionManager"/></property>
+		<property name="preInterceptors">
+			<list>
+				<ref bean="transactionRetryInterceptor" />			
+			</list>
+		</property>
+		<property name ="target">
+			<bean class="org.lamsfoundation.lams.logevent.service.LogEventService">
+				<property name="lessonDAO"><ref bean="lessonDAO"/></property>
+				<property name="logEventDAO"><ref bean="logEventDAO"/></property>
+				<property name="messageService"><ref bean="commonMessageService"/></property>
+				<property name="userManagementService"><ref bean="userManagementService"/></property>
+			</bean>	
+		</property>
+		<property name="proxyTargetClass"><value>true</value></property> 
+		<property name="transactionAttributes">
+			<props>
+				<prop key="get*">PROPAGATION_REQUIRED</prop>
+				<prop key="logEvent">PROPAGATION_REQUIRED</prop>
+			</props>
+		</property>
+	</bean>	
+	
+	<!--  Configuration service -->
+	<bean id="configurationService"  class="org.springframework.transaction.interceptor.TransactionProxyFactoryBean">
+		<property name ="transactionManager"><ref bean ="transactionManager"/></property>
+		<property name="preInterceptors">
+			<list>
+				<ref bean="transactionRetryInterceptor" />			
+			</list>
+		</property>
+		<property name ="target">
+			<bean class="org.lamsfoundation.lams.util.Configuration">
+				<property name="configurationDAO"><ref bean="configurationDAO" /></property>
+				<property name="messageService"><ref bean="commonMessageService" /></property>
+				<property name="scheduler"><ref bean="scheduler" /></property>
+			</bean>
+		</property>
+		<property name="proxyTargetClass"><value>true</value></property> 
+		<property name="transactionAttributes">
+			<props>
+				<prop key="save*">PROPAGATION_REQUIRED</prop>
+				<prop key="persist*">PROPAGATION_REQUIRED</prop>
+			</props>
+		</property>
+	</bean>
+
+	<!-- Security service -->
+	<bean id="securityServiceTarget" class="org.lamsfoundation.lams.security.SecurityService">
+		<property name="securityDAO"><ref bean="securityDAO"/></property>
+		<property name="logEventService"><ref bean="logEventService"/></property>
+	</bean>	
+	
+	<bean id="securityService" class="org.springframework.transaction.interceptor.TransactionProxyFactoryBean">
+		<property name="transactionManager"><ref bean="transactionManager"/></property>
+		<property name="target"><ref bean="securityServiceTarget"/></property>
+		<property name="proxyTargetClass"><value>true</value></property> 
+		<property name="preInterceptors">
+			<list>
+				<ref bean="transactionRetryInterceptor" />			
+			</list>
+		</property>
+		<property name="transactionAttributes">
+			<props>
+				<prop key="is*">PROPAGATION_REQUIRED,readOnly</prop>
+				<prop key="has*">PROPAGATION_REQUIRED,readOnly</prop>
+			</props>
+		</property>
+	</bean>
+
 	<!-- Outcome service -->
 	<bean id="outcomeServiceTarget" class="org.lamsfoundation.lams.outcome.service.OutcomeService">
 		<property name="outcomeDAO"><ref bean="outcomeDAO"/></property>
@@ -1150,163 +518,161 @@
 		</property>
 	</bean>
 
-	<!-- Learning Design related beans-->
-	
-	<bean id="activityDAO" class="org.lamsfoundation.lams.learningdesign.dao.hibernate.ActivityDAO">
-		<property name="sessionFactory"><ref bean="coreSessionFactory"/></property>
-	</bean>
-	<bean id="branchActivityEntryDAO" class="org.lamsfoundation.lams.learningdesign.dao.hibernate.BranchActivityEntryDAO">
-		<property name="sessionFactory"><ref bean="coreSessionFactory"/></property>
-	</bean>
-	<bean id="learningLibraryDAO" class="org.lamsfoundation.lams.learningdesign.dao.hibernate.LearningLibraryDAO">
-		<property name="sessionFactory"><ref bean="coreSessionFactory"/></property>
-	</bean>
-	<bean id="learningDesignDAO" class="org.lamsfoundation.lams.learningdesign.dao.hibernate.LearningDesignDAO">
-		<property name="sessionFactory"><ref bean="coreSessionFactory"/></property>
-	</bean>	
-	<bean id="transitionDAO" class="org.lamsfoundation.lams.learningdesign.dao.hibernate.TransitionDAO">
-		<property name="sessionFactory"><ref bean="coreSessionFactory"/></property>
-	</bean>	
-	<bean id="groupingDAO" class="org.lamsfoundation.lams.learningdesign.dao.hibernate.GroupingDAO">
-		<property name="sessionFactory"><ref bean="coreSessionFactory"/></property>
-	</bean>	
-	<bean id="groupDAO" class="org.lamsfoundation.lams.learningdesign.dao.hibernate.GroupDAO">
-		<property name="sessionFactory"><ref bean="coreSessionFactory"/></property>
-	</bean>
-	<bean id="groupUserDAO" class="org.lamsfoundation.lams.learningdesign.dao.hibernate.GroupUserDAO">
-		<property name="sessionFactory"><ref bean="coreSessionFactory"/></property>
-	</bean>
-	<bean id="licenseDAO" class="org.lamsfoundation.lams.learningdesign.dao.hibernate.LicenseDAO">
-		<property name="sessionFactory"><ref bean="coreSessionFactory"/></property>
-	</bean>
-	
-	<!-- Lesson related beans -->
-	
-	<bean id="lessonDAO" class="org.lamsfoundation.lams.lesson.dao.hibernate.LessonDAO">
-		<property name="sessionFactory"><ref bean="coreSessionFactory"/></property>
-	</bean>
-
-	<bean id="lessonClassDAO" class="org.lamsfoundation.lams.lesson.dao.hibernate.LessonClassDAO">
-		<property name="sessionFactory"><ref bean="coreSessionFactory"/></property>
-	</bean>
-
-	<bean id="learnerProgressDAO" class="org.lamsfoundation.lams.lesson.dao.hibernate.LearnerProgressDAO">
-		<property name="sessionFactory"><ref bean="coreSessionFactory"/></property>
-	</bean>
-	
-	<!--User management related beans -->
-	
-	<bean id="baseDAO" class="org.lamsfoundation.lams.dao.hibernate.LAMSBaseDAO">
-		<property name="sessionFactory"><ref bean="coreSessionFactory"/></property>
-	</bean>
-	<!--  Theme beans -->
-	<bean id="themeDAO" class="org.lamsfoundation.lams.themes.dao.hibernate.ThemeDAO">
-		<property name="sessionFactory"><ref bean="coreSessionFactory"/></property>
-	</bean>
-	
-	<bean id="roleDAO" class="org.lamsfoundation.lams.usermanagement.dao.hibernate.RoleDAO">
-		<property name="sessionFactory"><ref bean="coreSessionFactory"/></property>
-	</bean>
-	
-	<bean id="organisationDAO" class="org.lamsfoundation.lams.usermanagement.dao.hibernate.OrganisationDAO">
-		<property name="sessionFactory"><ref bean="coreSessionFactory"/></property>
-	</bean>
-	
-	<bean id="favoriteOrganisationDAO" class="org.lamsfoundation.lams.usermanagement.dao.hibernate.FavoriteOrganisationDAO">
-		<property name="sessionFactory"><ref bean="coreSessionFactory"/></property>
-	</bean>
-	
-	<bean id="userDAO" class="org.lamsfoundation.lams.usermanagement.dao.hibernate.UserDAO">
-		<property name="sessionFactory"><ref bean="coreSessionFactory"/></property>
-	</bean>
-	
-	<bean id="userOrganisationDAO" class="org.lamsfoundation.lams.usermanagement.dao.hibernate.UserOrganisationDAO">
-		<property name="sessionFactory"><ref bean="coreSessionFactory"/></property>
-	</bean>
-	
-	<!--  Timezone service related beans -->
-	<bean id="timezoneDAO" class="org.lamsfoundation.lams.timezone.dao.hibernate.TimezoneDAO">
-		<property name="sessionFactory"><ref bean="coreSessionFactory"/></property>
-	</bean>	
-	
-	<!--  Signup service related beans -->
-	<bean id="signupDAO" class="org.lamsfoundation.lams.signup.dao.hibernate.SignupDAO">
-		<property name="sessionFactory"><ref bean="coreSessionFactory" /></property>
-	</bean>
-	
+	<!-- Learning Design related beans-->
+	
+	<bean id="activityDAO" class="org.lamsfoundation.lams.learningdesign.dao.hibernate.ActivityDAO">
+		<property name="sessionFactory"><ref bean="coreSessionFactory"/></property>
+	</bean>
+	<bean id="branchActivityEntryDAO" class="org.lamsfoundation.lams.learningdesign.dao.hibernate.BranchActivityEntryDAO">
+		<property name="sessionFactory"><ref bean="coreSessionFactory"/></property>
+	</bean>
+	<bean id="learningLibraryDAO" class="org.lamsfoundation.lams.learningdesign.dao.hibernate.LearningLibraryDAO">
+		<property name="sessionFactory"><ref bean="coreSessionFactory"/></property>
+	</bean>
+	<bean id="learningDesignDAO" class="org.lamsfoundation.lams.learningdesign.dao.hibernate.LearningDesignDAO">
+		<property name="sessionFactory"><ref bean="coreSessionFactory"/></property>
+	</bean>	
+	<bean id="transitionDAO" class="org.lamsfoundation.lams.learningdesign.dao.hibernate.TransitionDAO">
+		<property name="sessionFactory"><ref bean="coreSessionFactory"/></property>
+	</bean>	
+	<bean id="groupingDAO" class="org.lamsfoundation.lams.learningdesign.dao.hibernate.GroupingDAO">
+		<property name="sessionFactory"><ref bean="coreSessionFactory"/></property>
+	</bean>	
+	<bean id="groupDAO" class="org.lamsfoundation.lams.learningdesign.dao.hibernate.GroupDAO">
+		<property name="sessionFactory"><ref bean="coreSessionFactory"/></property>
+	</bean>
+	<bean id="groupUserDAO" class="org.lamsfoundation.lams.learningdesign.dao.hibernate.GroupUserDAO">
+		<property name="sessionFactory"><ref bean="coreSessionFactory"/></property>
+	</bean>
+	<bean id="licenseDAO" class="org.lamsfoundation.lams.learningdesign.dao.hibernate.LicenseDAO">
+		<property name="sessionFactory"><ref bean="coreSessionFactory"/></property>
+	</bean>
+	
+	<!-- Lesson related beans -->
+	
+	<bean id="lessonDAO" class="org.lamsfoundation.lams.lesson.dao.hibernate.LessonDAO">
+		<property name="sessionFactory"><ref bean="coreSessionFactory"/></property>
+	</bean>
+
+	<bean id="lessonClassDAO" class="org.lamsfoundation.lams.lesson.dao.hibernate.LessonClassDAO">
+		<property name="sessionFactory"><ref bean="coreSessionFactory"/></property>
+	</bean>
+
+	<bean id="learnerProgressDAO" class="org.lamsfoundation.lams.lesson.dao.hibernate.LearnerProgressDAO">
+		<property name="sessionFactory"><ref bean="coreSessionFactory"/></property>
+	</bean>
+	
+	<!--User management related beans -->
+	
+	<bean id="baseDAO" class="org.lamsfoundation.lams.dao.hibernate.LAMSBaseDAO">
+		<property name="sessionFactory"><ref bean="coreSessionFactory"/></property>
+	</bean>
+	<!--  Theme beans -->
+	<bean id="themeDAO" class="org.lamsfoundation.lams.themes.dao.hibernate.ThemeDAO">
+		<property name="sessionFactory"><ref bean="coreSessionFactory"/></property>
+	</bean>
+	
+	<bean id="roleDAO" class="org.lamsfoundation.lams.usermanagement.dao.hibernate.RoleDAO">
+		<property name="sessionFactory"><ref bean="coreSessionFactory"/></property>
+	</bean>
+	
+	<bean id="organisationDAO" class="org.lamsfoundation.lams.usermanagement.dao.hibernate.OrganisationDAO">
+		<property name="sessionFactory"><ref bean="coreSessionFactory"/></property>
+	</bean>
+	
+	<bean id="favoriteOrganisationDAO" class="org.lamsfoundation.lams.usermanagement.dao.hibernate.FavoriteOrganisationDAO">
+		<property name="sessionFactory"><ref bean="coreSessionFactory"/></property>
+	</bean>
+	
+	<bean id="userDAO" class="org.lamsfoundation.lams.usermanagement.dao.hibernate.UserDAO">
+		<property name="sessionFactory"><ref bean="coreSessionFactory"/></property>
+	</bean>
+	
+	<bean id="userOrganisationDAO" class="org.lamsfoundation.lams.usermanagement.dao.hibernate.UserOrganisationDAO">
+		<property name="sessionFactory"><ref bean="coreSessionFactory"/></property>
+	</bean>
+	
+	<!--  Timezone service related beans -->
+	<bean id="timezoneDAO" class="org.lamsfoundation.lams.timezone.dao.hibernate.TimezoneDAO">
+		<property name="sessionFactory"><ref bean="coreSessionFactory"/></property>
+	</bean>	
+	
+	<!--  Signup service related beans -->
+	<bean id="signupDAO" class="org.lamsfoundation.lams.signup.dao.hibernate.SignupDAO">
+		<property name="sessionFactory"><ref bean="coreSessionFactory" /></property>
+	</bean>
+	
 	<!--  Policy service related beans -->
 	<bean id="policyDAO" class="org.lamsfoundation.lams.policies.dao.hibernate.PolicyDAO">
 		<property name="sessionFactory"><ref bean="coreSessionFactory" /></property>
 	</bean>
 	
-	<!--Event service related beans -->
-	<bean id="eventDAO" class="org.lamsfoundation.lams.events.dao.hibernate.EventDAOHibernate">
-		<property name="sessionFactory"><ref bean="coreSessionFactory"/></property>
-	</bean>
-	
-	<!--  LogEvent service related beans -->
-	<bean id="logEventDAO" class="org.lamsfoundation.lams.logevent.dao.hibernate.LogEventDAO">
-		<property name="sessionFactory"><ref bean="coreSessionFactory"/></property>
-	</bean>		
-	
-	<!-- Core Notebook related beans -->
-	<bean id="notebookEntryDAO" class="org.lamsfoundation.lams.notebook.dao.hibernate.NotebookEntryDAO">
-		<property name="sessionFactory"><ref bean="coreSessionFactory"/></property>
-	</bean>	
-
-	<!-- Rating related beans -->
-	<bean id="ratingDAO" class="org.lamsfoundation.lams.rating.dao.hibernate.RatingDAO">
-		<property name="sessionFactory"><ref bean="coreSessionFactory"/></property>
-	</bean>	
-	<bean id="ratingCommentDAO" class="org.lamsfoundation.lams.rating.dao.hibernate.RatingCommentDAO">
-		<property name="sessionFactory"><ref bean="coreSessionFactory"/></property>
-	</bean>	
-	<bean id="ratingCriteriaDAO" class="org.lamsfoundation.lams.rating.dao.hibernate.RatingCriteriaDAO">
-		<property name="sessionFactory"><ref bean="coreSessionFactory"/></property>
-	</bean>
-	
-	<!--  Configuration related beans -->
-	<bean id="configurationDAO" class="org.lamsfoundation.lams.config.dao.hibernate.ConfigurationDAO">
-		<property name="sessionFactory"><ref bean="coreSessionFactory"/></property>
-	</bean>
-	
-	<!--  Competence related beans -->
-	<bean id="competenceDAO" class="org.lamsfoundation.lams.learningdesign.dao.hibernate.CompetenceDAO">
-		<property name="sessionFactory"><ref bean="coreSessionFactory"/></property>
-	</bean>
-	<bean id="competenceMappingDAO" class="org.lamsfoundation.lams.learningdesign.dao.hibernate.CompetenceMappingDAO">
-		<property name="sessionFactory"><ref bean="coreSessionFactory"/></property>
-	</bean>
-	
-	<!--  Data flow related beans -->
-	<bean id="dataFlowDAO" class="org.lamsfoundation.lams.learningdesign.dao.hibernate.DataFlowDAO">
-		<property name="sessionFactory"><ref bean="coreSessionFactory"/></property>
-	</bean>
-	
-	<!-- Security check related beans -->
-	<bean id="securityDAO" class="org.lamsfoundation.lams.security.SecurityDAO">
-		<property name="sessionFactory"><ref bean="coreSessionFactory"/></property>
-	</bean>
-	
-	<!-- Outcome related beans -->
-	<bean id="outcomeDAO" class="org.lamsfoundation.lams.outcome.dao.hibernate.OutcomeDAO">
-		<property name="sessionFactory"><ref bean="coreSessionFactory"/></property>
-	</bean>
-	
-	<!--  System Session bean -->
-	<bean id="SystemSession"
-	    class="org.lamsfoundation.lams.web.session.SessionManager"
-	    init-method="init"
-	    destroy-method="destroy" />
-	
-	<bean id="statisticsService" class="org.lamsfoundation.lams.statistics.service.StatisticsService">
-   		<property name="baseDAO">
-   			<ref bean="baseDAO"/>
-   		</property>	
-   		<property name="userService">
-   			<ref bean="userManagementService"/>
-   		</property>
-    </bean>
-	
-</beans>
->>>>>>> 4a35d56f
+	<!--Event service related beans -->
+	<bean id="eventDAO" class="org.lamsfoundation.lams.events.dao.hibernate.EventDAOHibernate">
+		<property name="sessionFactory"><ref bean="coreSessionFactory"/></property>
+	</bean>
+	
+	<!--  LogEvent service related beans -->
+	<bean id="logEventDAO" class="org.lamsfoundation.lams.logevent.dao.hibernate.LogEventDAO">
+		<property name="sessionFactory"><ref bean="coreSessionFactory"/></property>
+	</bean>		
+	
+	<!-- Core Notebook related beans -->
+	<bean id="notebookEntryDAO" class="org.lamsfoundation.lams.notebook.dao.hibernate.NotebookEntryDAO">
+		<property name="sessionFactory"><ref bean="coreSessionFactory"/></property>
+	</bean>	
+
+	<!-- Rating related beans -->
+	<bean id="ratingDAO" class="org.lamsfoundation.lams.rating.dao.hibernate.RatingDAO">
+		<property name="sessionFactory"><ref bean="coreSessionFactory"/></property>
+	</bean>	
+	<bean id="ratingCommentDAO" class="org.lamsfoundation.lams.rating.dao.hibernate.RatingCommentDAO">
+		<property name="sessionFactory"><ref bean="coreSessionFactory"/></property>
+	</bean>	
+	<bean id="ratingCriteriaDAO" class="org.lamsfoundation.lams.rating.dao.hibernate.RatingCriteriaDAO">
+		<property name="sessionFactory"><ref bean="coreSessionFactory"/></property>
+	</bean>
+	
+	<!--  Configuration related beans -->
+	<bean id="configurationDAO" class="org.lamsfoundation.lams.config.dao.hibernate.ConfigurationDAO">
+		<property name="sessionFactory"><ref bean="coreSessionFactory"/></property>
+	</bean>
+	
+	<!--  Competence related beans -->
+	<bean id="competenceDAO" class="org.lamsfoundation.lams.learningdesign.dao.hibernate.CompetenceDAO">
+		<property name="sessionFactory"><ref bean="coreSessionFactory"/></property>
+	</bean>
+	<bean id="competenceMappingDAO" class="org.lamsfoundation.lams.learningdesign.dao.hibernate.CompetenceMappingDAO">
+		<property name="sessionFactory"><ref bean="coreSessionFactory"/></property>
+	</bean>
+	
+	<!--  Data flow related beans -->
+	<bean id="dataFlowDAO" class="org.lamsfoundation.lams.learningdesign.dao.hibernate.DataFlowDAO">
+		<property name="sessionFactory"><ref bean="coreSessionFactory"/></property>
+	</bean>
+	
+	<!--  Data flow related beans -->
+	<bean id="securityDAO" class="org.lamsfoundation.lams.security.SecurityDAO">
+		<property name="sessionFactory"><ref bean="coreSessionFactory"/></property>
+	</bean>
+		
+	<!-- Outcome related beans -->
+	<bean id="outcomeDAO" class="org.lamsfoundation.lams.outcome.dao.hibernate.OutcomeDAO">
+		<property name="sessionFactory"><ref bean="coreSessionFactory"/></property>
+	</bean>
+	
+	<!--  System Session bean -->
+	<bean id="SystemSession"
+	    class="org.lamsfoundation.lams.web.session.SessionManager"
+	    init-method="init"
+	    destroy-method="destroy" />
+	
+	<bean id="statisticsService" class="org.lamsfoundation.lams.statistics.service.StatisticsService">
+   		<property name="baseDAO">
+   			<ref bean="baseDAO"/>
+   		</property>	
+   		<property name="userService">
+   			<ref bean="userManagementService"/>
+   		</property>
+    </bean>
+</beans>