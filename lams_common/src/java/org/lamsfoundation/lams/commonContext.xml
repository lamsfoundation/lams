<<<<<<< HEAD
<?xml version="1.0" encoding="UTF-8"?>

<beans xmlns="http://www.springframework.org/schema/beans"
       xmlns:xsi="http://www.w3.org/2001/XMLSchema-instance"
       xsi:schemaLocation="http://www.springframework.org/schema/beans
           				   http://www.springframework.org/schema/beans/spring-beans-4.0.xsd">

	<!-- ========================= GENERAL DEFINITIONS ========================= -->

	<import resource="messageContext.xml"/>

	<!-- ========================= RESOURCE DEFINITIONS ========================= -->

 	<!-- Hibernate SessionFactory. Since LAMS 2.3 it is used in all tools and other parts of LAMS,
 		 rather than several local Session Factories.
 	-->
	<bean id="coreSessionFactory" class="org.springframework.orm.hibernate5.LocalSessionFactoryBean">
		<property name="dataSource"><ref bean="dataSource"/></property>
		<property name="packagesToScan">
			<list>
				<value>org.lamsfoundation.lams.comments</value>
				<value>org.lamsfoundation.lams.config</value>
				<value>org.lamsfoundation.lams.contentrepository</value>
				<value>org.lamsfoundation.lams.events</value>
				<value>org.lamsfoundation.lams.gradebook</value>
				<value>org.lamsfoundation.lams.integration</value>
				<value>org.lamsfoundation.lams.learningdesign</value>
				<value>org.lamsfoundation.lams.lesson</value>
				<value>org.lamsfoundation.lams.logevent</value>
				<value>org.lamsfoundation.lams.outcome</value>
				<value>org.lamsfoundation.lams.planner</value>
				<value>org.lamsfoundation.lams.policies</value>
				<value>org.lamsfoundation.lams.qb</value>
				<value>org.lamsfoundation.lams.themes</value>
				<value>org.lamsfoundation.lams.timezone</value>
				<value>org.lamsfoundation.lams.tool</value>
				<value>org.lamsfoundation.lams.usermanagement</value>
				<value>org.lamsfoundation.lams.workspace</value>
				<value>org.lamsfoundation.lams.**.model</value>
			</list>
		</property>
		<property name="hibernateProperties"><ref bean="hibernateProperties"/></property>
	</bean>
	
	<bean id="multipartResolver" class="org.springframework.web.multipart.commons.CommonsMultipartResolver" />
	
	<bean id="transactionRetryService" class="org.springframework.transaction.interceptor.TransactionProxyFactoryBean">
		<property name="transactionManager"><ref bean ="transactionManager"/></property>
		<property name ="target">
			<bean class="org.lamsfoundation.lams.util.TransactionRetryService" />
		</property>
		<property name="proxyTargetClass"><value>true</value></property> 
		<property name="transactionAttributes">
			<props>
				<prop key="*">PROPAGATION_REQUIRES_NEW</prop>
			</props>
		</property>
	</bean>	
	
	<!-- ========================= BUSINESS OBJECT DEFINITIONS ========================= -->

	<!-- LAMS primary business object: Hibernate implementation -->
	<bean id="userManagementServiceTarget" class="org.lamsfoundation.lams.usermanagement.service.UserManagementService"
		  scope="prototype"
	>
		<property name="baseDAO"><ref bean="baseDAO"/></property>
		<property name="groupDAO"><ref bean="groupDAO"/></property>
		<property name="roleDAO"><ref bean="roleDAO"/></property>
		<property name="organisationDAO"><ref bean="organisationDAO"/></property>
		<property name="favoriteOrganisationDAO"><ref bean="favoriteOrganisationDAO"/></property>
		<property name="userDAO"><ref bean="userDAO"/></property>
		<property name="userOrganisationDAO"><ref bean="userOrganisationDAO"/></property>
		<property name="messageService"><ref bean="commonMessageService"/></property>
		<property name="centralToolContentHandler"><ref bean="centralToolContentHandler"/></property>
	</bean>	
	
	<!-- Transactional proxy for the user management primary business object -->
	<bean id="userManagementService" class="org.springframework.transaction.interceptor.TransactionProxyFactoryBean">
		<property name="transactionManager"><ref bean="transactionManager"/></property>
		<property name="target"><ref bean="userManagementServiceTarget"/></property>
		<property name="proxyTargetClass"><value>true</value></property> 
		<property name="preInterceptors">
			<list>
				<ref bean="transactionRetryInterceptor" />			
			</list>
		</property> 
		<property name="transactionAttributes">
			<props>
				<prop key="get*">PROPAGATION_REQUIRED</prop>
				<prop key="find*">PROPAGATION_REQUIRED</prop>
				<prop key="save*">PROPAGATION_REQUIRED</prop>
				<prop key="create*">PROPAGATION_REQUIRED</prop>
				<prop key="update*">PROPAGATION_REQUIRED</prop>
				<prop key="remove*">PROPAGATION_REQUIRED</prop>
				<prop key="delete*">PROPAGATION_REQUIRED</prop>
				<prop key="disable*">PROPAGATION_REQUIRED</prop>
				<prop key="set*">PROPAGATION_REQUIRED</prop>
				<prop key="is*">PROPAGATION_REQUIRED</prop>
				<prop key="toggleOrganisationFavorite">PROPAGATION_REQUIRED</prop>
				<prop key="userHasData">PROPAGATION_REQUIRED</prop>
				<prop key="upload*">PROPAGATION_REQUIRED</prop>
			</props>
		</property>
	</bean>
	
	<bean id="learningDesignServiceTarget" class="org.lamsfoundation.lams.learningdesign.service.LearningDesignService">
		<property name="messageService"><ref bean="commonMessageService"/></property>
		<property name="learningDesignDAO"><ref bean="learningDesignDAO"/></property>
		<property name="activityDAO"><ref bean="activityDAO"/></property>
		<property name="groupingDAO"><ref bean="groupingDAO"/></property>
		<property name="toolDAO"><ref bean="toolDAO"/></property>
		<property name="learningLibraryDAO"><ref bean="learningLibraryDAO"/></property>
		<property name="toolActMessageService"><ref bean="loadedMessageSourceService"/></property>
	</bean>
	
	<bean id="learningDesignService" class="org.springframework.transaction.interceptor.TransactionProxyFactoryBean">
		<property name="transactionManager"><ref bean="transactionManager"/></property>
		<property name="target"><ref bean="learningDesignServiceTarget"/></property>
		<property name="proxyTargetClass"><value>true</value></property> 
		<property name="preInterceptors">
			<list>
				<ref bean="transactionRetryInterceptor" />			
			</list>
		</property>
		<property name="transactionAttributes">
			<props>
				<prop key="validateLearningDesign">PROPAGATION_REQUIRED</prop>
				<prop key="setValid">PROPAGATION_REQUIRED</prop>
				<prop key="getAllLearningLibraryDetails">PROPAGATION_REQUIRED</prop>
				<prop key="getToolDTOs">PROPAGATION_REQUIRED</prop>
				<prop key="getLearning*">PROPAGATION_REQUIRED</prop>
				<prop key="save*">PROPAGATION_REQUIRED</prop>
				<prop key="fillLearningLibraryID">PROPAGATION_REQUIRED</prop>
			</props>
		</property>
	</bean>
	
	<bean id="lessonServiceTarget" class="org.lamsfoundation.lams.lesson.service.LessonService">
		<property name="lessonDAO"><ref bean="lessonDAO"/></property>
		<property name="lessonClassDAO"><ref bean="lessonClassDAO"/></property>
		<property name="groupingDAO"><ref bean="groupingDAO"/></property>
		<property name="baseDAO"><ref bean="baseDAO"/></property>
		<property name="learnerProgressDAO"><ref bean="learnerProgressDAO"/></property>
		<property name="messageService"><ref bean="commonMessageService"/></property>
	</bean>
	
	<bean id="lessonService" class="org.springframework.transaction.interceptor.TransactionProxyFactoryBean">
		<property name="transactionManager"><ref bean="transactionManager"/></property>
		<property name="target"><ref bean="lessonServiceTarget"/></property>
		<property name="proxyTargetClass"><value>true</value></property> 
		<property name="preInterceptors">
			<list>
				<ref bean="transactionRetryInterceptor" />			
			</list>
		</property>
		<property name="transactionAttributes">
			<props>
				<prop key="perform*">PROPAGATION_REQUIRED</prop>
				<prop key="remove*">PROPAGATION_REQUIRED</prop>
				<prop key="get*">PROPAGATION_REQUIRED</prop>
				<prop key="add*">PROPAGATION_REQUIRED</prop>
				<prop key="create*">PROPAGATION_REQUIRED</prop>
				<prop key="update*">PROPAGATION_REQUIRED</prop>
				<prop key="save*">PROPAGATION_REQUIRED</prop>
			</props>
		</property>
	</bean>
	
	<bean id="themeServiceTarget" class="org.lamsfoundation.lams.themes.service.ThemeService">
		<property name="themeDAO"><ref bean="themeDAO"/></property>
		<property name="userManagementService"><ref bean="userManagementService"/></property>
	</bean>
	
	<bean id="themeService" class="org.springframework.transaction.interceptor.TransactionProxyFactoryBean">
		<property name ="transactionManager"><ref bean ="transactionManager"/></property>
		<property name ="target"><ref bean="themeServiceTarget"/></property>
		<property name="proxyTargetClass"><value>true</value></property> 
		<property name="preInterceptors">
			<list>
				<ref bean="transactionRetryInterceptor" />			
			</list>
		</property>
		<property name="transactionAttributes">
			<props>
				<prop key="get*">PROPAGATION_REQUIRED</prop>
				<prop key="store*">PROPAGATION_REQUIRED</prop>
				<prop key="set*">PROPAGATION_REQUIRED</prop>
			</props>
		</property>
	</bean>
	
	<bean id="timezoneServiceTarget" class="org.lamsfoundation.lams.timezone.service.TimezoneService">
		<property name="timezoneDAO"><ref bean="timezoneDAO"/></property>
	</bean>
	
	<bean id="timezoneService" class="org.springframework.transaction.interceptor.TransactionProxyFactoryBean">
		<property name ="transactionManager"><ref bean ="transactionManager"/></property>
		<property name ="target"><ref bean="timezoneServiceTarget"/></property>
		<property name="proxyTargetClass"><value>true</value></property> 
		<property name="preInterceptors">
			<list>
				<ref bean="transactionRetryInterceptor" />			
			</list>
		</property>
		<property name="transactionAttributes">
			<props>
				<prop key="get*">PROPAGATION_REQUIRED</prop>
				<prop key="update*">PROPAGATION_REQUIRED</prop>
			</props>
		</property>
	</bean>

	<bean id="signupServiceTarget" class="org.lamsfoundation.lams.signup.service.SignupService">
		<property name="signupDAO"><ref bean="signupDAO" /></property>
		<property name="userManagementService"><ref bean="userManagementService" /></property>
		<property name="lessonService"><ref bean="lessonService" /></property>
	</bean>

	<bean id="signupService" class="org.springframework.transaction.interceptor.TransactionProxyFactoryBean">
		<property name="transactionManager"><ref bean="transactionManager" /></property>
		<property name="target"><ref bean="signupServiceTarget" /></property>
		<property name="proxyTargetClass"><value>true</value></property>
		<property name="preInterceptors">
			<list>
				<ref bean="transactionRetryInterceptor" />			
			</list>
		</property>
		<property name="transactionAttributes">
			<props>
				<prop key="sign*">PROPAGATION_REQUIRED</prop>
				<prop key="contextExists">PROPAGATION_REQUIRED</prop>
				<prop key="courseKeyIsValid">PROPAGATION_REQUIRED</prop>
				<prop key="emailVerify">PROPAGATION_REQUIRED</prop>
				<prop key="get*">PROPAGATION_REQUIRED</prop>
				<prop key="usernameExists">PROPAGATION_REQUIRED</prop>
			</props>
		</property>
	</bean>
	
=======
<?xml version="1.0" encoding="UTF-8"?>

<beans xmlns="http://www.springframework.org/schema/beans"
       xmlns:xsi="http://www.w3.org/2001/XMLSchema-instance"
       xsi:schemaLocation="http://www.springframework.org/schema/beans
           				   http://www.springframework.org/schema/beans/spring-beans-4.0.xsd">

	<!-- ========================= GENERAL DEFINITIONS ========================= -->

	<import resource="messageContext.xml"/>

	<!-- ========================= RESOURCE DEFINITIONS ========================= -->

 	<!-- Hibernate SessionFactory. Since LAMS 2.3 it is used in all tools and other parts of LAMS,
 		 rather than several local Session Factories.
 	-->
	<bean id="coreSessionFactory" class="org.springframework.orm.hibernate5.LocalSessionFactoryBean">
		<property name="dataSource"><ref bean="dataSource"/></property>
		<property name="packagesToScan">
			<list>
				<value>org.lamsfoundation.lams.comments</value>
				<value>org.lamsfoundation.lams.config</value>
				<value>org.lamsfoundation.lams.contentrepository</value>
				<value>org.lamsfoundation.lams.events</value>
				<value>org.lamsfoundation.lams.gradebook</value>
				<value>org.lamsfoundation.lams.integration</value>
				<value>org.lamsfoundation.lams.learningdesign</value>
				<value>org.lamsfoundation.lams.lesson</value>
				<value>org.lamsfoundation.lams.logevent</value>
				<value>org.lamsfoundation.lams.outcome</value>
				<value>org.lamsfoundation.lams.planner</value>
				<value>org.lamsfoundation.lams.policies</value>
				<value>org.lamsfoundation.lams.themes</value>
				<value>org.lamsfoundation.lams.timezone</value>
				<value>org.lamsfoundation.lams.tool</value>
				<value>org.lamsfoundation.lams.usermanagement</value>
				<value>org.lamsfoundation.lams.workspace</value>
				<value>org.lamsfoundation.lams.**.model</value>
			</list>
		</property>
		<property name="hibernateProperties"><ref bean="hibernateProperties"/></property>
	</bean>
	
	<bean id="multipartResolver" class="org.springframework.web.multipart.commons.CommonsMultipartResolver" />
	
	<bean id="transactionRetryService" class="org.springframework.transaction.interceptor.TransactionProxyFactoryBean">
		<property name="transactionManager"><ref bean ="transactionManager"/></property>
		<property name ="target">
			<bean class="org.lamsfoundation.lams.util.TransactionRetryService" />
		</property>
		<property name="proxyTargetClass"><value>true</value></property> 
		<property name="transactionAttributes">
			<props>
				<prop key="*">PROPAGATION_REQUIRES_NEW</prop>
			</props>
		</property>
	</bean>	
	
	<!-- ========================= BUSINESS OBJECT DEFINITIONS ========================= -->

	<!-- LAMS primary business object: Hibernate implementation -->
	<bean id="userManagementServiceTarget" class="org.lamsfoundation.lams.usermanagement.service.UserManagementService"
		  scope="prototype"
	>
		<property name="baseDAO"><ref bean="baseDAO"/></property>
		<property name="groupDAO"><ref bean="groupDAO"/></property>
		<property name="roleDAO"><ref bean="roleDAO"/></property>
		<property name="organisationDAO"><ref bean="organisationDAO"/></property>
		<property name="favoriteOrganisationDAO"><ref bean="favoriteOrganisationDAO"/></property>
		<property name="userDAO"><ref bean="userDAO"/></property>
		<property name="userOrganisationDAO"><ref bean="userOrganisationDAO"/></property>
		<property name="messageService"><ref bean="commonMessageService"/></property>
		<property name="centralToolContentHandler"><ref bean="centralToolContentHandler"/></property>
	</bean>	
	
	<!-- Transactional proxy for the user management primary business object -->
	<bean id="userManagementService" class="org.springframework.transaction.interceptor.TransactionProxyFactoryBean">
		<property name="transactionManager"><ref bean="transactionManager"/></property>
		<property name="target"><ref bean="userManagementServiceTarget"/></property>
		<property name="proxyTargetClass"><value>true</value></property> 
		<property name="preInterceptors">
			<list>
				<ref bean="transactionRetryInterceptor" />			
			</list>
		</property> 
		<property name="transactionAttributes">
			<props>
				<prop key="canEditGroup">PROPAGATION_REQUIRED</prop>
				<prop key="create*">PROPAGATION_REQUIRED</prop>
				<prop key="delete*">PROPAGATION_REQUIRED</prop>
				<prop key="disable*">PROPAGATION_REQUIRED</prop>
				<prop key="find*">PROPAGATION_REQUIRED</prop>
				<prop key="get*">PROPAGATION_REQUIRED</prop>
				<prop key="hasRoleInOrganisation">PROPAGATION_REQUIRED</prop>
				<prop key="is*">PROPAGATION_REQUIRED</prop>
				<prop key="log*">PROPAGATION_REQUIRED</prop>
				<prop key="remove*">PROPAGATION_REQUIRED</prop>
				<prop key="save*">PROPAGATION_REQUIRED</prop>
				<prop key="set*">PROPAGATION_REQUIRED</prop>
				<prop key="toggleOrganisationFavorite">PROPAGATION_REQUIRED</prop>
				<prop key="update*">PROPAGATION_REQUIRED</prop>
				<prop key="upload*">PROPAGATION_REQUIRED</prop>
				<prop key="userHasData">PROPAGATION_REQUIRED</prop>
			</props>
		</property>
	</bean>
	
	<bean id="learningDesignServiceTarget" class="org.lamsfoundation.lams.learningdesign.service.LearningDesignService">
		<property name="messageService"><ref bean="commonMessageService"/></property>
		<property name="learningDesignDAO"><ref bean="learningDesignDAO"/></property>
		<property name="activityDAO"><ref bean="activityDAO"/></property>
		<property name="groupingDAO"><ref bean="groupingDAO"/></property>
		<property name="toolDAO"><ref bean="toolDAO"/></property>
		<property name="learningLibraryDAO"><ref bean="learningLibraryDAO"/></property>
		<property name="toolActMessageService"><ref bean="loadedMessageSourceService"/></property>
	</bean>
	
	<bean id="learningDesignService" class="org.springframework.transaction.interceptor.TransactionProxyFactoryBean">
		<property name="transactionManager"><ref bean="transactionManager"/></property>
		<property name="target"><ref bean="learningDesignServiceTarget"/></property>
		<property name="proxyTargetClass"><value>true</value></property> 
		<property name="preInterceptors">
			<list>
				<ref bean="transactionRetryInterceptor" />			
			</list>
		</property>
		<property name="transactionAttributes">
			<props>
				<prop key="fillLearningLibraryID">PROPAGATION_REQUIRED</prop>
				<prop key="internationaliseActivityTitle">PROPAGATION_REQUIRED</prop>
				<prop key="getAllLearningLibraryDetails">PROPAGATION_REQUIRED</prop>
				<prop key="getLearning*">PROPAGATION_REQUIRED</prop>
				<prop key="getToolDTOs">PROPAGATION_REQUIRED</prop>
				<prop key="save*">PROPAGATION_REQUIRED</prop>
				<prop key="setValid">PROPAGATION_REQUIRED</prop>
				<prop key="validateLearningDesign">PROPAGATION_REQUIRED</prop>
			</props>
		</property>
	</bean>
	
	<bean id="lessonServiceTarget" class="org.lamsfoundation.lams.lesson.service.LessonService">
		<property name="lessonDAO"><ref bean="lessonDAO"/></property>
		<property name="lessonClassDAO"><ref bean="lessonClassDAO"/></property>
		<property name="groupingDAO"><ref bean="groupingDAO"/></property>
		<property name="baseDAO"><ref bean="baseDAO"/></property>
		<property name="learnerProgressDAO"><ref bean="learnerProgressDAO"/></property>
		<property name="messageService"><ref bean="commonMessageService"/></property>
	</bean>
	
	<bean id="lessonService" class="org.springframework.transaction.interceptor.TransactionProxyFactoryBean">
		<property name="transactionManager"><ref bean="transactionManager"/></property>
		<property name="target"><ref bean="lessonServiceTarget"/></property>
		<property name="proxyTargetClass"><value>true</value></property> 
		<property name="preInterceptors">
			<list>
				<ref bean="transactionRetryInterceptor" />			
			</list>
		</property>
		<property name="transactionAttributes">
			<props>
				<prop key="add*">PROPAGATION_REQUIRED</prop>
				<prop key="checkLessonReleaseConditions">PROPAGATION_REQUIRED</prop>
				<prop key="create*">PROPAGATION_REQUIRED</prop>
				<prop key="get*">PROPAGATION_REQUIRED</prop>
				<prop key="perform*">PROPAGATION_REQUIRED</prop>
				<prop key="remove*">PROPAGATION_REQUIRED</prop>
				<prop key="save*">PROPAGATION_REQUIRED</prop>
				<prop key="update*">PROPAGATION_REQUIRED</prop>
			</props>
		</property>
	</bean>
	
	<bean id="themeServiceTarget" class="org.lamsfoundation.lams.themes.service.ThemeService">
		<property name="themeDAO"><ref bean="themeDAO"/></property>
		<property name="userManagementService"><ref bean="userManagementService"/></property>
	</bean>
	
	<bean id="themeService" class="org.springframework.transaction.interceptor.TransactionProxyFactoryBean">
		<property name ="transactionManager"><ref bean ="transactionManager"/></property>
		<property name ="target"><ref bean="themeServiceTarget"/></property>
		<property name="proxyTargetClass"><value>true</value></property> 
		<property name="preInterceptors">
			<list>
				<ref bean="transactionRetryInterceptor" />			
			</list>
		</property>
		<property name="transactionAttributes">
			<props>
				<prop key="get*">PROPAGATION_REQUIRED</prop>
				<prop key="removeTheme">PROPAGATION_REQUIRED</prop>
				<prop key="store*">PROPAGATION_REQUIRED</prop>
			</props>
		</property>
	</bean>
	
	<bean id="timezoneServiceTarget" class="org.lamsfoundation.lams.timezone.service.TimezoneService">
		<property name="timezoneDAO"><ref bean="timezoneDAO"/></property>
	</bean>
	
	<bean id="timezoneService" class="org.springframework.transaction.interceptor.TransactionProxyFactoryBean">
		<property name ="transactionManager"><ref bean ="transactionManager"/></property>
		<property name ="target"><ref bean="timezoneServiceTarget"/></property>
		<property name="proxyTargetClass"><value>true</value></property> 
		<property name="preInterceptors">
			<list>
				<ref bean="transactionRetryInterceptor" />			
			</list>
		</property>
		<property name="transactionAttributes">
			<props>
				<prop key="get*">PROPAGATION_REQUIRED</prop>
				<prop key="set*">PROPAGATION_REQUIRED</prop>
				<prop key="update*">PROPAGATION_REQUIRED</prop>
			</props>
		</property>
	</bean>

	<bean id="signupServiceTarget" class="org.lamsfoundation.lams.signup.service.SignupService">
		<property name="signupDAO"><ref bean="signupDAO" /></property>
		<property name="userManagementService"><ref bean="userManagementService" /></property>
		<property name="lessonService"><ref bean="lessonService" /></property>
	</bean>

	<bean id="signupService" class="org.springframework.transaction.interceptor.TransactionProxyFactoryBean">
		<property name="transactionManager"><ref bean="transactionManager" /></property>
		<property name="target"><ref bean="signupServiceTarget" /></property>
		<property name="proxyTargetClass"><value>true</value></property>
		<property name="preInterceptors">
			<list>
				<ref bean="transactionRetryInterceptor" />			
			</list>
		</property>
		<property name="transactionAttributes">
			<props>
				<prop key="contextExists">PROPAGATION_REQUIRED</prop>
				<prop key="courseKeyIsValid">PROPAGATION_REQUIRED</prop>
				<prop key="emailVerify">PROPAGATION_REQUIRED</prop>
				<prop key="get*">PROPAGATION_REQUIRED</prop>
				<prop key="sign*">PROPAGATION_REQUIRED</prop>
				<prop key="usernameExists">PROPAGATION_REQUIRED</prop>
			</props>
		</property>
	</bean>
	
>>>>>>> d9e8a78a
	<bean id="policyServiceTarget" class="org.lamsfoundation.lams.policies.service.PolicyService">
		<property name="policyDAO"><ref bean="policyDAO" /></property>
		<property name="userManagementService"><ref bean="userManagementService" /></property>
		<property name="lessonService"><ref bean="lessonService" /></property>
	</bean>

	<bean id="policyService" class="org.springframework.transaction.interceptor.TransactionProxyFactoryBean">
		<property name="transactionManager"><ref bean="transactionManager" /></property>
		<property name="target"><ref bean="policyServiceTarget" /></property>
		<property name="proxyTargetClass"><value>true</value></property>
		<property name="preInterceptors">
			<list>
				<ref bean="transactionRetryInterceptor" />			
			</list>
		</property>
		<property name="transactionAttributes">
			<props>
				<prop key="get*">PROPAGATION_REQUIRED</prop>
				<prop key="is*">PROPAGATION_REQUIRED</prop>
				<prop key="store*">PROPAGATION_REQUIRED</prop>
				<prop key="toggle*">PROPAGATION_REQUIRED</prop>
			</props>
		</property>
	</bean>
	
<<<<<<< HEAD
	<bean id="exportToolContentServiceTarget" class="org.lamsfoundation.lams.learningdesign.service.ExportToolContentService">
		<property name="learningDesignService"><ref bean="learningDesignService"/></property>
		<property name="messageService"><ref bean="commonMessageService"/></property>
		<property name="activityDAO"><ref bean="activityDAO"/></property>
		<property name="toolDAO"><ref bean="toolDAO"/></property>
		<property name="toolContentDAO"><ref bean="toolContentDAO"/></property>
		<property name="systemToolDAO"><ref bean="systemToolDAO"/></property>
		<property name="baseDAO"><ref bean="baseDAO"/></property>
		<property name="licenseDAO"><ref bean="licenseDAO"/></property>
		<property name="groupingDAO"><ref bean="groupingDAO"/></property>
		<property name="transitionDAO"><ref bean="transitionDAO"/></property>
		<property name="learningDesignDAO"><ref bean="learningDesignDAO"/></property>
		<property name="learningLibraryDAO"><ref bean="learningLibraryDAO"/></property>
		<property name="qbDAO"><ref bean="qbDAO"/></property>
	</bean>
	
	<bean id="exportToolContentService" class="org.springframework.transaction.interceptor.TransactionProxyFactoryBean">
		<property name ="transactionManager"><ref bean ="transactionManager"/></property>
		<property name ="target"><ref bean="exportToolContentServiceTarget"/></property>
		<property name="preInterceptors">
			<list>
				<ref bean="transactionRetryInterceptor" />			
			</list>
		</property>
		<!-- TransactionProxyFactoryBean by default just proxies all interfaces implemented by the target object -->
		<!-- AuthoringService is class so needs to be proxied via CGLIB -->
		<!-- Specify "proxyTargetClass" = "true" to generate a CGLIB proxy-->
		<property name="proxyTargetClass"><value>true</value></property>     
		
		<property name="transactionAttributes">
			<props>
				<prop key="save*">PROPAGATION_REQUIRED</prop>
				<prop key="remove*">PROPAGATION_REQUIRED</prop>
				<prop key="export*">PROPAGATION_REQUIRED,+java.lang.Exception</prop>
				<prop key="import*">PROPAGATION_REQUIRED,+java.lang.Exception</prop>
			</props>
		</property>
	</bean>
	
	<!--  Access a message service related to a programatically loaded message file. -->
	<!--  Can be used to arbitrarily access any message file that is on the classpath -->
	<!--  as long as you know the file's name and full path.                          -->
	<bean id="loadedMessageSourceService" class="org.lamsfoundation.lams.util.LoadedMessageSourceService">
    </bean>
    	
    <!--  Each message service created by loadedMessageService is a ResourceBundleMessageSource -->
	<bean id="loadedMessageSource" class="org.springframework.context.support.ResourceBundleMessageSource" scope="prototype">
	</bean>
			
	<!--  Core Notebook Service -->
	<bean id="coreNotebookServiceTarget" class="org.lamsfoundation.lams.notebook.service.CoreNotebookService">
		<property name="messageService"><ref bean="commonMessageService"/></property>
		<property name="userManagementService"><ref bean="userManagementService"/></property>
		<property name="notebookEntryDAO"><ref bean="notebookEntryDAO" /></property>
		<property name="baseDAO"><ref bean="baseDAO" /></property>
	</bean>
	
	<bean id="coreNotebookService" class="org.springframework.transaction.interceptor.TransactionProxyFactoryBean">
		<property name ="transactionManager"><ref bean ="transactionManager"/></property>
		<property name ="target"><ref bean="coreNotebookServiceTarget"/></property>
		<property name="preInterceptors">
			<list>
				<ref bean="transactionRetryInterceptor" />			
			</list>
		</property>
		<!-- TransactionProxyFactoryBean by default just proxies all interfaces implemented by the target object -->
		<!-- AuthoringService is class so needs to be proxied via CGLIB -->
		<!-- Specify "proxyTargetClass" = "true" to generate a CGLIB proxy-->
		<property name="proxyTargetClass"><value>true</value></property>     
		
		<property name="transactionAttributes">
			<props>
				<prop key="get*">PROPAGATION_REQUIRED</prop>
				<prop key="update*">PROPAGATION_REQUIRED</prop>
				<prop key="save*">PROPAGATION_REQUIRED</prop>
				<prop key="create*">PROPAGATION_REQUIRED</prop>
			</props>
		</property>
	</bean>

	<!--  Rating Service -->

	<bean id="ratingService" class="org.springframework.transaction.interceptor.TransactionProxyFactoryBean">

		<property name ="transactionManager"><ref bean ="transactionManager"/></property>
		<property name ="target">
			<bean class="org.lamsfoundation.lams.rating.service.RatingService">
				<property name="messageService"><ref bean="commonMessageService"/></property>
				<property name="ratingDAO"><ref bean="ratingDAO" /></property>
				<property name="ratingCommentDAO"><ref bean="ratingCommentDAO" /></property>
				<property name="ratingCriteriaDAO"><ref bean="ratingCriteriaDAO" /></property>
				<property name="userManagementService"><ref bean="userManagementService"/></property>
			</bean>
		</property>
		<property name="proxyTargetClass"><value>true</value></property> 
		<property name="preInterceptors">
			<list>
				<ref bean="transactionRetryInterceptor" />			
			</list>
		</property>
		<property name="transactionAttributes">
			<props>
				<prop key="get*">PROPAGATION_REQUIRED</prop>
				<prop key="update*">PROPAGATION_REQUIRED</prop>
				<prop key="save*">PROPAGATION_REQUIRED</prop>
				<prop key="create*">PROPAGATION_REQUIRED</prop>
				<prop key="delete*">PROPAGATION_REQUIRED</prop>
				<prop key="rate*">PROPAGATION_REQUIRED</prop>
				<prop key="commentItem">PROPAGATION_REQUIRED</prop>
			</props>
		</property>

	</bean>
	
	<!-- Event notification Service -->

	 <bean id="scheduler" class="org.springframework.scheduling.quartz.SchedulerFactoryBean">
        <property name="applicationContextSchedulerContextKey" value="context.central"/>
        <property name="schedulerName" value="LAMS"/>
    	<property name="quartzProperties">
			<props>
				<prop key="org.quartz.jobStore.class">org.springframework.scheduling.quartz.LocalDataSourceJobStore</prop>
				<prop key="org.quartz.jobStore.driverDelegateClass">org.quartz.impl.jdbcjobstore.StdJDBCDelegate</prop>
				<prop key="org.quartz.jobStore.tablePrefix">lams_qtz_</prop>
			</props>
		</property> 
		<property name="dataSource"><ref bean="dataSource"/></property>
	
		<property name="jobDetails">
			<list>
				<ref bean="resendMessagesJob" />
			</list>
		</property>
		<property name="triggers">
			<list>
				<ref bean="resendMessagesJobTrigger" />
			</list>
		</property>    
    </bean>


    <bean id="eventNotificationService" class="org.springframework.transaction.interceptor.TransactionProxyFactoryBean">
		<property name ="transactionManager"><ref bean="transactionManager"/></property>
		<property name="preInterceptors">
			<list>
				<ref bean="transactionRetryInterceptor" />			
			</list>
		</property>
		<property name ="target">
			<bean class="org.lamsfoundation.lams.events.EventNotificationService">
				<property name="eventDAO"><ref bean="eventDAO" /></property>
				<property name="userManagementService"><ref bean="userManagementService"/></property>
        		<property name="messageService"><ref bean="commonMessageService"/></property>
        		<property name="lessonService"><ref bean="lessonService"/></property>
        		<property name="toolService"><ref bean="lamsToolService"/></property>
			</bean>	
		</property>
		<property name="transactionAttributes">
			<props>
				<prop key="create*">PROPAGATION_REQUIRED</prop>
				<prop key="eventExists">PROPAGATION_REQUIRED</prop>
				<prop key="sendMessage">PROPAGATION_REQUIRED</prop>
				<prop key="resendMessages">PROPAGATION_REQUIRED</prop>
				<prop key="notify*">PROPAGATION_REQUIRED</prop>
				<prop key="subscribe">PROPAGATION_REQUIRED</prop>
				<prop key="unsubscribe">PROPAGATION_REQUIRED</prop>
				<prop key="trigger*">PROPAGATION_REQUIRED</prop>
				<prop key="isSubscribed">PROPAGATION_REQUIRED</prop>
				<prop key="getNotification*">PROPAGATION_REQUIRED</prop>
			</props>
		</property>
	</bean>
	
	<bean name="resendMessagesJob" class="org.springframework.scheduling.quartz.JobDetailFactoryBean">
		<property name="jobClass" value="org.lamsfoundation.lams.events.ResendMessagesJob" />
		<property name="name" value="Resend Messages Job"/>
		<property name="durability" value="true" />
	</bean>
	
	<bean id="resendMessagesJobTrigger" 
                class="org.springframework.scheduling.quartz.SimpleTriggerFactoryBean">
		<property name="jobDetail" ref="resendMessagesJob" />
		<property name="name" value="Resend Messages Job Trigger"/>
		<property name="repeatInterval" value="3600000" />
		<property name="startDelay" value="120000" />
	</bean>
	
	
	<!-- Log Event notification Service -->
	
	<bean id="logEventService" class="org.springframework.transaction.interceptor.TransactionProxyFactoryBean">
		<property name ="transactionManager"><ref bean ="transactionManager"/></property>
		<property name="preInterceptors">
			<list>
				<ref bean="transactionRetryInterceptor" />			
			</list>
		</property>
		<property name ="target">
			<bean class="org.lamsfoundation.lams.logevent.service.LogEventService">
				<property name="lessonDAO"><ref bean="lessonDAO"/></property>
				<property name="logEventDAO"><ref bean="logEventDAO"/></property>
				<property name="messageService"><ref bean="commonMessageService"/></property>
				<property name="userManagementService"><ref bean="userManagementService"/></property>
			</bean>	
		</property>
		<property name="proxyTargetClass"><value>true</value></property> 
		<property name="transactionAttributes">
			<props>
				<prop key="get*">PROPAGATION_REQUIRED</prop>
				<prop key="logEvent">PROPAGATION_REQUIRED</prop>
			</props>
		</property>
	</bean>	
	
	<!--  Configuration service -->
	<bean id="configurationService"  class="org.springframework.transaction.interceptor.TransactionProxyFactoryBean">
		<property name ="transactionManager"><ref bean ="transactionManager"/></property>
		<property name="preInterceptors">
			<list>
				<ref bean="transactionRetryInterceptor" />			
			</list>
		</property>
		<property name ="target">
			<bean class="org.lamsfoundation.lams.util.Configuration">
				<property name="configurationDAO"><ref bean="configurationDAO" /></property>
				<property name="messageService"><ref bean="commonMessageService" /></property>
				<property name="scheduler"><ref bean="scheduler" /></property>
			</bean>
		</property>
		<property name="proxyTargetClass"><value>true</value></property> 
		<property name="transactionAttributes">
			<props>
				<prop key="save*">PROPAGATION_REQUIRED</prop>
				<prop key="persist*">PROPAGATION_REQUIRED</prop>
			</props>
		</property>
	</bean>

	<!-- Security service -->
	<bean id="securityServiceTarget" class="org.lamsfoundation.lams.security.SecurityService">
		<property name="securityDAO"><ref bean="securityDAO"/></property>
		<property name="logEventService"><ref bean="logEventService"/></property>
	</bean>	
	
	<bean id="securityService" class="org.springframework.transaction.interceptor.TransactionProxyFactoryBean">
		<property name="transactionManager"><ref bean="transactionManager"/></property>
		<property name="target"><ref bean="securityServiceTarget"/></property>
		<property name="proxyTargetClass"><value>true</value></property> 
		<property name="preInterceptors">
			<list>
				<ref bean="transactionRetryInterceptor" />			
			</list>
		</property>
		<property name="transactionAttributes">
			<props>
				<prop key="is*">PROPAGATION_REQUIRED,readOnly</prop>
				<prop key="has*">PROPAGATION_REQUIRED,readOnly</prop>
			</props>
		</property>
	</bean>

=======
	<bean id="exportToolContentServiceTarget" class="org.lamsfoundation.lams.learningdesign.service.ExportToolContentService">
		<property name="learningDesignService"><ref bean="learningDesignService"/></property>
		<property name="messageService"><ref bean="commonMessageService"/></property>
		<property name="activityDAO"><ref bean="activityDAO"/></property>
		<property name="toolDAO"><ref bean="toolDAO"/></property>
		<property name="toolContentDAO"><ref bean="toolContentDAO"/></property>
		<property name="systemToolDAO"><ref bean="systemToolDAO"/></property>
		<property name="baseDAO"><ref bean="baseDAO"/></property>
		<property name="licenseDAO"><ref bean="licenseDAO"/></property>
		<property name="groupingDAO"><ref bean="groupingDAO"/></property>
		<property name="transitionDAO"><ref bean="transitionDAO"/></property>
		<property name="learningDesignDAO"><ref bean="learningDesignDAO"/></property>
		<property name="learningLibraryDAO"><ref bean="learningLibraryDAO"/></property>
	</bean>
	
	<bean id="exportToolContentService" class="org.springframework.transaction.interceptor.TransactionProxyFactoryBean">
		<property name ="transactionManager"><ref bean ="transactionManager"/></property>
		<property name ="target"><ref bean="exportToolContentServiceTarget"/></property>
		<property name="preInterceptors">
			<list>
				<ref bean="transactionRetryInterceptor" />			
			</list>
		</property>
		<!-- TransactionProxyFactoryBean by default just proxies all interfaces implemented by the target object -->
		<!-- AuthoringService is class so needs to be proxied via CGLIB -->
		<!-- Specify "proxyTargetClass" = "true" to generate a CGLIB proxy-->
		<property name="proxyTargetClass"><value>true</value></property>     
		
		<property name="transactionAttributes">
			<props>
				<prop key="export*">PROPAGATION_REQUIRED,+java.lang.Exception</prop>
				<prop key="import*">PROPAGATION_REQUIRED,+java.lang.Exception</prop>
				<prop key="register*">PROPAGATION_REQUIRED</prop>
			</props>
		</property>
	</bean>
	
	<!--  Access a message service related to a programatically loaded message file. -->
	<!--  Can be used to arbitrarily access any message file that is on the classpath -->
	<!--  as long as you know the file's name and full path.                          -->
	<bean id="loadedMessageSourceService" class="org.lamsfoundation.lams.util.LoadedMessageSourceService">
    </bean>
    	
    <!--  Each message service created by loadedMessageService is a ResourceBundleMessageSource -->
	<bean id="loadedMessageSource" class="org.springframework.context.support.ResourceBundleMessageSource" scope="prototype">
	</bean>
			
	<!--  Core Notebook Service -->
	<bean id="coreNotebookServiceTarget" class="org.lamsfoundation.lams.notebook.service.CoreNotebookService">
		<property name="messageService"><ref bean="commonMessageService"/></property>
		<property name="userManagementService"><ref bean="userManagementService"/></property>
		<property name="notebookEntryDAO"><ref bean="notebookEntryDAO" /></property>
		<property name="baseDAO"><ref bean="baseDAO" /></property>
	</bean>
	
	<bean id="coreNotebookService" class="org.springframework.transaction.interceptor.TransactionProxyFactoryBean">
		<property name ="transactionManager"><ref bean ="transactionManager"/></property>
		<property name ="target"><ref bean="coreNotebookServiceTarget"/></property>
		<property name="preInterceptors">
			<list>
				<ref bean="transactionRetryInterceptor" />			
			</list>
		</property>
		<!-- TransactionProxyFactoryBean by default just proxies all interfaces implemented by the target object -->
		<!-- AuthoringService is class so needs to be proxied via CGLIB -->
		<!-- Specify "proxyTargetClass" = "true" to generate a CGLIB proxy-->
		<property name="proxyTargetClass"><value>true</value></property>     
		
		<property name="transactionAttributes">
			<props>
				<prop key="create*">PROPAGATION_REQUIRED</prop>
				<prop key="delete*">PROPAGATION_REQUIRED</prop>
				<prop key="get*">PROPAGATION_REQUIRED</prop>
				<prop key="save*">PROPAGATION_REQUIRED</prop>
				<prop key="update*">PROPAGATION_REQUIRED</prop>
			</props>
		</property>
	</bean>

	<!--  Rating Service -->

	<bean id="ratingService" class="org.springframework.transaction.interceptor.TransactionProxyFactoryBean">

		<property name ="transactionManager"><ref bean ="transactionManager"/></property>
		<property name ="target">
			<bean class="org.lamsfoundation.lams.rating.service.RatingService">
				<property name="messageService"><ref bean="commonMessageService"/></property>
				<property name="ratingDAO"><ref bean="ratingDAO" /></property>
				<property name="ratingCommentDAO"><ref bean="ratingCommentDAO" /></property>
				<property name="ratingCriteriaDAO"><ref bean="ratingCriteriaDAO" /></property>
				<property name="userManagementService"><ref bean="userManagementService"/></property>
			</bean>
		</property>
		<property name="proxyTargetClass"><value>true</value></property> 
		<property name="preInterceptors">
			<list>
				<ref bean="transactionRetryInterceptor" />			
			</list>
		</property>
		<property name="transactionAttributes">
			<props>
				<prop key="create*">PROPAGATION_REQUIRED</prop>
				<prop key="commentItem">PROPAGATION_REQUIRED</prop>
				<prop key="convertToStyled">PROPAGATION_REQUIRED</prop>
				<prop key="countUsersRatedEachItem*">PROPAGATION_REQUIRED</prop>
				<prop key="delete*">PROPAGATION_REQUIRED</prop>
				<prop key="get*">PROPAGATION_REQUIRED</prop>
				<prop key="is*">PROPAGATION_REQUIRED</prop>
				<prop key="rate*">PROPAGATION_REQUIRED</prop>
				<prop key="save*">PROPAGATION_REQUIRED</prop>
				<prop key="update*">PROPAGATION_REQUIRED</prop>
			</props>
		</property>

	</bean>
	
	<!-- Event notification Service -->

	 <bean id="scheduler" class="org.springframework.scheduling.quartz.SchedulerFactoryBean">
        <property name="applicationContextSchedulerContextKey" value="context.central"/>
        <property name="schedulerName" value="LAMS"/>
    	<property name="quartzProperties">
			<props>
				<prop key="org.quartz.jobStore.class">org.springframework.scheduling.quartz.LocalDataSourceJobStore</prop>
				<prop key="org.quartz.jobStore.driverDelegateClass">org.quartz.impl.jdbcjobstore.StdJDBCDelegate</prop>
				<prop key="org.quartz.jobStore.tablePrefix">lams_qtz_</prop>
			</props>
		</property> 
		<property name="dataSource"><ref bean="dataSource"/></property>
	
		<property name="jobDetails">
			<list>
				<ref bean="resendMessagesJob" />
			</list>
		</property>
		<property name="triggers">
			<list>
				<ref bean="resendMessagesJobTrigger" />
			</list>
		</property>    
    </bean>


    <bean id="eventNotificationService" class="org.springframework.transaction.interceptor.TransactionProxyFactoryBean">
		<property name ="transactionManager"><ref bean="transactionManager"/></property>
		<property name="preInterceptors">
			<list>
				<ref bean="transactionRetryInterceptor" />			
			</list>
		</property>
		<property name ="target">
			<bean class="org.lamsfoundation.lams.events.EventNotificationService">
				<property name="eventDAO"><ref bean="eventDAO" /></property>
				<property name="userManagementService"><ref bean="userManagementService"/></property>
        		<property name="messageService"><ref bean="commonMessageService"/></property>
        		<property name="lessonService"><ref bean="lessonService"/></property>
        		<property name="toolService"><ref bean="lamsToolService"/></property>
			</bean>	
		</property>
		<property name="transactionAttributes">
			<props>
				<prop key="create*">PROPAGATION_REQUIRED</prop>
				<prop key="eventExists">PROPAGATION_REQUIRED</prop>
				<prop key="get*">PROPAGATION_REQUIRED</prop>
				<prop key="isSubscribed">PROPAGATION_REQUIRED</prop>
				<prop key="notify*">PROPAGATION_REQUIRED</prop>
				<prop key="resendMessages">PROPAGATION_REQUIRED</prop>
				<prop key="sendMessage">PROPAGATION_REQUIRED</prop>
				<prop key="subscribe">PROPAGATION_REQUIRED</prop>
				<prop key="trigger*">PROPAGATION_REQUIRED</prop>
				<prop key="unsubscribe">PROPAGATION_REQUIRED</prop>
			</props>
		</property>
	</bean>
	
	<bean name="resendMessagesJob" class="org.springframework.scheduling.quartz.JobDetailFactoryBean">
		<property name="jobClass" value="org.lamsfoundation.lams.events.ResendMessagesJob" />
		<property name="name" value="Resend Messages Job"/>
		<property name="durability" value="true" />
	</bean>
	
	<bean id="resendMessagesJobTrigger" 
                class="org.springframework.scheduling.quartz.SimpleTriggerFactoryBean">
		<property name="jobDetail" ref="resendMessagesJob" />
		<property name="name" value="Resend Messages Job Trigger"/>
		<property name="repeatInterval" value="3600000" />
		<property name="startDelay" value="120000" />
	</bean>
	
	
	<!-- Log Event notification Service -->
	
	<bean id="logEventService" class="org.springframework.transaction.interceptor.TransactionProxyFactoryBean">
		<property name ="transactionManager"><ref bean ="transactionManager"/></property>
		<property name="preInterceptors">
			<list>
				<ref bean="transactionRetryInterceptor" />			
			</list>
		</property>
		<property name ="target">
			<bean class="org.lamsfoundation.lams.logevent.service.LogEventService">
				<property name="lessonDAO"><ref bean="lessonDAO"/></property>
				<property name="logEventDAO"><ref bean="logEventDAO"/></property>
				<property name="messageService"><ref bean="commonMessageService"/></property>
				<property name="userManagementService"><ref bean="userManagementService"/></property>
			</bean>	
		</property>
		<property name="proxyTargetClass"><value>true</value></property> 
		<property name="transactionAttributes">
			<props>
				<prop key="get*">PROPAGATION_REQUIRED</prop>
				<prop key="log*">PROPAGATION_REQUIRED</prop>
			</props>
		</property>
	</bean>	
	
	<!--  Configuration service -->
	<bean id="configurationService"  class="org.springframework.transaction.interceptor.TransactionProxyFactoryBean">
		<property name ="transactionManager"><ref bean ="transactionManager"/></property>
		<property name="preInterceptors">
			<list>
				<ref bean="transactionRetryInterceptor" />			
			</list>
		</property>
		<property name ="target">
			<bean class="org.lamsfoundation.lams.util.Configuration">
				<property name="configurationDAO"><ref bean="configurationDAO" /></property>
				<property name="messageService"><ref bean="commonMessageService" /></property>
				<property name="scheduler"><ref bean="scheduler" /></property>
			</bean>
		</property>
		<property name="proxyTargetClass"><value>true</value></property> 
		<property name="transactionAttributes">
			<props>
				<prop key="get*">PROPAGATION_REQUIRED</prop>
				<prop key="persist*">PROPAGATION_REQUIRED</prop>
				<prop key="refreshCache">PROPAGATION_REQUIRED</prop>
				<prop key="save*">PROPAGATION_REQUIRED</prop>
				<prop key="update*">PROPAGATION_REQUIRED</prop>
			</props>
		</property>
	</bean>

	<!-- Security service -->
	<bean id="securityServiceTarget" class="org.lamsfoundation.lams.security.SecurityService">
		<property name="securityDAO"><ref bean="securityDAO"/></property>
		<property name="logEventService"><ref bean="logEventService"/></property>
	</bean>	
	
	<bean id="securityService" class="org.springframework.transaction.interceptor.TransactionProxyFactoryBean">
		<property name="transactionManager"><ref bean="transactionManager"/></property>
		<property name="target"><ref bean="securityServiceTarget"/></property>
		<property name="proxyTargetClass"><value>true</value></property> 
		<property name="preInterceptors">
			<list>
				<ref bean="transactionRetryInterceptor" />			
			</list>
		</property>
		<property name="transactionAttributes">
			<props>
				<prop key="is*">PROPAGATION_REQUIRED,readOnly</prop>
				<prop key="has*">PROPAGATION_REQUIRED,readOnly</prop>
			</props>
		</property>
	</bean>

>>>>>>> d9e8a78a
	<!-- Outcome service -->
	<bean id="outcomeServiceTarget" class="org.lamsfoundation.lams.outcome.service.OutcomeService">
		<property name="outcomeDAO"><ref bean="outcomeDAO"/></property>
		<property name="messageService"><ref bean="authoringMessageService"/></property>
	</bean>	
	
	<bean id="outcomeService" class="org.springframework.transaction.interceptor.TransactionProxyFactoryBean">
		<property name="transactionManager"><ref bean="transactionManager"/></property>
		<property name="target"><ref bean="outcomeServiceTarget"/></property>
		<property name="proxyTargetClass"><value>true</value></property> 
		<property name="preInterceptors">
			<list>
				<ref bean="transactionRetryInterceptor" />			
			</list>
		</property>
		<property name="transactionAttributes">
			<props>
				<prop key="*">PROPAGATION_REQUIRED</prop>
			</props>
		</property>
	</bean>


	<bean id="qbServiceTarget" class="org.lamsfoundation.lams.qb.service.QbService">
		<property name="qbDAO"><ref bean="qbDAO"/></property>
		<property name="gradebookService"><ref bean="gradebookService"/></property>
		<property name="lamsCoreToolService"><ref bean="lamsCoreToolService"/></property>
		<property name="userManagementService"><ref bean="userManagementService"/></property>
		<property name="logEventService"><ref bean="logEventService"/></property>
	</bean>
	
	<bean id="qbService" class="org.springframework.transaction.interceptor.TransactionProxyFactoryBean">
		<property name="transactionManager"><ref bean="transactionManager"/></property>
		<property name="target"><ref bean="qbServiceTarget"/></property>
		<property name="proxyTargetClass"><value>true</value></property> 
		<property name="preInterceptors">
			<list>
				<ref bean="transactionRetryInterceptor" />			
			</list>
		</property>
		<property name="transactionAttributes">
			<props>
				<prop key="*">PROPAGATION_REQUIRED</prop>
			</props>
		</property>
	</bean>
	
	<!-- Learning Design related beans-->
	
	<bean id="activityDAO" class="org.lamsfoundation.lams.learningdesign.dao.hibernate.ActivityDAO">
		<property name="sessionFactory"><ref bean="coreSessionFactory"/></property>
	</bean>
	<bean id="branchActivityEntryDAO" class="org.lamsfoundation.lams.learningdesign.dao.hibernate.BranchActivityEntryDAO">
		<property name="sessionFactory"><ref bean="coreSessionFactory"/></property>
	</bean>
	<bean id="learningLibraryDAO" class="org.lamsfoundation.lams.learningdesign.dao.hibernate.LearningLibraryDAO">
		<property name="sessionFactory"><ref bean="coreSessionFactory"/></property>
	</bean>
	<bean id="learningDesignDAO" class="org.lamsfoundation.lams.learningdesign.dao.hibernate.LearningDesignDAO">
		<property name="sessionFactory"><ref bean="coreSessionFactory"/></property>
	</bean>	
	<bean id="transitionDAO" class="org.lamsfoundation.lams.learningdesign.dao.hibernate.TransitionDAO">
		<property name="sessionFactory"><ref bean="coreSessionFactory"/></property>
	</bean>	
	<bean id="groupingDAO" class="org.lamsfoundation.lams.learningdesign.dao.hibernate.GroupingDAO">
		<property name="sessionFactory"><ref bean="coreSessionFactory"/></property>
	</bean>	
	<bean id="groupDAO" class="org.lamsfoundation.lams.learningdesign.dao.hibernate.GroupDAO">
		<property name="sessionFactory"><ref bean="coreSessionFactory"/></property>
	</bean>
	<bean id="groupUserDAO" class="org.lamsfoundation.lams.learningdesign.dao.hibernate.GroupUserDAO">
		<property name="sessionFactory"><ref bean="coreSessionFactory"/></property>
	</bean>
	<bean id="licenseDAO" class="org.lamsfoundation.lams.learningdesign.dao.hibernate.LicenseDAO">
		<property name="sessionFactory"><ref bean="coreSessionFactory"/></property>
	</bean>
	
	<!-- Lesson related beans -->
	
	<bean id="lessonDAO" class="org.lamsfoundation.lams.lesson.dao.hibernate.LessonDAO">
		<property name="sessionFactory"><ref bean="coreSessionFactory"/></property>
	</bean>

	<bean id="lessonClassDAO" class="org.lamsfoundation.lams.lesson.dao.hibernate.LessonClassDAO">
		<property name="sessionFactory"><ref bean="coreSessionFactory"/></property>
	</bean>

	<bean id="learnerProgressDAO" class="org.lamsfoundation.lams.lesson.dao.hibernate.LearnerProgressDAO">
		<property name="sessionFactory"><ref bean="coreSessionFactory"/></property>
	</bean>
	
	<!--User management related beans -->
	
	<bean id="baseDAO" class="org.lamsfoundation.lams.dao.hibernate.LAMSBaseDAO">
		<property name="sessionFactory"><ref bean="coreSessionFactory"/></property>
	</bean>
	<!--  Theme beans -->
	<bean id="themeDAO" class="org.lamsfoundation.lams.themes.dao.hibernate.ThemeDAO">
		<property name="sessionFactory"><ref bean="coreSessionFactory"/></property>
	</bean>
	
	<bean id="roleDAO" class="org.lamsfoundation.lams.usermanagement.dao.hibernate.RoleDAO">
		<property name="sessionFactory"><ref bean="coreSessionFactory"/></property>
	</bean>
	
	<bean id="organisationDAO" class="org.lamsfoundation.lams.usermanagement.dao.hibernate.OrganisationDAO">
		<property name="sessionFactory"><ref bean="coreSessionFactory"/></property>
	</bean>
	
	<bean id="favoriteOrganisationDAO" class="org.lamsfoundation.lams.usermanagement.dao.hibernate.FavoriteOrganisationDAO">
		<property name="sessionFactory"><ref bean="coreSessionFactory"/></property>
	</bean>
	
	<bean id="userDAO" class="org.lamsfoundation.lams.usermanagement.dao.hibernate.UserDAO">
		<property name="sessionFactory"><ref bean="coreSessionFactory"/></property>
	</bean>
	
	<bean id="userOrganisationDAO" class="org.lamsfoundation.lams.usermanagement.dao.hibernate.UserOrganisationDAO">
		<property name="sessionFactory"><ref bean="coreSessionFactory"/></property>
	</bean>
	
	<!--  Timezone service related beans -->
	<bean id="timezoneDAO" class="org.lamsfoundation.lams.timezone.dao.hibernate.TimezoneDAO">
		<property name="sessionFactory"><ref bean="coreSessionFactory"/></property>
	</bean>	
	
	<!--  Signup service related beans -->
	<bean id="signupDAO" class="org.lamsfoundation.lams.signup.dao.hibernate.SignupDAO">
		<property name="sessionFactory"><ref bean="coreSessionFactory" /></property>
	</bean>
	
	<!--  Policy service related beans -->
	<bean id="policyDAO" class="org.lamsfoundation.lams.policies.dao.hibernate.PolicyDAO">
		<property name="sessionFactory"><ref bean="coreSessionFactory" /></property>
	</bean>
	
	<!--Event service related beans -->
	<bean id="eventDAO" class="org.lamsfoundation.lams.events.dao.hibernate.EventDAOHibernate">
		<property name="sessionFactory"><ref bean="coreSessionFactory"/></property>
	</bean>
	
	<!--  LogEvent service related beans -->
	<bean id="logEventDAO" class="org.lamsfoundation.lams.logevent.dao.hibernate.LogEventDAO">
		<property name="sessionFactory"><ref bean="coreSessionFactory"/></property>
	</bean>		
	
	<!-- Core Notebook related beans -->
	<bean id="notebookEntryDAO" class="org.lamsfoundation.lams.notebook.dao.hibernate.NotebookEntryDAO">
		<property name="sessionFactory"><ref bean="coreSessionFactory"/></property>
	</bean>	

	<!-- Rating related beans -->
	<bean id="ratingDAO" class="org.lamsfoundation.lams.rating.dao.hibernate.RatingDAO">
		<property name="sessionFactory"><ref bean="coreSessionFactory"/></property>
	</bean>	
	<bean id="ratingCommentDAO" class="org.lamsfoundation.lams.rating.dao.hibernate.RatingCommentDAO">
		<property name="sessionFactory"><ref bean="coreSessionFactory"/></property>
	</bean>	
	<bean id="ratingCriteriaDAO" class="org.lamsfoundation.lams.rating.dao.hibernate.RatingCriteriaDAO">
		<property name="sessionFactory"><ref bean="coreSessionFactory"/></property>
	</bean>
	
	<!--  Configuration related beans -->
	<bean id="configurationDAO" class="org.lamsfoundation.lams.config.dao.hibernate.ConfigurationDAO">
		<property name="sessionFactory"><ref bean="coreSessionFactory"/></property>
	</bean>
	
	<!--  Competence related beans -->
	<bean id="competenceDAO" class="org.lamsfoundation.lams.learningdesign.dao.hibernate.CompetenceDAO">
		<property name="sessionFactory"><ref bean="coreSessionFactory"/></property>
	</bean>
	<bean id="competenceMappingDAO" class="org.lamsfoundation.lams.learningdesign.dao.hibernate.CompetenceMappingDAO">
		<property name="sessionFactory"><ref bean="coreSessionFactory"/></property>
	</bean>
	
	<!--  Data flow related beans -->
	<bean id="dataFlowDAO" class="org.lamsfoundation.lams.learningdesign.dao.hibernate.DataFlowDAO">
		<property name="sessionFactory"><ref bean="coreSessionFactory"/></property>
	</bean>
	
	<!--  Data flow related beans -->
	<bean id="securityDAO" class="org.lamsfoundation.lams.security.SecurityDAO">
		<property name="sessionFactory"><ref bean="coreSessionFactory"/></property>
	</bean>
		
	<!-- Outcome related beans -->
	<bean id="outcomeDAO" class="org.lamsfoundation.lams.outcome.dao.hibernate.OutcomeDAO">
		<property name="sessionFactory"><ref bean="coreSessionFactory"/></property>
		<property name="qbDAO"><ref bean="qbDAO"/></property>
	</bean>
	
	<!-- Question Bank related beans -->
	<bean id="qbDAO" class="org.lamsfoundation.lams.qb.dao.hibernate.QbDAO">
		<property name="sessionFactory"><ref bean="coreSessionFactory"/></property>
	</bean>
	
	<!--  System Session bean -->
	<bean id="SystemSession"
	    class="org.lamsfoundation.lams.web.session.SessionManager"
	    init-method="init"
	    destroy-method="destroy" />
	
	<bean id="statisticsService" class="org.lamsfoundation.lams.statistics.service.StatisticsService">
   		<property name="baseDAO">
   			<ref bean="baseDAO"/>
   		</property>	
   		<property name="userService">
   			<ref bean="userManagementService"/>
   		</property>
    </bean>
</beans><|MERGE_RESOLUTION|>--- conflicted
+++ resolved
@@ -1,4 +1,3 @@
-<<<<<<< HEAD
 <?xml version="1.0" encoding="UTF-8"?>
 
 <beans xmlns="http://www.springframework.org/schema/beans"
@@ -87,245 +86,6 @@
 		</property> 
 		<property name="transactionAttributes">
 			<props>
-				<prop key="get*">PROPAGATION_REQUIRED</prop>
-				<prop key="find*">PROPAGATION_REQUIRED</prop>
-				<prop key="save*">PROPAGATION_REQUIRED</prop>
-				<prop key="create*">PROPAGATION_REQUIRED</prop>
-				<prop key="update*">PROPAGATION_REQUIRED</prop>
-				<prop key="remove*">PROPAGATION_REQUIRED</prop>
-				<prop key="delete*">PROPAGATION_REQUIRED</prop>
-				<prop key="disable*">PROPAGATION_REQUIRED</prop>
-				<prop key="set*">PROPAGATION_REQUIRED</prop>
-				<prop key="is*">PROPAGATION_REQUIRED</prop>
-				<prop key="toggleOrganisationFavorite">PROPAGATION_REQUIRED</prop>
-				<prop key="userHasData">PROPAGATION_REQUIRED</prop>
-				<prop key="upload*">PROPAGATION_REQUIRED</prop>
-			</props>
-		</property>
-	</bean>
-	
-	<bean id="learningDesignServiceTarget" class="org.lamsfoundation.lams.learningdesign.service.LearningDesignService">
-		<property name="messageService"><ref bean="commonMessageService"/></property>
-		<property name="learningDesignDAO"><ref bean="learningDesignDAO"/></property>
-		<property name="activityDAO"><ref bean="activityDAO"/></property>
-		<property name="groupingDAO"><ref bean="groupingDAO"/></property>
-		<property name="toolDAO"><ref bean="toolDAO"/></property>
-		<property name="learningLibraryDAO"><ref bean="learningLibraryDAO"/></property>
-		<property name="toolActMessageService"><ref bean="loadedMessageSourceService"/></property>
-	</bean>
-	
-	<bean id="learningDesignService" class="org.springframework.transaction.interceptor.TransactionProxyFactoryBean">
-		<property name="transactionManager"><ref bean="transactionManager"/></property>
-		<property name="target"><ref bean="learningDesignServiceTarget"/></property>
-		<property name="proxyTargetClass"><value>true</value></property> 
-		<property name="preInterceptors">
-			<list>
-				<ref bean="transactionRetryInterceptor" />			
-			</list>
-		</property>
-		<property name="transactionAttributes">
-			<props>
-				<prop key="validateLearningDesign">PROPAGATION_REQUIRED</prop>
-				<prop key="setValid">PROPAGATION_REQUIRED</prop>
-				<prop key="getAllLearningLibraryDetails">PROPAGATION_REQUIRED</prop>
-				<prop key="getToolDTOs">PROPAGATION_REQUIRED</prop>
-				<prop key="getLearning*">PROPAGATION_REQUIRED</prop>
-				<prop key="save*">PROPAGATION_REQUIRED</prop>
-				<prop key="fillLearningLibraryID">PROPAGATION_REQUIRED</prop>
-			</props>
-		</property>
-	</bean>
-	
-	<bean id="lessonServiceTarget" class="org.lamsfoundation.lams.lesson.service.LessonService">
-		<property name="lessonDAO"><ref bean="lessonDAO"/></property>
-		<property name="lessonClassDAO"><ref bean="lessonClassDAO"/></property>
-		<property name="groupingDAO"><ref bean="groupingDAO"/></property>
-		<property name="baseDAO"><ref bean="baseDAO"/></property>
-		<property name="learnerProgressDAO"><ref bean="learnerProgressDAO"/></property>
-		<property name="messageService"><ref bean="commonMessageService"/></property>
-	</bean>
-	
-	<bean id="lessonService" class="org.springframework.transaction.interceptor.TransactionProxyFactoryBean">
-		<property name="transactionManager"><ref bean="transactionManager"/></property>
-		<property name="target"><ref bean="lessonServiceTarget"/></property>
-		<property name="proxyTargetClass"><value>true</value></property> 
-		<property name="preInterceptors">
-			<list>
-				<ref bean="transactionRetryInterceptor" />			
-			</list>
-		</property>
-		<property name="transactionAttributes">
-			<props>
-				<prop key="perform*">PROPAGATION_REQUIRED</prop>
-				<prop key="remove*">PROPAGATION_REQUIRED</prop>
-				<prop key="get*">PROPAGATION_REQUIRED</prop>
-				<prop key="add*">PROPAGATION_REQUIRED</prop>
-				<prop key="create*">PROPAGATION_REQUIRED</prop>
-				<prop key="update*">PROPAGATION_REQUIRED</prop>
-				<prop key="save*">PROPAGATION_REQUIRED</prop>
-			</props>
-		</property>
-	</bean>
-	
-	<bean id="themeServiceTarget" class="org.lamsfoundation.lams.themes.service.ThemeService">
-		<property name="themeDAO"><ref bean="themeDAO"/></property>
-		<property name="userManagementService"><ref bean="userManagementService"/></property>
-	</bean>
-	
-	<bean id="themeService" class="org.springframework.transaction.interceptor.TransactionProxyFactoryBean">
-		<property name ="transactionManager"><ref bean ="transactionManager"/></property>
-		<property name ="target"><ref bean="themeServiceTarget"/></property>
-		<property name="proxyTargetClass"><value>true</value></property> 
-		<property name="preInterceptors">
-			<list>
-				<ref bean="transactionRetryInterceptor" />			
-			</list>
-		</property>
-		<property name="transactionAttributes">
-			<props>
-				<prop key="get*">PROPAGATION_REQUIRED</prop>
-				<prop key="store*">PROPAGATION_REQUIRED</prop>
-				<prop key="set*">PROPAGATION_REQUIRED</prop>
-			</props>
-		</property>
-	</bean>
-	
-	<bean id="timezoneServiceTarget" class="org.lamsfoundation.lams.timezone.service.TimezoneService">
-		<property name="timezoneDAO"><ref bean="timezoneDAO"/></property>
-	</bean>
-	
-	<bean id="timezoneService" class="org.springframework.transaction.interceptor.TransactionProxyFactoryBean">
-		<property name ="transactionManager"><ref bean ="transactionManager"/></property>
-		<property name ="target"><ref bean="timezoneServiceTarget"/></property>
-		<property name="proxyTargetClass"><value>true</value></property> 
-		<property name="preInterceptors">
-			<list>
-				<ref bean="transactionRetryInterceptor" />			
-			</list>
-		</property>
-		<property name="transactionAttributes">
-			<props>
-				<prop key="get*">PROPAGATION_REQUIRED</prop>
-				<prop key="update*">PROPAGATION_REQUIRED</prop>
-			</props>
-		</property>
-	</bean>
-
-	<bean id="signupServiceTarget" class="org.lamsfoundation.lams.signup.service.SignupService">
-		<property name="signupDAO"><ref bean="signupDAO" /></property>
-		<property name="userManagementService"><ref bean="userManagementService" /></property>
-		<property name="lessonService"><ref bean="lessonService" /></property>
-	</bean>
-
-	<bean id="signupService" class="org.springframework.transaction.interceptor.TransactionProxyFactoryBean">
-		<property name="transactionManager"><ref bean="transactionManager" /></property>
-		<property name="target"><ref bean="signupServiceTarget" /></property>
-		<property name="proxyTargetClass"><value>true</value></property>
-		<property name="preInterceptors">
-			<list>
-				<ref bean="transactionRetryInterceptor" />			
-			</list>
-		</property>
-		<property name="transactionAttributes">
-			<props>
-				<prop key="sign*">PROPAGATION_REQUIRED</prop>
-				<prop key="contextExists">PROPAGATION_REQUIRED</prop>
-				<prop key="courseKeyIsValid">PROPAGATION_REQUIRED</prop>
-				<prop key="emailVerify">PROPAGATION_REQUIRED</prop>
-				<prop key="get*">PROPAGATION_REQUIRED</prop>
-				<prop key="usernameExists">PROPAGATION_REQUIRED</prop>
-			</props>
-		</property>
-	</bean>
-	
-=======
-<?xml version="1.0" encoding="UTF-8"?>
-
-<beans xmlns="http://www.springframework.org/schema/beans"
-       xmlns:xsi="http://www.w3.org/2001/XMLSchema-instance"
-       xsi:schemaLocation="http://www.springframework.org/schema/beans
-           				   http://www.springframework.org/schema/beans/spring-beans-4.0.xsd">
-
-	<!-- ========================= GENERAL DEFINITIONS ========================= -->
-
-	<import resource="messageContext.xml"/>
-
-	<!-- ========================= RESOURCE DEFINITIONS ========================= -->
-
- 	<!-- Hibernate SessionFactory. Since LAMS 2.3 it is used in all tools and other parts of LAMS,
- 		 rather than several local Session Factories.
- 	-->
-	<bean id="coreSessionFactory" class="org.springframework.orm.hibernate5.LocalSessionFactoryBean">
-		<property name="dataSource"><ref bean="dataSource"/></property>
-		<property name="packagesToScan">
-			<list>
-				<value>org.lamsfoundation.lams.comments</value>
-				<value>org.lamsfoundation.lams.config</value>
-				<value>org.lamsfoundation.lams.contentrepository</value>
-				<value>org.lamsfoundation.lams.events</value>
-				<value>org.lamsfoundation.lams.gradebook</value>
-				<value>org.lamsfoundation.lams.integration</value>
-				<value>org.lamsfoundation.lams.learningdesign</value>
-				<value>org.lamsfoundation.lams.lesson</value>
-				<value>org.lamsfoundation.lams.logevent</value>
-				<value>org.lamsfoundation.lams.outcome</value>
-				<value>org.lamsfoundation.lams.planner</value>
-				<value>org.lamsfoundation.lams.policies</value>
-				<value>org.lamsfoundation.lams.themes</value>
-				<value>org.lamsfoundation.lams.timezone</value>
-				<value>org.lamsfoundation.lams.tool</value>
-				<value>org.lamsfoundation.lams.usermanagement</value>
-				<value>org.lamsfoundation.lams.workspace</value>
-				<value>org.lamsfoundation.lams.**.model</value>
-			</list>
-		</property>
-		<property name="hibernateProperties"><ref bean="hibernateProperties"/></property>
-	</bean>
-	
-	<bean id="multipartResolver" class="org.springframework.web.multipart.commons.CommonsMultipartResolver" />
-	
-	<bean id="transactionRetryService" class="org.springframework.transaction.interceptor.TransactionProxyFactoryBean">
-		<property name="transactionManager"><ref bean ="transactionManager"/></property>
-		<property name ="target">
-			<bean class="org.lamsfoundation.lams.util.TransactionRetryService" />
-		</property>
-		<property name="proxyTargetClass"><value>true</value></property> 
-		<property name="transactionAttributes">
-			<props>
-				<prop key="*">PROPAGATION_REQUIRES_NEW</prop>
-			</props>
-		</property>
-	</bean>	
-	
-	<!-- ========================= BUSINESS OBJECT DEFINITIONS ========================= -->
-
-	<!-- LAMS primary business object: Hibernate implementation -->
-	<bean id="userManagementServiceTarget" class="org.lamsfoundation.lams.usermanagement.service.UserManagementService"
-		  scope="prototype"
-	>
-		<property name="baseDAO"><ref bean="baseDAO"/></property>
-		<property name="groupDAO"><ref bean="groupDAO"/></property>
-		<property name="roleDAO"><ref bean="roleDAO"/></property>
-		<property name="organisationDAO"><ref bean="organisationDAO"/></property>
-		<property name="favoriteOrganisationDAO"><ref bean="favoriteOrganisationDAO"/></property>
-		<property name="userDAO"><ref bean="userDAO"/></property>
-		<property name="userOrganisationDAO"><ref bean="userOrganisationDAO"/></property>
-		<property name="messageService"><ref bean="commonMessageService"/></property>
-		<property name="centralToolContentHandler"><ref bean="centralToolContentHandler"/></property>
-	</bean>	
-	
-	<!-- Transactional proxy for the user management primary business object -->
-	<bean id="userManagementService" class="org.springframework.transaction.interceptor.TransactionProxyFactoryBean">
-		<property name="transactionManager"><ref bean="transactionManager"/></property>
-		<property name="target"><ref bean="userManagementServiceTarget"/></property>
-		<property name="proxyTargetClass"><value>true</value></property> 
-		<property name="preInterceptors">
-			<list>
-				<ref bean="transactionRetryInterceptor" />			
-			</list>
-		</property> 
-		<property name="transactionAttributes">
-			<props>
 				<prop key="canEditGroup">PROPAGATION_REQUIRED</prop>
 				<prop key="create*">PROPAGATION_REQUIRED</prop>
 				<prop key="delete*">PROPAGATION_REQUIRED</prop>
@@ -483,7 +243,6 @@
 		</property>
 	</bean>
 	
->>>>>>> d9e8a78a
 	<bean id="policyServiceTarget" class="org.lamsfoundation.lams.policies.service.PolicyService">
 		<property name="policyDAO"><ref bean="policyDAO" /></property>
 		<property name="userManagementService"><ref bean="userManagementService" /></property>
@@ -508,8 +267,7 @@
 			</props>
 		</property>
 	</bean>
-	
-<<<<<<< HEAD
+
 	<bean id="exportToolContentServiceTarget" class="org.lamsfoundation.lams.learningdesign.service.ExportToolContentService">
 		<property name="learningDesignService"><ref bean="learningDesignService"/></property>
 		<property name="messageService"><ref bean="commonMessageService"/></property>
@@ -541,10 +299,9 @@
 		
 		<property name="transactionAttributes">
 			<props>
-				<prop key="save*">PROPAGATION_REQUIRED</prop>
-				<prop key="remove*">PROPAGATION_REQUIRED</prop>
 				<prop key="export*">PROPAGATION_REQUIRED,+java.lang.Exception</prop>
 				<prop key="import*">PROPAGATION_REQUIRED,+java.lang.Exception</prop>
+				<prop key="register*">PROPAGATION_REQUIRED</prop>
 			</props>
 		</property>
 	</bean>
@@ -582,10 +339,11 @@
 		
 		<property name="transactionAttributes">
 			<props>
-				<prop key="get*">PROPAGATION_REQUIRED</prop>
+				<prop key="create*">PROPAGATION_REQUIRED</prop>
+				<prop key="delete*">PROPAGATION_REQUIRED</prop>
+				<prop key="get*">PROPAGATION_REQUIRED</prop>
+				<prop key="save*">PROPAGATION_REQUIRED</prop>
 				<prop key="update*">PROPAGATION_REQUIRED</prop>
-				<prop key="save*">PROPAGATION_REQUIRED</prop>
-				<prop key="create*">PROPAGATION_REQUIRED</prop>
 			</props>
 		</property>
 	</bean>
@@ -612,13 +370,16 @@
 		</property>
 		<property name="transactionAttributes">
 			<props>
-				<prop key="get*">PROPAGATION_REQUIRED</prop>
+				<prop key="create*">PROPAGATION_REQUIRED</prop>
+				<prop key="commentItem">PROPAGATION_REQUIRED</prop>
+				<prop key="convertToStyled">PROPAGATION_REQUIRED</prop>
+				<prop key="countUsersRatedEachItem*">PROPAGATION_REQUIRED</prop>
+				<prop key="delete*">PROPAGATION_REQUIRED</prop>
+				<prop key="get*">PROPAGATION_REQUIRED</prop>
+				<prop key="is*">PROPAGATION_REQUIRED</prop>
+				<prop key="rate*">PROPAGATION_REQUIRED</prop>
+				<prop key="save*">PROPAGATION_REQUIRED</prop>
 				<prop key="update*">PROPAGATION_REQUIRED</prop>
-				<prop key="save*">PROPAGATION_REQUIRED</prop>
-				<prop key="create*">PROPAGATION_REQUIRED</prop>
-				<prop key="delete*">PROPAGATION_REQUIRED</prop>
-				<prop key="rate*">PROPAGATION_REQUIRED</prop>
-				<prop key="commentItem">PROPAGATION_REQUIRED</prop>
 			</props>
 		</property>
 
@@ -671,14 +432,14 @@
 			<props>
 				<prop key="create*">PROPAGATION_REQUIRED</prop>
 				<prop key="eventExists">PROPAGATION_REQUIRED</prop>
+				<prop key="get*">PROPAGATION_REQUIRED</prop>
+				<prop key="isSubscribed">PROPAGATION_REQUIRED</prop>
+				<prop key="notify*">PROPAGATION_REQUIRED</prop>
+				<prop key="resendMessages">PROPAGATION_REQUIRED</prop>
 				<prop key="sendMessage">PROPAGATION_REQUIRED</prop>
-				<prop key="resendMessages">PROPAGATION_REQUIRED</prop>
-				<prop key="notify*">PROPAGATION_REQUIRED</prop>
 				<prop key="subscribe">PROPAGATION_REQUIRED</prop>
+				<prop key="trigger*">PROPAGATION_REQUIRED</prop>
 				<prop key="unsubscribe">PROPAGATION_REQUIRED</prop>
-				<prop key="trigger*">PROPAGATION_REQUIRED</prop>
-				<prop key="isSubscribed">PROPAGATION_REQUIRED</prop>
-				<prop key="getNotification*">PROPAGATION_REQUIRED</prop>
 			</props>
 		</property>
 	</bean>
@@ -719,7 +480,7 @@
 		<property name="transactionAttributes">
 			<props>
 				<prop key="get*">PROPAGATION_REQUIRED</prop>
-				<prop key="logEvent">PROPAGATION_REQUIRED</prop>
+				<prop key="log*">PROPAGATION_REQUIRED</prop>
 			</props>
 		</property>
 	</bean>	
@@ -742,8 +503,11 @@
 		<property name="proxyTargetClass"><value>true</value></property> 
 		<property name="transactionAttributes">
 			<props>
+				<prop key="get*">PROPAGATION_REQUIRED</prop>
+				<prop key="persist*">PROPAGATION_REQUIRED</prop>
+				<prop key="refreshCache">PROPAGATION_REQUIRED</prop>
 				<prop key="save*">PROPAGATION_REQUIRED</prop>
-				<prop key="persist*">PROPAGATION_REQUIRED</prop>
+				<prop key="update*">PROPAGATION_REQUIRED</prop>
 			</props>
 		</property>
 	</bean>
@@ -771,274 +535,6 @@
 		</property>
 	</bean>
 
-=======
-	<bean id="exportToolContentServiceTarget" class="org.lamsfoundation.lams.learningdesign.service.ExportToolContentService">
-		<property name="learningDesignService"><ref bean="learningDesignService"/></property>
-		<property name="messageService"><ref bean="commonMessageService"/></property>
-		<property name="activityDAO"><ref bean="activityDAO"/></property>
-		<property name="toolDAO"><ref bean="toolDAO"/></property>
-		<property name="toolContentDAO"><ref bean="toolContentDAO"/></property>
-		<property name="systemToolDAO"><ref bean="systemToolDAO"/></property>
-		<property name="baseDAO"><ref bean="baseDAO"/></property>
-		<property name="licenseDAO"><ref bean="licenseDAO"/></property>
-		<property name="groupingDAO"><ref bean="groupingDAO"/></property>
-		<property name="transitionDAO"><ref bean="transitionDAO"/></property>
-		<property name="learningDesignDAO"><ref bean="learningDesignDAO"/></property>
-		<property name="learningLibraryDAO"><ref bean="learningLibraryDAO"/></property>
-	</bean>
-	
-	<bean id="exportToolContentService" class="org.springframework.transaction.interceptor.TransactionProxyFactoryBean">
-		<property name ="transactionManager"><ref bean ="transactionManager"/></property>
-		<property name ="target"><ref bean="exportToolContentServiceTarget"/></property>
-		<property name="preInterceptors">
-			<list>
-				<ref bean="transactionRetryInterceptor" />			
-			</list>
-		</property>
-		<!-- TransactionProxyFactoryBean by default just proxies all interfaces implemented by the target object -->
-		<!-- AuthoringService is class so needs to be proxied via CGLIB -->
-		<!-- Specify "proxyTargetClass" = "true" to generate a CGLIB proxy-->
-		<property name="proxyTargetClass"><value>true</value></property>     
-		
-		<property name="transactionAttributes">
-			<props>
-				<prop key="export*">PROPAGATION_REQUIRED,+java.lang.Exception</prop>
-				<prop key="import*">PROPAGATION_REQUIRED,+java.lang.Exception</prop>
-				<prop key="register*">PROPAGATION_REQUIRED</prop>
-			</props>
-		</property>
-	</bean>
-	
-	<!--  Access a message service related to a programatically loaded message file. -->
-	<!--  Can be used to arbitrarily access any message file that is on the classpath -->
-	<!--  as long as you know the file's name and full path.                          -->
-	<bean id="loadedMessageSourceService" class="org.lamsfoundation.lams.util.LoadedMessageSourceService">
-    </bean>
-    	
-    <!--  Each message service created by loadedMessageService is a ResourceBundleMessageSource -->
-	<bean id="loadedMessageSource" class="org.springframework.context.support.ResourceBundleMessageSource" scope="prototype">
-	</bean>
-			
-	<!--  Core Notebook Service -->
-	<bean id="coreNotebookServiceTarget" class="org.lamsfoundation.lams.notebook.service.CoreNotebookService">
-		<property name="messageService"><ref bean="commonMessageService"/></property>
-		<property name="userManagementService"><ref bean="userManagementService"/></property>
-		<property name="notebookEntryDAO"><ref bean="notebookEntryDAO" /></property>
-		<property name="baseDAO"><ref bean="baseDAO" /></property>
-	</bean>
-	
-	<bean id="coreNotebookService" class="org.springframework.transaction.interceptor.TransactionProxyFactoryBean">
-		<property name ="transactionManager"><ref bean ="transactionManager"/></property>
-		<property name ="target"><ref bean="coreNotebookServiceTarget"/></property>
-		<property name="preInterceptors">
-			<list>
-				<ref bean="transactionRetryInterceptor" />			
-			</list>
-		</property>
-		<!-- TransactionProxyFactoryBean by default just proxies all interfaces implemented by the target object -->
-		<!-- AuthoringService is class so needs to be proxied via CGLIB -->
-		<!-- Specify "proxyTargetClass" = "true" to generate a CGLIB proxy-->
-		<property name="proxyTargetClass"><value>true</value></property>     
-		
-		<property name="transactionAttributes">
-			<props>
-				<prop key="create*">PROPAGATION_REQUIRED</prop>
-				<prop key="delete*">PROPAGATION_REQUIRED</prop>
-				<prop key="get*">PROPAGATION_REQUIRED</prop>
-				<prop key="save*">PROPAGATION_REQUIRED</prop>
-				<prop key="update*">PROPAGATION_REQUIRED</prop>
-			</props>
-		</property>
-	</bean>
-
-	<!--  Rating Service -->
-
-	<bean id="ratingService" class="org.springframework.transaction.interceptor.TransactionProxyFactoryBean">
-
-		<property name ="transactionManager"><ref bean ="transactionManager"/></property>
-		<property name ="target">
-			<bean class="org.lamsfoundation.lams.rating.service.RatingService">
-				<property name="messageService"><ref bean="commonMessageService"/></property>
-				<property name="ratingDAO"><ref bean="ratingDAO" /></property>
-				<property name="ratingCommentDAO"><ref bean="ratingCommentDAO" /></property>
-				<property name="ratingCriteriaDAO"><ref bean="ratingCriteriaDAO" /></property>
-				<property name="userManagementService"><ref bean="userManagementService"/></property>
-			</bean>
-		</property>
-		<property name="proxyTargetClass"><value>true</value></property> 
-		<property name="preInterceptors">
-			<list>
-				<ref bean="transactionRetryInterceptor" />			
-			</list>
-		</property>
-		<property name="transactionAttributes">
-			<props>
-				<prop key="create*">PROPAGATION_REQUIRED</prop>
-				<prop key="commentItem">PROPAGATION_REQUIRED</prop>
-				<prop key="convertToStyled">PROPAGATION_REQUIRED</prop>
-				<prop key="countUsersRatedEachItem*">PROPAGATION_REQUIRED</prop>
-				<prop key="delete*">PROPAGATION_REQUIRED</prop>
-				<prop key="get*">PROPAGATION_REQUIRED</prop>
-				<prop key="is*">PROPAGATION_REQUIRED</prop>
-				<prop key="rate*">PROPAGATION_REQUIRED</prop>
-				<prop key="save*">PROPAGATION_REQUIRED</prop>
-				<prop key="update*">PROPAGATION_REQUIRED</prop>
-			</props>
-		</property>
-
-	</bean>
-	
-	<!-- Event notification Service -->
-
-	 <bean id="scheduler" class="org.springframework.scheduling.quartz.SchedulerFactoryBean">
-        <property name="applicationContextSchedulerContextKey" value="context.central"/>
-        <property name="schedulerName" value="LAMS"/>
-    	<property name="quartzProperties">
-			<props>
-				<prop key="org.quartz.jobStore.class">org.springframework.scheduling.quartz.LocalDataSourceJobStore</prop>
-				<prop key="org.quartz.jobStore.driverDelegateClass">org.quartz.impl.jdbcjobstore.StdJDBCDelegate</prop>
-				<prop key="org.quartz.jobStore.tablePrefix">lams_qtz_</prop>
-			</props>
-		</property> 
-		<property name="dataSource"><ref bean="dataSource"/></property>
-	
-		<property name="jobDetails">
-			<list>
-				<ref bean="resendMessagesJob" />
-			</list>
-		</property>
-		<property name="triggers">
-			<list>
-				<ref bean="resendMessagesJobTrigger" />
-			</list>
-		</property>    
-    </bean>
-
-
-    <bean id="eventNotificationService" class="org.springframework.transaction.interceptor.TransactionProxyFactoryBean">
-		<property name ="transactionManager"><ref bean="transactionManager"/></property>
-		<property name="preInterceptors">
-			<list>
-				<ref bean="transactionRetryInterceptor" />			
-			</list>
-		</property>
-		<property name ="target">
-			<bean class="org.lamsfoundation.lams.events.EventNotificationService">
-				<property name="eventDAO"><ref bean="eventDAO" /></property>
-				<property name="userManagementService"><ref bean="userManagementService"/></property>
-        		<property name="messageService"><ref bean="commonMessageService"/></property>
-        		<property name="lessonService"><ref bean="lessonService"/></property>
-        		<property name="toolService"><ref bean="lamsToolService"/></property>
-			</bean>	
-		</property>
-		<property name="transactionAttributes">
-			<props>
-				<prop key="create*">PROPAGATION_REQUIRED</prop>
-				<prop key="eventExists">PROPAGATION_REQUIRED</prop>
-				<prop key="get*">PROPAGATION_REQUIRED</prop>
-				<prop key="isSubscribed">PROPAGATION_REQUIRED</prop>
-				<prop key="notify*">PROPAGATION_REQUIRED</prop>
-				<prop key="resendMessages">PROPAGATION_REQUIRED</prop>
-				<prop key="sendMessage">PROPAGATION_REQUIRED</prop>
-				<prop key="subscribe">PROPAGATION_REQUIRED</prop>
-				<prop key="trigger*">PROPAGATION_REQUIRED</prop>
-				<prop key="unsubscribe">PROPAGATION_REQUIRED</prop>
-			</props>
-		</property>
-	</bean>
-	
-	<bean name="resendMessagesJob" class="org.springframework.scheduling.quartz.JobDetailFactoryBean">
-		<property name="jobClass" value="org.lamsfoundation.lams.events.ResendMessagesJob" />
-		<property name="name" value="Resend Messages Job"/>
-		<property name="durability" value="true" />
-	</bean>
-	
-	<bean id="resendMessagesJobTrigger" 
-                class="org.springframework.scheduling.quartz.SimpleTriggerFactoryBean">
-		<property name="jobDetail" ref="resendMessagesJob" />
-		<property name="name" value="Resend Messages Job Trigger"/>
-		<property name="repeatInterval" value="3600000" />
-		<property name="startDelay" value="120000" />
-	</bean>
-	
-	
-	<!-- Log Event notification Service -->
-	
-	<bean id="logEventService" class="org.springframework.transaction.interceptor.TransactionProxyFactoryBean">
-		<property name ="transactionManager"><ref bean ="transactionManager"/></property>
-		<property name="preInterceptors">
-			<list>
-				<ref bean="transactionRetryInterceptor" />			
-			</list>
-		</property>
-		<property name ="target">
-			<bean class="org.lamsfoundation.lams.logevent.service.LogEventService">
-				<property name="lessonDAO"><ref bean="lessonDAO"/></property>
-				<property name="logEventDAO"><ref bean="logEventDAO"/></property>
-				<property name="messageService"><ref bean="commonMessageService"/></property>
-				<property name="userManagementService"><ref bean="userManagementService"/></property>
-			</bean>	
-		</property>
-		<property name="proxyTargetClass"><value>true</value></property> 
-		<property name="transactionAttributes">
-			<props>
-				<prop key="get*">PROPAGATION_REQUIRED</prop>
-				<prop key="log*">PROPAGATION_REQUIRED</prop>
-			</props>
-		</property>
-	</bean>	
-	
-	<!--  Configuration service -->
-	<bean id="configurationService"  class="org.springframework.transaction.interceptor.TransactionProxyFactoryBean">
-		<property name ="transactionManager"><ref bean ="transactionManager"/></property>
-		<property name="preInterceptors">
-			<list>
-				<ref bean="transactionRetryInterceptor" />			
-			</list>
-		</property>
-		<property name ="target">
-			<bean class="org.lamsfoundation.lams.util.Configuration">
-				<property name="configurationDAO"><ref bean="configurationDAO" /></property>
-				<property name="messageService"><ref bean="commonMessageService" /></property>
-				<property name="scheduler"><ref bean="scheduler" /></property>
-			</bean>
-		</property>
-		<property name="proxyTargetClass"><value>true</value></property> 
-		<property name="transactionAttributes">
-			<props>
-				<prop key="get*">PROPAGATION_REQUIRED</prop>
-				<prop key="persist*">PROPAGATION_REQUIRED</prop>
-				<prop key="refreshCache">PROPAGATION_REQUIRED</prop>
-				<prop key="save*">PROPAGATION_REQUIRED</prop>
-				<prop key="update*">PROPAGATION_REQUIRED</prop>
-			</props>
-		</property>
-	</bean>
-
-	<!-- Security service -->
-	<bean id="securityServiceTarget" class="org.lamsfoundation.lams.security.SecurityService">
-		<property name="securityDAO"><ref bean="securityDAO"/></property>
-		<property name="logEventService"><ref bean="logEventService"/></property>
-	</bean>	
-	
-	<bean id="securityService" class="org.springframework.transaction.interceptor.TransactionProxyFactoryBean">
-		<property name="transactionManager"><ref bean="transactionManager"/></property>
-		<property name="target"><ref bean="securityServiceTarget"/></property>
-		<property name="proxyTargetClass"><value>true</value></property> 
-		<property name="preInterceptors">
-			<list>
-				<ref bean="transactionRetryInterceptor" />			
-			</list>
-		</property>
-		<property name="transactionAttributes">
-			<props>
-				<prop key="is*">PROPAGATION_REQUIRED,readOnly</prop>
-				<prop key="has*">PROPAGATION_REQUIRED,readOnly</prop>
-			</props>
-		</property>
-	</bean>
-
->>>>>>> d9e8a78a
 	<!-- Outcome service -->
 	<bean id="outcomeServiceTarget" class="org.lamsfoundation.lams.outcome.service.OutcomeService">
 		<property name="outcomeDAO"><ref bean="outcomeDAO"/></property>
