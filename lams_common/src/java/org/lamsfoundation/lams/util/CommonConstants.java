<<<<<<< HEAD
package org.lamsfoundation.lams.util;

public class CommonConstants {

    // params passed from the jqGrid
    public static final String PARAM_PAGE = "page";
    public static final String PARAM_ROWS = "rows";
    public static final String PARAM_SIDX = "sidx";
    public static final String PARAM_SORD = "sord";

    public static final String PARAM_SEARCH = "_search";
    public static final String PARAM_SEARCH_FIELD = "searchField";
    public static final String PARAM_SEARCH_OPERATION = "searchOper";
    public static final String PARAM_SEARCH_STRING = "searchString";

    // default coordinate used if the entry came from Flash is 0 or less.
    public static final Integer DEFAULT_COORD = new Integer(10);

    // XML Elemetns
    public static final String ELEMENT_ROWS = "rows";
    public static final String ELEMENT_PAGE = "page";
    public static final String ELEMENT_TOTAL = "total";
    public static final String ELEMENT_RECORDS = "records";
    public static final String ELEMENT_ROW = "row";
    public static final String ELEMENT_ID = "id";
    public static final String ELEMENT_CELL = "cell";

    public static final String PARAM_LEARNING_DESIGN_ID = "ldId";
    public static final String PARAM_USE_PREFIX = "usePrefix";
    public static final String PARAM_MODE = "mode";

    public static int PORTRAIT_LARGEST_DIMENSION_LARGE = 200;
    public static int PORTRAIT_LARGEST_DIMENSION_MEDIUM = 80;
    public static int PORTRAIT_LARGEST_DIMENSION_SMALL = 35;

    //used by all tool authoring action class to mark the success flag.
    public static final String LAMS_AUTHORING_SUCCESS_FLAG = "LAMS_AUTHORING_SUCCESS_FLAG";

    // used for tool content folder creation.
    public static final String LAMS_WWW_FOLDER = "www/";

    public static final String HEADER_CONTENT_DISPOSITION = "Content-Disposition";
    public static final String RESPONSE_CONTENT_TYPE_DOWNLOAD = "application/x-download";
    public static final String HEADER_CONTENT_ATTACHMENT = "attachment;filename=";

    public static final String TOOL_SIGNATURE_ASSESSMENT = "laasse10";
    public static final String TOOL_SIGNATURE_FORUM = "lafrum11";
    public static final String TOOL_SIGNATURE_LEADERSELECTION = "lalead11";
    public static final String TOOL_SIGNATURE_SCRATCHIE = "lascrt11";
    public static final String TOOL_SIGNATURE_PEER_REVIEW = "laprev11";

    public static final String[] COUNTRY_CODES = { "AD", "AE", "AF", "AG", "AI", "AL", "AM", "AO", "AQ", "AR", "AS",
	    "AT", "AU", "AI", "AL", "AM", "AO", "AQ", "AR", "AS", "AT", "AU", "AW", "AX", "AZ", "BA", "BB", "BD", "BE",
	    "BF", "BG", "BH", "BI", "BJ", "BL", "BM", "BN", "BO", "BQ", "BR", "BS", "BT", "BV", "BW", "BY", "BZ", "CA",
	    "CC", "CD", "CF", "CG", "CH", "CI", "CK", "CL", "CM", "CN", "CO", "CR", "CU", "CV", "CX", "CW", "CY", "CZ",
	    "DE", "DJ", "DK", "DM", "DO", "DZ", "EC", "EE", "EG", "EH", "ER", "ES", "ET", "FI", "FJ", "FK", "FM", "FO",
	    "FR", "GA", "GB", "GD", "GE", "GF", "GG", "GH", "GI", "GL", "GM", "GN", "GP", "GQ", "GR", "GS", "GT", "GU",
	    "GW", "GY", "HK", "HM", "HN", "HR", "HT", "HU", "ID", "IE", "IL", "IM", "IN", "IO", "IQ", "IR", "IS", "IT",
	    "JE", "JM", "JO", "JP", "KE", "KG", "KH", "KI", "KM", "KN", "KP", "KR", "KW", "KY", "KZ", "LA", "LB", "LC",
	    "LI", "LK", "LR", "LS", "LT", "LU", "LV", "LY", "MA", "MC", "MD", "ME", "MF", "MG", "MH", "MK", "ML", "MM",
	    "MN", "MO", "MP", "MQ", "MR", "MS", "MT", "MU", "MV", "MW", "MX", "MY", "MZ", "NA", "NC", "NE", "NF", "NG",
	    "NI", "NL", "NO", "NP", "NR", "NU", "NZ", "OM", "PA", "PE", "PF", "PG", "PH", "PK", "PL", "PM", "PN", "PR",
	    "PS", "PT", "PW", "PY", "QA", "RE", "RO", "RS", "RU", "RW", "SA", "SB", "SC", "SD", "SE", "SG", "SX", "SH",
	    "SI", "SJ", "SK", "SL", "SM", "SN", "SO", "SR", "SS", "ST", "SV", "SY", "SZ", "TC", "TD", "TF", "TG", "TH",
	    "TJ", "TK", "TL", "TM", "TN", "TO", "TR", "TT", "TV", "TW", "TZ", "UA", "UG", "UM", "US", "UY", "UZ", "VA",
	    "VC", "VE", "VG", "VI", "VN", "VU", "WF", "WS", "YE", "YT", "ZA", "ZM", "ZW" };
}
=======
package org.lamsfoundation.lams.util;

public class CommonConstants {

    // params passed from the jqGrid
    public static final String PARAM_PAGE = "page";
    public static final String PARAM_ROWS = "rows";
    public static final String PARAM_SIDX = "sidx";
    public static final String PARAM_SORD = "sord";

    public static final String PARAM_SEARCH = "_search";
    public static final String PARAM_SEARCH_FIELD = "searchField";
    public static final String PARAM_SEARCH_OPERATION = "searchOper";
    public static final String PARAM_SEARCH_STRING = "searchString";

    // default coordinate used if the entry came from Flash is 0 or less.
    public static final Integer DEFAULT_COORD = 10;

    // XML Elemetns
    public static final String ELEMENT_ROWS = "rows";
    public static final String ELEMENT_PAGE = "page";
    public static final String ELEMENT_TOTAL = "total";
    public static final String ELEMENT_RECORDS = "records";
    public static final String ELEMENT_ROW = "row";
    public static final String ELEMENT_ID = "id";
    public static final String ELEMENT_CELL = "cell";

    public static final String PARAM_LEARNING_DESIGN_ID = "ldId";
    public static final String PARAM_USE_PREFIX = "usePrefix";
    public static final String PARAM_MODE = "mode";

    public static int PORTRAIT_LARGEST_DIMENSION_LARGE = 200;
    public static int PORTRAIT_LARGEST_DIMENSION_MEDIUM = 80;
    public static int PORTRAIT_LARGEST_DIMENSION_SMALL = 35;

    //used by all tool authoring action class to mark the success flag.
    public static final String LAMS_AUTHORING_SUCCESS_FLAG = "LAMS_AUTHORING_SUCCESS_FLAG";

    // used for tool content folder creation.
    public static final String LAMS_WWW_FOLDER = "www/";

    public static final String HEADER_CONTENT_DISPOSITION = "Content-Disposition";
    public static final String RESPONSE_CONTENT_TYPE_DOWNLOAD = "application/x-download";
    public static final String HEADER_CONTENT_ATTACHMENT = "attachment;filename=";

    public static final String TOOL_SIGNATURE_ASSESSMENT = "laasse10";
    public static final String TOOL_SIGNATURE_DOKU = "ladoku11";
    public static final String TOOL_SIGNATURE_FORUM = "lafrum11";
    public static final String TOOL_SIGNATURE_LEADERSELECTION = "lalead11";
    public static final String TOOL_SIGNATURE_MCQ = "lamc11";
    public static final String TOOL_SIGNATURE_SCRATCHIE = "lascrt11";
    public static final String TOOL_SIGNATURE_PEER_REVIEW = "laprev11";

    public static final String[] COUNTRY_CODES = { "AD", "AE", "AF", "AG", "AI", "AL", "AM", "AO", "AQ", "AR", "AS",
	    "AT", "AU", "AI", "AL", "AM", "AO", "AQ", "AR", "AS", "AT", "AU", "AW", "AX", "AZ", "BA", "BB", "BD", "BE",
	    "BF", "BG", "BH", "BI", "BJ", "BL", "BM", "BN", "BO", "BQ", "BR", "BS", "BT", "BV", "BW", "BY", "BZ", "CA",
	    "CC", "CD", "CF", "CG", "CH", "CI", "CK", "CL", "CM", "CN", "CO", "CR", "CU", "CV", "CX", "CW", "CY", "CZ",
	    "DE", "DJ", "DK", "DM", "DO", "DZ", "EC", "EE", "EG", "EH", "ER", "ES", "ET", "FI", "FJ", "FK", "FM", "FO",
	    "FR", "GA", "GB", "GD", "GE", "GF", "GG", "GH", "GI", "GL", "GM", "GN", "GP", "GQ", "GR", "GS", "GT", "GU",
	    "GW", "GY", "HK", "HM", "HN", "HR", "HT", "HU", "ID", "IE", "IL", "IM", "IN", "IO", "IQ", "IR", "IS", "IT",
	    "JE", "JM", "JO", "JP", "KE", "KG", "KH", "KI", "KM", "KN", "KP", "KR", "KW", "KY", "KZ", "LA", "LB", "LC",
	    "LI", "LK", "LR", "LS", "LT", "LU", "LV", "LY", "MA", "MC", "MD", "ME", "MF", "MG", "MH", "MK", "ML", "MM",
	    "MN", "MO", "MP", "MQ", "MR", "MS", "MT", "MU", "MV", "MW", "MX", "MY", "MZ", "NA", "NC", "NE", "NF", "NG",
	    "NI", "NL", "NO", "NP", "NR", "NU", "NZ", "OM", "PA", "PE", "PF", "PG", "PH", "PK", "PL", "PM", "PN", "PR",
	    "PS", "PT", "PW", "PY", "QA", "RE", "RO", "RS", "RU", "RW", "SA", "SB", "SC", "SD", "SE", "SG", "SX", "SH",
	    "SI", "SJ", "SK", "SL", "SM", "SN", "SO", "SR", "SS", "ST", "SV", "SY", "SZ", "TC", "TD", "TF", "TG", "TH",
	    "TJ", "TK", "TL", "TM", "TN", "TO", "TR", "TT", "TV", "TW", "TZ", "UA", "UG", "UM", "US", "UY", "UZ", "VA",
	    "VC", "VE", "VG", "VI", "VN", "VU", "WF", "WS", "YE", "YT", "ZA", "ZM", "ZW" };

    // FLUX sinks

    // updated when a learner completes an activity by himself
    public static final String ACTIVITY_COMPLETED_SINK_NAME = "activity completed by learner";
    // updated when a learner completes an activity by himself
    public static final String LESSON_JOINED_SINK_NAME = "lesson joined by learner";
    // updated when a there was a change to lesson progress
    public static final String LESSON_PROGRESSED_SINK_NAME = "lesson progress changed";
}
>>>>>>> 4436ad48
<|MERGE_RESOLUTION|>--- conflicted
+++ resolved
@@ -1,148 +1,77 @@
-<<<<<<< HEAD
-package org.lamsfoundation.lams.util;
-
-public class CommonConstants {
-
-    // params passed from the jqGrid
-    public static final String PARAM_PAGE = "page";
-    public static final String PARAM_ROWS = "rows";
-    public static final String PARAM_SIDX = "sidx";
-    public static final String PARAM_SORD = "sord";
-
-    public static final String PARAM_SEARCH = "_search";
-    public static final String PARAM_SEARCH_FIELD = "searchField";
-    public static final String PARAM_SEARCH_OPERATION = "searchOper";
-    public static final String PARAM_SEARCH_STRING = "searchString";
-
-    // default coordinate used if the entry came from Flash is 0 or less.
-    public static final Integer DEFAULT_COORD = new Integer(10);
-
-    // XML Elemetns
-    public static final String ELEMENT_ROWS = "rows";
-    public static final String ELEMENT_PAGE = "page";
-    public static final String ELEMENT_TOTAL = "total";
-    public static final String ELEMENT_RECORDS = "records";
-    public static final String ELEMENT_ROW = "row";
-    public static final String ELEMENT_ID = "id";
-    public static final String ELEMENT_CELL = "cell";
-
-    public static final String PARAM_LEARNING_DESIGN_ID = "ldId";
-    public static final String PARAM_USE_PREFIX = "usePrefix";
-    public static final String PARAM_MODE = "mode";
-
-    public static int PORTRAIT_LARGEST_DIMENSION_LARGE = 200;
-    public static int PORTRAIT_LARGEST_DIMENSION_MEDIUM = 80;
-    public static int PORTRAIT_LARGEST_DIMENSION_SMALL = 35;
-
-    //used by all tool authoring action class to mark the success flag.
-    public static final String LAMS_AUTHORING_SUCCESS_FLAG = "LAMS_AUTHORING_SUCCESS_FLAG";
-
-    // used for tool content folder creation.
-    public static final String LAMS_WWW_FOLDER = "www/";
-
-    public static final String HEADER_CONTENT_DISPOSITION = "Content-Disposition";
-    public static final String RESPONSE_CONTENT_TYPE_DOWNLOAD = "application/x-download";
-    public static final String HEADER_CONTENT_ATTACHMENT = "attachment;filename=";
-
-    public static final String TOOL_SIGNATURE_ASSESSMENT = "laasse10";
-    public static final String TOOL_SIGNATURE_FORUM = "lafrum11";
-    public static final String TOOL_SIGNATURE_LEADERSELECTION = "lalead11";
-    public static final String TOOL_SIGNATURE_SCRATCHIE = "lascrt11";
-    public static final String TOOL_SIGNATURE_PEER_REVIEW = "laprev11";
-
-    public static final String[] COUNTRY_CODES = { "AD", "AE", "AF", "AG", "AI", "AL", "AM", "AO", "AQ", "AR", "AS",
-	    "AT", "AU", "AI", "AL", "AM", "AO", "AQ", "AR", "AS", "AT", "AU", "AW", "AX", "AZ", "BA", "BB", "BD", "BE",
-	    "BF", "BG", "BH", "BI", "BJ", "BL", "BM", "BN", "BO", "BQ", "BR", "BS", "BT", "BV", "BW", "BY", "BZ", "CA",
-	    "CC", "CD", "CF", "CG", "CH", "CI", "CK", "CL", "CM", "CN", "CO", "CR", "CU", "CV", "CX", "CW", "CY", "CZ",
-	    "DE", "DJ", "DK", "DM", "DO", "DZ", "EC", "EE", "EG", "EH", "ER", "ES", "ET", "FI", "FJ", "FK", "FM", "FO",
-	    "FR", "GA", "GB", "GD", "GE", "GF", "GG", "GH", "GI", "GL", "GM", "GN", "GP", "GQ", "GR", "GS", "GT", "GU",
-	    "GW", "GY", "HK", "HM", "HN", "HR", "HT", "HU", "ID", "IE", "IL", "IM", "IN", "IO", "IQ", "IR", "IS", "IT",
-	    "JE", "JM", "JO", "JP", "KE", "KG", "KH", "KI", "KM", "KN", "KP", "KR", "KW", "KY", "KZ", "LA", "LB", "LC",
-	    "LI", "LK", "LR", "LS", "LT", "LU", "LV", "LY", "MA", "MC", "MD", "ME", "MF", "MG", "MH", "MK", "ML", "MM",
-	    "MN", "MO", "MP", "MQ", "MR", "MS", "MT", "MU", "MV", "MW", "MX", "MY", "MZ", "NA", "NC", "NE", "NF", "NG",
-	    "NI", "NL", "NO", "NP", "NR", "NU", "NZ", "OM", "PA", "PE", "PF", "PG", "PH", "PK", "PL", "PM", "PN", "PR",
-	    "PS", "PT", "PW", "PY", "QA", "RE", "RO", "RS", "RU", "RW", "SA", "SB", "SC", "SD", "SE", "SG", "SX", "SH",
-	    "SI", "SJ", "SK", "SL", "SM", "SN", "SO", "SR", "SS", "ST", "SV", "SY", "SZ", "TC", "TD", "TF", "TG", "TH",
-	    "TJ", "TK", "TL", "TM", "TN", "TO", "TR", "TT", "TV", "TW", "TZ", "UA", "UG", "UM", "US", "UY", "UZ", "VA",
-	    "VC", "VE", "VG", "VI", "VN", "VU", "WF", "WS", "YE", "YT", "ZA", "ZM", "ZW" };
-}
-=======
-package org.lamsfoundation.lams.util;
-
-public class CommonConstants {
-
-    // params passed from the jqGrid
-    public static final String PARAM_PAGE = "page";
-    public static final String PARAM_ROWS = "rows";
-    public static final String PARAM_SIDX = "sidx";
-    public static final String PARAM_SORD = "sord";
-
-    public static final String PARAM_SEARCH = "_search";
-    public static final String PARAM_SEARCH_FIELD = "searchField";
-    public static final String PARAM_SEARCH_OPERATION = "searchOper";
-    public static final String PARAM_SEARCH_STRING = "searchString";
-
-    // default coordinate used if the entry came from Flash is 0 or less.
-    public static final Integer DEFAULT_COORD = 10;
-
-    // XML Elemetns
-    public static final String ELEMENT_ROWS = "rows";
-    public static final String ELEMENT_PAGE = "page";
-    public static final String ELEMENT_TOTAL = "total";
-    public static final String ELEMENT_RECORDS = "records";
-    public static final String ELEMENT_ROW = "row";
-    public static final String ELEMENT_ID = "id";
-    public static final String ELEMENT_CELL = "cell";
-
-    public static final String PARAM_LEARNING_DESIGN_ID = "ldId";
-    public static final String PARAM_USE_PREFIX = "usePrefix";
-    public static final String PARAM_MODE = "mode";
-
-    public static int PORTRAIT_LARGEST_DIMENSION_LARGE = 200;
-    public static int PORTRAIT_LARGEST_DIMENSION_MEDIUM = 80;
-    public static int PORTRAIT_LARGEST_DIMENSION_SMALL = 35;
-
-    //used by all tool authoring action class to mark the success flag.
-    public static final String LAMS_AUTHORING_SUCCESS_FLAG = "LAMS_AUTHORING_SUCCESS_FLAG";
-
-    // used for tool content folder creation.
-    public static final String LAMS_WWW_FOLDER = "www/";
-
-    public static final String HEADER_CONTENT_DISPOSITION = "Content-Disposition";
-    public static final String RESPONSE_CONTENT_TYPE_DOWNLOAD = "application/x-download";
-    public static final String HEADER_CONTENT_ATTACHMENT = "attachment;filename=";
-
-    public static final String TOOL_SIGNATURE_ASSESSMENT = "laasse10";
-    public static final String TOOL_SIGNATURE_DOKU = "ladoku11";
-    public static final String TOOL_SIGNATURE_FORUM = "lafrum11";
-    public static final String TOOL_SIGNATURE_LEADERSELECTION = "lalead11";
-    public static final String TOOL_SIGNATURE_MCQ = "lamc11";
-    public static final String TOOL_SIGNATURE_SCRATCHIE = "lascrt11";
-    public static final String TOOL_SIGNATURE_PEER_REVIEW = "laprev11";
-
-    public static final String[] COUNTRY_CODES = { "AD", "AE", "AF", "AG", "AI", "AL", "AM", "AO", "AQ", "AR", "AS",
-	    "AT", "AU", "AI", "AL", "AM", "AO", "AQ", "AR", "AS", "AT", "AU", "AW", "AX", "AZ", "BA", "BB", "BD", "BE",
-	    "BF", "BG", "BH", "BI", "BJ", "BL", "BM", "BN", "BO", "BQ", "BR", "BS", "BT", "BV", "BW", "BY", "BZ", "CA",
-	    "CC", "CD", "CF", "CG", "CH", "CI", "CK", "CL", "CM", "CN", "CO", "CR", "CU", "CV", "CX", "CW", "CY", "CZ",
-	    "DE", "DJ", "DK", "DM", "DO", "DZ", "EC", "EE", "EG", "EH", "ER", "ES", "ET", "FI", "FJ", "FK", "FM", "FO",
-	    "FR", "GA", "GB", "GD", "GE", "GF", "GG", "GH", "GI", "GL", "GM", "GN", "GP", "GQ", "GR", "GS", "GT", "GU",
-	    "GW", "GY", "HK", "HM", "HN", "HR", "HT", "HU", "ID", "IE", "IL", "IM", "IN", "IO", "IQ", "IR", "IS", "IT",
-	    "JE", "JM", "JO", "JP", "KE", "KG", "KH", "KI", "KM", "KN", "KP", "KR", "KW", "KY", "KZ", "LA", "LB", "LC",
-	    "LI", "LK", "LR", "LS", "LT", "LU", "LV", "LY", "MA", "MC", "MD", "ME", "MF", "MG", "MH", "MK", "ML", "MM",
-	    "MN", "MO", "MP", "MQ", "MR", "MS", "MT", "MU", "MV", "MW", "MX", "MY", "MZ", "NA", "NC", "NE", "NF", "NG",
-	    "NI", "NL", "NO", "NP", "NR", "NU", "NZ", "OM", "PA", "PE", "PF", "PG", "PH", "PK", "PL", "PM", "PN", "PR",
-	    "PS", "PT", "PW", "PY", "QA", "RE", "RO", "RS", "RU", "RW", "SA", "SB", "SC", "SD", "SE", "SG", "SX", "SH",
-	    "SI", "SJ", "SK", "SL", "SM", "SN", "SO", "SR", "SS", "ST", "SV", "SY", "SZ", "TC", "TD", "TF", "TG", "TH",
-	    "TJ", "TK", "TL", "TM", "TN", "TO", "TR", "TT", "TV", "TW", "TZ", "UA", "UG", "UM", "US", "UY", "UZ", "VA",
-	    "VC", "VE", "VG", "VI", "VN", "VU", "WF", "WS", "YE", "YT", "ZA", "ZM", "ZW" };
-
-    // FLUX sinks
-
-    // updated when a learner completes an activity by himself
-    public static final String ACTIVITY_COMPLETED_SINK_NAME = "activity completed by learner";
-    // updated when a learner completes an activity by himself
-    public static final String LESSON_JOINED_SINK_NAME = "lesson joined by learner";
-    // updated when a there was a change to lesson progress
-    public static final String LESSON_PROGRESSED_SINK_NAME = "lesson progress changed";
-}
->>>>>>> 4436ad48
+package org.lamsfoundation.lams.util;
+
+public class CommonConstants {
+
+    // params passed from the jqGrid
+    public static final String PARAM_PAGE = "page";
+    public static final String PARAM_ROWS = "rows";
+    public static final String PARAM_SIDX = "sidx";
+    public static final String PARAM_SORD = "sord";
+
+    public static final String PARAM_SEARCH = "_search";
+    public static final String PARAM_SEARCH_FIELD = "searchField";
+    public static final String PARAM_SEARCH_OPERATION = "searchOper";
+    public static final String PARAM_SEARCH_STRING = "searchString";
+
+    // default coordinate used if the entry came from Flash is 0 or less.
+    public static final Integer DEFAULT_COORD = 10;
+
+    // XML Elemetns
+    public static final String ELEMENT_ROWS = "rows";
+    public static final String ELEMENT_PAGE = "page";
+    public static final String ELEMENT_TOTAL = "total";
+    public static final String ELEMENT_RECORDS = "records";
+    public static final String ELEMENT_ROW = "row";
+    public static final String ELEMENT_ID = "id";
+    public static final String ELEMENT_CELL = "cell";
+
+    public static final String PARAM_LEARNING_DESIGN_ID = "ldId";
+    public static final String PARAM_USE_PREFIX = "usePrefix";
+    public static final String PARAM_MODE = "mode";
+
+    public static int PORTRAIT_LARGEST_DIMENSION_LARGE = 200;
+    public static int PORTRAIT_LARGEST_DIMENSION_MEDIUM = 80;
+    public static int PORTRAIT_LARGEST_DIMENSION_SMALL = 35;
+
+    //used by all tool authoring action class to mark the success flag.
+    public static final String LAMS_AUTHORING_SUCCESS_FLAG = "LAMS_AUTHORING_SUCCESS_FLAG";
+
+    // used for tool content folder creation.
+    public static final String LAMS_WWW_FOLDER = "www/";
+
+    public static final String HEADER_CONTENT_DISPOSITION = "Content-Disposition";
+    public static final String RESPONSE_CONTENT_TYPE_DOWNLOAD = "application/x-download";
+    public static final String HEADER_CONTENT_ATTACHMENT = "attachment;filename=";
+
+    public static final String TOOL_SIGNATURE_ASSESSMENT = "laasse10";
+    public static final String TOOL_SIGNATURE_DOKU = "ladoku11";
+    public static final String TOOL_SIGNATURE_FORUM = "lafrum11";
+    public static final String TOOL_SIGNATURE_LEADERSELECTION = "lalead11";
+    public static final String TOOL_SIGNATURE_SCRATCHIE = "lascrt11";
+    public static final String TOOL_SIGNATURE_PEER_REVIEW = "laprev11";
+
+    public static final String[] COUNTRY_CODES = { "AD", "AE", "AF", "AG", "AI", "AL", "AM", "AO", "AQ", "AR", "AS",
+	    "AT", "AU", "AI", "AL", "AM", "AO", "AQ", "AR", "AS", "AT", "AU", "AW", "AX", "AZ", "BA", "BB", "BD", "BE",
+	    "BF", "BG", "BH", "BI", "BJ", "BL", "BM", "BN", "BO", "BQ", "BR", "BS", "BT", "BV", "BW", "BY", "BZ", "CA",
+	    "CC", "CD", "CF", "CG", "CH", "CI", "CK", "CL", "CM", "CN", "CO", "CR", "CU", "CV", "CX", "CW", "CY", "CZ",
+	    "DE", "DJ", "DK", "DM", "DO", "DZ", "EC", "EE", "EG", "EH", "ER", "ES", "ET", "FI", "FJ", "FK", "FM", "FO",
+	    "FR", "GA", "GB", "GD", "GE", "GF", "GG", "GH", "GI", "GL", "GM", "GN", "GP", "GQ", "GR", "GS", "GT", "GU",
+	    "GW", "GY", "HK", "HM", "HN", "HR", "HT", "HU", "ID", "IE", "IL", "IM", "IN", "IO", "IQ", "IR", "IS", "IT",
+	    "JE", "JM", "JO", "JP", "KE", "KG", "KH", "KI", "KM", "KN", "KP", "KR", "KW", "KY", "KZ", "LA", "LB", "LC",
+	    "LI", "LK", "LR", "LS", "LT", "LU", "LV", "LY", "MA", "MC", "MD", "ME", "MF", "MG", "MH", "MK", "ML", "MM",
+	    "MN", "MO", "MP", "MQ", "MR", "MS", "MT", "MU", "MV", "MW", "MX", "MY", "MZ", "NA", "NC", "NE", "NF", "NG",
+	    "NI", "NL", "NO", "NP", "NR", "NU", "NZ", "OM", "PA", "PE", "PF", "PG", "PH", "PK", "PL", "PM", "PN", "PR",
+	    "PS", "PT", "PW", "PY", "QA", "RE", "RO", "RS", "RU", "RW", "SA", "SB", "SC", "SD", "SE", "SG", "SX", "SH",
+	    "SI", "SJ", "SK", "SL", "SM", "SN", "SO", "SR", "SS", "ST", "SV", "SY", "SZ", "TC", "TD", "TF", "TG", "TH",
+	    "TJ", "TK", "TL", "TM", "TN", "TO", "TR", "TT", "TV", "TW", "TZ", "UA", "UG", "UM", "US", "UY", "UZ", "VA",
+	    "VC", "VE", "VG", "VI", "VN", "VU", "WF", "WS", "YE", "YT", "ZA", "ZM", "ZW" };
+
+    // FLUX sinks
+
+    // updated when a learner completes an activity by himself
+    public static final String ACTIVITY_COMPLETED_SINK_NAME = "activity completed by learner";
+    // updated when a learner completes an activity by himself
+    public static final String LESSON_JOINED_SINK_NAME = "lesson joined by learner";
+    // updated when a there was a change to lesson progress
+    public static final String LESSON_PROGRESSED_SINK_NAME = "lesson progress changed";
+}