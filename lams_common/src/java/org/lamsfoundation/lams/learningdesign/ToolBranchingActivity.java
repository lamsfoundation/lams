--- conflicted
+++ resolved
@@ -27,6 +27,7 @@
 import java.util.Iterator;
 import java.util.Vector;
 
+import javax.persistence.Column;
 import javax.persistence.DiscriminatorValue;
 import javax.persistence.Entity;
 
@@ -36,10 +37,6 @@
 
 /**
  * @author Mitchell Seaton
-<<<<<<< HEAD
-=======
- *
->>>>>>> f01b1573
  */
 @Entity
 @DiscriminatorValue("12")
@@ -47,26 +44,9 @@
 
     private static final long serialVersionUID = 8343443197068061495L;
 
-<<<<<<< HEAD
-=======
+    @Column(name = "branching_ordered_asc")
     private Boolean branchingOrderedAsc;
 
-    /** full constructor */
-    public ToolBranchingActivity(Long activityId, Integer id, String description, String title, Integer xcoord,
-	    Integer ycoord, Integer orderId, java.util.Date createDateTime, LearningLibrary learningLibrary,
-	    Activity parentActivity, Activity libraryActivity, Integer parentUIID, LearningDesign learningDesign,
-	    Grouping grouping, Integer activityTypeId, Transition transitionTo, Transition transitionFrom,
-	    String languageFile, Integer startXcoord, Integer startYcoord, Integer endXcoord, Integer endYcoord,
-	    Boolean stopAfterActivity, Boolean branchingOrderedAsc, Set inputActivities, Set activities,
-	    Activity defaultActivity, SystemTool systemTool, Set branchActivityEntries) {
-	super(activityId, id, description, title, xcoord, ycoord, orderId, createDateTime, learningLibrary,
-		parentActivity, libraryActivity, parentUIID, learningDesign, grouping, activityTypeId, transitionTo,
-		transitionFrom, languageFile, startXcoord, startYcoord, endXcoord, endYcoord, stopAfterActivity,
-		inputActivities, activities, defaultActivity, systemTool, branchActivityEntries);
-	this.branchingOrderedAsc = branchingOrderedAsc;
-    }
-
->>>>>>> f01b1573
     /** default constructor */
     public ToolBranchingActivity() {
 	super();
@@ -110,7 +90,7 @@
      */
     @Override
     public Vector<ValidationErrorDTO> validateActivity(MessageService messageService) {
-	Vector<ValidationErrorDTO> listOfValidationErrors = new Vector<ValidationErrorDTO>();
+	Vector<ValidationErrorDTO> listOfValidationErrors = new Vector<>();
 
 	if (getDefaultActivity() == null) {
 	    listOfValidationErrors.add(
@@ -166,8 +146,6 @@
 
 	return listOfValidationErrors;
     }
-<<<<<<< HEAD
-=======
 
     public Boolean getBranchingOrderedAsc() {
 	return branchingOrderedAsc;
@@ -176,6 +154,4 @@
     public void setBranchingOrderedAsc(Boolean branchingOrderedAsc) {
 	this.branchingOrderedAsc = branchingOrderedAsc;
     }
-
->>>>>>> f01b1573
 }