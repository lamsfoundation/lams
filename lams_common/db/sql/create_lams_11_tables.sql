--- conflicted
+++ resolved
@@ -656,163 +656,6 @@
 DROP TABLE IF EXISTS lams_kumalive_poll_vote;
 
 
-<<<<<<< HEAD
-DROP TABLE IF EXISTS `lams_kumalive_poll_vote`;
-
-CREATE TABLE `lams_kumalive_poll_vote` (
-  `answer_id` bigint(20) NOT NULL,
-  `user_id` bigint(20) NOT NULL,
-  `vote_date` datetime DEFAULT NULL,
-  PRIMARY KEY (`answer_id`,`user_id`),
-  KEY `FK_lams_kumalive_poll_vote_2` (`user_id`),
-  CONSTRAINT `FK_lams_kumalive_poll_vote_1` FOREIGN KEY (`answer_id`) REFERENCES `lams_kumalive_poll_answer` (`answer_id`) ON DELETE CASCADE ON UPDATE CASCADE,
-  CONSTRAINT `FK_lams_kumalive_poll_vote_2` FOREIGN KEY (`user_id`) REFERENCES `lams_user` (`user_id`) ON DELETE CASCADE ON UPDATE CASCADE
-) ENGINE=InnoDB DEFAULT CHARSET=utf8mb4 COLLATE=utf8mb4_unicode_ci;
-
-
---
--- Table structure for table `lams_kumalive_rubric`
---
-
-DROP TABLE IF EXISTS `lams_kumalive_rubric`;
-
-CREATE TABLE `lams_kumalive_rubric` (
-  `rubric_id` bigint(20) NOT NULL AUTO_INCREMENT,
-  `organisation_id` bigint(20) NOT NULL,
-  `kumalive_id` bigint(20) DEFAULT NULL,
-  `order_id` tinyint(4) NOT NULL,
-  `name` varchar(250) COLLATE utf8mb4_unicode_ci DEFAULT NULL,
-  PRIMARY KEY (`rubric_id`),
-  KEY `FK_lams_kumalive_rubric_1` (`organisation_id`),
-  KEY `FK_lams_kumalive_rubric_2` (`kumalive_id`),
-  CONSTRAINT `FK_lams_kumalive_rubric_1` FOREIGN KEY (`organisation_id`) REFERENCES `lams_organisation` (`organisation_id`) ON DELETE CASCADE ON UPDATE CASCADE,
-  CONSTRAINT `FK_lams_kumalive_rubric_2` FOREIGN KEY (`kumalive_id`) REFERENCES `lams_kumalive` (`kumalive_id`) ON DELETE CASCADE ON UPDATE CASCADE
-) ENGINE=InnoDB DEFAULT CHARSET=utf8mb4 COLLATE=utf8mb4_unicode_ci;
-
-
---
--- Table structure for table `lams_kumalive_score`
---
-
-DROP TABLE IF EXISTS `lams_kumalive_score`;
-
-CREATE TABLE `lams_kumalive_score` (
-  `score_id` bigint(20) NOT NULL AUTO_INCREMENT,
-  `rubric_id` bigint(20) NOT NULL,
-  `user_id` bigint(20) DEFAULT NULL,
-  `batch` bigint(10) DEFAULT NULL,
-  `score` tinyint(4) DEFAULT NULL,
-  PRIMARY KEY (`score_id`),
-  KEY `FK_lams_kumalive_score_1` (`rubric_id`),
-  KEY `FK_lams_kumalive_score_2` (`user_id`),
-  CONSTRAINT `FK_lams_kumalive_score_1` FOREIGN KEY (`rubric_id`) REFERENCES `lams_kumalive_rubric` (`rubric_id`) ON DELETE CASCADE ON UPDATE CASCADE,
-  CONSTRAINT `FK_lams_kumalive_score_2` FOREIGN KEY (`user_id`) REFERENCES `lams_user` (`user_id`) ON DELETE CASCADE ON UPDATE CASCADE
-) ENGINE=InnoDB DEFAULT CHARSET=utf8mb4 COLLATE=utf8mb4_unicode_ci;
-
-
---
--- Table structure for table `lams_learner_progress`
---
-
-DROP TABLE IF EXISTS `lams_learner_progress`;
-
-CREATE TABLE `lams_learner_progress` (
-  `learner_progress_id` bigint(20) NOT NULL AUTO_INCREMENT,
-  `user_id` bigint(20) NOT NULL,
-  `lesson_id` bigint(20) NOT NULL,
-  `lesson_completed_flag` tinyint(1) NOT NULL DEFAULT '0',
-  `waiting_flag` tinyint(4) NOT NULL,
-  `start_date_time` datetime NOT NULL,
-  `finish_date_time` datetime DEFAULT NULL,
-  `current_activity_id` bigint(20) DEFAULT NULL,
-  `next_activity_id` bigint(20) DEFAULT NULL,
-  `previous_activity_id` bigint(20) DEFAULT NULL,
-  `requires_restart_flag` tinyint(1) NOT NULL,
-  PRIMARY KEY (`learner_progress_id`),
-  UNIQUE KEY `IX_lams_learner_progress_1` (`user_id`,`lesson_id`),
-  KEY `user_id` (`user_id`),
-  KEY `lesson_id` (`lesson_id`),
-  KEY `current_activity_id` (`current_activity_id`),
-  KEY `next_activity_id` (`next_activity_id`),
-  KEY `previous_activity_id` (`previous_activity_id`),
-  CONSTRAINT `FK_lams_learner_progress_1` FOREIGN KEY (`user_id`) REFERENCES `lams_user` (`user_id`),
-  CONSTRAINT `FK_lams_learner_progress_2` FOREIGN KEY (`lesson_id`) REFERENCES `lams_lesson` (`lesson_id`),
-  CONSTRAINT `FK_lams_learner_progress_3` FOREIGN KEY (`current_activity_id`) REFERENCES `lams_learning_activity` (`activity_id`),
-  CONSTRAINT `FK_lams_learner_progress_4` FOREIGN KEY (`next_activity_id`) REFERENCES `lams_learning_activity` (`activity_id`),
-  CONSTRAINT `FK_lams_learner_progress_5` FOREIGN KEY (`previous_activity_id`) REFERENCES `lams_learning_activity` (`activity_id`)
-) ENGINE=InnoDB DEFAULT CHARSET=utf8mb4 COLLATE=utf8mb4_unicode_ci;
-
-
---
--- Table structure for table `lams_learner_progress_archive`
---
-
-DROP TABLE IF EXISTS `lams_learner_progress_archive`;
-
-CREATE TABLE `lams_learner_progress_archive` (
-  `learner_progress_id` bigint(20) NOT NULL AUTO_INCREMENT,
-  `user_id` bigint(20) NOT NULL,
-  `lesson_id` bigint(20) NOT NULL,
-  `attempt_id` tinyint(4) NOT NULL DEFAULT '1',
-  `lesson_completed_flag` tinyint(1) NOT NULL DEFAULT '0',
-  `start_date_time` datetime NOT NULL,
-  `finish_date_time` datetime DEFAULT NULL,
-  `current_activity_id` bigint(20) DEFAULT NULL,
-  `archive_date` datetime DEFAULT NULL,
-  PRIMARY KEY (`learner_progress_id`),
-  UNIQUE KEY `IX_lams_learner_progress_archive_1` (`user_id`,`lesson_id`,`attempt_id`),
-  KEY `FK_lams_learner_progress_archive_2` (`lesson_id`),
-  KEY `FK_lams_learner_progress_archive_3` (`current_activity_id`),
-  CONSTRAINT `FK_lams_learner_progress_archive_1` FOREIGN KEY (`user_id`) REFERENCES `lams_user` (`user_id`) ON DELETE CASCADE ON UPDATE CASCADE,
-  CONSTRAINT `FK_lams_learner_progress_archive_2` FOREIGN KEY (`lesson_id`) REFERENCES `lams_lesson` (`lesson_id`) ON DELETE CASCADE ON UPDATE CASCADE,
-  CONSTRAINT `FK_lams_learner_progress_archive_3` FOREIGN KEY (`current_activity_id`) REFERENCES `lams_learning_activity` (`activity_id`) ON DELETE SET NULL ON UPDATE CASCADE
-) ENGINE=InnoDB DEFAULT CHARSET=utf8mb4 COLLATE=utf8mb4_unicode_ci;
-
-
---
--- Table structure for table `lams_learning_activity`
---
-
-DROP TABLE IF EXISTS `lams_learning_activity`;
-
-CREATE TABLE `lams_learning_activity` (
-  `activity_id` bigint(20) NOT NULL AUTO_INCREMENT,
-  `activity_ui_id` int(11) DEFAULT NULL,
-  `description` mediumtext COLLATE utf8mb4_unicode_ci,
-  `title` varchar(255) COLLATE utf8mb4_unicode_ci DEFAULT NULL,
-  `xcoord` int(11) DEFAULT NULL,
-  `ycoord` int(11) DEFAULT NULL,
-  `parent_activity_id` bigint(20) DEFAULT NULL,
-  `parent_ui_id` int(11) DEFAULT NULL,
-  `learning_activity_type_id` int(11) NOT NULL DEFAULT '0',
-  `grouping_support_type_id` int(3) NOT NULL,
-  `apply_grouping_flag` tinyint(1) NOT NULL,
-  `grouping_id` bigint(20) DEFAULT NULL,
-  `grouping_ui_id` int(11) DEFAULT NULL,
-  `order_id` int(11) DEFAULT NULL,
-  `learning_design_id` bigint(20) DEFAULT NULL,
-  `learning_library_id` bigint(20) DEFAULT NULL,
-  `create_date_time` datetime NOT NULL,
-  `max_number_of_options` int(5) DEFAULT NULL,
-  `min_number_of_options` int(5) DEFAULT NULL,
-  `options_instructions` mediumtext COLLATE utf8mb4_unicode_ci,
-  `tool_id` bigint(20) DEFAULT NULL,
-  `tool_content_id` bigint(20) DEFAULT NULL,
-  `activity_category_id` int(3),
-  `gate_activity_level_id` int(11) DEFAULT NULL,
-  `gate_open_flag` tinyint(1) DEFAULT NULL,
-  `gate_open_user` bigint(20) DEFAULT NULL,
-  `gate_open_time` datetime DEFAULT NULL,
-  `gate_start_time_offset` bigint(38) DEFAULT NULL,
-  `gate_end_time_offset` bigint(38) DEFAULT NULL,
-  `gate_activity_completion_based` tinyint(1) DEFAULT NULL,
-  `library_activity_ui_image` varchar(255) COLLATE utf8mb4_unicode_ci DEFAULT NULL,
-  `create_grouping_id` bigint(20) DEFAULT NULL,
-  `create_grouping_ui_id` int(11) DEFAULT NULL,
-  `library_activity_id` bigint(20) DEFAULT NULL,
-  `language_file` varchar(255) COLLATE utf8mb4_unicode_ci DEFAULT NULL,
-  `system_tool_id` bigint(20) DEFAULT NULL,
-=======
 CREATE TABLE lams_kumalive_poll_vote (
   answer_id bigint NOT NULL,
   user_id bigint NOT NULL,
@@ -947,7 +790,6 @@
   library_activity_id bigint DEFAULT NULL,
   language_file varchar(255) CHARACTER SET utf8mb4 COLLATE utf8mb4_unicode_ci DEFAULT NULL,
   system_tool_id bigint DEFAULT NULL,
->>>>>>> b24a4450
   `read_only` tinyint(1) DEFAULT '0',
   initialised tinyint(1) DEFAULT '0',
   default_activity_id bigint DEFAULT NULL,
