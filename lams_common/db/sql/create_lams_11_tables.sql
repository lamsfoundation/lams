SET FOREIGN_KEY_CHECKS=0;

DROP TABLE IF EXISTS lams_activity_category;


CREATE TABLE lams_activity_category (
  activity_category_id int NOT NULL,
  `description` varchar(255) CHARACTER SET utf8mb4 COLLATE utf8mb4_unicode_ci NOT NULL,
  PRIMARY KEY (activity_category_id)
) ENGINE=InnoDB DEFAULT CHARSET=utf8mb4 COLLATE=utf8mb4_unicode_ci;

DROP TABLE IF EXISTS lams_activity_evaluation;


CREATE TABLE lams_activity_evaluation (
  activity_id bigint NOT NULL,
  tool_output_definition varchar(255) CHARACTER SET utf8mb4 COLLATE utf8mb4_unicode_ci NOT NULL,
  weight tinyint DEFAULT NULL,
  PRIMARY KEY (activity_id),
  KEY activity_id (activity_id),
  CONSTRAINT FK_lams_activity_evaluation_1 FOREIGN KEY (activity_id) REFERENCES lams_learning_activity (activity_id) ON DELETE CASCADE ON UPDATE CASCADE
) ENGINE=InnoDB DEFAULT CHARSET=utf8mb4 COLLATE=utf8mb4_unicode_ci;

DROP TABLE IF EXISTS lams_auth_method_type;


CREATE TABLE lams_auth_method_type (
  authentication_method_type_id int NOT NULL,
  `description` varchar(64) CHARACTER SET utf8mb4 COLLATE utf8mb4_unicode_ci NOT NULL,
  PRIMARY KEY (authentication_method_type_id)
) ENGINE=InnoDB DEFAULT CHARSET=utf8mb4 COLLATE=utf8mb4_unicode_ci;

DROP TABLE IF EXISTS lams_authentication_method;


CREATE TABLE lams_authentication_method (
  authentication_method_id bigint NOT NULL,
  authentication_method_type_id int NOT NULL DEFAULT '0',
  authentication_method_name varchar(191) CHARACTER SET utf8mb4 COLLATE utf8mb4_unicode_ci NOT NULL,
  PRIMARY KEY (authentication_method_id),
  UNIQUE KEY UQ_lams_authentication_method_1 (authentication_method_name),
  KEY authentication_method_type_id (authentication_method_type_id),
  CONSTRAINT FK_lams_authorization_method_1 FOREIGN KEY (authentication_method_type_id) REFERENCES lams_auth_method_type (authentication_method_type_id)
) ENGINE=InnoDB DEFAULT CHARSET=utf8mb4 COLLATE=utf8mb4_unicode_ci;

DROP TABLE IF EXISTS lams_branch_activity_entry;


CREATE TABLE lams_branch_activity_entry (
  entry_id bigint NOT NULL AUTO_INCREMENT,
  entry_ui_id int DEFAULT NULL,
  group_id bigint DEFAULT NULL,
  sequence_activity_id bigint DEFAULT NULL,
  branch_activity_id bigint NOT NULL,
  condition_id bigint DEFAULT NULL,
  open_gate tinyint(1) DEFAULT NULL,
  PRIMARY KEY (entry_id),
  KEY group_id (group_id),
  KEY sequence_activity_id (sequence_activity_id),
  KEY branch_activity_id (branch_activity_id),
  KEY condition_id (condition_id),
  CONSTRAINT FK_lams_branch_activity_entry_4 FOREIGN KEY (condition_id) REFERENCES lams_branch_condition (condition_id),
  CONSTRAINT FK_lams_branch_map_branch FOREIGN KEY (branch_activity_id) REFERENCES lams_learning_activity (activity_id),
  CONSTRAINT FK_lams_branch_map_sequence FOREIGN KEY (sequence_activity_id) REFERENCES lams_learning_activity (activity_id),
  CONSTRAINT FK_lams_group_activity_1 FOREIGN KEY (group_id) REFERENCES lams_group (group_id)
) ENGINE=InnoDB DEFAULT CHARSET=utf8mb4 COLLATE=utf8mb4_unicode_ci;

DROP TABLE IF EXISTS lams_branch_condition;


CREATE TABLE lams_branch_condition (
  condition_id bigint NOT NULL AUTO_INCREMENT,
  condition_ui_id int DEFAULT NULL,
  order_id int DEFAULT NULL,
  `name` varchar(255) CHARACTER SET utf8mb4 COLLATE utf8mb4_unicode_ci NOT NULL,
  display_name varchar(255) CHARACTER SET utf8mb4 COLLATE utf8mb4_unicode_ci DEFAULT NULL,
  `type` varchar(30) CHARACTER SET utf8mb4 COLLATE utf8mb4_unicode_ci NOT NULL,
  start_value varchar(255) CHARACTER SET utf8mb4 COLLATE utf8mb4_unicode_ci DEFAULT NULL,
  end_value varchar(255) CHARACTER SET utf8mb4 COLLATE utf8mb4_unicode_ci DEFAULT NULL,
  exact_match_value varchar(255) CHARACTER SET utf8mb4 COLLATE utf8mb4_unicode_ci DEFAULT NULL,
  PRIMARY KEY (condition_id)
) ENGINE=InnoDB DEFAULT CHARSET=utf8mb4 COLLATE=utf8mb4_unicode_ci;

DROP TABLE IF EXISTS lams_comment;


CREATE TABLE lams_comment (
  uid bigint NOT NULL AUTO_INCREMENT,
  session_id bigint NOT NULL,
  body mediumtext CHARACTER SET utf8mb4 COLLATE utf8mb4_unicode_ci,
  create_by bigint DEFAULT NULL,
  create_date datetime DEFAULT NULL,
  update_date datetime DEFAULT NULL,
  update_by bigint DEFAULT NULL,
  last_modified datetime DEFAULT NULL,
  last_reply_date datetime DEFAULT NULL,
  reply_number int DEFAULT NULL,
  hide_flag smallint DEFAULT NULL,
  parent_uid bigint DEFAULT NULL,
  root_comment_uid bigint DEFAULT NULL,
  comment_level smallint DEFAULT NULL,
  thread_comment_uid bigint DEFAULT NULL,
  sticky smallint DEFAULT '0',
  monitor smallint DEFAULT '0',
  anonymous smallint DEFAULT '0',
  PRIMARY KEY (uid),
  KEY FK_comment_session (session_id),
  KEY FK_comment_create (create_by),
  KEY FK_comment_modify (update_by),
  KEY FK_comment_parent (parent_uid),
  KEY FK_comment_root (root_comment_uid),
  KEY FK_comment_thread (thread_comment_uid),
  KEY IX_comment_level_sticky (comment_level,sticky),
  CONSTRAINT FK_comment_create FOREIGN KEY (create_by) REFERENCES lams_user (user_id),
  CONSTRAINT FK_comment_modify FOREIGN KEY (update_by) REFERENCES lams_user (user_id),
  CONSTRAINT FK_comment_parent FOREIGN KEY (parent_uid) REFERENCES lams_comment (uid),
  CONSTRAINT FK_comment_root FOREIGN KEY (root_comment_uid) REFERENCES lams_comment (uid),
  CONSTRAINT FK_comment_session FOREIGN KEY (session_id) REFERENCES lams_comment_session (uid),
  CONSTRAINT FK_comment_thread FOREIGN KEY (thread_comment_uid) REFERENCES lams_comment (uid)
) ENGINE=InnoDB DEFAULT CHARSET=utf8mb4 COLLATE=utf8mb4_unicode_ci;

DROP TABLE IF EXISTS lams_comment_likes;


CREATE TABLE lams_comment_likes (
  uid bigint NOT NULL AUTO_INCREMENT,
  comment_uid bigint NOT NULL,
  user_id bigint NOT NULL,
  vote tinyint(1) DEFAULT NULL,
  PRIMARY KEY (uid),
  UNIQUE KEY comment_like_unique (comment_uid,user_id),
  KEY FK_commentlike_comment (comment_uid),
  KEY FK_commentlike_user (user_id),
  CONSTRAINT FK_commentlike_comment FOREIGN KEY (comment_uid) REFERENCES lams_comment (uid),
  CONSTRAINT FK_commentlike_user FOREIGN KEY (user_id) REFERENCES lams_user (user_id)
) ENGINE=InnoDB DEFAULT CHARSET=utf8mb4 COLLATE=utf8mb4_unicode_ci;

DROP TABLE IF EXISTS lams_comment_session;


CREATE TABLE lams_comment_session (
  uid bigint NOT NULL AUTO_INCREMENT,
  external_id bigint DEFAULT NULL,
  external_id_type int DEFAULT NULL,
  external_signature varchar(40) CHARACTER SET utf8mb4 COLLATE utf8mb4_unicode_ci DEFAULT NULL,
  external_secondary_id bigint DEFAULT NULL,
  PRIMARY KEY (uid),
  KEY comment_ext_sig (external_id,external_signature)
) ENGINE=InnoDB DEFAULT CHARSET=utf8mb4 COLLATE=utf8mb4_unicode_ci;

DROP TABLE IF EXISTS lams_competence;


CREATE TABLE lams_competence (
  competence_id bigint NOT NULL AUTO_INCREMENT,
  learning_design_id bigint DEFAULT NULL,
  `description` mediumtext CHARACTER SET utf8mb4 COLLATE utf8mb4_unicode_ci,
  title varchar(191) CHARACTER SET utf8mb4 COLLATE utf8mb4_unicode_ci DEFAULT NULL,
  PRIMARY KEY (competence_id),
  UNIQUE KEY competence_id (competence_id),
  UNIQUE KEY learning_design_id (learning_design_id,title),
  CONSTRAINT LearningDesignCompetenceMap FOREIGN KEY (learning_design_id) REFERENCES lams_learning_design (learning_design_id) ON DELETE CASCADE ON UPDATE CASCADE
) ENGINE=InnoDB DEFAULT CHARSET=utf8mb4 COLLATE=utf8mb4_unicode_ci;

DROP TABLE IF EXISTS lams_competence_mapping;


CREATE TABLE lams_competence_mapping (
  competence_mapping_id bigint NOT NULL AUTO_INCREMENT,
  competence_id bigint DEFAULT NULL,
  activity_id bigint DEFAULT NULL,
  PRIMARY KEY (competence_mapping_id),
  UNIQUE KEY competence_mapping_id (competence_mapping_id),
  UNIQUE KEY competence_id (competence_id,activity_id),
  KEY activity_id (activity_id),
  CONSTRAINT FK_lams_competence_mapping_1 FOREIGN KEY (activity_id) REFERENCES lams_learning_activity (activity_id) ON DELETE CASCADE ON UPDATE CASCADE,
  CONSTRAINT FK_lams_competence_mapping_2 FOREIGN KEY (competence_id) REFERENCES lams_competence (competence_id) ON DELETE CASCADE ON UPDATE CASCADE
) ENGINE=InnoDB DEFAULT CHARSET=utf8mb4 COLLATE=utf8mb4_unicode_ci;

DROP TABLE IF EXISTS lams_configuration;


CREATE TABLE lams_configuration (
  config_key varchar(30) CHARACTER SET utf8mb4 COLLATE utf8mb4_unicode_ci NOT NULL,
  config_value varchar(255) CHARACTER SET utf8mb4 COLLATE utf8mb4_unicode_ci DEFAULT NULL,
  description_key varchar(255) CHARACTER SET utf8mb4 COLLATE utf8mb4_unicode_ci DEFAULT NULL,
  header_name varchar(50) CHARACTER SET utf8mb4 COLLATE utf8mb4_unicode_ci DEFAULT NULL,
  `format` varchar(30) CHARACTER SET utf8mb4 COLLATE utf8mb4_unicode_ci DEFAULT NULL,
  required tinyint(1) NOT NULL DEFAULT '0',
  PRIMARY KEY (config_key)
) ENGINE=InnoDB DEFAULT CHARSET=utf8mb4 COLLATE=utf8mb4_unicode_ci;

DROP TABLE IF EXISTS lams_copy_type;


<<<<<<< HEAD
CREATE TABLE `lams_cr_node` (
  `node_id` bigint(20) unsigned NOT NULL AUTO_INCREMENT,
  `portrait_uuid` BINARY(16),
  `workspace_id` bigint(20) unsigned NOT NULL,
  `path` varchar(255) COLLATE utf8mb4_unicode_ci DEFAULT NULL,
  `type` varchar(255) COLLATE utf8mb4_unicode_ci NOT NULL,
  `created_date_time` datetime NOT NULL,
  `next_version_id` bigint(20) unsigned NOT NULL DEFAULT '1',
  `parent_nv_id` bigint(20) unsigned DEFAULT NULL,
  PRIMARY KEY (`node_id`),
  UNIQUE INDEX IDX_portrait_uuid (portrait_uuid),
  KEY `workspace_id` (`workspace_id`),
  CONSTRAINT `FK_lams_cr_node_1` FOREIGN KEY (`workspace_id`) REFERENCES `lams_cr_workspace` (`workspace_id`)
=======
CREATE TABLE lams_copy_type (
  copy_type_id tinyint NOT NULL,
  `description` varchar(255) CHARACTER SET utf8mb4 COLLATE utf8mb4_unicode_ci NOT NULL,
  PRIMARY KEY (copy_type_id)
>>>>>>> 4436ad48
) ENGINE=InnoDB DEFAULT CHARSET=utf8mb4 COLLATE=utf8mb4_unicode_ci;

DROP TABLE IF EXISTS lams_cr_credential;


CREATE TABLE lams_cr_credential (
  credential_id bigint unsigned NOT NULL AUTO_INCREMENT,
  `name` varchar(255) CHARACTER SET utf8mb4 COLLATE utf8mb4_unicode_ci NOT NULL,
  `password` varchar(255) CHARACTER SET utf8mb4 COLLATE utf8mb4_unicode_ci NOT NULL,
  PRIMARY KEY (credential_id)
) ENGINE=InnoDB DEFAULT CHARSET=utf8mb4 COLLATE=utf8mb4_unicode_ci;

DROP TABLE IF EXISTS lams_cr_node;


CREATE TABLE lams_cr_node (
  node_id bigint unsigned NOT NULL AUTO_INCREMENT,
  workspace_id bigint unsigned NOT NULL,
  `path` varchar(255) CHARACTER SET utf8mb4 COLLATE utf8mb4_unicode_ci DEFAULT NULL,
  `type` varchar(255) CHARACTER SET utf8mb4 COLLATE utf8mb4_unicode_ci NOT NULL,
  created_date_time datetime NOT NULL,
  next_version_id bigint unsigned NOT NULL DEFAULT '1',
  parent_nv_id bigint unsigned DEFAULT NULL,
  PRIMARY KEY (node_id),
  KEY workspace_id (workspace_id),
  CONSTRAINT FK_lams_cr_node_1 FOREIGN KEY (workspace_id) REFERENCES lams_cr_workspace (workspace_id)
) ENGINE=InnoDB DEFAULT CHARSET=utf8mb4 COLLATE=utf8mb4_unicode_ci;

DROP TABLE IF EXISTS lams_cr_node_version;


CREATE TABLE lams_cr_node_version (
  nv_id bigint unsigned NOT NULL AUTO_INCREMENT,
  node_id bigint unsigned NOT NULL,
  version_id bigint unsigned NOT NULL,
  created_date_time datetime NOT NULL,
  user_id bigint NOT NULL,
  PRIMARY KEY (nv_id),
  KEY node_id (node_id),
  CONSTRAINT FK_lams_cr_node_version_2 FOREIGN KEY (node_id) REFERENCES lams_cr_node (node_id)
) ENGINE=InnoDB DEFAULT CHARSET=utf8mb4 COLLATE=utf8mb4_unicode_ci;

DROP TABLE IF EXISTS lams_cr_node_version_property;


CREATE TABLE lams_cr_node_version_property (
  id bigint unsigned NOT NULL AUTO_INCREMENT,
  nv_id bigint unsigned NOT NULL,
  `name` varchar(255) CHARACTER SET utf8mb4 COLLATE utf8mb4_unicode_ci NOT NULL,
  `value` varchar(255) CHARACTER SET utf8mb4 COLLATE utf8mb4_unicode_ci NOT NULL,
  `type` tinyint NOT NULL,
  PRIMARY KEY (id),
  KEY nv_id (nv_id),
  CONSTRAINT FK_lams_cr_node_version_property_1 FOREIGN KEY (nv_id) REFERENCES lams_cr_node_version (nv_id)
) ENGINE=InnoDB DEFAULT CHARSET=utf8mb4 COLLATE=utf8mb4_unicode_ci;

DROP TABLE IF EXISTS lams_cr_workspace;


CREATE TABLE lams_cr_workspace (
  workspace_id bigint unsigned NOT NULL AUTO_INCREMENT,
  `name` varchar(255) CHARACTER SET utf8mb4 COLLATE utf8mb4_unicode_ci NOT NULL,
  PRIMARY KEY (workspace_id)
) ENGINE=InnoDB DEFAULT CHARSET=utf8mb4 COLLATE=utf8mb4_unicode_ci;

DROP TABLE IF EXISTS lams_cr_workspace_credential;


CREATE TABLE lams_cr_workspace_credential (
  wc_id bigint unsigned NOT NULL AUTO_INCREMENT,
  workspace_id bigint unsigned NOT NULL,
  credential_id bigint unsigned NOT NULL,
  PRIMARY KEY (wc_id),
  KEY workspace_id (workspace_id),
  KEY credential_id (credential_id),
  CONSTRAINT FK_lams_cr_workspace_credential_1 FOREIGN KEY (workspace_id) REFERENCES lams_cr_workspace (workspace_id),
  CONSTRAINT FK_lams_cr_workspace_credential_2 FOREIGN KEY (credential_id) REFERENCES lams_cr_credential (credential_id)
) ENGINE=InnoDB DEFAULT CHARSET=utf8mb4 COLLATE=utf8mb4_unicode_ci;

DROP TABLE IF EXISTS lams_data_flow;

<<<<<<< HEAD
CREATE TABLE `lams_email_notification_recipient_archive` (
  `email_notification_uid` bigint(20) NOT NULL,
  `user_id` bigint(20) NOT NULL,
  KEY `FK_lams_email_notification_recipient_archive_1` (`email_notification_uid`),
  KEY `FK_lams_email_notification_recipient_archive_2` (`user_id`),
  CONSTRAINT `FK_lams_email_notification_recipient_archive_1` FOREIGN KEY (`email_notification_uid`) REFERENCES `lams_email_notification_archive` (`uid`) ON DELETE CASCADE ON UPDATE CASCADE,
  CONSTRAINT `FK_lams_email_notification_recipient_archive_2` FOREIGN KEY (`user_id`) REFERENCES `lams_user` (`user_id`) ON DELETE CASCADE ON UPDATE CASCADE
) ENGINE=InnoDB DEFAULT CHARSET=utf8mb4 COLLATE=utf8mb4_unicode_ci;


--
-- Table structure for table `lams_ext_course_class_map`
--

DROP TABLE IF EXISTS `lams_ext_course_class_map`;

CREATE TABLE `lams_ext_course_class_map` (
  `sid` int(11) NOT NULL AUTO_INCREMENT,
  `courseid` varchar(255) COLLATE utf8mb4_unicode_ci NOT NULL,
  `classid` bigint(20) NOT NULL,
  `ext_server_org_map_id` int(11) NOT NULL,
  PRIMARY KEY (`sid`),
  KEY `classid` (`classid`),
  KEY `ext_server_org_map_id` (`ext_server_org_map_id`),
  CONSTRAINT `lams_ext_course_class_map_fk` FOREIGN KEY (`classid`) REFERENCES `lams_organisation` (`organisation_id`),
  CONSTRAINT `lams_ext_course_class_map_fk1` FOREIGN KEY (`ext_server_org_map_id`) REFERENCES `lams_ext_server_org_map` (`sid`) ON DELETE CASCADE ON UPDATE CASCADE
) ENGINE=InnoDB DEFAULT CHARSET=utf8mb4 COLLATE=utf8mb4_unicode_ci;


--
-- Table structure for table `lams_ext_server_lesson_map`
--

DROP TABLE IF EXISTS `lams_ext_server_lesson_map`;

CREATE TABLE `lams_ext_server_lesson_map` (
  `uid` bigint(20) NOT NULL AUTO_INCREMENT,
  `lesson_id` bigint(20) NOT NULL,
  `ext_server_org_map_id` int(11) NOT NULL,
  `resource_link_id` varchar(255) COLLATE utf8mb4_unicode_ci DEFAULT NULL,
  PRIMARY KEY (`uid`),
  UNIQUE KEY `lesson_id` (`lesson_id`),
  KEY `lams_ext_server_lesson_map_fk1` (`ext_server_org_map_id`),
  CONSTRAINT `lams_ext_server_lesson_map_fk1` FOREIGN KEY (`ext_server_org_map_id`) REFERENCES `lams_ext_server_org_map` (`sid`) ON DELETE CASCADE ON UPDATE CASCADE,
  CONSTRAINT `lams_ext_server_lesson_map_fk2` FOREIGN KEY (`lesson_id`) REFERENCES `lams_lesson` (`lesson_id`) ON DELETE CASCADE ON UPDATE CASCADE
) ENGINE=InnoDB DEFAULT CHARSET=utf8mb4 COLLATE=utf8mb4_unicode_ci;


--
-- Table structure for table `lams_ext_server_org_map`
--

DROP TABLE IF EXISTS `lams_ext_server_org_map`;

CREATE TABLE `lams_ext_server_org_map` (
  `sid` int(11) NOT NULL AUTO_INCREMENT,
  `serverid` varchar(191) COLLATE utf8mb4_unicode_ci NOT NULL,
  `serverkey` text COLLATE utf8mb4_unicode_ci NOT NULL,
  `servername` varchar(255) COLLATE utf8mb4_unicode_ci NOT NULL,
  `serverdesc` mediumtext COLLATE utf8mb4_unicode_ci,
  `prefix` varchar(11) COLLATE utf8mb4_unicode_ci NOT NULL,
  `userinfo_url` text COLLATE utf8mb4_unicode_ci NOT NULL,
  `lesson_finish_url` text COLLATE utf8mb4_unicode_ci,
  `logout_url` TEXT,
  `disabled` bit(1) NOT NULL,
  `time_to_live_login_request` int(11) DEFAULT '80',
  `time_to_live_login_request_enabled` tinyint(1) NOT NULL DEFAULT '0',
  `ext_groups_url` text COLLATE utf8mb4_unicode_ci,
  `server_type_id` int(11) NOT NULL DEFAULT '1',
  `lti_consumer_monitor_roles` text COLLATE utf8mb4_unicode_ci,
  `learner_presence_avail` tinyint(1) DEFAULT '0',
  `learner_im_avail` tinyint(1) DEFAULT '0',
  `live_edit_enabled` tinyint(1) DEFAULT '1',
  `enable_lesson_notifications` tinyint(1) DEFAULT '1',
  `force_restart` tinyint(1) DEFAULT '0',
  `allow_restart` tinyint(1) DEFAULT '0',
  `gradebook_on_complete` tinyint(1) DEFAULT '1',
  `use_alternative_user_id_parameter_name` tinyint(1) DEFAULT '0',
  `membership_url` text COLLATE utf8mb4_unicode_ci,
  PRIMARY KEY (`sid`),
  UNIQUE KEY `serverid` (`serverid`),
  UNIQUE KEY `prefix` (`prefix`),
  KEY `FK_lams_ext_server_type` (`server_type_id`),
  CONSTRAINT `FK_lams_ext_server_type` FOREIGN KEY (`server_type_id`) REFERENCES `lams_ext_server_type` (`server_type_id`)
) ENGINE=InnoDB AUTO_INCREMENT=2 DEFAULT CHARSET=utf8mb4 COLLATE=utf8mb4_unicode_ci;
=======
>>>>>>> 4436ad48

CREATE TABLE lams_data_flow (
  data_flow_object_id bigint NOT NULL AUTO_INCREMENT,
  transition_id bigint NOT NULL,
  order_id int DEFAULT NULL,
  `name` varchar(255) CHARACTER SET utf8mb4 COLLATE utf8mb4_unicode_ci NOT NULL,
  display_name varchar(255) CHARACTER SET utf8mb4 COLLATE utf8mb4_unicode_ci DEFAULT NULL,
  tool_assigment_id int DEFAULT NULL,
  PRIMARY KEY (data_flow_object_id),
  KEY FK_lams_learning_transition_1 (transition_id),
  CONSTRAINT FK_lams_learning_transition_1 FOREIGN KEY (transition_id) REFERENCES lams_learning_transition (transition_id) ON DELETE CASCADE ON UPDATE CASCADE
) ENGINE=InnoDB DEFAULT CHARSET=utf8mb4 COLLATE=utf8mb4_unicode_ci;

DROP TABLE IF EXISTS lams_email_notification_archive;


CREATE TABLE lams_email_notification_archive (
  uid bigint NOT NULL AUTO_INCREMENT,
  organisation_id bigint DEFAULT NULL,
  lesson_id bigint DEFAULT NULL,
  search_type tinyint NOT NULL,
  sent_on datetime NOT NULL,
  body mediumtext CHARACTER SET utf8mb4 COLLATE utf8mb4_unicode_ci,
  PRIMARY KEY (uid),
  KEY FK_lams_email_notification_archive_1 (organisation_id),
  KEY FK_lams_email_notification_archive_2 (lesson_id),
  CONSTRAINT FK_lams_email_notification_archive_1 FOREIGN KEY (organisation_id) REFERENCES lams_organisation (organisation_id) ON DELETE CASCADE ON UPDATE CASCADE,
  CONSTRAINT FK_lams_email_notification_archive_2 FOREIGN KEY (lesson_id) REFERENCES lams_lesson (lesson_id) ON DELETE CASCADE ON UPDATE CASCADE
) ENGINE=InnoDB DEFAULT CHARSET=utf8mb4 COLLATE=utf8mb4_unicode_ci;

DROP TABLE IF EXISTS lams_email_notification_recipient_archive;


CREATE TABLE lams_email_notification_recipient_archive (
  email_notification_uid bigint NOT NULL,
  user_id bigint NOT NULL,
  KEY FK_lams_email_notification_recipient_archive_1 (email_notification_uid),
  KEY FK_lams_email_notification_recipient_archive_2 (user_id),
  CONSTRAINT FK_lams_email_notification_recipient_archive_1 FOREIGN KEY (email_notification_uid) REFERENCES lams_email_notification_archive (uid) ON DELETE CASCADE ON UPDATE CASCADE,
  CONSTRAINT FK_lams_email_notification_recipient_archive_2 FOREIGN KEY (user_id) REFERENCES lams_user (user_id) ON DELETE CASCADE ON UPDATE CASCADE
) ENGINE=InnoDB DEFAULT CHARSET=utf8mb4 COLLATE=utf8mb4_unicode_ci;

DROP TABLE IF EXISTS lams_ext_course_class_map;


CREATE TABLE lams_ext_course_class_map (
  sid int NOT NULL AUTO_INCREMENT,
  courseid varchar(255) CHARACTER SET utf8mb4 COLLATE utf8mb4_unicode_ci NOT NULL,
  classid bigint NOT NULL,
  ext_server_org_map_id int NOT NULL,
  PRIMARY KEY (sid),
  KEY classid (classid),
  KEY ext_server_org_map_id (ext_server_org_map_id),
  CONSTRAINT lams_ext_course_class_map_fk FOREIGN KEY (classid) REFERENCES lams_organisation (organisation_id),
  CONSTRAINT lams_ext_course_class_map_fk1 FOREIGN KEY (ext_server_org_map_id) REFERENCES lams_ext_server_org_map (sid) ON DELETE CASCADE ON UPDATE CASCADE
) ENGINE=InnoDB DEFAULT CHARSET=utf8mb4 COLLATE=utf8mb4_unicode_ci;

DROP TABLE IF EXISTS lams_ext_server_lesson_map;


CREATE TABLE lams_ext_server_lesson_map (
  uid bigint NOT NULL AUTO_INCREMENT,
  lesson_id bigint NOT NULL,
  ext_server_org_map_id int NOT NULL,
  resource_link_id varchar(255) CHARACTER SET utf8mb4 COLLATE utf8mb4_unicode_ci DEFAULT NULL,
  PRIMARY KEY (uid),
  UNIQUE KEY lesson_id (lesson_id),
  KEY lams_ext_server_lesson_map_fk1 (ext_server_org_map_id),
  CONSTRAINT lams_ext_server_lesson_map_fk1 FOREIGN KEY (ext_server_org_map_id) REFERENCES lams_ext_server_org_map (sid) ON DELETE CASCADE ON UPDATE CASCADE,
  CONSTRAINT lams_ext_server_lesson_map_fk2 FOREIGN KEY (lesson_id) REFERENCES lams_lesson (lesson_id) ON DELETE CASCADE ON UPDATE CASCADE
) ENGINE=InnoDB DEFAULT CHARSET=utf8mb4 COLLATE=utf8mb4_unicode_ci;

DROP TABLE IF EXISTS lams_ext_server_org_map;


CREATE TABLE lams_ext_server_org_map (
  sid int NOT NULL AUTO_INCREMENT,
  serverid varchar(191) CHARACTER SET utf8mb4 COLLATE utf8mb4_unicode_ci NOT NULL,
  serverkey text CHARACTER SET utf8mb4 COLLATE utf8mb4_unicode_ci NOT NULL,
  servername varchar(255) CHARACTER SET utf8mb4 COLLATE utf8mb4_unicode_ci NOT NULL,
  serverdesc mediumtext CHARACTER SET utf8mb4 COLLATE utf8mb4_unicode_ci,
  prefix varchar(11) CHARACTER SET utf8mb4 COLLATE utf8mb4_unicode_ci NOT NULL,
  userinfo_url text CHARACTER SET utf8mb4 COLLATE utf8mb4_unicode_ci NOT NULL,
  lesson_finish_url text CHARACTER SET utf8mb4 COLLATE utf8mb4_unicode_ci,
  logout_url text COLLATE utf8mb4_unicode_ci,
  disabled bit(1) NOT NULL,
  time_to_live_login_request int DEFAULT '80',
  time_to_live_login_request_enabled tinyint(1) NOT NULL DEFAULT '0',
  ext_groups_url text CHARACTER SET utf8mb4 COLLATE utf8mb4_unicode_ci,
  server_type_id int NOT NULL DEFAULT '1',
  lti_consumer_monitor_roles text CHARACTER SET utf8mb4 COLLATE utf8mb4_unicode_ci,
  learner_presence_avail tinyint(1) DEFAULT '0',
  learner_im_avail tinyint(1) DEFAULT '0',
  live_edit_enabled tinyint(1) DEFAULT '1',
  enable_lesson_notifications tinyint(1) DEFAULT '1',
  force_restart tinyint(1) DEFAULT '0',
  allow_restart tinyint(1) DEFAULT '0',
  gradebook_on_complete tinyint(1) DEFAULT '1',
  membership_url text CHARACTER SET utf8mb4 COLLATE utf8mb4_unicode_ci,
  user_id_parameter_name varchar(255) COLLATE utf8mb4_unicode_ci DEFAULT NULL,
  PRIMARY KEY (sid),
  UNIQUE KEY serverid (serverid),
  UNIQUE KEY prefix (prefix),
  KEY FK_lams_ext_server_type (server_type_id),
  CONSTRAINT FK_lams_ext_server_type FOREIGN KEY (server_type_id) REFERENCES lams_ext_server_type (server_type_id)
) ENGINE=InnoDB AUTO_INCREMENT=2 DEFAULT CHARSET=utf8mb4 COLLATE=utf8mb4_unicode_ci;

DROP TABLE IF EXISTS lams_ext_server_tool_map;


CREATE TABLE lams_ext_server_tool_map (
  uid bigint NOT NULL AUTO_INCREMENT,
  tool_id bigint NOT NULL,
  ext_server_org_map_id int NOT NULL,
  PRIMARY KEY (uid),
  UNIQUE KEY unique_adapter_map (ext_server_org_map_id,tool_id),
  KEY lams_ext_server_tool_map_fk2 (tool_id),
  CONSTRAINT lams_ext_server_tool_map_fk1 FOREIGN KEY (ext_server_org_map_id) REFERENCES lams_ext_server_org_map (sid) ON DELETE CASCADE ON UPDATE CASCADE,
  CONSTRAINT lams_ext_server_tool_map_fk2 FOREIGN KEY (tool_id) REFERENCES lams_tool (tool_id) ON DELETE CASCADE ON UPDATE CASCADE
) ENGINE=InnoDB DEFAULT CHARSET=utf8mb4 COLLATE=utf8mb4_unicode_ci;

DROP TABLE IF EXISTS lams_ext_server_type;


CREATE TABLE lams_ext_server_type (
  server_type_id int NOT NULL,
  `description` varchar(255) CHARACTER SET utf8mb4 COLLATE utf8mb4_unicode_ci NOT NULL,
  PRIMARY KEY (server_type_id)
) ENGINE=InnoDB DEFAULT CHARSET=utf8mb4 COLLATE=utf8mb4_unicode_ci;

DROP TABLE IF EXISTS lams_ext_user_userid_map;


CREATE TABLE lams_ext_user_userid_map (
  sid int NOT NULL AUTO_INCREMENT,
  external_username varchar(250) CHARACTER SET utf8mb4 COLLATE utf8mb4_unicode_ci NOT NULL,
  user_id bigint NOT NULL,
  ext_server_org_map_id int NOT NULL,
  tc_gradebook_id text CHARACTER SET utf8mb4 COLLATE utf8mb4_unicode_ci,
  PRIMARY KEY (sid),
  KEY user_id (user_id),
  KEY ext_server_org_map_id (ext_server_org_map_id),
  CONSTRAINT lams_ext_user_userid_map_fk FOREIGN KEY (user_id) REFERENCES lams_user (user_id) ON DELETE CASCADE ON UPDATE CASCADE,
  CONSTRAINT lams_ext_user_userid_map_fk1 FOREIGN KEY (ext_server_org_map_id) REFERENCES lams_ext_server_org_map (sid) ON DELETE CASCADE ON UPDATE CASCADE
) ENGINE=InnoDB DEFAULT CHARSET=utf8mb4 COLLATE=utf8mb4_unicode_ci;

DROP TABLE IF EXISTS lams_favorite_organisation;


CREATE TABLE lams_favorite_organisation (
  favorite_organisation_id bigint NOT NULL AUTO_INCREMENT,
  organisation_id bigint NOT NULL,
  user_id bigint NOT NULL,
  PRIMARY KEY (favorite_organisation_id),
  KEY organisation_id (organisation_id),
  KEY user_id (user_id),
  CONSTRAINT FK_lams_favorite_organisation_1 FOREIGN KEY (organisation_id) REFERENCES lams_organisation (organisation_id),
  CONSTRAINT FK_lams_favorite_organisation_2 FOREIGN KEY (user_id) REFERENCES lams_user (user_id)
) ENGINE=InnoDB DEFAULT CHARSET=utf8mb4 COLLATE=utf8mb4_unicode_ci;

DROP TABLE IF EXISTS lams_gate_activity_level;


CREATE TABLE lams_gate_activity_level (
  gate_activity_level_id int NOT NULL,
  `description` varchar(128) CHARACTER SET utf8mb4 COLLATE utf8mb4_unicode_ci NOT NULL,
  PRIMARY KEY (gate_activity_level_id)
) ENGINE=InnoDB DEFAULT CHARSET=utf8mb4 COLLATE=utf8mb4_unicode_ci;

DROP TABLE IF EXISTS lams_gate_allowed_learners;


CREATE TABLE lams_gate_allowed_learners (
  user_id bigint NOT NULL,
  activity_id bigint NOT NULL,
  KEY user_id (user_id),
  KEY activity_id (activity_id),
  CONSTRAINT FK_TABLE_32_1 FOREIGN KEY (user_id) REFERENCES lams_user (user_id),
  CONSTRAINT FK_TABLE_32_2 FOREIGN KEY (activity_id) REFERENCES lams_learning_activity (activity_id)
) ENGINE=InnoDB DEFAULT CHARSET=utf8mb4 COLLATE=utf8mb4_unicode_ci;

DROP TABLE IF EXISTS lams_gradebook_user_activity;


<<<<<<< HEAD
CREATE TABLE `lams_gradebook_user_lesson` (
  `uid` bigint(20) NOT NULL AUTO_INCREMENT,
  `lesson_id` bigint(20) NOT NULL,
  `user_id` bigint(20) NOT NULL,
  `mark` double DEFAULT NULL,
  `feedback` text COLLATE utf8mb4_unicode_ci,
  PRIMARY KEY (`uid`),
  UNIQUE KEY `lesson_id` (`lesson_id`,`user_id`),
  KEY `FK_lams_gradebook_user_lesson_2` (`user_id`),
  CONSTRAINT `FK_lams_gradebook_user_lesson_1` FOREIGN KEY (`lesson_id`) REFERENCES `lams_lesson` (`lesson_id`),
  CONSTRAINT `FK_lams_gradebook_user_lesson_2` FOREIGN KEY (`user_id`) REFERENCES `lams_user` (`user_id`) ON DELETE CASCADE ON UPDATE CASCADE
=======
CREATE TABLE lams_gradebook_user_activity (
  uid bigint NOT NULL AUTO_INCREMENT,
  activity_id bigint NOT NULL,
  user_id bigint NOT NULL,
  mark double DEFAULT NULL,
  feedback mediumtext CHARACTER SET utf8mb4 COLLATE utf8mb4_unicode_ci,
  marked_in_gradebook tinyint(1) NOT NULL DEFAULT '0',
  update_date datetime DEFAULT NULL,
  PRIMARY KEY (uid),
  KEY activity_id (activity_id,user_id),
  KEY FK_lams_gradebook_user_activity_2 (user_id),
  CONSTRAINT FK_lams_gradebook_user_activity_1 FOREIGN KEY (activity_id) REFERENCES lams_learning_activity (activity_id) ON DELETE CASCADE ON UPDATE CASCADE,
  CONSTRAINT FK_lams_gradebook_user_activity_2 FOREIGN KEY (user_id) REFERENCES lams_user (user_id) ON DELETE CASCADE ON UPDATE CASCADE
>>>>>>> 4436ad48
) ENGINE=InnoDB DEFAULT CHARSET=utf8mb4 COLLATE=utf8mb4_unicode_ci;

DROP TABLE IF EXISTS lams_gradebook_user_activity_archive;


CREATE TABLE lams_gradebook_user_activity_archive (
  uid bigint NOT NULL,
  activity_id bigint NOT NULL,
  user_id bigint NOT NULL,
  mark double DEFAULT NULL,
  feedback mediumtext CHARACTER SET utf8mb4 COLLATE utf8mb4_unicode_ci,
  marked_in_gradebook tinyint(1) NOT NULL DEFAULT '0',
  update_date datetime DEFAULT NULL,
  archive_date datetime DEFAULT NULL,
  PRIMARY KEY (uid),
  KEY activity_id (activity_id,user_id),
  KEY FK_lams_gradebook_user_activity_archive_2 (user_id),
  CONSTRAINT FK_lams_gradebook_user_activity_archive_1 FOREIGN KEY (activity_id) REFERENCES lams_learning_activity (activity_id) ON DELETE CASCADE ON UPDATE CASCADE,
  CONSTRAINT FK_lams_gradebook_user_activity_archive_2 FOREIGN KEY (user_id) REFERENCES lams_user (user_id) ON DELETE CASCADE ON UPDATE CASCADE
) ENGINE=InnoDB DEFAULT CHARSET=utf8mb4 COLLATE=utf8mb4_unicode_ci;

DROP TABLE IF EXISTS lams_gradebook_user_lesson;


CREATE TABLE lams_gradebook_user_lesson (
  uid bigint NOT NULL AUTO_INCREMENT,
  lesson_id bigint NOT NULL,
  user_id bigint NOT NULL,
  mark double DEFAULT NULL,
  feedback text CHARACTER SET utf8mb4 COLLATE utf8mb4_unicode_ci,
  PRIMARY KEY (uid),
  KEY lesson_id (lesson_id,user_id),
  KEY FK_lams_gradebook_user_lesson_2 (user_id),
  CONSTRAINT FK_lams_gradebook_user_lesson_1 FOREIGN KEY (lesson_id) REFERENCES lams_lesson (lesson_id),
  CONSTRAINT FK_lams_gradebook_user_lesson_2 FOREIGN KEY (user_id) REFERENCES lams_user (user_id) ON DELETE CASCADE ON UPDATE CASCADE
) ENGINE=InnoDB DEFAULT CHARSET=utf8mb4 COLLATE=utf8mb4_unicode_ci;

DROP TABLE IF EXISTS lams_gradebook_user_lesson_archive;


CREATE TABLE lams_gradebook_user_lesson_archive (
  uid bigint NOT NULL,
  lesson_id bigint NOT NULL,
  user_id bigint NOT NULL,
  mark double DEFAULT NULL,
  feedback mediumtext CHARACTER SET utf8mb4 COLLATE utf8mb4_unicode_ci,
  archive_date datetime DEFAULT NULL,
  PRIMARY KEY (uid),
  KEY lesson_id (lesson_id,user_id),
  KEY FK_lams_gradebook_user_lesson_archive_2 (user_id),
  CONSTRAINT FK_lams_gradebook_user_lesson_archive_1 FOREIGN KEY (lesson_id) REFERENCES lams_lesson (lesson_id) ON DELETE CASCADE ON UPDATE CASCADE,
  CONSTRAINT FK_lams_gradebook_user_lesson_archive_2 FOREIGN KEY (user_id) REFERENCES lams_user (user_id) ON DELETE CASCADE ON UPDATE CASCADE
) ENGINE=InnoDB DEFAULT CHARSET=utf8mb4 COLLATE=utf8mb4_unicode_ci;

DROP TABLE IF EXISTS lams_group;


CREATE TABLE lams_group (
  group_id bigint NOT NULL AUTO_INCREMENT,
  group_name varchar(255) CHARACTER SET utf8mb4 COLLATE utf8mb4_unicode_ci NOT NULL,
  grouping_id bigint NOT NULL,
  order_id int NOT NULL DEFAULT '1',
  group_ui_id int DEFAULT NULL,
  PRIMARY KEY (group_id),
  UNIQUE KEY UQ_lams_group_1 (grouping_id,order_id),
  KEY grouping_id (grouping_id),
  CONSTRAINT FK_lams_learning_group_1 FOREIGN KEY (grouping_id) REFERENCES lams_grouping (grouping_id)
) ENGINE=InnoDB DEFAULT CHARSET=utf8mb4 COLLATE=utf8mb4_unicode_ci;

DROP TABLE IF EXISTS lams_grouping;


CREATE TABLE lams_grouping (
  grouping_id bigint NOT NULL AUTO_INCREMENT,
  grouping_ui_id int DEFAULT NULL,
  grouping_type_id int NOT NULL,
  number_of_groups int DEFAULT NULL,
  learners_per_group int DEFAULT NULL,
  staff_group_id bigint DEFAULT '0',
  max_number_of_groups int DEFAULT NULL,
  equal_number_of_learners_per_group tinyint(1) DEFAULT '0',
  view_students_before_selection tinyint(1) DEFAULT '0',
  PRIMARY KEY (grouping_id),
  KEY grouping_type_id (grouping_type_id),
  CONSTRAINT FK_lams_learning_grouping_1 FOREIGN KEY (grouping_type_id) REFERENCES lams_grouping_type (grouping_type_id)
) ENGINE=InnoDB DEFAULT CHARSET=utf8mb4 COLLATE=utf8mb4_unicode_ci;

DROP TABLE IF EXISTS lams_grouping_support_type;


CREATE TABLE lams_grouping_support_type (
  grouping_support_type_id int NOT NULL,
  `description` varchar(64) CHARACTER SET utf8mb4 COLLATE utf8mb4_unicode_ci NOT NULL,
  PRIMARY KEY (grouping_support_type_id)
) ENGINE=InnoDB DEFAULT CHARSET=utf8mb4 COLLATE=utf8mb4_unicode_ci;

DROP TABLE IF EXISTS lams_grouping_type;


CREATE TABLE lams_grouping_type (
  grouping_type_id int NOT NULL,
  `description` varchar(128) CHARACTER SET utf8mb4 COLLATE utf8mb4_unicode_ci NOT NULL,
  PRIMARY KEY (grouping_type_id)
) ENGINE=InnoDB DEFAULT CHARSET=utf8mb4 COLLATE=utf8mb4_unicode_ci;

DROP TABLE IF EXISTS lams_input_activity;


CREATE TABLE lams_input_activity (
  activity_id bigint NOT NULL,
  input_activity_id bigint NOT NULL,
  UNIQUE KEY UQ_lams_input_activity_1 (activity_id,input_activity_id),
  KEY activity_id (activity_id),
  CONSTRAINT FK_lams_input_activity_1 FOREIGN KEY (activity_id) REFERENCES lams_learning_activity (activity_id),
  CONSTRAINT FK_lams_input_activity_2 FOREIGN KEY (activity_id) REFERENCES lams_learning_activity (activity_id)
) ENGINE=InnoDB DEFAULT CHARSET=utf8mb4 COLLATE=utf8mb4_unicode_ci;

DROP TABLE IF EXISTS lams_kumalive;


CREATE TABLE lams_kumalive (
  kumalive_id bigint NOT NULL AUTO_INCREMENT,
  organisation_id bigint NOT NULL,
  created_by bigint DEFAULT NULL,
  finished tinyint(1) NOT NULL DEFAULT '0',
  `name` varchar(250) CHARACTER SET utf8mb4 COLLATE utf8mb4_unicode_ci DEFAULT NULL,
  PRIMARY KEY (kumalive_id),
  KEY FK_lams_kumalive_1 (organisation_id),
  KEY FK_lams_kumalive_2 (created_by),
  CONSTRAINT FK_lams_kumalive_1 FOREIGN KEY (organisation_id) REFERENCES lams_organisation (organisation_id) ON DELETE CASCADE ON UPDATE CASCADE,
  CONSTRAINT FK_lams_kumalive_2 FOREIGN KEY (created_by) REFERENCES lams_user (user_id) ON DELETE SET NULL ON UPDATE CASCADE
) ENGINE=InnoDB DEFAULT CHARSET=utf8mb4 COLLATE=utf8mb4_unicode_ci;

DROP TABLE IF EXISTS lams_kumalive_log;


CREATE TABLE lams_kumalive_log (
  log_id bigint NOT NULL AUTO_INCREMENT,
  kumalive_id bigint NOT NULL,
  user_id bigint DEFAULT NULL,
  log_date datetime NOT NULL,
  log_type tinyint DEFAULT NULL,
  PRIMARY KEY (log_id),
  KEY FK_lams_kumalive_log_1 (kumalive_id),
  KEY FK_lams_kumalive_log_2 (user_id),
  CONSTRAINT FK_lams_kumalive_log_1 FOREIGN KEY (kumalive_id) REFERENCES lams_kumalive (kumalive_id) ON DELETE CASCADE ON UPDATE CASCADE,
  CONSTRAINT FK_lams_kumalive_log_2 FOREIGN KEY (user_id) REFERENCES lams_user (user_id) ON DELETE SET NULL ON UPDATE CASCADE
) ENGINE=InnoDB DEFAULT CHARSET=utf8mb4 COLLATE=utf8mb4_unicode_ci;

DROP TABLE IF EXISTS lams_kumalive_poll;


CREATE TABLE lams_kumalive_poll (
  poll_id bigint NOT NULL AUTO_INCREMENT,
  kumalive_id bigint NOT NULL,
  `name` varchar(250) CHARACTER SET utf8mb4 COLLATE utf8mb4_unicode_ci DEFAULT NULL,
  votes_released tinyint(1) DEFAULT '0',
  voters_released tinyint(1) DEFAULT '0',
  start_date datetime NOT NULL,
  finish_date datetime DEFAULT NULL,
  PRIMARY KEY (poll_id),
  KEY FK_lams_kumalive_poll_1 (kumalive_id),
  CONSTRAINT FK_lams_kumalive_poll_1 FOREIGN KEY (kumalive_id) REFERENCES lams_kumalive (kumalive_id) ON DELETE CASCADE ON UPDATE CASCADE
) ENGINE=InnoDB DEFAULT CHARSET=utf8mb4 COLLATE=utf8mb4_unicode_ci;

DROP TABLE IF EXISTS lams_kumalive_poll_answer;


CREATE TABLE lams_kumalive_poll_answer (
  answer_id bigint NOT NULL AUTO_INCREMENT,
  poll_id bigint NOT NULL,
  order_id tinyint NOT NULL,
  `name` varchar(250) CHARACTER SET utf8mb4 COLLATE utf8mb4_unicode_ci DEFAULT NULL,
  PRIMARY KEY (answer_id),
  KEY FK_lams_kumalive_poll_answer_1 (poll_id),
  CONSTRAINT FK_lams_kumalive_poll_answer_1 FOREIGN KEY (poll_id) REFERENCES lams_kumalive_poll (poll_id) ON DELETE CASCADE ON UPDATE CASCADE
) ENGINE=InnoDB DEFAULT CHARSET=utf8mb4 COLLATE=utf8mb4_unicode_ci;

DROP TABLE IF EXISTS lams_kumalive_poll_vote;


CREATE TABLE lams_kumalive_poll_vote (
  answer_id bigint NOT NULL,
  user_id bigint NOT NULL,
  vote_date datetime DEFAULT NULL,
  PRIMARY KEY (answer_id,user_id),
  KEY FK_lams_kumalive_poll_vote_2 (user_id),
  CONSTRAINT FK_lams_kumalive_poll_vote_1 FOREIGN KEY (answer_id) REFERENCES lams_kumalive_poll_answer (answer_id) ON DELETE CASCADE ON UPDATE CASCADE,
  CONSTRAINT FK_lams_kumalive_poll_vote_2 FOREIGN KEY (user_id) REFERENCES lams_user (user_id) ON DELETE CASCADE ON UPDATE CASCADE
) ENGINE=InnoDB DEFAULT CHARSET=utf8mb4 COLLATE=utf8mb4_unicode_ci;

DROP TABLE IF EXISTS lams_kumalive_rubric;


CREATE TABLE lams_kumalive_rubric (
  rubric_id bigint NOT NULL AUTO_INCREMENT,
  organisation_id bigint NOT NULL,
  kumalive_id bigint DEFAULT NULL,
  order_id tinyint NOT NULL,
  `name` varchar(250) CHARACTER SET utf8mb4 COLLATE utf8mb4_unicode_ci DEFAULT NULL,
  PRIMARY KEY (rubric_id),
  KEY FK_lams_kumalive_rubric_1 (organisation_id),
  KEY FK_lams_kumalive_rubric_2 (kumalive_id),
  CONSTRAINT FK_lams_kumalive_rubric_1 FOREIGN KEY (organisation_id) REFERENCES lams_organisation (organisation_id) ON DELETE CASCADE ON UPDATE CASCADE,
  CONSTRAINT FK_lams_kumalive_rubric_2 FOREIGN KEY (kumalive_id) REFERENCES lams_kumalive (kumalive_id) ON DELETE CASCADE ON UPDATE CASCADE
) ENGINE=InnoDB DEFAULT CHARSET=utf8mb4 COLLATE=utf8mb4_unicode_ci;

DROP TABLE IF EXISTS lams_kumalive_score;


CREATE TABLE lams_kumalive_score (
  score_id bigint NOT NULL AUTO_INCREMENT,
  rubric_id bigint NOT NULL,
  user_id bigint DEFAULT NULL,
  batch bigint DEFAULT NULL,
  score tinyint DEFAULT NULL,
  PRIMARY KEY (score_id),
  KEY FK_lams_kumalive_score_1 (rubric_id),
  KEY FK_lams_kumalive_score_2 (user_id),
  CONSTRAINT FK_lams_kumalive_score_1 FOREIGN KEY (rubric_id) REFERENCES lams_kumalive_rubric (rubric_id) ON DELETE CASCADE ON UPDATE CASCADE,
  CONSTRAINT FK_lams_kumalive_score_2 FOREIGN KEY (user_id) REFERENCES lams_user (user_id) ON DELETE CASCADE ON UPDATE CASCADE
) ENGINE=InnoDB DEFAULT CHARSET=utf8mb4 COLLATE=utf8mb4_unicode_ci;

DROP TABLE IF EXISTS lams_learner_progress;


CREATE TABLE lams_learner_progress (
  learner_progress_id bigint NOT NULL AUTO_INCREMENT,
  user_id bigint NOT NULL,
  lesson_id bigint NOT NULL,
  lesson_completed_flag tinyint(1) NOT NULL DEFAULT '0',
  waiting_flag tinyint NOT NULL,
  start_date_time datetime NOT NULL,
  finish_date_time datetime DEFAULT NULL,
  current_activity_id bigint DEFAULT NULL,
  next_activity_id bigint DEFAULT NULL,
  previous_activity_id bigint DEFAULT NULL,
  requires_restart_flag tinyint(1) NOT NULL,
  PRIMARY KEY (learner_progress_id),
  UNIQUE KEY IX_lams_learner_progress_1 (user_id,lesson_id),
  KEY user_id (user_id),
  KEY lesson_id (lesson_id),
  KEY current_activity_id (current_activity_id),
  KEY next_activity_id (next_activity_id),
  KEY previous_activity_id (previous_activity_id),
  CONSTRAINT FK_lams_learner_progress_1 FOREIGN KEY (user_id) REFERENCES lams_user (user_id),
  CONSTRAINT FK_lams_learner_progress_2 FOREIGN KEY (lesson_id) REFERENCES lams_lesson (lesson_id),
  CONSTRAINT FK_lams_learner_progress_3 FOREIGN KEY (current_activity_id) REFERENCES lams_learning_activity (activity_id),
  CONSTRAINT FK_lams_learner_progress_4 FOREIGN KEY (next_activity_id) REFERENCES lams_learning_activity (activity_id),
  CONSTRAINT FK_lams_learner_progress_5 FOREIGN KEY (previous_activity_id) REFERENCES lams_learning_activity (activity_id)
) ENGINE=InnoDB DEFAULT CHARSET=utf8mb4 COLLATE=utf8mb4_unicode_ci;

DROP TABLE IF EXISTS lams_learner_progress_archive;


CREATE TABLE lams_learner_progress_archive (
  learner_progress_id bigint NOT NULL AUTO_INCREMENT,
  user_id bigint NOT NULL,
  lesson_id bigint NOT NULL,
  attempt_id tinyint NOT NULL DEFAULT '1',
  lesson_completed_flag tinyint(1) NOT NULL DEFAULT '0',
  start_date_time datetime NOT NULL,
  finish_date_time datetime DEFAULT NULL,
  current_activity_id bigint DEFAULT NULL,
  archive_date datetime DEFAULT NULL,
  PRIMARY KEY (learner_progress_id),
  UNIQUE KEY IX_lams_learner_progress_archive_1 (user_id,lesson_id,attempt_id),
  KEY FK_lams_learner_progress_archive_2 (lesson_id),
  KEY FK_lams_learner_progress_archive_3 (current_activity_id),
  CONSTRAINT FK_lams_learner_progress_archive_1 FOREIGN KEY (user_id) REFERENCES lams_user (user_id) ON DELETE CASCADE ON UPDATE CASCADE,
  CONSTRAINT FK_lams_learner_progress_archive_2 FOREIGN KEY (lesson_id) REFERENCES lams_lesson (lesson_id) ON DELETE CASCADE ON UPDATE CASCADE,
  CONSTRAINT FK_lams_learner_progress_archive_3 FOREIGN KEY (current_activity_id) REFERENCES lams_learning_activity (activity_id) ON DELETE SET NULL ON UPDATE CASCADE
) ENGINE=InnoDB DEFAULT CHARSET=utf8mb4 COLLATE=utf8mb4_unicode_ci;

DROP TABLE IF EXISTS lams_learning_activity;


CREATE TABLE lams_learning_activity (
  activity_id bigint NOT NULL AUTO_INCREMENT,
  activity_ui_id int DEFAULT NULL,
  `description` mediumtext CHARACTER SET utf8mb4 COLLATE utf8mb4_unicode_ci,
  title varchar(255) CHARACTER SET utf8mb4 COLLATE utf8mb4_unicode_ci DEFAULT NULL,
  xcoord int DEFAULT NULL,
  ycoord int DEFAULT NULL,
  parent_activity_id bigint DEFAULT NULL,
  parent_ui_id int DEFAULT NULL,
  learning_activity_type_id int NOT NULL DEFAULT '0',
  grouping_support_type_id int NOT NULL,
  apply_grouping_flag tinyint(1) NOT NULL,
  grouping_id bigint DEFAULT NULL,
  grouping_ui_id int DEFAULT NULL,
  order_id int DEFAULT NULL,
  learning_design_id bigint DEFAULT NULL,
  learning_library_id bigint DEFAULT NULL,
  create_date_time datetime NOT NULL,
  max_number_of_options int DEFAULT NULL,
  min_number_of_options int DEFAULT NULL,
  options_instructions mediumtext CHARACTER SET utf8mb4 COLLATE utf8mb4_unicode_ci,
  tool_id bigint DEFAULT NULL,
  tool_content_id bigint DEFAULT NULL,
  activity_category_id int,
  gate_activity_level_id int DEFAULT NULL,
  gate_open_flag tinyint(1) DEFAULT NULL,
  gate_open_user bigint DEFAULT NULL,
  gate_open_time datetime DEFAULT NULL,
  gate_start_time_offset bigint DEFAULT NULL,
  gate_end_time_offset bigint DEFAULT NULL,
  gate_activity_completion_based tinyint(1) DEFAULT NULL,
  gate_password varchar(32) COLLATE utf8mb4_unicode_ci DEFAULT NULL,
  library_activity_ui_image varchar(255) CHARACTER SET utf8mb4 COLLATE utf8mb4_unicode_ci DEFAULT NULL,
  create_grouping_id bigint DEFAULT NULL,
  create_grouping_ui_id int DEFAULT NULL,
  library_activity_id bigint DEFAULT NULL,
  language_file varchar(255) CHARACTER SET utf8mb4 COLLATE utf8mb4_unicode_ci DEFAULT NULL,
  system_tool_id bigint DEFAULT NULL,
  `read_only` tinyint(1) DEFAULT '0',
<<<<<<< HEAD
  `initialised` tinyint(1) DEFAULT '0',
  `default_activity_id` bigint(20) DEFAULT NULL,
  `start_xcoord` int(11) DEFAULT NULL,
  `start_ycoord` int(11) DEFAULT NULL,
  `end_xcoord` int(11) DEFAULT NULL,
  `end_ycoord` int(11) DEFAULT NULL,
  `stop_after_activity` tinyint(1) NOT NULL DEFAULT '0',
  `transition_to_id` bigint(20) DEFAULT NULL,
  `transition_from_id` bigint(20) DEFAULT NULL,
  `branching_ordered_asc` TINYINT(1),
  PRIMARY KEY (`activity_id`),
  KEY `lams_learning_activity_tool_content_id` (`tool_content_id`),
  KEY `learning_library_id` (`learning_library_id`),
  KEY `learning_design_id` (`learning_design_id`),
  KEY `parent_activity_id` (`parent_activity_id`),
  KEY `learning_activity_type_id` (`learning_activity_type_id`),
  KEY `grouping_id` (`grouping_id`),
  KEY `tool_id` (`tool_id`),
  KEY `gate_activity_level_id` (`gate_activity_level_id`),
  KEY `create_grouping_id` (`create_grouping_id`),
  KEY `library_activity_id` (`library_activity_id`),
  KEY `activity_category_id` (`activity_category_id`),
  KEY `grouping_support_type_id` (`grouping_support_type_id`),
  KEY `system_tool_id` (`system_tool_id`),
  KEY `FK_lams_learning_activity_15` (`transition_to_id`),
  KEY `FK_lams_learning_activity_16` (`transition_from_id`),
  KEY `FK_lams_learning_activity_17` (`gate_open_user`),
  CONSTRAINT `FK_lams_learning_activity_10` FOREIGN KEY (`gate_activity_level_id`) REFERENCES `lams_gate_activity_level` (`gate_activity_level_id`),
  CONSTRAINT `FK_lams_learning_activity_11` FOREIGN KEY (`library_activity_id`) REFERENCES `lams_learning_activity` (`activity_id`),
  CONSTRAINT `FK_lams_learning_activity_12` FOREIGN KEY (`activity_category_id`) REFERENCES `lams_activity_category` (`activity_category_id`),
  CONSTRAINT `FK_lams_learning_activity_13` FOREIGN KEY (`grouping_support_type_id`) REFERENCES `lams_grouping_support_type` (`grouping_support_type_id`),
  CONSTRAINT `FK_lams_learning_activity_14` FOREIGN KEY (`system_tool_id`) REFERENCES `lams_system_tool` (`system_tool_id`),
  CONSTRAINT `FK_lams_learning_activity_15` FOREIGN KEY (`transition_to_id`) REFERENCES `lams_learning_transition` (`transition_id`) ON DELETE SET NULL ON UPDATE CASCADE,
  CONSTRAINT `FK_lams_learning_activity_16` FOREIGN KEY (`transition_from_id`) REFERENCES `lams_learning_transition` (`transition_id`) ON DELETE SET NULL ON UPDATE CASCADE,
  CONSTRAINT `FK_lams_learning_activity_17` FOREIGN KEY (`gate_open_user`) REFERENCES `lams_user` (`user_id`) ON DELETE SET NULL ON UPDATE CASCADE,
  CONSTRAINT `FK_lams_learning_activity_6` FOREIGN KEY (`learning_design_id`) REFERENCES `lams_learning_design` (`learning_design_id`) ON DELETE CASCADE ON UPDATE CASCADE,
  CONSTRAINT `FK_lams_learning_activity_7` FOREIGN KEY (`learning_library_id`) REFERENCES `lams_learning_library` (`learning_library_id`),
  CONSTRAINT `FK_lams_learning_activity_8` FOREIGN KEY (`tool_id`) REFERENCES `lams_tool` (`tool_id`),
  CONSTRAINT `FK_lams_learning_activity_9` FOREIGN KEY (`create_grouping_id`) REFERENCES `lams_grouping` (`grouping_id`),
  CONSTRAINT `FK_learning_activity_2` FOREIGN KEY (`parent_activity_id`) REFERENCES `lams_learning_activity` (`activity_id`),
  CONSTRAINT `FK_learning_activity_3` FOREIGN KEY (`learning_activity_type_id`) REFERENCES `lams_learning_activity_type` (`learning_activity_type_id`),
  CONSTRAINT `FK_learning_activity_6` FOREIGN KEY (`grouping_id`) REFERENCES `lams_grouping` (`grouping_id`)
) ENGINE=InnoDB AUTO_INCREMENT=32 DEFAULT CHARSET=utf8mb4 COLLATE=utf8mb4_unicode_ci;
=======
  initialised tinyint(1) DEFAULT '0',
  default_activity_id bigint DEFAULT NULL,
  start_xcoord int DEFAULT NULL,
  start_ycoord int DEFAULT NULL,
  end_xcoord int DEFAULT NULL,
  end_ycoord int DEFAULT NULL,
  stop_after_activity tinyint(1) NOT NULL DEFAULT '0',
  transition_to_id bigint DEFAULT NULL,
  transition_from_id bigint DEFAULT NULL,
  PRIMARY KEY (activity_id),
  KEY lams_learning_activity_tool_content_id (tool_content_id),
  KEY learning_library_id (learning_library_id),
  KEY learning_design_id (learning_design_id),
  KEY parent_activity_id (parent_activity_id),
  KEY learning_activity_type_id (learning_activity_type_id),
  KEY grouping_id (grouping_id),
  KEY tool_id (tool_id),
  KEY gate_activity_level_id (gate_activity_level_id),
  KEY create_grouping_id (create_grouping_id),
  KEY library_activity_id (library_activity_id),
  KEY activity_category_id (activity_category_id),
  KEY grouping_support_type_id (grouping_support_type_id),
  KEY system_tool_id (system_tool_id),
  KEY FK_lams_learning_activity_15 (transition_to_id),
  KEY FK_lams_learning_activity_16 (transition_from_id),
  KEY FK_lams_learning_activity_17 (gate_open_user),
  CONSTRAINT FK_lams_learning_activity_10 FOREIGN KEY (gate_activity_level_id) REFERENCES lams_gate_activity_level (gate_activity_level_id),
  CONSTRAINT FK_lams_learning_activity_11 FOREIGN KEY (library_activity_id) REFERENCES lams_learning_activity (activity_id),
  CONSTRAINT FK_lams_learning_activity_12 FOREIGN KEY (activity_category_id) REFERENCES lams_activity_category (activity_category_id),
  CONSTRAINT FK_lams_learning_activity_13 FOREIGN KEY (grouping_support_type_id) REFERENCES lams_grouping_support_type (grouping_support_type_id),
  CONSTRAINT FK_lams_learning_activity_14 FOREIGN KEY (system_tool_id) REFERENCES lams_system_tool (system_tool_id),
  CONSTRAINT FK_lams_learning_activity_15 FOREIGN KEY (transition_to_id) REFERENCES lams_learning_transition (transition_id) ON DELETE SET NULL ON UPDATE CASCADE,
  CONSTRAINT FK_lams_learning_activity_16 FOREIGN KEY (transition_from_id) REFERENCES lams_learning_transition (transition_id) ON DELETE SET NULL ON UPDATE CASCADE,
  CONSTRAINT FK_lams_learning_activity_17 FOREIGN KEY (gate_open_user) REFERENCES lams_user (user_id) ON DELETE SET NULL ON UPDATE CASCADE,
  CONSTRAINT FK_lams_learning_activity_6 FOREIGN KEY (learning_design_id) REFERENCES lams_learning_design (learning_design_id) ON DELETE CASCADE ON UPDATE CASCADE,
  CONSTRAINT FK_lams_learning_activity_7 FOREIGN KEY (learning_library_id) REFERENCES lams_learning_library (learning_library_id),
  CONSTRAINT FK_lams_learning_activity_8 FOREIGN KEY (tool_id) REFERENCES lams_tool (tool_id),
  CONSTRAINT FK_lams_learning_activity_9 FOREIGN KEY (create_grouping_id) REFERENCES lams_grouping (grouping_id),
  CONSTRAINT FK_learning_activity_2 FOREIGN KEY (parent_activity_id) REFERENCES lams_learning_activity (activity_id),
  CONSTRAINT FK_learning_activity_3 FOREIGN KEY (learning_activity_type_id) REFERENCES lams_learning_activity_type (learning_activity_type_id),
  CONSTRAINT FK_learning_activity_6 FOREIGN KEY (grouping_id) REFERENCES lams_grouping (grouping_id)
) ENGINE=InnoDB AUTO_INCREMENT=63 DEFAULT CHARSET=utf8mb4 COLLATE=utf8mb4_unicode_ci;

DROP TABLE IF EXISTS lams_learning_activity_type;


CREATE TABLE lams_learning_activity_type (
  learning_activity_type_id int NOT NULL,
  `description` varchar(255) CHARACTER SET utf8mb4 COLLATE utf8mb4_unicode_ci NOT NULL,
  PRIMARY KEY (learning_activity_type_id)
) ENGINE=InnoDB DEFAULT CHARSET=utf8mb4 COLLATE=utf8mb4_unicode_ci;

DROP TABLE IF EXISTS lams_learning_command;


CREATE TABLE lams_learning_command (
  uid bigint NOT NULL AUTO_INCREMENT,
  lesson_id bigint DEFAULT NULL,
  user_name varchar(191) CHARACTER SET utf8mb4 COLLATE utf8mb4_unicode_ci DEFAULT NULL,
  create_date datetime NOT NULL,
  command_TEXT text CHARACTER SET utf8mb4 COLLATE utf8mb4_unicode_ci,
  PRIMARY KEY (uid),
  KEY idx_lesson_id (lesson_id),
  KEY idx_user_name (user_name),
  KEY idx_create_date (create_date)
) ENGINE=InnoDB DEFAULT CHARSET=utf8mb4 COLLATE=utf8mb4_unicode_ci;

DROP TABLE IF EXISTS lams_learning_design;


CREATE TABLE lams_learning_design (
  learning_design_id bigint NOT NULL AUTO_INCREMENT,
  learning_design_ui_id int DEFAULT NULL,
  `description` mediumtext CHARACTER SET utf8mb4 COLLATE utf8mb4_unicode_ci,
  title varchar(255) CHARACTER SET utf8mb4 COLLATE utf8mb4_unicode_ci DEFAULT NULL,
  first_activity_id bigint DEFAULT NULL,
  floating_activity_id bigint DEFAULT NULL,
  max_id int DEFAULT NULL,
  valid_design_flag tinyint(1) NOT NULL,
  read_only_flag tinyint(1) NOT NULL,
  date_read_only datetime DEFAULT NULL,
  user_id bigint NOT NULL,
  original_user_id bigint NOT NULL,
  help_text mediumtext CHARACTER SET utf8mb4 COLLATE utf8mb4_unicode_ci,
  copy_type_id tinyint NOT NULL,
  create_date_time datetime NOT NULL,
  version varchar(56) CHARACTER SET utf8mb4 COLLATE utf8mb4_unicode_ci DEFAULT NULL,
  original_learning_design_id bigint DEFAULT NULL,
  workspace_folder_id bigint DEFAULT NULL,
  duration bigint DEFAULT NULL,
  license_id bigint DEFAULT NULL,
  license_TEXT mediumtext CHARACTER SET utf8mb4 COLLATE utf8mb4_unicode_ci,
  last_modified_date_time datetime DEFAULT NULL,
  content_folder_id char(36) CHARACTER SET utf8mb4 COLLATE utf8mb4_unicode_ci DEFAULT NULL,
  edit_override_lock tinyint(1) DEFAULT '0',
  edit_override_user_id bigint DEFAULT NULL,
  design_version int DEFAULT '1',
  removed tinyint(1) NOT NULL DEFAULT '0',
  design_type varchar(255) CHARACTER SET utf8mb4 COLLATE utf8mb4_unicode_ci DEFAULT NULL,
  PRIMARY KEY (learning_design_id),
  KEY user_id (user_id),
  KEY workspace_folder_id (workspace_folder_id),
  KEY license_id (license_id),
  KEY copy_type_id (copy_type_id),
  KEY edit_override_user_id (edit_override_user_id),
  KEY idx_design_parent_id (original_learning_design_id),
  KEY idx_design_first_act (first_activity_id),
  KEY idx_design_floating_act (floating_activity_id),
  CONSTRAINT FK_lams_learning_design_3 FOREIGN KEY (user_id) REFERENCES lams_user (user_id),
  CONSTRAINT FK_lams_learning_design_4 FOREIGN KEY (workspace_folder_id) REFERENCES lams_workspace_folder (workspace_folder_id),
  CONSTRAINT FK_lams_learning_design_5 FOREIGN KEY (license_id) REFERENCES lams_license (license_id),
  CONSTRAINT FK_lams_learning_design_6 FOREIGN KEY (copy_type_id) REFERENCES lams_copy_type (copy_type_id),
  CONSTRAINT FK_lams_learning_design_7 FOREIGN KEY (edit_override_user_id) REFERENCES lams_user (user_id)
) ENGINE=InnoDB DEFAULT CHARSET=utf8mb4 COLLATE=utf8mb4_unicode_ci;

DROP TABLE IF EXISTS lams_learning_design_access;


CREATE TABLE lams_learning_design_access (
  learning_design_id bigint NOT NULL,
  user_id bigint NOT NULL,
  access_date datetime DEFAULT NULL,
  PRIMARY KEY (learning_design_id,user_id),
  KEY FK_lams_learning_design_access_2 (user_id),
  CONSTRAINT FK_lams_learning_design_access_1 FOREIGN KEY (learning_design_id) REFERENCES lams_learning_design (learning_design_id) ON DELETE CASCADE ON UPDATE CASCADE,
  CONSTRAINT FK_lams_learning_design_access_2 FOREIGN KEY (user_id) REFERENCES lams_user (user_id) ON DELETE CASCADE ON UPDATE CASCADE
) ENGINE=InnoDB DEFAULT CHARSET=utf8mb4 COLLATE=utf8mb4_unicode_ci;

DROP TABLE IF EXISTS lams_learning_design_annotation;


CREATE TABLE lams_learning_design_annotation (
  uid bigint NOT NULL AUTO_INCREMENT,
  learning_design_id bigint NOT NULL,
  ui_id int DEFAULT NULL,
  title varchar(1024) CHARACTER SET utf8mb4 COLLATE utf8mb4_unicode_ci DEFAULT NULL,
  xcoord int DEFAULT NULL,
  ycoord int DEFAULT NULL,
  end_xcoord int DEFAULT NULL,
  end_ycoord int DEFAULT NULL,
  color char(7) CHARACTER SET utf8mb4 COLLATE utf8mb4_unicode_ci DEFAULT NULL,
  size tinyint DEFAULT NULL,
  PRIMARY KEY (uid),
  KEY FK_lams_learning_design_annotation_1 (learning_design_id),
  CONSTRAINT FK_lams_learning_design_annotation_1 FOREIGN KEY (learning_design_id) REFERENCES lams_learning_design (learning_design_id) ON DELETE CASCADE ON UPDATE CASCADE
) ENGINE=InnoDB DEFAULT CHARSET=utf8mb4 COLLATE=utf8mb4_unicode_ci;

DROP TABLE IF EXISTS lams_learning_library;


CREATE TABLE lams_learning_library (
  learning_library_id bigint NOT NULL AUTO_INCREMENT,
  `description` mediumtext CHARACTER SET utf8mb4 COLLATE utf8mb4_unicode_ci,
  title varchar(255) CHARACTER SET utf8mb4 COLLATE utf8mb4_unicode_ci DEFAULT NULL,
  valid_flag tinyint(1) NOT NULL DEFAULT '1',
  create_date_time datetime NOT NULL,
  PRIMARY KEY (learning_library_id)
) ENGINE=InnoDB AUTO_INCREMENT=51 DEFAULT CHARSET=utf8mb4 COLLATE=utf8mb4_unicode_ci;

DROP TABLE IF EXISTS lams_learning_library_group;


CREATE TABLE lams_learning_library_group (
  group_id int NOT NULL AUTO_INCREMENT,
  `name` varchar(64) CHARACTER SET utf8mb4 COLLATE utf8mb4_unicode_ci NOT NULL,
  PRIMARY KEY (group_id)
) ENGINE=InnoDB DEFAULT CHARSET=utf8mb4 COLLATE=utf8mb4_unicode_ci;

DROP TABLE IF EXISTS lams_learning_library_to_group;


CREATE TABLE lams_learning_library_to_group (
  group_id int NOT NULL,
  learning_library_id bigint NOT NULL,
  PRIMARY KEY (group_id,learning_library_id)
) ENGINE=InnoDB DEFAULT CHARSET=utf8mb4 COLLATE=utf8mb4_unicode_ci;

DROP TABLE IF EXISTS lams_learning_transition;


CREATE TABLE lams_learning_transition (
  transition_id bigint NOT NULL AUTO_INCREMENT,
  transition_ui_id int DEFAULT NULL,
  `description` mediumtext CHARACTER SET utf8mb4 COLLATE utf8mb4_unicode_ci,
  title varchar(255) CHARACTER SET utf8mb4 COLLATE utf8mb4_unicode_ci DEFAULT NULL,
  to_activity_id bigint NOT NULL,
  from_activity_id bigint NOT NULL,
  learning_design_id bigint DEFAULT NULL,
  create_date_time datetime NOT NULL,
  to_ui_id int DEFAULT NULL,
  from_ui_id int DEFAULT NULL,
  transition_type tinyint NOT NULL DEFAULT '0',
  PRIMARY KEY (transition_id),
  KEY from_activity_id (from_activity_id),
  KEY to_activity_id (to_activity_id),
  KEY learning_design_id (learning_design_id),
  CONSTRAINT FK_learning_transition_2 FOREIGN KEY (to_activity_id) REFERENCES lams_learning_activity (activity_id),
  CONSTRAINT FK_learning_transition_3 FOREIGN KEY (from_activity_id) REFERENCES lams_learning_activity (activity_id),
  CONSTRAINT lddefn_transition_ibfk_1 FOREIGN KEY (learning_design_id) REFERENCES lams_learning_design (learning_design_id) ON DELETE CASCADE ON UPDATE CASCADE
) ENGINE=InnoDB DEFAULT CHARSET=utf8mb4 COLLATE=utf8mb4_unicode_ci;

DROP TABLE IF EXISTS lams_lesson;


CREATE TABLE lams_lesson (
  lesson_id bigint NOT NULL AUTO_INCREMENT,
  learning_design_id bigint NOT NULL,
  user_id bigint NOT NULL,
  `name` varchar(255) CHARACTER SET utf8mb4 COLLATE utf8mb4_unicode_ci NOT NULL,
  `description` mediumtext CHARACTER SET utf8mb4 COLLATE utf8mb4_unicode_ci,
  create_date_time datetime NOT NULL,
  organisation_id bigint DEFAULT NULL,
  class_grouping_id bigint DEFAULT NULL,
  lesson_state_id int NOT NULL,
  start_date_time datetime DEFAULT NULL,
  scheduled_number_days_to_lesson_finish int DEFAULT NULL,
  schedule_start_date_time datetime DEFAULT NULL,
  end_date_time datetime DEFAULT NULL,
  schedule_end_date_time datetime DEFAULT NULL,
  previous_state_id int DEFAULT NULL,
  learner_presence_avail tinyint(1) NOT NULL DEFAULT '0',
  learner_im_avail tinyint(1) NOT NULL DEFAULT '0',
  live_edit_enabled tinyint(1) NOT NULL DEFAULT '0',
  enable_lesson_notifications tinyint(1) NOT NULL DEFAULT '0',
  locked_for_edit tinyint(1) NOT NULL DEFAULT '0',
  marks_released tinyint(1) NOT NULL DEFAULT '0',
  enable_lesson_intro tinyint(1) NOT NULL DEFAULT '0',
  display_design_image tinyint(1) NOT NULL DEFAULT '0',
  force_restart tinyint(1) NOT NULL DEFAULT '0',
  allow_restart tinyint(1) NOT NULL DEFAULT '0',
  gradebook_on_complete tinyint(1) NOT NULL DEFAULT '0',
  PRIMARY KEY (lesson_id),
  KEY learning_design_id (learning_design_id),
  KEY user_id (user_id),
  KEY organisation_id (organisation_id),
  KEY lesson_state_id (lesson_state_id),
  KEY class_grouping_id (class_grouping_id),
  CONSTRAINT FK_lams_lesson_1_1 FOREIGN KEY (learning_design_id) REFERENCES lams_learning_design (learning_design_id),
  CONSTRAINT FK_lams_lesson_2 FOREIGN KEY (user_id) REFERENCES lams_user (user_id),
  CONSTRAINT FK_lams_lesson_3 FOREIGN KEY (organisation_id) REFERENCES lams_organisation (organisation_id),
  CONSTRAINT FK_lams_lesson_4 FOREIGN KEY (lesson_state_id) REFERENCES lams_lesson_state (lesson_state_id),
  CONSTRAINT FK_lams_lesson_5 FOREIGN KEY (class_grouping_id) REFERENCES lams_grouping (grouping_id)
) ENGINE=InnoDB DEFAULT CHARSET=utf8mb4 COLLATE=utf8mb4_unicode_ci;
>>>>>>> 4436ad48

DROP TABLE IF EXISTS lams_lesson_dependency;

<<<<<<< HEAD
--
-- Table structure for table `lams_learning_activity_type`
--

DROP TABLE IF EXISTS `lams_learning_activity_type`;

CREATE TABLE `lams_learning_activity_type` (
  `learning_activity_type_id` int(11) NOT NULL,
  `description` varchar(255) COLLATE utf8mb4_unicode_ci NOT NULL,
  PRIMARY KEY (`learning_activity_type_id`)
) ENGINE=InnoDB DEFAULT CHARSET=utf8mb4 COLLATE=utf8mb4_unicode_ci;


--
-- Table structure for table `lams_learning_command`
--

DROP TABLE IF EXISTS `lams_learning_command`;

CREATE TABLE `lams_learning_command` (
  `uid` bigint(20) NOT NULL AUTO_INCREMENT,
  `lesson_id` bigint(20) DEFAULT NULL,
  `user_name` varchar(191) COLLATE utf8mb4_unicode_ci DEFAULT NULL,
  `create_date` datetime NOT NULL,
  `command_TEXT` text COLLATE utf8mb4_unicode_ci,
  PRIMARY KEY (`uid`),
  KEY `idx_lesson_id` (`lesson_id`),
  KEY `idx_user_name` (`user_name`),
  KEY `idx_create_date` (`create_date`)
) ENGINE=InnoDB DEFAULT CHARSET=utf8mb4 COLLATE=utf8mb4_unicode_ci;


--
-- Table structure for table `lams_learning_design`
--

DROP TABLE IF EXISTS `lams_learning_design`;

CREATE TABLE `lams_learning_design` (
  `learning_design_id` bigint(20) NOT NULL AUTO_INCREMENT,
  `learning_design_ui_id` int(11) DEFAULT NULL,
  `description` mediumtext COLLATE utf8mb4_unicode_ci,
  `title` varchar(255) COLLATE utf8mb4_unicode_ci DEFAULT NULL,
  `first_activity_id` bigint(20) DEFAULT NULL,
  `floating_activity_id` bigint(20) DEFAULT NULL,
  `max_id` int(11) DEFAULT NULL,
  `valid_design_flag` tinyint(1) NOT NULL,
  `read_only_flag` tinyint(1) NOT NULL,
  `date_read_only` datetime DEFAULT NULL,
  `user_id` bigint(20) NOT NULL,
  `original_user_id` bigint(20) NOT NULL,
  `help_text` mediumtext COLLATE utf8mb4_unicode_ci,
  `copy_type_id` tinyint(4) NOT NULL,
  `create_date_time` datetime NOT NULL,
  `version` varchar(56) COLLATE utf8mb4_unicode_ci DEFAULT NULL,
  `original_learning_design_id` bigint(20) DEFAULT NULL,
  `workspace_folder_id` bigint(20) DEFAULT NULL,
  `duration` bigint(38) DEFAULT NULL,
  `license_id` bigint(20) DEFAULT NULL,
  `license_TEXT` mediumtext COLLATE utf8mb4_unicode_ci,
  `last_modified_date_time` datetime DEFAULT NULL,
  `content_folder_id` char(36) COLLATE utf8mb4_unicode_ci DEFAULT NULL,
  `edit_override_lock` tinyint(1) DEFAULT '0',
  `edit_override_user_id` bigint(20) DEFAULT NULL,
  `design_version` int(11) DEFAULT '1',
  `removed` tinyint(1) NOT NULL DEFAULT '0',
  `design_type` varchar(255) COLLATE utf8mb4_unicode_ci DEFAULT NULL,
  PRIMARY KEY (`learning_design_id`),
  KEY `user_id` (`user_id`),
  KEY `workspace_folder_id` (`workspace_folder_id`),
  KEY `license_id` (`license_id`),
  KEY `copy_type_id` (`copy_type_id`),
  KEY `edit_override_user_id` (`edit_override_user_id`),
  KEY `idx_design_parent_id` (`original_learning_design_id`),
  KEY `idx_design_first_act` (`first_activity_id`),
  KEY `idx_design_floating_act` (`floating_activity_id`),
  CONSTRAINT `FK_lams_learning_design_3` FOREIGN KEY (`user_id`) REFERENCES `lams_user` (`user_id`),
  CONSTRAINT `FK_lams_learning_design_4` FOREIGN KEY (`workspace_folder_id`) REFERENCES `lams_workspace_folder` (`workspace_folder_id`),
  CONSTRAINT `FK_lams_learning_design_5` FOREIGN KEY (`license_id`) REFERENCES `lams_license` (`license_id`),
  CONSTRAINT `FK_lams_learning_design_6` FOREIGN KEY (`copy_type_id`) REFERENCES `lams_copy_type` (`copy_type_id`),
  CONSTRAINT `FK_lams_learning_design_7` FOREIGN KEY (`edit_override_user_id`) REFERENCES `lams_user` (`user_id`)
) ENGINE=InnoDB DEFAULT CHARSET=utf8mb4 COLLATE=utf8mb4_unicode_ci;


--
-- Table structure for table `lams_learning_design_access`
--

DROP TABLE IF EXISTS `lams_learning_design_access`;

CREATE TABLE `lams_learning_design_access` (
  `learning_design_id` bigint(20) NOT NULL,
  `user_id` bigint(20) NOT NULL,
  `access_date` datetime DEFAULT NULL,
  PRIMARY KEY (`learning_design_id`,`user_id`),
  KEY `FK_lams_learning_design_access_2` (`user_id`),
  CONSTRAINT `FK_lams_learning_design_access_1` FOREIGN KEY (`learning_design_id`) REFERENCES `lams_learning_design` (`learning_design_id`) ON DELETE CASCADE ON UPDATE CASCADE,
  CONSTRAINT `FK_lams_learning_design_access_2` FOREIGN KEY (`user_id`) REFERENCES `lams_user` (`user_id`) ON DELETE CASCADE ON UPDATE CASCADE
) ENGINE=InnoDB DEFAULT CHARSET=utf8mb4 COLLATE=utf8mb4_unicode_ci;


--
-- Table structure for table `lams_learning_design_annotation`
--

DROP TABLE IF EXISTS `lams_learning_design_annotation`;

CREATE TABLE `lams_learning_design_annotation` (
  `uid` bigint(20) NOT NULL AUTO_INCREMENT,
  `learning_design_id` bigint(20) NOT NULL,
  `ui_id` int(11) DEFAULT NULL,
  `title` varchar(1024) COLLATE utf8mb4_unicode_ci DEFAULT NULL,
  `xcoord` int(11) DEFAULT NULL,
  `ycoord` int(11) DEFAULT NULL,
  `end_xcoord` int(11) DEFAULT NULL,
  `end_ycoord` int(11) DEFAULT NULL,
  `color` char(7) COLLATE utf8mb4_unicode_ci DEFAULT NULL,
  `size` tinyint(4) DEFAULT NULL,
  PRIMARY KEY (`uid`),
  KEY `FK_lams_learning_design_annotation_1` (`learning_design_id`),
  CONSTRAINT `FK_lams_learning_design_annotation_1` FOREIGN KEY (`learning_design_id`) REFERENCES `lams_learning_design` (`learning_design_id`) ON DELETE CASCADE ON UPDATE CASCADE
) ENGINE=InnoDB DEFAULT CHARSET=utf8mb4 COLLATE=utf8mb4_unicode_ci;


--
-- Table structure for table `lams_learning_library`
--

DROP TABLE IF EXISTS `lams_learning_library`;

CREATE TABLE `lams_learning_library` (
  `learning_library_id` bigint(20) NOT NULL AUTO_INCREMENT,
  `description` mediumtext COLLATE utf8mb4_unicode_ci,
  `title` varchar(255) COLLATE utf8mb4_unicode_ci DEFAULT NULL,
  `valid_flag` tinyint(1) NOT NULL DEFAULT '1',
  `create_date_time` datetime NOT NULL,
  PRIMARY KEY (`learning_library_id`)
) ENGINE=InnoDB AUTO_INCREMENT=26 DEFAULT CHARSET=utf8mb4 COLLATE=utf8mb4_unicode_ci;


--
-- Table structure for table `lams_learning_library_group`
--

DROP TABLE IF EXISTS `lams_learning_library_group`;

CREATE TABLE `lams_learning_library_group` (
  `group_id` int(11) NOT NULL AUTO_INCREMENT,
  `name` varchar(64) COLLATE utf8mb4_unicode_ci NOT NULL,
  PRIMARY KEY (`group_id`)
) ENGINE=InnoDB DEFAULT CHARSET=utf8mb4 COLLATE=utf8mb4_unicode_ci;


--
-- Table structure for table `lams_learning_library_to_group`
--

DROP TABLE IF EXISTS `lams_learning_library_to_group`;

CREATE TABLE `lams_learning_library_to_group` (
  `group_id` int(11) NOT NULL,
  `learning_library_id` bigint(20) NOT NULL,
  PRIMARY KEY (`group_id`,`learning_library_id`)
) ENGINE=InnoDB DEFAULT CHARSET=utf8mb4 COLLATE=utf8mb4_unicode_ci;


--
-- Table structure for table `lams_learning_transition`
--

DROP TABLE IF EXISTS `lams_learning_transition`;
 
CREATE TABLE `lams_learning_transition` (
  `transition_id` bigint(20) NOT NULL AUTO_INCREMENT,
  `transition_ui_id` int(11) DEFAULT NULL,
  `description` mediumtext COLLATE utf8mb4_unicode_ci,
  `title` varchar(255) COLLATE utf8mb4_unicode_ci DEFAULT NULL,
  `to_activity_id` bigint(20) NOT NULL,
  `from_activity_id` bigint(20) NOT NULL,
  `learning_design_id` bigint(20) DEFAULT NULL,
  `create_date_time` datetime NOT NULL,
  `to_ui_id` int(11) DEFAULT NULL,
  `from_ui_id` int(11) DEFAULT NULL,
  `transition_type` tinyint(4) NOT NULL DEFAULT '0',
  PRIMARY KEY (`transition_id`),
  KEY `from_activity_id` (`from_activity_id`),
  KEY `to_activity_id` (`to_activity_id`),
  KEY `learning_design_id` (`learning_design_id`),
  CONSTRAINT `FK_learning_transition_2` FOREIGN KEY (`to_activity_id`) REFERENCES `lams_learning_activity` (`activity_id`),
  CONSTRAINT `FK_learning_transition_3` FOREIGN KEY (`from_activity_id`) REFERENCES `lams_learning_activity` (`activity_id`),
  CONSTRAINT `lddefn_transition_ibfk_1` FOREIGN KEY (`learning_design_id`) REFERENCES `lams_learning_design` (`learning_design_id`) ON DELETE CASCADE ON UPDATE CASCADE
) ENGINE=InnoDB DEFAULT CHARSET=utf8mb4 COLLATE=utf8mb4_unicode_ci;


--
-- Table structure for table `lams_lesson`
--

DROP TABLE IF EXISTS `lams_lesson`;

CREATE TABLE `lams_lesson` (
  `lesson_id` bigint(20) NOT NULL AUTO_INCREMENT,
  `learning_design_id` bigint(20) NOT NULL,
  `user_id` bigint(20) NOT NULL,
  `name` varchar(255) COLLATE utf8mb4_unicode_ci NOT NULL,
  `description` mediumtext COLLATE utf8mb4_unicode_ci,
  `create_date_time` datetime NOT NULL,
  `organisation_id` bigint(20) DEFAULT NULL,
  `class_grouping_id` bigint(20) DEFAULT NULL,
  `lesson_state_id` int(3) NOT NULL,
  `start_date_time` datetime DEFAULT NULL,
  `scheduled_number_days_to_lesson_finish` int(3) DEFAULT NULL,
  `schedule_start_date_time` datetime DEFAULT NULL,
  `end_date_time` datetime DEFAULT NULL,
  `schedule_end_date_time` datetime DEFAULT NULL,
  `previous_state_id` int(3) DEFAULT NULL,
  `learner_presence_avail` TINYINT(1) NOT NULL DEFAULT 0,
  `learner_im_avail` TINYINT(1) NOT NULL DEFAULT 0,
  `live_edit_enabled` TINYINT(1) NOT NULL DEFAULT 0,
  `enable_lesson_notifications` TINYINT(1) NOT NULL DEFAULT 0,
  `locked_for_edit` TINYINT(1) NOT NULL DEFAULT 0,
  `marks_released` TINYINT(1) NOT NULL DEFAULT 0,
  `enable_lesson_INTro` TINYINT(1) NOT NULL DEFAULT 0,
  `display_design_image` TINYINT(1) NOT NULL DEFAULT 0,
  `force_restart` TINYINT(1) NOT NULL DEFAULT 0,
  `allow_restart` TINYINT(1) NOT NULL DEFAULT 0,
  `gradebook_on_complete` TINYINT(1) NOT NULL DEFAULT 0,
  PRIMARY KEY (`lesson_id`),
  KEY `learning_design_id` (`learning_design_id`),
  KEY `user_id` (`user_id`),
  KEY `organisation_id` (`organisation_id`),
  KEY `lesson_state_id` (`lesson_state_id`),
  KEY `class_grouping_id` (`class_grouping_id`),
  CONSTRAINT `FK_lams_lesson_1_1` FOREIGN KEY (`learning_design_id`) REFERENCES `lams_learning_design` (`learning_design_id`),
  CONSTRAINT `FK_lams_lesson_2` FOREIGN KEY (`user_id`) REFERENCES `lams_user` (`user_id`),
  CONSTRAINT `FK_lams_lesson_3` FOREIGN KEY (`organisation_id`) REFERENCES `lams_organisation` (`organisation_id`),
  CONSTRAINT `FK_lams_lesson_4` FOREIGN KEY (`lesson_state_id`) REFERENCES `lams_lesson_state` (`lesson_state_id`),
  CONSTRAINT `FK_lams_lesson_5` FOREIGN KEY (`class_grouping_id`) REFERENCES `lams_grouping` (`grouping_id`)
) ENGINE=InnoDB DEFAULT CHARSET=utf8mb4 COLLATE=utf8mb4_unicode_ci;


--
-- Table structure for table `lams_lesson_dependency`
--

DROP TABLE IF EXISTS `lams_lesson_dependency`;

CREATE TABLE `lams_lesson_dependency` (
  `lesson_id` bigint(20) NOT NULL,
  `preceding_lesson_id` bigint(20) NOT NULL,
  PRIMARY KEY (`lesson_id`,`preceding_lesson_id`),
  KEY `FK_lams_lesson_dependency_2` (`preceding_lesson_id`),
  CONSTRAINT `FK_lams_lesson_dependency_1` FOREIGN KEY (`lesson_id`) REFERENCES `lams_lesson` (`lesson_id`) ON DELETE CASCADE ON UPDATE CASCADE,
  CONSTRAINT `FK_lams_lesson_dependency_2` FOREIGN KEY (`preceding_lesson_id`) REFERENCES `lams_lesson` (`lesson_id`) ON DELETE CASCADE ON UPDATE CASCADE
) ENGINE=InnoDB DEFAULT CHARSET=utf8mb4 COLLATE=utf8mb4_unicode_ci;


--
-- Table structure for table `lams_lesson_state`
--

DROP TABLE IF EXISTS `lams_lesson_state`;

CREATE TABLE `lams_lesson_state` (
  `lesson_state_id` int(3) NOT NULL,
  `description` varchar(255) COLLATE utf8mb4_unicode_ci NOT NULL,
  PRIMARY KEY (`lesson_state_id`)
) ENGINE=InnoDB DEFAULT CHARSET=utf8mb4 COLLATE=utf8mb4_unicode_ci;


--
-- Table structure for table `lams_license`
--

DROP TABLE IF EXISTS `lams_license`;

CREATE TABLE `lams_license` (
  `license_id` bigint(20) NOT NULL,
  `name` varchar(200) COLLATE utf8mb4_unicode_ci NOT NULL,
  `code` varchar(20) COLLATE utf8mb4_unicode_ci NOT NULL,
  `url` varchar(256) COLLATE utf8mb4_unicode_ci DEFAULT NULL,
  `default_flag` tinyint(1) NOT NULL DEFAULT '0',
  `picture_url` varchar(256) COLLATE utf8mb4_unicode_ci DEFAULT NULL,
  `order_id` tinyint(4) DEFAULT '0',
  PRIMARY KEY (`license_id`)
) ENGINE=InnoDB DEFAULT CHARSET=utf8mb4 COLLATE=utf8mb4_unicode_ci;


--
-- Table structure for table `lams_log_event`
--

DROP TABLE IF EXISTS `lams_log_event`;

CREATE TABLE `lams_log_event` (
  `id` bigint(20) NOT NULL AUTO_INCREMENT,
  `log_event_type_id` int(5) NOT NULL,
  `user_id` bigint(20) DEFAULT NULL,
  `occurred_date_time` datetime NOT NULL,
  `lesson_id` bigint(20) DEFAULT NULL,
  `activity_id` bigint(20) DEFAULT NULL,
  `target_user_id` bigint(20) DEFAULT NULL,
  `description` text COLLATE utf8mb4_unicode_ci,
  PRIMARY KEY (`id`),
  KEY `event_log_occurred_date_time` (`occurred_date_time`),
  KEY `FK_event_log_event_type_idx` (`log_event_type_id`),
  KEY `event_log_date_and_type` (`occurred_date_time`, `log_event_type_id`),
  CONSTRAINT `FK_event_log_event_type` FOREIGN KEY (`log_event_type_id`) REFERENCES `lams_log_event_type` (`log_event_type_id`) ON DELETE RESTRICT ON UPDATE RESTRICT
) ENGINE=InnoDB DEFAULT CHARSET=utf8mb4 COLLATE=utf8mb4_unicode_ci;


--
-- Table structure for table `lams_log_event_type`
--

DROP TABLE IF EXISTS `lams_log_event_type`;

CREATE TABLE `lams_log_event_type` (
  `log_event_type_id` int(5) NOT NULL,
  `description` varchar(255) COLLATE utf8mb4_unicode_ci NOT NULL,
  `area` varchar(255) COLLATE utf8mb4_unicode_ci DEFAULT NULL,
  PRIMARY KEY (`log_event_type_id`)
) ENGINE=InnoDB DEFAULT CHARSET=utf8mb4 COLLATE=utf8mb4_unicode_ci;


--
-- Table structure for table `lams_notebook_entry`
--

DROP TABLE IF EXISTS `lams_notebook_entry`;

CREATE TABLE `lams_notebook_entry` (
  `uid` bigint(20) NOT NULL AUTO_INCREMENT,
  `external_id` bigint(20) DEFAULT NULL,
  `external_id_type` int(11) DEFAULT NULL,
  `external_signature` varchar(255) COLLATE utf8mb4_unicode_ci DEFAULT NULL,
  `user_id` int(11) DEFAULT NULL,
  `title` varchar(255) COLLATE utf8mb4_unicode_ci DEFAULT NULL,
  `entry` mediumtext COLLATE utf8mb4_unicode_ci,
  `create_date` datetime DEFAULT NULL,
  `last_modified` datetime DEFAULT NULL,
  PRIMARY KEY (`uid`),
  KEY `ext_sig_user` (`external_id`,`external_id_type`,`external_signature`,`user_id`),
  KEY `idx_create_date` (`create_date`)
) ENGINE=InnoDB DEFAULT CHARSET=utf8mb4 COLLATE=utf8mb4_unicode_ci;


--
-- Table structure for table `lams_notification_event`
--

DROP TABLE IF EXISTS `lams_notification_event`;

CREATE TABLE `lams_notification_event` (
  `uid` bigint(20) NOT NULL AUTO_INCREMENT,
  `scope` varchar(128) COLLATE utf8mb4_unicode_ci NOT NULL,
  `name` varchar(128) COLLATE utf8mb4_unicode_ci NOT NULL,
  `event_session_id` bigint(20) DEFAULT NULL,
  `subject` varchar(255) COLLATE utf8mb4_unicode_ci DEFAULT NULL,
  `message` mediumtext COLLATE utf8mb4_unicode_ci,
  `fail_time` datetime DEFAULT NULL,
  `html_format` tinyint(1) DEFAULT '0',
  PRIMARY KEY (`uid`),
  KEY `scope` (`scope`,`name`,`event_session_id`)
) ENGINE=InnoDB DEFAULT CHARSET=utf8mb4 COLLATE=utf8mb4_unicode_ci;


--
-- Table structure for table `lams_notification_subscription`
--

DROP TABLE IF EXISTS `lams_notification_subscription`;

CREATE TABLE `lams_notification_subscription` (
  `uid` bigint(20) NOT NULL AUTO_INCREMENT,
  `user_id` bigint(20) DEFAULT NULL,
  `event_uid` bigint(20) DEFAULT NULL,
  `delivery_method_id` tinyint(3) unsigned DEFAULT NULL,
  `last_operation_message` mediumtext COLLATE utf8mb4_unicode_ci,
  PRIMARY KEY (`uid`),
  KEY `EventSubscriptionsToUsers` (`user_id`),
  KEY `event_uid` (`event_uid`),
  CONSTRAINT `EventSubscriptionsToEvent` FOREIGN KEY (`event_uid`) REFERENCES `lams_notification_event` (`uid`) ON DELETE CASCADE ON UPDATE CASCADE,
  CONSTRAINT `EventSubscriptionsToUsers` FOREIGN KEY (`user_id`) REFERENCES `lams_user` (`user_id`) ON DELETE CASCADE ON UPDATE CASCADE
) ENGINE=InnoDB DEFAULT CHARSET=utf8mb4 COLLATE=utf8mb4_unicode_ci;


--
-- Table structure for table `lams_organisation`
--

DROP TABLE IF EXISTS `lams_organisation`;

CREATE TABLE `lams_organisation` (
  `organisation_id` bigint(20) NOT NULL AUTO_INCREMENT,
  `name` varchar(250) COLLATE utf8mb4_unicode_ci NOT NULL,
  `code` varchar(20) COLLATE utf8mb4_unicode_ci DEFAULT NULL,
  `description` mediumtext COLLATE utf8mb4_unicode_ci,
  `parent_organisation_id` bigint(20) DEFAULT NULL,
  `organisation_type_id` int(3) NOT NULL DEFAULT '0',
  `create_date` datetime NOT NULL,
  `created_by` bigint(20) NOT NULL,
  `organisation_state_id` int(3) NOT NULL,
  `admin_add_new_users` tinyint(1) NOT NULL DEFAULT '0',
  `admin_browse_all_users` tinyint(1) NOT NULL DEFAULT '0',
  `admin_change_status` tinyint(1) NOT NULL DEFAULT '0',
  `admin_create_guest` tinyint(1) NOT NULL DEFAULT '0',
  `enable_course_notifications` tinyint(1) NOT NULL DEFAULT '0',
  `enable_learner_gradebook` tinyint(1) NOT NULL DEFAULT '0',
  `enable_single_activity_lessons` tinyint(1) NOT NULL DEFAULT '1',
  `enable_live_edit` tinyint(1) NOT NULL DEFAULT '1',
  `enable_kumalive` tinyint(1) NOT NULL DEFAULT '0',
  `archived_date` datetime DEFAULT NULL,
  `ordered_lesson_ids` text COLLATE utf8mb4_unicode_ci,
  PRIMARY KEY (`organisation_id`),
  KEY `organisation_type_id` (`organisation_type_id`),
  KEY `parent_organisation_id` (`parent_organisation_id`),
  KEY `organisation_state_id` (`organisation_state_id`),
  CONSTRAINT `FK_lams_organisation_1` FOREIGN KEY (`organisation_type_id`) REFERENCES `lams_organisation_type` (`organisation_type_id`),
  CONSTRAINT `FK_lams_organisation_3` FOREIGN KEY (`parent_organisation_id`) REFERENCES `lams_organisation` (`organisation_id`),
  CONSTRAINT `FK_lams_organisation_4` FOREIGN KEY (`organisation_state_id`) REFERENCES `lams_organisation_state` (`organisation_state_id`)
=======

CREATE TABLE lams_lesson_dependency (
  lesson_id bigint NOT NULL,
  preceding_lesson_id bigint NOT NULL,
  PRIMARY KEY (lesson_id,preceding_lesson_id),
  KEY FK_lams_lesson_dependency_2 (preceding_lesson_id),
  CONSTRAINT FK_lams_lesson_dependency_1 FOREIGN KEY (lesson_id) REFERENCES lams_lesson (lesson_id) ON DELETE CASCADE ON UPDATE CASCADE,
  CONSTRAINT FK_lams_lesson_dependency_2 FOREIGN KEY (preceding_lesson_id) REFERENCES lams_lesson (lesson_id) ON DELETE CASCADE ON UPDATE CASCADE
) ENGINE=InnoDB DEFAULT CHARSET=utf8mb4 COLLATE=utf8mb4_unicode_ci;

DROP TABLE IF EXISTS lams_lesson_state;


CREATE TABLE lams_lesson_state (
  lesson_state_id int NOT NULL,
  `description` varchar(255) CHARACTER SET utf8mb4 COLLATE utf8mb4_unicode_ci NOT NULL,
  PRIMARY KEY (lesson_state_id)
) ENGINE=InnoDB DEFAULT CHARSET=utf8mb4 COLLATE=utf8mb4_unicode_ci;

DROP TABLE IF EXISTS lams_license;


CREATE TABLE lams_license (
  license_id bigint NOT NULL,
  `name` varchar(200) CHARACTER SET utf8mb4 COLLATE utf8mb4_unicode_ci NOT NULL,
  `code` varchar(20) CHARACTER SET utf8mb4 COLLATE utf8mb4_unicode_ci NOT NULL,
  url varchar(256) CHARACTER SET utf8mb4 COLLATE utf8mb4_unicode_ci DEFAULT NULL,
  default_flag tinyint(1) NOT NULL DEFAULT '0',
  picture_url varchar(256) CHARACTER SET utf8mb4 COLLATE utf8mb4_unicode_ci DEFAULT NULL,
  order_id tinyint DEFAULT '0',
  PRIMARY KEY (license_id)
) ENGINE=InnoDB DEFAULT CHARSET=utf8mb4 COLLATE=utf8mb4_unicode_ci;

DROP TABLE IF EXISTS lams_log_event;


CREATE TABLE lams_log_event (
  id bigint NOT NULL AUTO_INCREMENT,
  log_event_type_id int NOT NULL,
  user_id bigint DEFAULT NULL,
  occurred_date_time datetime NOT NULL,
  lesson_id bigint DEFAULT NULL,
  activity_id bigint DEFAULT NULL,
  target_user_id bigint DEFAULT NULL,
  `description` text CHARACTER SET utf8mb4 COLLATE utf8mb4_unicode_ci,
  PRIMARY KEY (id),
  KEY event_log_occurred_date_time (occurred_date_time),
  KEY FK_event_log_event_type_idx (log_event_type_id),
  KEY event_log_date_and_type (occurred_date_time,log_event_type_id),
  CONSTRAINT FK_event_log_event_type FOREIGN KEY (log_event_type_id) REFERENCES lams_log_event_type (log_event_type_id) ON DELETE RESTRICT ON UPDATE RESTRICT
) ENGINE=InnoDB DEFAULT CHARSET=utf8mb4 COLLATE=utf8mb4_unicode_ci;

DROP TABLE IF EXISTS lams_log_event_type;


CREATE TABLE lams_log_event_type (
  log_event_type_id int NOT NULL,
  `description` varchar(255) CHARACTER SET utf8mb4 COLLATE utf8mb4_unicode_ci NOT NULL,
  area varchar(255) CHARACTER SET utf8mb4 COLLATE utf8mb4_unicode_ci DEFAULT NULL,
  PRIMARY KEY (log_event_type_id)
) ENGINE=InnoDB DEFAULT CHARSET=utf8mb4 COLLATE=utf8mb4_unicode_ci;

DROP TABLE IF EXISTS lams_notebook_entry;


CREATE TABLE lams_notebook_entry (
  uid bigint NOT NULL AUTO_INCREMENT,
  external_id bigint DEFAULT NULL,
  external_id_type int DEFAULT NULL,
  external_signature varchar(255) CHARACTER SET utf8mb4 COLLATE utf8mb4_unicode_ci DEFAULT NULL,
  user_id int DEFAULT NULL,
  title varchar(255) CHARACTER SET utf8mb4 COLLATE utf8mb4_unicode_ci DEFAULT NULL,
  entry mediumtext CHARACTER SET utf8mb4 COLLATE utf8mb4_unicode_ci,
  create_date datetime DEFAULT NULL,
  last_modified datetime DEFAULT NULL,
  PRIMARY KEY (uid),
  KEY ext_sig_user (external_id,external_id_type,external_signature,user_id),
  KEY idx_create_date (create_date)
) ENGINE=InnoDB DEFAULT CHARSET=utf8mb4 COLLATE=utf8mb4_unicode_ci;

DROP TABLE IF EXISTS lams_notification_event;


CREATE TABLE lams_notification_event (
  uid bigint NOT NULL AUTO_INCREMENT,
  scope varchar(128) CHARACTER SET utf8mb4 COLLATE utf8mb4_unicode_ci NOT NULL,
  `name` varchar(128) CHARACTER SET utf8mb4 COLLATE utf8mb4_unicode_ci NOT NULL,
  event_session_id bigint DEFAULT NULL,
  `subject` varchar(255) CHARACTER SET utf8mb4 COLLATE utf8mb4_unicode_ci DEFAULT NULL,
  message mediumtext CHARACTER SET utf8mb4 COLLATE utf8mb4_unicode_ci,
  fail_time datetime DEFAULT NULL,
  html_format tinyint(1) DEFAULT '0',
  PRIMARY KEY (uid),
  KEY scope (scope,`name`,event_session_id)
) ENGINE=InnoDB DEFAULT CHARSET=utf8mb4 COLLATE=utf8mb4_unicode_ci;

DROP TABLE IF EXISTS lams_notification_subscription;


CREATE TABLE lams_notification_subscription (
  uid bigint NOT NULL AUTO_INCREMENT,
  user_id bigint DEFAULT NULL,
  event_uid bigint DEFAULT NULL,
  delivery_method_id tinyint unsigned DEFAULT NULL,
  last_operation_message mediumtext CHARACTER SET utf8mb4 COLLATE utf8mb4_unicode_ci,
  PRIMARY KEY (uid),
  KEY EventSubscriptionsToUsers (user_id),
  KEY event_uid (event_uid),
  CONSTRAINT EventSubscriptionsToEvent FOREIGN KEY (event_uid) REFERENCES lams_notification_event (uid) ON DELETE CASCADE ON UPDATE CASCADE,
  CONSTRAINT EventSubscriptionsToUsers FOREIGN KEY (user_id) REFERENCES lams_user (user_id) ON DELETE CASCADE ON UPDATE CASCADE
) ENGINE=InnoDB DEFAULT CHARSET=utf8mb4 COLLATE=utf8mb4_unicode_ci;

DROP TABLE IF EXISTS lams_organisation;


CREATE TABLE lams_organisation (
  organisation_id bigint NOT NULL AUTO_INCREMENT,
  `name` varchar(250) CHARACTER SET utf8mb4 COLLATE utf8mb4_unicode_ci NOT NULL,
  `code` varchar(20) CHARACTER SET utf8mb4 COLLATE utf8mb4_unicode_ci DEFAULT NULL,
  `description` mediumtext CHARACTER SET utf8mb4 COLLATE utf8mb4_unicode_ci,
  parent_organisation_id bigint DEFAULT NULL,
  organisation_type_id int NOT NULL DEFAULT '0',
  create_date datetime NOT NULL,
  created_by bigint NOT NULL,
  organisation_state_id int NOT NULL,
  admin_add_new_users tinyint(1) NOT NULL DEFAULT '0',
  admin_browse_all_users tinyint(1) NOT NULL DEFAULT '0',
  admin_change_status tinyint(1) NOT NULL DEFAULT '0',
  admin_create_guest tinyint(1) NOT NULL DEFAULT '0',
  enable_course_notifications tinyint(1) NOT NULL DEFAULT '0',
  enable_learner_gradebook tinyint(1) NOT NULL DEFAULT '0',
  enable_single_activity_lessons tinyint(1) NOT NULL DEFAULT '1',
  enable_live_edit tinyint(1) NOT NULL DEFAULT '1',
  enable_kumalive tinyint(1) NOT NULL DEFAULT '0',
  archived_date datetime DEFAULT NULL,
  ordered_lesson_ids text CHARACTER SET utf8mb4 COLLATE utf8mb4_unicode_ci,
  PRIMARY KEY (organisation_id),
  KEY organisation_type_id (organisation_type_id),
  KEY parent_organisation_id (parent_organisation_id),
  KEY organisation_state_id (organisation_state_id),
  CONSTRAINT FK_lams_organisation_1 FOREIGN KEY (organisation_type_id) REFERENCES lams_organisation_type (organisation_type_id),
  CONSTRAINT FK_lams_organisation_3 FOREIGN KEY (parent_organisation_id) REFERENCES lams_organisation (organisation_id),
  CONSTRAINT FK_lams_organisation_4 FOREIGN KEY (organisation_state_id) REFERENCES lams_organisation_state (organisation_state_id)
>>>>>>> 4436ad48
) ENGINE=InnoDB AUTO_INCREMENT=8 DEFAULT CHARSET=utf8mb4 COLLATE=utf8mb4_unicode_ci;

DROP TABLE IF EXISTS lams_organisation_group;


CREATE TABLE lams_organisation_group (
  group_id bigint NOT NULL AUTO_INCREMENT,
  grouping_id bigint NOT NULL,
  `name` varchar(255) CHARACTER SET utf8mb4 COLLATE utf8mb4_unicode_ci DEFAULT NULL,
  PRIMARY KEY (group_id),
  KEY FK_lams_organisation_group_1 (grouping_id),
  CONSTRAINT FK_lams_organisation_group_1 FOREIGN KEY (grouping_id) REFERENCES lams_organisation_grouping (grouping_id) ON DELETE CASCADE ON UPDATE CASCADE
) ENGINE=InnoDB DEFAULT CHARSET=utf8mb4 COLLATE=utf8mb4_unicode_ci;

DROP TABLE IF EXISTS lams_organisation_grouping;


CREATE TABLE lams_organisation_grouping (
  grouping_id bigint NOT NULL AUTO_INCREMENT,
  organisation_id bigint NOT NULL,
  `name` varchar(255) CHARACTER SET utf8mb4 COLLATE utf8mb4_unicode_ci DEFAULT NULL,
  PRIMARY KEY (grouping_id),
  KEY FK_lams_organisation_grouping_1 (organisation_id),
  CONSTRAINT FK_lams_organisation_grouping_1 FOREIGN KEY (organisation_id) REFERENCES lams_organisation (organisation_id) ON DELETE CASCADE ON UPDATE CASCADE
) ENGINE=InnoDB DEFAULT CHARSET=utf8mb4 COLLATE=utf8mb4_unicode_ci;

DROP TABLE IF EXISTS lams_organisation_state;


CREATE TABLE lams_organisation_state (
  organisation_state_id int NOT NULL,
  `description` varchar(255) CHARACTER SET utf8mb4 COLLATE utf8mb4_unicode_ci DEFAULT NULL,
  PRIMARY KEY (organisation_state_id)
) ENGINE=InnoDB DEFAULT CHARSET=utf8mb4 COLLATE=utf8mb4_unicode_ci;

DROP TABLE IF EXISTS lams_organisation_type;


CREATE TABLE lams_organisation_type (
  organisation_type_id int NOT NULL,
  `name` varchar(64) CHARACTER SET utf8mb4 COLLATE utf8mb4_unicode_ci NOT NULL,
  `description` varchar(255) CHARACTER SET utf8mb4 COLLATE utf8mb4_unicode_ci NOT NULL,
  PRIMARY KEY (organisation_type_id),
  UNIQUE KEY UQ_lams_organisation_type_name (`name`)
) ENGINE=InnoDB DEFAULT CHARSET=utf8mb4 COLLATE=utf8mb4_unicode_ci;

DROP TABLE IF EXISTS lams_outcome;


<<<<<<< HEAD
DROP TABLE IF EXISTS `lams_outcome`;

CREATE TABLE `lams_outcome` (
  `outcome_id` mediumint(9) NOT NULL AUTO_INCREMENT,
  `scale_id` mediumint(9) NOT NULL,
  `name` varchar(255) COLLATE utf8mb4_unicode_ci DEFAULT NULL,
  `code` varchar(50) COLLATE utf8mb4_unicode_ci DEFAULT NULL,
  `description` text COLLATE utf8mb4_unicode_ci,
  `create_by` bigint(20) DEFAULT NULL,
  `create_date_time` datetime NOT NULL,
  PRIMARY KEY (`outcome_id`),
  KEY `name` (`name`),
  KEY `code` (`code`),
  KEY `FK_lams_outcome_2` (`scale_id`),
  CONSTRAINT `FK_lams_outcome_2` FOREIGN KEY (`scale_id`) REFERENCES `lams_outcome_scale` (`scale_id`) ON UPDATE CASCADE
) ENGINE=InnoDB DEFAULT CHARSET=utf8mb4 COLLATE=utf8mb4_unicode_ci;


--
-- Table structure for table `lams_outcome_mapping`
--

DROP TABLE IF EXISTS `lams_outcome_mapping`;

CREATE TABLE `lams_outcome_mapping` (
  `mapping_id` bigint(20) NOT NULL AUTO_INCREMENT,
  `outcome_id` mediumint(9) NOT NULL,
  `lesson_id` bigint(20) DEFAULT NULL,
  `tool_content_id` bigint(20) DEFAULT NULL,
  `item_id` bigint(20) DEFAULT NULL,
  qb_question_id INT,
  PRIMARY KEY (`mapping_id`),
  KEY `FK_lams_outcome_mapping_1` (`outcome_id`),
  KEY `FK_lams_outcome_mapping_2` (`lesson_id`),
  KEY `FK_lams_outcome_mapping_3` (`tool_content_id`),
  CONSTRAINT `FK_lams_outcome_mapping_1` FOREIGN KEY (`outcome_id`) REFERENCES `lams_outcome` (`outcome_id`) ON DELETE RESTRICT ON UPDATE CASCADE,
  CONSTRAINT `FK_lams_outcome_mapping_2` FOREIGN KEY (`lesson_id`) REFERENCES `lams_lesson` (`lesson_id`) ON DELETE CASCADE ON UPDATE CASCADE,
  CONSTRAINT `FK_lams_outcome_mapping_3` FOREIGN KEY (`tool_content_id`) REFERENCES `lams_tool_content` (`tool_content_id`) ON DELETE CASCADE ON UPDATE CASCADE
) ENGINE=InnoDB DEFAULT CHARSET=utf8mb4 COLLATE=utf8mb4_unicode_ci;


--
-- Table structure for table `lams_outcome_result`
--

DROP TABLE IF EXISTS `lams_outcome_result`;

CREATE TABLE `lams_outcome_result` (
  `result_id` bigint(20) NOT NULL AUTO_INCREMENT,
  `mapping_id` bigint(20) NOT NULL,
  `user_id` bigint(20) DEFAULT NULL,
  `value` tinyint(4) DEFAULT NULL,
  `create_by` bigint(20) DEFAULT NULL,
  `create_date_time` datetime NOT NULL,
  PRIMARY KEY (`result_id`),
  KEY `FK_lams_outcome_result_1` (`mapping_id`),
  KEY `FK_lams_outcome_result_2` (`user_id`),
  KEY `FK_lams_outcome_result_3` (`create_by`),
  CONSTRAINT `FK_lams_outcome_result_1` FOREIGN KEY (`mapping_id`) REFERENCES `lams_outcome_mapping` (`mapping_id`) ON DELETE CASCADE ON UPDATE CASCADE,
  CONSTRAINT `FK_lams_outcome_result_2` FOREIGN KEY (`user_id`) REFERENCES `lams_user` (`user_id`) ON DELETE CASCADE ON UPDATE CASCADE,
  CONSTRAINT `FK_lams_outcome_result_3` FOREIGN KEY (`create_by`) REFERENCES `lams_user` (`user_id`) ON DELETE SET NULL ON UPDATE CASCADE
) ENGINE=InnoDB DEFAULT CHARSET=utf8mb4 COLLATE=utf8mb4_unicode_ci;


--
-- Table structure for table `lams_outcome_scale`
--

DROP TABLE IF EXISTS `lams_outcome_scale`;
			 
CREATE TABLE `lams_outcome_scale` (
  `scale_id` mediumint(9) NOT NULL AUTO_INCREMENT,
  `name` varchar(255) COLLATE utf8mb4_unicode_ci DEFAULT NULL,
  `code` varchar(50) COLLATE utf8mb4_unicode_ci DEFAULT NULL,
  `description` text COLLATE utf8mb4_unicode_ci,
  `create_by` bigint(20) DEFAULT NULL,
  `create_date_time` datetime NOT NULL,
  PRIMARY KEY (`scale_id`),
  KEY `name` (`name`),
  KEY `code` (`code`)
=======
CREATE TABLE lams_outcome (
  outcome_id mediumint NOT NULL AUTO_INCREMENT,
  organisation_id bigint DEFAULT NULL,
  scale_id mediumint NOT NULL,
  `name` varchar(255) CHARACTER SET utf8mb4 COLLATE utf8mb4_unicode_ci DEFAULT NULL,
  `code` varchar(50) CHARACTER SET utf8mb4 COLLATE utf8mb4_unicode_ci DEFAULT NULL,
  `description` text CHARACTER SET utf8mb4 COLLATE utf8mb4_unicode_ci,
  content_folder_id char(36) CHARACTER SET utf8mb4 COLLATE utf8mb4_unicode_ci DEFAULT NULL,
  create_by bigint DEFAULT NULL,
  create_date_time datetime NOT NULL,
  PRIMARY KEY (outcome_id),
  UNIQUE KEY code_2 (`code`,organisation_id),
  KEY `name` (`name`),
  KEY `code` (`code`),
  KEY FK_lams_outcome_1 (organisation_id),
  KEY FK_lams_outcome_2 (scale_id),
  CONSTRAINT FK_lams_outcome_1 FOREIGN KEY (organisation_id) REFERENCES lams_organisation (organisation_id) ON DELETE CASCADE ON UPDATE CASCADE,
  CONSTRAINT FK_lams_outcome_2 FOREIGN KEY (scale_id) REFERENCES lams_outcome_scale (scale_id) ON UPDATE CASCADE
) ENGINE=InnoDB DEFAULT CHARSET=utf8mb4 COLLATE=utf8mb4_unicode_ci;

DROP TABLE IF EXISTS lams_outcome_mapping;


CREATE TABLE lams_outcome_mapping (
  mapping_id bigint NOT NULL AUTO_INCREMENT,
  outcome_id mediumint NOT NULL,
  lesson_id bigint DEFAULT NULL,
  tool_content_id bigint DEFAULT NULL,
  item_id bigint DEFAULT NULL,
  PRIMARY KEY (mapping_id),
  KEY FK_lams_outcome_mapping_1 (outcome_id),
  KEY FK_lams_outcome_mapping_2 (lesson_id),
  KEY FK_lams_outcome_mapping_3 (tool_content_id),
  CONSTRAINT FK_lams_outcome_mapping_1 FOREIGN KEY (outcome_id) REFERENCES lams_outcome (outcome_id) ON DELETE RESTRICT ON UPDATE CASCADE,
  CONSTRAINT FK_lams_outcome_mapping_2 FOREIGN KEY (lesson_id) REFERENCES lams_lesson (lesson_id) ON DELETE CASCADE ON UPDATE CASCADE,
  CONSTRAINT FK_lams_outcome_mapping_3 FOREIGN KEY (tool_content_id) REFERENCES lams_tool_content (tool_content_id) ON DELETE CASCADE ON UPDATE CASCADE
) ENGINE=InnoDB DEFAULT CHARSET=utf8mb4 COLLATE=utf8mb4_unicode_ci;

DROP TABLE IF EXISTS lams_outcome_result;


CREATE TABLE lams_outcome_result (
  result_id bigint NOT NULL AUTO_INCREMENT,
  mapping_id bigint NOT NULL,
  user_id bigint DEFAULT NULL,
  `value` tinyint DEFAULT NULL,
  create_by bigint DEFAULT NULL,
  create_date_time datetime NOT NULL,
  PRIMARY KEY (result_id),
  KEY FK_lams_outcome_result_1 (mapping_id),
  KEY FK_lams_outcome_result_2 (user_id),
  KEY FK_lams_outcome_result_3 (create_by),
  CONSTRAINT FK_lams_outcome_result_1 FOREIGN KEY (mapping_id) REFERENCES lams_outcome_mapping (mapping_id) ON DELETE CASCADE ON UPDATE CASCADE,
  CONSTRAINT FK_lams_outcome_result_2 FOREIGN KEY (user_id) REFERENCES lams_user (user_id) ON DELETE CASCADE ON UPDATE CASCADE,
  CONSTRAINT FK_lams_outcome_result_3 FOREIGN KEY (create_by) REFERENCES lams_user (user_id) ON DELETE SET NULL ON UPDATE CASCADE
) ENGINE=InnoDB DEFAULT CHARSET=utf8mb4 COLLATE=utf8mb4_unicode_ci;

DROP TABLE IF EXISTS lams_outcome_scale;


CREATE TABLE lams_outcome_scale (
  scale_id mediumint NOT NULL AUTO_INCREMENT,
  organisation_id bigint DEFAULT NULL,
  `name` varchar(255) CHARACTER SET utf8mb4 COLLATE utf8mb4_unicode_ci DEFAULT NULL,
  `code` varchar(50) CHARACTER SET utf8mb4 COLLATE utf8mb4_unicode_ci DEFAULT NULL,
  `description` text CHARACTER SET utf8mb4 COLLATE utf8mb4_unicode_ci,
  content_folder_id char(36) CHARACTER SET utf8mb4 COLLATE utf8mb4_unicode_ci DEFAULT NULL,
  create_by bigint DEFAULT NULL,
  create_date_time datetime NOT NULL,
  PRIMARY KEY (scale_id),
  UNIQUE KEY code_2 (`code`,organisation_id),
  KEY `name` (`name`),
  KEY `code` (`code`),
  KEY FK_lams_outcome_scale_1 (organisation_id),
  CONSTRAINT FK_lams_outcome_scale_1 FOREIGN KEY (organisation_id) REFERENCES lams_organisation (organisation_id) ON DELETE CASCADE ON UPDATE CASCADE
>>>>>>> 4436ad48
) ENGINE=InnoDB AUTO_INCREMENT=2 DEFAULT CHARSET=utf8mb4 COLLATE=utf8mb4_unicode_ci;

DROP TABLE IF EXISTS lams_outcome_scale_item;


CREATE TABLE lams_outcome_scale_item (
  item_id int NOT NULL AUTO_INCREMENT,
  scale_id mediumint DEFAULT NULL,
  `value` tinyint DEFAULT NULL,
  `name` varchar(255) CHARACTER SET utf8mb4 COLLATE utf8mb4_unicode_ci DEFAULT NULL,
  PRIMARY KEY (item_id),
  KEY FK_lams_outcome_scale_item_1 (scale_id),
  CONSTRAINT FK_lams_outcome_scale_item_1 FOREIGN KEY (scale_id) REFERENCES lams_outcome_scale (scale_id) ON DELETE CASCADE ON UPDATE CASCADE
) ENGINE=InnoDB AUTO_INCREMENT=3 DEFAULT CHARSET=utf8mb4 COLLATE=utf8mb4_unicode_ci;

DROP TABLE IF EXISTS lams_password_request;


CREATE TABLE lams_password_request (
  request_id bigint NOT NULL AUTO_INCREMENT,
  user_id bigint NOT NULL,
  request_key char(36) CHARACTER SET utf8mb4 COLLATE utf8mb4_unicode_ci DEFAULT NULL,
  request_date datetime NOT NULL,
  PRIMARY KEY (request_id),
  UNIQUE KEY IX_lams_psswd_rqst_key (request_key)
) ENGINE=InnoDB DEFAULT CHARSET=utf8mb4 COLLATE=utf8mb4_unicode_ci;

DROP TABLE IF EXISTS lams_planner_activity_metadata;


CREATE TABLE lams_planner_activity_metadata (
  activity_id bigint NOT NULL,
  collapsed tinyint(1) DEFAULT '0',
  expanded tinyint(1) DEFAULT '0',
  hidden tinyint(1) DEFAULT '0',
  editing_advice varchar(255) CHARACTER SET utf8mb4 COLLATE utf8mb4_unicode_ci DEFAULT NULL,
  KEY FK_lams_planner_metadata_primary (activity_id),
  CONSTRAINT FK_lams_planner_metadata_primary FOREIGN KEY (activity_id) REFERENCES lams_learning_activity (activity_id) ON DELETE CASCADE ON UPDATE CASCADE
) ENGINE=InnoDB DEFAULT CHARSET=utf8mb4 COLLATE=utf8mb4_unicode_ci;

DROP TABLE IF EXISTS lams_planner_node_role;


CREATE TABLE lams_planner_node_role (
  uid bigint NOT NULL AUTO_INCREMENT,
  node_uid bigint NOT NULL,
  user_id bigint NOT NULL,
  role_id int NOT NULL,
  PRIMARY KEY (uid),
  KEY FK_planner_node_role_user (user_id),
  KEY FK_planner_node_role_node (node_uid),
  KEY FK_planner_node_role_role (role_id),
  CONSTRAINT FK_planner_node_role_node FOREIGN KEY (node_uid) REFERENCES lams_planner_nodes (uid) ON DELETE CASCADE,
  CONSTRAINT FK_planner_node_role_role FOREIGN KEY (role_id) REFERENCES lams_role (role_id) ON DELETE CASCADE,
  CONSTRAINT FK_planner_node_role_user FOREIGN KEY (user_id) REFERENCES lams_user (user_id) ON DELETE CASCADE
) ENGINE=InnoDB DEFAULT CHARSET=utf8mb4 COLLATE=utf8mb4_unicode_ci;

DROP TABLE IF EXISTS lams_planner_nodes;


CREATE TABLE lams_planner_nodes (
  uid bigint NOT NULL AUTO_INCREMENT,
  parent_uid bigint DEFAULT NULL,
  order_id tinyint unsigned NOT NULL,
  `locked` tinyint(1) NOT NULL DEFAULT '0',
  content_folder_id char(36) CHARACTER SET utf8mb4 COLLATE utf8mb4_unicode_ci DEFAULT NULL,
  title varchar(255) CHARACTER SET utf8mb4 COLLATE utf8mb4_unicode_ci NOT NULL,
  brief_desc mediumtext CHARACTER SET utf8mb4 COLLATE utf8mb4_unicode_ci,
  full_desc mediumtext CHARACTER SET utf8mb4 COLLATE utf8mb4_unicode_ci,
  ld_id bigint DEFAULT NULL,
  user_id bigint DEFAULT NULL,
  permissions int DEFAULT NULL,
  PRIMARY KEY (uid),
  UNIQUE KEY parent_uid (parent_uid,order_id),
  KEY FK_lams_planner_node_user (user_id),
  CONSTRAINT FK_lams_planner_node_parent FOREIGN KEY (parent_uid) REFERENCES lams_planner_nodes (uid) ON DELETE CASCADE ON UPDATE CASCADE,
  CONSTRAINT FK_lams_planner_node_user FOREIGN KEY (user_id) REFERENCES lams_user (user_id) ON DELETE SET NULL ON UPDATE SET NULL
) ENGINE=InnoDB DEFAULT CHARSET=utf8mb4 COLLATE=utf8mb4_unicode_ci;

DROP TABLE IF EXISTS lams_planner_recent_learning_designs;


CREATE TABLE lams_planner_recent_learning_designs (
  user_id bigint NOT NULL,
  learning_design_id bigint NOT NULL,
  last_modified_date timestamp NULL DEFAULT CURRENT_TIMESTAMP ON UPDATE CURRENT_TIMESTAMP,
  PRIMARY KEY (user_id,learning_design_id),
  KEY FK_lams_planner_recent_learning_designs_2 (learning_design_id),
  CONSTRAINT FK_lams_planner_recent_learning_designs_1 FOREIGN KEY (user_id) REFERENCES lams_user (user_id) ON DELETE CASCADE ON UPDATE CASCADE,
  CONSTRAINT FK_lams_planner_recent_learning_designs_2 FOREIGN KEY (learning_design_id) REFERENCES lams_learning_design (learning_design_id) ON DELETE CASCADE ON UPDATE CASCADE
) ENGINE=InnoDB DEFAULT CHARSET=utf8mb4 COLLATE=utf8mb4_unicode_ci;

DROP TABLE IF EXISTS lams_policy;


CREATE TABLE lams_policy (
  uid bigint NOT NULL AUTO_INCREMENT,
  policy_id bigint DEFAULT NULL,
  created_by bigint NOT NULL,
  policy_name varchar(255) CHARACTER SET utf8mb4 COLLATE utf8mb4_unicode_ci NOT NULL,
  version mediumtext CHARACTER SET utf8mb4 COLLATE utf8mb4_unicode_ci,
  summary text CHARACTER SET utf8mb4 COLLATE utf8mb4_unicode_ci,
  full_policy text CHARACTER SET utf8mb4 COLLATE utf8mb4_unicode_ci,
  last_modified datetime NOT NULL,
  policy_state_id int NOT NULL,
  policy_type_id int NOT NULL,
  PRIMARY KEY (uid),
  KEY created_by (created_by),
  KEY policy_state_id (policy_state_id),
  KEY policy_type_id (policy_type_id),
  CONSTRAINT FK_lams_lesson_1 FOREIGN KEY (created_by) REFERENCES lams_user (user_id),
  CONSTRAINT FK_lams_policy_2 FOREIGN KEY (policy_state_id) REFERENCES lams_policy_state (policy_state_id),
  CONSTRAINT FK_lams_policy_3 FOREIGN KEY (policy_type_id) REFERENCES lams_policy_type (policy_type_id)
) ENGINE=InnoDB DEFAULT CHARSET=utf8mb4 COLLATE=utf8mb4_unicode_ci;

DROP TABLE IF EXISTS lams_policy_consent;


CREATE TABLE lams_policy_consent (
  uid bigint NOT NULL AUTO_INCREMENT,
  date_agreed_on datetime NOT NULL,
  policy_uid bigint NOT NULL,
  user_id bigint NOT NULL,
  PRIMARY KEY (uid),
  KEY policy_uid (policy_uid),
  KEY user_id (user_id),
  CONSTRAINT FK_lams_consent_1_1 FOREIGN KEY (policy_uid) REFERENCES lams_policy (uid),
  CONSTRAINT FK_lams_consent_2 FOREIGN KEY (user_id) REFERENCES lams_user (user_id)
) ENGINE=InnoDB DEFAULT CHARSET=utf8mb4 COLLATE=utf8mb4_unicode_ci;

DROP TABLE IF EXISTS lams_policy_state;


CREATE TABLE lams_policy_state (
  policy_state_id int NOT NULL,
  `description` varchar(255) CHARACTER SET utf8mb4 COLLATE utf8mb4_unicode_ci NOT NULL,
  PRIMARY KEY (policy_state_id)
) ENGINE=InnoDB DEFAULT CHARSET=utf8mb4 COLLATE=utf8mb4_unicode_ci;

DROP TABLE IF EXISTS lams_policy_type;


CREATE TABLE lams_policy_type (
  policy_type_id int NOT NULL,
  `description` varchar(255) CHARACTER SET utf8mb4 COLLATE utf8mb4_unicode_ci NOT NULL,
  PRIMARY KEY (policy_type_id)
) ENGINE=InnoDB DEFAULT CHARSET=utf8mb4 COLLATE=utf8mb4_unicode_ci;

DROP TABLE IF EXISTS lams_presence_chat_msgs;


CREATE TABLE lams_presence_chat_msgs (
  uid bigint NOT NULL AUTO_INCREMENT,
  lesson_id bigint DEFAULT NULL,
  from_user varchar(191) CHARACTER SET utf8mb4 COLLATE utf8mb4_unicode_ci DEFAULT NULL,
  to_user varchar(191) CHARACTER SET utf8mb4 COLLATE utf8mb4_unicode_ci DEFAULT NULL,
  date_sent datetime DEFAULT NULL,
  message varchar(1023) CHARACTER SET utf8mb4 COLLATE utf8mb4_unicode_ci DEFAULT NULL,
  PRIMARY KEY (uid),
  KEY FK_lams_presence_chat_msgs_lesson (lesson_id),
  KEY idx_lams_presence_chat_msgs_from (from_user),
  KEY idx_lams_presence_chat_msgs_to (to_user),
  CONSTRAINT FK_lams_presence_chat_msgs_lesson FOREIGN KEY (lesson_id) REFERENCES lams_lesson (lesson_id) ON DELETE CASCADE ON UPDATE CASCADE
) ENGINE=InnoDB DEFAULT CHARSET=utf8mb4 COLLATE=utf8mb4_unicode_ci;

DROP TABLE IF EXISTS lams_presence_user;


CREATE TABLE lams_presence_user (
  nickname varchar(191) CHARACTER SET utf8mb4 COLLATE utf8mb4_unicode_ci NOT NULL,
  lesson_id bigint NOT NULL,
  last_presence datetime DEFAULT NULL,
  PRIMARY KEY (nickname,lesson_id),
  KEY FK_lams_presence_user_lesson (lesson_id),
  CONSTRAINT FK_lams_presence_user_lesson FOREIGN KEY (lesson_id) REFERENCES lams_lesson (lesson_id) ON DELETE CASCADE ON UPDATE CASCADE
) ENGINE=InnoDB DEFAULT CHARSET=utf8mb4 COLLATE=utf8mb4_unicode_ci;

DROP TABLE IF EXISTS lams_progress_attempted;


CREATE TABLE lams_progress_attempted (
  learner_progress_id bigint NOT NULL,
  activity_id bigint NOT NULL,
  start_date_time datetime DEFAULT NULL,
  PRIMARY KEY (learner_progress_id,activity_id),
  KEY learner_progress_id (learner_progress_id),
  KEY activity_id (activity_id),
  CONSTRAINT FK_lams_progress_current_1 FOREIGN KEY (learner_progress_id) REFERENCES lams_learner_progress (learner_progress_id) ON DELETE CASCADE ON UPDATE CASCADE,
  CONSTRAINT FK_lams_progress_current_2 FOREIGN KEY (activity_id) REFERENCES lams_learning_activity (activity_id) ON DELETE CASCADE ON UPDATE CASCADE
) ENGINE=InnoDB DEFAULT CHARSET=utf8mb4 COLLATE=utf8mb4_unicode_ci;

DROP TABLE IF EXISTS lams_progress_attempted_archive;


CREATE TABLE lams_progress_attempted_archive (
  learner_progress_id bigint NOT NULL,
  activity_id bigint NOT NULL,
  start_date_time datetime DEFAULT NULL,
  PRIMARY KEY (learner_progress_id,activity_id),
  KEY FK_lams_progress_current_archive_2 (activity_id),
  CONSTRAINT FK_lams_progress_current_archive_1 FOREIGN KEY (learner_progress_id) REFERENCES lams_learner_progress_archive (learner_progress_id) ON DELETE CASCADE ON UPDATE CASCADE,
  CONSTRAINT FK_lams_progress_current_archive_2 FOREIGN KEY (activity_id) REFERENCES lams_learning_activity (activity_id) ON DELETE CASCADE ON UPDATE CASCADE
) ENGINE=InnoDB DEFAULT CHARSET=utf8mb4 COLLATE=utf8mb4_unicode_ci;

DROP TABLE IF EXISTS lams_progress_completed;


CREATE TABLE lams_progress_completed (
  learner_progress_id bigint NOT NULL,
  activity_id bigint NOT NULL,
  completed_date_time datetime DEFAULT NULL,
  start_date_time datetime DEFAULT NULL,
  PRIMARY KEY (learner_progress_id,activity_id),
  KEY learner_progress_id (learner_progress_id),
  KEY activity_id (activity_id),
  CONSTRAINT FK_lams_progress_completed_1 FOREIGN KEY (learner_progress_id) REFERENCES lams_learner_progress (learner_progress_id) ON DELETE CASCADE ON UPDATE CASCADE,
  CONSTRAINT FK_lams_progress_completed_2 FOREIGN KEY (activity_id) REFERENCES lams_learning_activity (activity_id) ON DELETE CASCADE ON UPDATE CASCADE
) ENGINE=InnoDB DEFAULT CHARSET=utf8mb4 COLLATE=utf8mb4_unicode_ci;

DROP TABLE IF EXISTS lams_progress_completed_archive;


CREATE TABLE lams_progress_completed_archive (
  learner_progress_id bigint NOT NULL,
  activity_id bigint NOT NULL,
  completed_date_time datetime DEFAULT NULL,
  start_date_time datetime DEFAULT NULL,
  PRIMARY KEY (learner_progress_id,activity_id),
  KEY FK_lams_progress_completed_archive_2 (activity_id),
  CONSTRAINT FK_lams_progress_completed_archive_1 FOREIGN KEY (learner_progress_id) REFERENCES lams_learner_progress_archive (learner_progress_id) ON DELETE CASCADE ON UPDATE CASCADE,
  CONSTRAINT FK_lams_progress_completed_archive_2 FOREIGN KEY (activity_id) REFERENCES lams_learning_activity (activity_id) ON DELETE CASCADE ON UPDATE CASCADE
) ENGINE=InnoDB DEFAULT CHARSET=utf8mb4 COLLATE=utf8mb4_unicode_ci;

DROP TABLE IF EXISTS lams_rating;


CREATE TABLE lams_rating (
  uid bigint NOT NULL AUTO_INCREMENT,
  rating_criteria_id bigint NOT NULL,
  item_id bigint DEFAULT NULL,
  user_id bigint NOT NULL,
  rating float DEFAULT NULL,
  tool_session_id bigint DEFAULT NULL,
  PRIMARY KEY (uid),
  KEY rating_criteria_id (rating_criteria_id),
  KEY user_id (user_id),
  KEY FK_lams_rating_3 (tool_session_id),
  CONSTRAINT FK_lams_rating_1 FOREIGN KEY (rating_criteria_id) REFERENCES lams_rating_criteria (rating_criteria_id) ON DELETE CASCADE ON UPDATE CASCADE,
  CONSTRAINT FK_lams_rating_2 FOREIGN KEY (user_id) REFERENCES lams_user (user_id) ON DELETE CASCADE ON UPDATE CASCADE
) ENGINE=InnoDB DEFAULT CHARSET=utf8mb4 COLLATE=utf8mb4_unicode_ci;

DROP TABLE IF EXISTS lams_rating_comment;


CREATE TABLE lams_rating_comment (
  uid bigint NOT NULL AUTO_INCREMENT,
  rating_criteria_id bigint NOT NULL,
  item_id bigint DEFAULT NULL,
  user_id bigint NOT NULL,
  `comment` mediumtext CHARACTER SET utf8mb4 COLLATE utf8mb4_unicode_ci,
  posted_date datetime DEFAULT NULL,
  tool_session_id bigint DEFAULT NULL,
  PRIMARY KEY (uid),
  KEY rating_criteria_id (rating_criteria_id),
  KEY user_id (user_id),
  KEY FK_lams_rating_comment_3 (tool_session_id),
  CONSTRAINT FK_lams_rating_comment_1 FOREIGN KEY (rating_criteria_id) REFERENCES lams_rating_criteria (rating_criteria_id) ON DELETE CASCADE ON UPDATE CASCADE,
  CONSTRAINT FK_lams_rating_comment_2 FOREIGN KEY (user_id) REFERENCES lams_user (user_id) ON DELETE CASCADE ON UPDATE CASCADE
) ENGINE=InnoDB DEFAULT CHARSET=utf8mb4 COLLATE=utf8mb4_unicode_ci;

DROP TABLE IF EXISTS lams_rating_criteria;


CREATE TABLE lams_rating_criteria (
  rating_criteria_id bigint NOT NULL AUTO_INCREMENT,
  title varchar(255) CHARACTER SET utf8mb4 COLLATE utf8mb4_unicode_ci DEFAULT NULL,
  rating_criteria_type_id int NOT NULL DEFAULT '0',
  comments_enabled tinyint(1) NOT NULL DEFAULT '0',
  comments_min_words_limit int DEFAULT '0',
  order_id int NOT NULL,
  tool_content_id bigint DEFAULT NULL,
  item_id bigint DEFAULT NULL,
  lesson_id bigint DEFAULT NULL,
  rating_style bigint NOT NULL DEFAULT '1',
  max_rating bigint NOT NULL DEFAULT '5',
  minimum_rates int DEFAULT '0',
  maximum_rates int DEFAULT '0',
  PRIMARY KEY (rating_criteria_id),
  KEY rating_criteria_type_id (rating_criteria_type_id),
  KEY tool_content_id (tool_content_id),
  KEY lesson_id (lesson_id),
  CONSTRAINT FK_lams_rating_criteria_1 FOREIGN KEY (rating_criteria_type_id) REFERENCES lams_rating_criteria_type (rating_criteria_type_id),
  CONSTRAINT FK_lams_rating_criteria_2 FOREIGN KEY (tool_content_id) REFERENCES lams_tool_content (tool_content_id),
  CONSTRAINT FK_lams_rating_criteria_3 FOREIGN KEY (lesson_id) REFERENCES lams_lesson (lesson_id)
) ENGINE=InnoDB DEFAULT CHARSET=utf8mb4 COLLATE=utf8mb4_unicode_ci;

DROP TABLE IF EXISTS lams_rating_criteria_type;


CREATE TABLE lams_rating_criteria_type (
  rating_criteria_type_id int NOT NULL,
  `description` varchar(255) CHARACTER SET utf8mb4 COLLATE utf8mb4_unicode_ci NOT NULL,
  PRIMARY KEY (rating_criteria_type_id)
) ENGINE=InnoDB DEFAULT CHARSET=utf8mb4 COLLATE=utf8mb4_unicode_ci;

DROP TABLE IF EXISTS lams_role;


CREATE TABLE lams_role (
  role_id int NOT NULL,
  `name` varchar(64) CHARACTER SET utf8mb4 COLLATE utf8mb4_unicode_ci NOT NULL,
  `description` text CHARACTER SET utf8mb4 COLLATE utf8mb4_unicode_ci,
  create_date datetime NOT NULL,
  PRIMARY KEY (role_id),
  KEY gname (`name`)
) ENGINE=InnoDB DEFAULT CHARSET=utf8mb4 COLLATE=utf8mb4_unicode_ci;

DROP TABLE IF EXISTS lams_signup_organisation;


CREATE TABLE lams_signup_organisation (
  signup_organisation_id bigint NOT NULL AUTO_INCREMENT,
  organisation_id bigint NOT NULL,
  add_to_lessons tinyint(1) DEFAULT '1',
  add_as_staff tinyint(1) DEFAULT '0',
  add_with_author tinyint(1) DEFAULT '0',
  add_with_monitor tinyint(1) DEFAULT '0',
  email_verify tinyint(1) DEFAULT '0',
  course_key varchar(255) CHARACTER SET utf8mb4 COLLATE utf8mb4_unicode_ci DEFAULT NULL,
  blurb text CHARACTER SET utf8mb4 COLLATE utf8mb4_unicode_ci,
  create_date datetime DEFAULT NULL,
  disabled tinyint(1) DEFAULT '0',
  `conTEXT` varchar(191) CHARACTER SET utf8mb4 COLLATE utf8mb4_unicode_ci NOT NULL,
  login_tab_active tinyint(1) DEFAULT '0',
  PRIMARY KEY (signup_organisation_id),
  UNIQUE KEY `conTEXT` (`conTEXT`),
  KEY organisation_id (organisation_id)
) ENGINE=InnoDB DEFAULT CHARSET=utf8mb4 COLLATE=utf8mb4_unicode_ci;

DROP TABLE IF EXISTS lams_supported_locale;


CREATE TABLE lams_supported_locale (
  locale_id int NOT NULL AUTO_INCREMENT,
  language_iso_code varchar(2) CHARACTER SET utf8mb4 COLLATE utf8mb4_unicode_ci NOT NULL,
  country_iso_code varchar(2) CHARACTER SET utf8mb4 COLLATE utf8mb4_unicode_ci DEFAULT NULL,
  `description` varchar(255) CHARACTER SET utf8mb4 COLLATE utf8mb4_unicode_ci NOT NULL,
  direction varchar(3) CHARACTER SET utf8mb4 COLLATE utf8mb4_unicode_ci NOT NULL,
  fckeditor_code varchar(10) CHARACTER SET utf8mb4 COLLATE utf8mb4_unicode_ci DEFAULT NULL,
  PRIMARY KEY (locale_id)
) ENGINE=InnoDB AUTO_INCREMENT=32 DEFAULT CHARSET=utf8mb4 COLLATE=utf8mb4_unicode_ci;

DROP TABLE IF EXISTS lams_system_tool;


CREATE TABLE lams_system_tool (
  system_tool_id bigint NOT NULL AUTO_INCREMENT,
  learning_activity_type_id int NOT NULL,
  tool_display_name varchar(255) CHARACTER SET utf8mb4 COLLATE utf8mb4_unicode_ci NOT NULL,
  `description` text CHARACTER SET utf8mb4 COLLATE utf8mb4_unicode_ci,
  learner_url text CHARACTER SET utf8mb4 COLLATE utf8mb4_unicode_ci,
  learner_preview_url text CHARACTER SET utf8mb4 COLLATE utf8mb4_unicode_ci,
  learner_progress_url text CHARACTER SET utf8mb4 COLLATE utf8mb4_unicode_ci,
  monitor_url text CHARACTER SET utf8mb4 COLLATE utf8mb4_unicode_ci,
  contribute_url text CHARACTER SET utf8mb4 COLLATE utf8mb4_unicode_ci,
  help_url text CHARACTER SET utf8mb4 COLLATE utf8mb4_unicode_ci,
  create_date_time datetime NOT NULL,
  admin_url text CHARACTER SET utf8mb4 COLLATE utf8mb4_unicode_ci,
  pedagogical_planner_url text CHARACTER SET utf8mb4 COLLATE utf8mb4_unicode_ci,
  PRIMARY KEY (system_tool_id),
  UNIQUE KEY UQ_systool_activity_type (learning_activity_type_id),
  CONSTRAINT FK_lams_system_tool FOREIGN KEY (learning_activity_type_id) REFERENCES lams_learning_activity_type (learning_activity_type_id)
) ENGINE=InnoDB AUTO_INCREMENT=13 DEFAULT CHARSET=utf8mb4 COLLATE=utf8mb4_unicode_ci;

DROP TABLE IF EXISTS lams_text_search_condition;


CREATE TABLE lams_text_search_condition (
  condition_id bigint NOT NULL,
  text_search_all_words text CHARACTER SET utf8mb4 COLLATE utf8mb4_unicode_ci,
  text_search_phrase text CHARACTER SET utf8mb4 COLLATE utf8mb4_unicode_ci,
  text_search_any_words text CHARACTER SET utf8mb4 COLLATE utf8mb4_unicode_ci,
  text_search_excluded_words text CHARACTER SET utf8mb4 COLLATE utf8mb4_unicode_ci,
  PRIMARY KEY (condition_id),
  CONSTRAINT TextSearchConditionInheritance FOREIGN KEY (condition_id) REFERENCES lams_branch_condition (condition_id) ON DELETE CASCADE ON UPDATE CASCADE
) ENGINE=InnoDB DEFAULT CHARSET=utf8mb4 COLLATE=utf8mb4_unicode_ci;

DROP TABLE IF EXISTS lams_theme;


CREATE TABLE lams_theme (
  theme_id bigint NOT NULL AUTO_INCREMENT,
  `name` varchar(100) CHARACTER SET utf8mb4 COLLATE utf8mb4_unicode_ci NOT NULL,
  `description` varchar(100) CHARACTER SET utf8mb4 COLLATE utf8mb4_unicode_ci DEFAULT NULL,
  image_directory varchar(100) CHARACTER SET utf8mb4 COLLATE utf8mb4_unicode_ci DEFAULT NULL,
  PRIMARY KEY (theme_id),
  UNIQUE KEY UQ_name (`name`)
) ENGINE=InnoDB AUTO_INCREMENT=3 DEFAULT CHARSET=utf8mb4 COLLATE=utf8mb4_unicode_ci;

DROP TABLE IF EXISTS lams_timezone;


CREATE TABLE lams_timezone (
  id bigint NOT NULL AUTO_INCREMENT,
  timezone_id varchar(255) CHARACTER SET utf8mb4 COLLATE utf8mb4_unicode_ci NOT NULL,
  server_timezone tinyint(1) DEFAULT '0',
  PRIMARY KEY (id)
) ENGINE=InnoDB AUTO_INCREMENT=28 DEFAULT CHARSET=utf8mb4 COLLATE=utf8mb4_unicode_ci;

<<<<<<< HEAD

--
-- Table structure for table `lams_tool`
--

DROP TABLE IF EXISTS `lams_tool`;

CREATE TABLE `lams_tool` (
  `tool_id` bigint(20) NOT NULL AUTO_INCREMENT,
  `tool_signature` varchar(64) COLLATE utf8mb4_unicode_ci NOT NULL,
  `service_name` varchar(191) COLLATE utf8mb4_unicode_ci NOT NULL,
  `tool_display_name` varchar(255) COLLATE utf8mb4_unicode_ci NOT NULL,
  `description` text COLLATE utf8mb4_unicode_ci,
  `tool_identifier` varchar(64) COLLATE utf8mb4_unicode_ci NOT NULL,
  `tool_version` varchar(10) COLLATE utf8mb4_unicode_ci NOT NULL,
  `learning_library_id` bigint(20) DEFAULT NULL,
  `default_tool_content_id` bigint(20) DEFAULT NULL,
  `valid_flag` tinyint(1) NOT NULL DEFAULT '1',
  `grouping_support_type_id` int(3) NOT NULL,
  `learner_url` text COLLATE utf8mb4_unicode_ci NOT NULL,
  `learner_preview_url` text COLLATE utf8mb4_unicode_ci,
  `learner_progress_url` text COLLATE utf8mb4_unicode_ci,
  `author_url` text COLLATE utf8mb4_unicode_ci NOT NULL,
  `monitor_url` text COLLATE utf8mb4_unicode_ci,
  `pedagogical_planner_url` text COLLATE utf8mb4_unicode_ci,
  `help_url` text COLLATE utf8mb4_unicode_ci,
  `create_date_time` datetime NOT NULL,
  `language_file` varchar(255) COLLATE utf8mb4_unicode_ci DEFAULT NULL,
  `modified_date_time` datetime DEFAULT NULL,
  `admin_url` text COLLATE utf8mb4_unicode_ci,
  `supports_outputs` tinyint(1) DEFAULT '0',
  `ext_lms_id` varchar(255) COLLATE utf8mb4_unicode_ci DEFAULT NULL,
  PRIMARY KEY (`tool_id`),
  UNIQUE KEY `UQ_lams_tool_sig` (`tool_signature`),
  UNIQUE KEY `UQ_lams_tool_class_name` (`service_name`),
  KEY `learning_library_id` (`learning_library_id`),
  KEY `grouping_support_type_id` (`grouping_support_type_id`),
  CONSTRAINT `FK_lams_tool_1` FOREIGN KEY (`learning_library_id`) REFERENCES `lams_learning_library` (`learning_library_id`),
  CONSTRAINT `FK_lams_tool_2` FOREIGN KEY (`grouping_support_type_id`) REFERENCES `lams_grouping_support_type` (`grouping_support_type_id`)
) ENGINE=InnoDB AUTO_INCREMENT=23 DEFAULT CHARSET=utf8mb4 COLLATE=utf8mb4_unicode_ci;


--
-- Table structure for table `lams_tool_content`
--

DROP TABLE IF EXISTS `lams_tool_content`;

CREATE TABLE `lams_tool_content` (
  `tool_content_id` bigint(20) NOT NULL AUTO_INCREMENT,
  `tool_id` bigint(20) NOT NULL,
  PRIMARY KEY (`tool_content_id`),
  KEY `tool_id` (`tool_id`),
  CONSTRAINT `FK_lams_tool_content_1` FOREIGN KEY (`tool_id`) REFERENCES `lams_tool` (`tool_id`)
) ENGINE=InnoDB AUTO_INCREMENT=23 DEFAULT CHARSET=utf8mb4 COLLATE=utf8mb4_unicode_ci;


--
-- Table structure for table `lams_tool_session`
--

DROP TABLE IF EXISTS `lams_tool_session`;

CREATE TABLE `lams_tool_session` (
  `tool_session_id` bigint(20) NOT NULL AUTO_INCREMENT,
  `tool_session_name` varchar(255) COLLATE utf8mb4_unicode_ci NOT NULL,
  `tool_session_type_id` int(3) NOT NULL,
  `lesson_id` bigint(20) NOT NULL,
  `activity_id` bigint(20) NOT NULL,
  `tool_session_state_id` int(3) NOT NULL,
  `create_date_time` datetime NOT NULL,
  `group_id` bigint(20) DEFAULT NULL,
  `user_id` bigint(20) DEFAULT NULL,
  `unique_key` varchar(128) COLLATE utf8mb4_unicode_ci NOT NULL,
  PRIMARY KEY (`tool_session_id`),
  UNIQUE KEY `UQ_lams_tool_session_1` (`unique_key`),
  KEY `tool_session_state_id` (`tool_session_state_id`),
  KEY `user_id` (`user_id`),
  KEY `tool_session_type_id` (`tool_session_type_id`),
  KEY `activity_id` (`activity_id`),
  KEY `group_id` (`group_id`),
  CONSTRAINT `FK_lams_tool_session_1` FOREIGN KEY (`group_id`) REFERENCES `lams_group` (`group_id`),
  CONSTRAINT `FK_lams_tool_session_4` FOREIGN KEY (`tool_session_state_id`) REFERENCES `lams_tool_session_state` (`tool_session_state_id`),
  CONSTRAINT `FK_lams_tool_session_5` FOREIGN KEY (`user_id`) REFERENCES `lams_user` (`user_id`),
  CONSTRAINT `FK_lams_tool_session_7` FOREIGN KEY (`tool_session_type_id`) REFERENCES `lams_tool_session_type` (`tool_session_type_id`),
  CONSTRAINT `FK_lams_tool_session_8` FOREIGN KEY (`activity_id`) REFERENCES `lams_learning_activity` (`activity_id`)
) ENGINE=InnoDB DEFAULT CHARSET=utf8mb4 COLLATE=utf8mb4_unicode_ci;


--
-- Table structure for table `lams_tool_session_state`
--

DROP TABLE IF EXISTS `lams_tool_session_state`;

CREATE TABLE `lams_tool_session_state` (
  `tool_session_state_id` int(3) NOT NULL,
  `description` varchar(255) COLLATE utf8mb4_unicode_ci NOT NULL,
  PRIMARY KEY (`tool_session_state_id`)
) ENGINE=InnoDB DEFAULT CHARSET=utf8mb4 COLLATE=utf8mb4_unicode_ci;


--
-- Table structure for table `lams_tool_session_type`
--

DROP TABLE IF EXISTS `lams_tool_session_type`;

CREATE TABLE `lams_tool_session_type` (
  `tool_session_type_id` int(3) NOT NULL,
  `description` varchar(255) COLLATE utf8mb4_unicode_ci NOT NULL,
  PRIMARY KEY (`tool_session_type_id`)
) ENGINE=InnoDB DEFAULT CHARSET=utf8mb4 COLLATE=utf8mb4_unicode_ci;


--
-- Table structure for table `lams_user`
--

DROP TABLE IF EXISTS `lams_user`;

CREATE TABLE `lams_user` (
  `user_id` bigint(20) NOT NULL AUTO_INCREMENT,
  `login` varchar(191) COLLATE utf8mb4_unicode_ci NOT NULL,
  `password` char(64) COLLATE utf8mb4_unicode_ci NOT NULL,
  `salt` char(64) COLLATE utf8mb4_unicode_ci DEFAULT NULL,
  `two_factor_auth_enabled` tinyint(1) DEFAULT '0',
  `two_factor_auth_secret` char(64) COLLATE utf8mb4_unicode_ci DEFAULT NULL,
  `title` varchar(32) COLLATE utf8mb4_unicode_ci DEFAULT NULL,
  `first_name` varchar(128) COLLATE utf8mb4_unicode_ci DEFAULT NULL,
  `last_name` varchar(128) COLLATE utf8mb4_unicode_ci DEFAULT NULL,
  `address_line_1` varchar(64) COLLATE utf8mb4_unicode_ci DEFAULT NULL,
  `address_line_2` varchar(64) COLLATE utf8mb4_unicode_ci DEFAULT NULL,
  `address_line_3` varchar(64) COLLATE utf8mb4_unicode_ci DEFAULT NULL,
  `city` varchar(64) COLLATE utf8mb4_unicode_ci DEFAULT NULL,
  `state` varchar(64) COLLATE utf8mb4_unicode_ci DEFAULT NULL,
  `postcode` varchar(10) COLLATE utf8mb4_unicode_ci DEFAULT NULL,
  `country` varchar(2) COLLATE utf8mb4_unicode_ci DEFAULT NULL,
  `day_phone` varchar(64) COLLATE utf8mb4_unicode_ci DEFAULT NULL,
  `evening_phone` varchar(64) COLLATE utf8mb4_unicode_ci DEFAULT NULL,
  `mobile_phone` varchar(64) COLLATE utf8mb4_unicode_ci DEFAULT NULL,
  `fax` varchar(64) COLLATE utf8mb4_unicode_ci DEFAULT NULL,
  `email` varchar(128) COLLATE utf8mb4_unicode_ci DEFAULT NULL,
  `email_verified` tinyint(1) DEFAULT '1',
  `disabled_flag` tinyint(1) NOT NULL DEFAULT '0',
  `create_date` datetime NOT NULL,
  `authentication_method_id` bigint(20) NOT NULL DEFAULT '0',
  `workspace_folder_id` bigint(20) DEFAULT NULL,
  `theme_id` bigint(20) DEFAULT NULL,
  `locale_id` int(11) DEFAULT NULL,
  `portrait_uuid` BINARY(16),
  `change_password` tinyint(1) DEFAULT '0',
  `timezone` varchar(255) COLLATE utf8mb4_unicode_ci DEFAULT NULL,
  `first_login` tinyint(1) DEFAULT '1',
  `modified_date` datetime DEFAULT NULL,
  `last_visited_organisation_id` bigint(20) DEFAULT NULL,
  `failed_attempts` tinyint(4) DEFAULT NULL,
  `lock_out_time` datetime DEFAULT NULL,
  PRIMARY KEY (`user_id`),
  UNIQUE KEY `UQ_lams_user_login` (`login`),
  KEY `authentication_method_id` (`authentication_method_id`),
  KEY `workspace_folder_id` (`workspace_folder_id`),
  KEY `theme_id` (`theme_id`),
  KEY `locale_id` (`locale_id`),
  KEY `FK_lams_user_7` (`last_visited_organisation_id`),
  KEY `email` (`email`),
  CONSTRAINT `FK_lams_user_1` FOREIGN KEY (`authentication_method_id`) REFERENCES `lams_authentication_method` (`authentication_method_id`),
  CONSTRAINT `FK_lams_user_2` FOREIGN KEY (`workspace_folder_id`) REFERENCES `lams_workspace_folder` (`workspace_folder_id`),
  CONSTRAINT `FK_lams_user_5` FOREIGN KEY (`theme_id`) REFERENCES `lams_theme` (`theme_id`),
  CONSTRAINT `FK_lams_user_6` FOREIGN KEY (`locale_id`) REFERENCES `lams_supported_locale` (`locale_id`),
  CONSTRAINT `FK_lams_user_7` FOREIGN KEY (`last_visited_organisation_id`) REFERENCES `lams_organisation` (`organisation_id`)
=======
DROP TABLE IF EXISTS lams_tool;


CREATE TABLE lams_tool (
  tool_id bigint NOT NULL AUTO_INCREMENT,
  tool_signature varchar(64) CHARACTER SET utf8mb4 COLLATE utf8mb4_unicode_ci NOT NULL,
  service_name varchar(191) CHARACTER SET utf8mb4 COLLATE utf8mb4_unicode_ci NOT NULL,
  tool_display_name varchar(255) CHARACTER SET utf8mb4 COLLATE utf8mb4_unicode_ci NOT NULL,
  `description` text CHARACTER SET utf8mb4 COLLATE utf8mb4_unicode_ci,
  tool_identifier varchar(64) CHARACTER SET utf8mb4 COLLATE utf8mb4_unicode_ci NOT NULL,
  tool_version varchar(10) CHARACTER SET utf8mb4 COLLATE utf8mb4_unicode_ci NOT NULL,
  learning_library_id bigint DEFAULT NULL,
  default_tool_content_id bigint DEFAULT NULL,
  valid_flag tinyint(1) NOT NULL DEFAULT '1',
  grouping_support_type_id int NOT NULL,
  learner_url text CHARACTER SET utf8mb4 COLLATE utf8mb4_unicode_ci NOT NULL,
  learner_preview_url text CHARACTER SET utf8mb4 COLLATE utf8mb4_unicode_ci,
  learner_progress_url text CHARACTER SET utf8mb4 COLLATE utf8mb4_unicode_ci,
  author_url text CHARACTER SET utf8mb4 COLLATE utf8mb4_unicode_ci NOT NULL,
  monitor_url text CHARACTER SET utf8mb4 COLLATE utf8mb4_unicode_ci,
  pedagogical_planner_url text CHARACTER SET utf8mb4 COLLATE utf8mb4_unicode_ci,
  help_url text CHARACTER SET utf8mb4 COLLATE utf8mb4_unicode_ci,
  create_date_time datetime NOT NULL,
  language_file varchar(255) CHARACTER SET utf8mb4 COLLATE utf8mb4_unicode_ci DEFAULT NULL,
  modified_date_time datetime DEFAULT NULL,
  admin_url text CHARACTER SET utf8mb4 COLLATE utf8mb4_unicode_ci,
  supports_outputs tinyint(1) DEFAULT '0',
  ext_lms_id varchar(255) CHARACTER SET utf8mb4 COLLATE utf8mb4_unicode_ci DEFAULT NULL,
  PRIMARY KEY (tool_id),
  UNIQUE KEY UQ_lams_tool_sig (tool_signature),
  UNIQUE KEY UQ_lams_tool_class_name (service_name),
  KEY learning_library_id (learning_library_id),
  KEY grouping_support_type_id (grouping_support_type_id),
  CONSTRAINT FK_lams_tool_1 FOREIGN KEY (learning_library_id) REFERENCES lams_learning_library (learning_library_id),
  CONSTRAINT FK_lams_tool_2 FOREIGN KEY (grouping_support_type_id) REFERENCES lams_grouping_support_type (grouping_support_type_id)
) ENGINE=InnoDB AUTO_INCREMENT=45 DEFAULT CHARSET=utf8mb4 COLLATE=utf8mb4_unicode_ci;

DROP TABLE IF EXISTS lams_tool_content;


CREATE TABLE lams_tool_content (
  tool_content_id bigint NOT NULL AUTO_INCREMENT,
  tool_id bigint NOT NULL,
  PRIMARY KEY (tool_content_id),
  KEY tool_id (tool_id),
  CONSTRAINT FK_lams_tool_content_1 FOREIGN KEY (tool_id) REFERENCES lams_tool (tool_id)
) ENGINE=InnoDB AUTO_INCREMENT=45 DEFAULT CHARSET=utf8mb4 COLLATE=utf8mb4_unicode_ci;

DROP TABLE IF EXISTS lams_tool_session;


CREATE TABLE lams_tool_session (
  tool_session_id bigint NOT NULL AUTO_INCREMENT,
  tool_session_name varchar(255) CHARACTER SET utf8mb4 COLLATE utf8mb4_unicode_ci NOT NULL,
  tool_session_type_id int NOT NULL,
  lesson_id bigint NOT NULL,
  activity_id bigint NOT NULL,
  tool_session_state_id int NOT NULL,
  create_date_time datetime NOT NULL,
  group_id bigint DEFAULT NULL,
  user_id bigint DEFAULT NULL,
  unique_key varchar(128) CHARACTER SET utf8mb4 COLLATE utf8mb4_unicode_ci NOT NULL,
  PRIMARY KEY (tool_session_id),
  UNIQUE KEY UQ_lams_tool_session_1 (unique_key),
  KEY tool_session_state_id (tool_session_state_id),
  KEY user_id (user_id),
  KEY tool_session_type_id (tool_session_type_id),
  KEY activity_id (activity_id),
  KEY group_id (group_id),
  CONSTRAINT FK_lams_tool_session_1 FOREIGN KEY (group_id) REFERENCES lams_group (group_id),
  CONSTRAINT FK_lams_tool_session_4 FOREIGN KEY (tool_session_state_id) REFERENCES lams_tool_session_state (tool_session_state_id),
  CONSTRAINT FK_lams_tool_session_5 FOREIGN KEY (user_id) REFERENCES lams_user (user_id),
  CONSTRAINT FK_lams_tool_session_7 FOREIGN KEY (tool_session_type_id) REFERENCES lams_tool_session_type (tool_session_type_id),
  CONSTRAINT FK_lams_tool_session_8 FOREIGN KEY (activity_id) REFERENCES lams_learning_activity (activity_id)
) ENGINE=InnoDB DEFAULT CHARSET=utf8mb4 COLLATE=utf8mb4_unicode_ci;

DROP TABLE IF EXISTS lams_tool_session_state;


CREATE TABLE lams_tool_session_state (
  tool_session_state_id int NOT NULL,
  `description` varchar(255) CHARACTER SET utf8mb4 COLLATE utf8mb4_unicode_ci NOT NULL,
  PRIMARY KEY (tool_session_state_id)
) ENGINE=InnoDB DEFAULT CHARSET=utf8mb4 COLLATE=utf8mb4_unicode_ci;

DROP TABLE IF EXISTS lams_tool_session_type;


CREATE TABLE lams_tool_session_type (
  tool_session_type_id int NOT NULL,
  `description` varchar(255) CHARACTER SET utf8mb4 COLLATE utf8mb4_unicode_ci NOT NULL,
  PRIMARY KEY (tool_session_type_id)
) ENGINE=InnoDB DEFAULT CHARSET=utf8mb4 COLLATE=utf8mb4_unicode_ci;

DROP TABLE IF EXISTS lams_user;


CREATE TABLE lams_user (
  user_id bigint NOT NULL AUTO_INCREMENT,
  login varchar(191) CHARACTER SET utf8mb4 COLLATE utf8mb4_unicode_ci NOT NULL,
  `password` char(64) CHARACTER SET utf8mb4 COLLATE utf8mb4_unicode_ci NOT NULL,
  salt char(64) CHARACTER SET utf8mb4 COLLATE utf8mb4_unicode_ci DEFAULT NULL,
  two_factor_auth_enabled tinyint(1) DEFAULT '0',
  two_factor_auth_secret char(64) CHARACTER SET utf8mb4 COLLATE utf8mb4_unicode_ci DEFAULT NULL,
  title varchar(32) CHARACTER SET utf8mb4 COLLATE utf8mb4_unicode_ci DEFAULT NULL,
  first_name varchar(128) CHARACTER SET utf8mb4 COLLATE utf8mb4_unicode_ci DEFAULT NULL,
  last_name varchar(128) CHARACTER SET utf8mb4 COLLATE utf8mb4_unicode_ci DEFAULT NULL,
  address_line_1 varchar(64) CHARACTER SET utf8mb4 COLLATE utf8mb4_unicode_ci DEFAULT NULL,
  address_line_2 varchar(64) CHARACTER SET utf8mb4 COLLATE utf8mb4_unicode_ci DEFAULT NULL,
  address_line_3 varchar(64) CHARACTER SET utf8mb4 COLLATE utf8mb4_unicode_ci DEFAULT NULL,
  city varchar(64) CHARACTER SET utf8mb4 COLLATE utf8mb4_unicode_ci DEFAULT NULL,
  state varchar(64) CHARACTER SET utf8mb4 COLLATE utf8mb4_unicode_ci DEFAULT NULL,
  postcode varchar(10) CHARACTER SET utf8mb4 COLLATE utf8mb4_unicode_ci DEFAULT NULL,
  country varchar(2) CHARACTER SET utf8mb4 COLLATE utf8mb4_unicode_ci DEFAULT NULL,
  day_phone varchar(64) CHARACTER SET utf8mb4 COLLATE utf8mb4_unicode_ci DEFAULT NULL,
  evening_phone varchar(64) CHARACTER SET utf8mb4 COLLATE utf8mb4_unicode_ci DEFAULT NULL,
  mobile_phone varchar(64) CHARACTER SET utf8mb4 COLLATE utf8mb4_unicode_ci DEFAULT NULL,
  fax varchar(64) CHARACTER SET utf8mb4 COLLATE utf8mb4_unicode_ci DEFAULT NULL,
  email varchar(128) CHARACTER SET utf8mb4 COLLATE utf8mb4_unicode_ci DEFAULT NULL,
  email_verified tinyint(1) DEFAULT '1',
  disabled_flag tinyint(1) NOT NULL DEFAULT '0',
  create_date datetime NOT NULL,
  authentication_method_id bigint NOT NULL DEFAULT '0',
  workspace_folder_id bigint DEFAULT NULL,
  theme_id bigint DEFAULT NULL,
  locale_id int DEFAULT NULL,
  portrait_uuid bigint DEFAULT NULL,
  change_password tinyint(1) DEFAULT '0',
  timezone varchar(255) CHARACTER SET utf8mb4 COLLATE utf8mb4_unicode_ci DEFAULT NULL,
  first_login tinyint(1) DEFAULT '1',
  modified_date datetime DEFAULT NULL,
  last_visited_organisation_id bigint DEFAULT NULL,
  failed_attempts tinyint DEFAULT NULL,
  lock_out_time datetime DEFAULT NULL,
  PRIMARY KEY (user_id),
  UNIQUE KEY UQ_lams_user_login (login),
  KEY authentication_method_id (authentication_method_id),
  KEY workspace_folder_id (workspace_folder_id),
  KEY theme_id (theme_id),
  KEY locale_id (locale_id),
  KEY FK_lams_user_7 (last_visited_organisation_id),
  KEY email (email),
  CONSTRAINT FK_lams_user_1 FOREIGN KEY (authentication_method_id) REFERENCES lams_authentication_method (authentication_method_id),
  CONSTRAINT FK_lams_user_2 FOREIGN KEY (workspace_folder_id) REFERENCES lams_workspace_folder (workspace_folder_id),
  CONSTRAINT FK_lams_user_5 FOREIGN KEY (theme_id) REFERENCES lams_theme (theme_id),
  CONSTRAINT FK_lams_user_6 FOREIGN KEY (locale_id) REFERENCES lams_supported_locale (locale_id),
  CONSTRAINT FK_lams_user_7 FOREIGN KEY (last_visited_organisation_id) REFERENCES lams_organisation (organisation_id)
>>>>>>> 4436ad48
) ENGINE=InnoDB AUTO_INCREMENT=9 DEFAULT CHARSET=utf8mb4 COLLATE=utf8mb4_unicode_ci;

DROP TABLE IF EXISTS lams_user_group;


CREATE TABLE lams_user_group (
  user_id bigint NOT NULL,
  group_id bigint NOT NULL,
  scheduled_lesson_end_date datetime DEFAULT NULL,
  PRIMARY KEY (user_id,group_id),
  KEY user_id (user_id),
  KEY group_id (group_id),
  CONSTRAINT FK_lams_user_group_1 FOREIGN KEY (user_id) REFERENCES lams_user (user_id),
  CONSTRAINT FK_lams_user_group_2 FOREIGN KEY (group_id) REFERENCES lams_group (group_id)
) ENGINE=InnoDB DEFAULT CHARSET=utf8mb4 COLLATE=utf8mb4_unicode_ci;

DROP TABLE IF EXISTS lams_user_organisation;


CREATE TABLE lams_user_organisation (
  user_organisation_id bigint NOT NULL AUTO_INCREMENT,
  organisation_id bigint NOT NULL,
  user_id bigint NOT NULL,
  PRIMARY KEY (user_organisation_id),
  KEY organisation_id (organisation_id),
  KEY user_id (user_id),
  CONSTRAINT FK_lams_user_organisation_1 FOREIGN KEY (organisation_id) REFERENCES lams_organisation (organisation_id),
  CONSTRAINT FK_lams_user_organisation_2 FOREIGN KEY (user_id) REFERENCES lams_user (user_id)
) ENGINE=InnoDB AUTO_INCREMENT=30 DEFAULT CHARSET=utf8mb4 COLLATE=utf8mb4_unicode_ci;

DROP TABLE IF EXISTS lams_user_organisation_collapsed;


CREATE TABLE lams_user_organisation_collapsed (
  uid bigint NOT NULL AUTO_INCREMENT,
  organisation_id bigint NOT NULL,
  user_id bigint NOT NULL,
  collapsed tinyint(1) NOT NULL DEFAULT '0',
  PRIMARY KEY (uid),
  KEY organisation_id (organisation_id),
  KEY user_id (user_id),
  CONSTRAINT FK_lams_user_organisation_collapsed_1 FOREIGN KEY (organisation_id) REFERENCES lams_organisation (organisation_id),
  CONSTRAINT FK_lams_user_organisation_collapsed_2 FOREIGN KEY (user_id) REFERENCES lams_user (user_id)
) ENGINE=InnoDB DEFAULT CHARSET=utf8mb4 COLLATE=utf8mb4_unicode_ci;

DROP TABLE IF EXISTS lams_user_organisation_group;


CREATE TABLE lams_user_organisation_group (
  group_id bigint NOT NULL,
  user_id bigint NOT NULL,
  PRIMARY KEY (group_id,user_id),
  KEY FK_lams_user_organisation_group_2 (user_id),
  CONSTRAINT FK_lams_user_organisation_group_1 FOREIGN KEY (group_id) REFERENCES lams_organisation_group (group_id) ON DELETE CASCADE ON UPDATE CASCADE,
  CONSTRAINT FK_lams_user_organisation_group_2 FOREIGN KEY (user_id) REFERENCES lams_user (user_id) ON DELETE CASCADE ON UPDATE CASCADE
) ENGINE=InnoDB DEFAULT CHARSET=utf8mb4 COLLATE=utf8mb4_unicode_ci;

DROP TABLE IF EXISTS lams_user_organisation_role;


CREATE TABLE lams_user_organisation_role (
  user_organisation_role_id bigint NOT NULL AUTO_INCREMENT,
  user_organisation_id bigint NOT NULL,
  role_id int NOT NULL,
  PRIMARY KEY (user_organisation_role_id),
  KEY role_id (role_id),
  KEY user_organisation_id (user_organisation_id),
  CONSTRAINT FK_lams_user_organisation_role_2 FOREIGN KEY (role_id) REFERENCES lams_role (role_id),
  CONSTRAINT FK_lams_user_organisation_role_3 FOREIGN KEY (user_organisation_id) REFERENCES lams_user_organisation (user_organisation_id)
) ENGINE=InnoDB AUTO_INCREMENT=75 DEFAULT CHARSET=utf8mb4 COLLATE=utf8mb4_unicode_ci;

DROP TABLE IF EXISTS lams_workspace_folder;


CREATE TABLE lams_workspace_folder (
  workspace_folder_id bigint NOT NULL AUTO_INCREMENT,
  parent_folder_id bigint DEFAULT NULL,
  `name` varchar(255) CHARACTER SET utf8mb4 COLLATE utf8mb4_unicode_ci NOT NULL,
  user_id bigint NOT NULL,
  organisation_id bigint DEFAULT NULL,
  create_date_time datetime NOT NULL,
  last_modified_date_time datetime DEFAULT NULL,
  lams_workspace_folder_type_id int NOT NULL,
  PRIMARY KEY (workspace_folder_id),
  KEY parent_folder_id (parent_folder_id),
  KEY lams_workspace_folder_type_id (lams_workspace_folder_type_id),
  CONSTRAINT FK_lams_workspace_folder_2 FOREIGN KEY (parent_folder_id) REFERENCES lams_workspace_folder (workspace_folder_id),
  CONSTRAINT FK_lams_workspace_folder_4 FOREIGN KEY (lams_workspace_folder_type_id) REFERENCES lams_workspace_folder_type (lams_workspace_folder_type_id)
) ENGINE=InnoDB AUTO_INCREMENT=47 DEFAULT CHARSET=utf8mb4 COLLATE=utf8mb4_unicode_ci;

DROP TABLE IF EXISTS lams_workspace_folder_content;


CREATE TABLE lams_workspace_folder_content (
  folder_content_id bigint NOT NULL AUTO_INCREMENT,
  content_type_id int NOT NULL,
  `name` varchar(64) CHARACTER SET utf8mb4 COLLATE utf8mb4_unicode_ci NOT NULL,
  `description` varchar(64) CHARACTER SET utf8mb4 COLLATE utf8mb4_unicode_ci NOT NULL,
  create_date_time datetime NOT NULL,
  last_modified_date datetime NOT NULL,
  workspace_folder_id bigint NOT NULL,
  uuid bigint DEFAULT NULL,
  version_id bigint DEFAULT NULL,
  mime_type varchar(10) CHARACTER SET utf8mb4 COLLATE utf8mb4_unicode_ci NOT NULL,
  PRIMARY KEY (folder_content_id),
  UNIQUE KEY unique_content_name (`name`,workspace_folder_id,mime_type),
  UNIQUE KEY unique_node_version (workspace_folder_id,uuid,version_id),
  KEY content_type_id (content_type_id),
  KEY workspace_folder_id (workspace_folder_id),
  CONSTRAINT FK_lams_workspace_folder_content_1 FOREIGN KEY (workspace_folder_id) REFERENCES lams_workspace_folder (workspace_folder_id)
) ENGINE=InnoDB DEFAULT CHARSET=utf8mb4 COLLATE=utf8mb4_unicode_ci;

DROP TABLE IF EXISTS lams_workspace_folder_type;


CREATE TABLE lams_workspace_folder_type (
  lams_workspace_folder_type_id int NOT NULL,
  `description` varchar(255) CHARACTER SET utf8mb4 COLLATE utf8mb4_unicode_ci NOT NULL,
  PRIMARY KEY (lams_workspace_folder_type_id)
) ENGINE=InnoDB DEFAULT CHARSET=utf8mb4 COLLATE=utf8mb4_unicode_ci;

DROP TABLE IF EXISTS patches;


CREATE TABLE patches (
  system_name varchar(30) CHARACTER SET utf8mb4 COLLATE utf8mb4_unicode_ci NOT NULL,
  patch_level int NOT NULL,
  patch_date timestamp NOT NULL DEFAULT CURRENT_TIMESTAMP,
  patch_in_progress char(1) CHARACTER SET utf8mb4 COLLATE utf8mb4_unicode_ci NOT NULL DEFAULT 'F',
  PRIMARY KEY (system_name,patch_level)
) ENGINE=InnoDB DEFAULT CHARSET=utf8mb4 COLLATE=utf8mb4_unicode_ci;


--
-- Table structure for table `lams_qb_question`
--

DROP TABLE IF EXISTS `lams_qb_question`;

CREATE TABLE `lams_qb_question` (
  `uid` BIGINT AUTO_INCREMENT,
  `uuid` BINARY(16) NOT NULL,
  `type` TINYINT NOT NULL,
  `question_id` INT NOT NULL,
  `version` SMALLINT NOT NULL DEFAULT 1,
  `create_date` DATETIME NOT NULL DEFAULT NOW(),
  `content_folder_id` char(36) NOT NULL,
  `name` TEXT,
  `description` MEDIUMTEXT,
  `max_mark` INT,
  `feedback` TEXT,
  `penalty_factor` float DEFAULT 0,
  `answer_required` TINYINT(1) DEFAULT 0,
  `multiple_answers_allowed` TINYINT(1) DEFAULT 0,
  `incorrect_answer_nullifies_mark` TINYINT(1) DEFAULT 0,
  `feedback_on_correct` TEXT,
  `feedback_on_partially_correct` TEXT,
  `feedback_on_incorrect` TEXT,
  `shuffle` TINYINT(1) DEFAULT 0,
  `prefix_answers_with_letters` TINYINT(1) DEFAULT 0,
  `case_sensitive` TINYINT(1) DEFAULT 0,
  `correct_answer` TINYINT(1) DEFAULT 0,
  `allow_rich_editor` TINYINT(1) DEFAULT 0,
  `max_words_limit` int(11) DEFAULT 0,
  `min_words_limit` int(11) DEFAULT 0,
  `hedging_justification_enabled` TINYINT(1) DEFAULT 0,
  `autocomplete_enabled` TINYINT(1) DEFAULT 0,
  PRIMARY KEY (uid),
  CONSTRAINT UQ_question_version UNIQUE INDEX (question_id, version)
) ENGINE=InnoDB DEFAULT CHARSET=utf8mb4 COLLATE=utf8mb4_unicode_ci;
                               
DROP TRIGGER IF EXISTS before_insert_qb_question;
			
CREATE TRIGGER before_insert_qb_question
  BEFORE INSERT ON lams_qb_question
  FOR EACH ROW
  SET new.uuid = IF(new.uuid IS NULL, UUID_TO_BIN(UUID()), new.uuid);


--
-- Table structure for table `lams_qb_tool_question`
--

DROP TABLE IF EXISTS `lams_qb_tool_question`;

CREATE TABLE lams_qb_tool_question (
  `tool_question_uid` BIGINT AUTO_INCREMENT,
  `qb_question_uid` BIGINT NOT NULL,
  `tool_content_id` BIGINT NOT NULL,
  `display_order` TINYINT NOT NULL DEFAULT 1,
  PRIMARY KEY (tool_question_uid),
  INDEX (tool_content_id),
  CONSTRAINT FK_lams_qb_tool_question_1 FOREIGN KEY (qb_question_uid) REFERENCES lams_qb_question (uid) ON UPDATE CASCADE
 ) ENGINE=InnoDB DEFAULT CHARSET=utf8mb4 COLLATE=utf8mb4_unicode_ci;


--
-- Table structure for table `lams_qb_option`
--

DROP TABLE IF EXISTS `lams_qb_option`;

CREATE TABLE lams_qb_option (
  `uid` BIGINT AUTO_INCREMENT,
  `qb_question_uid` BIGINT NOT NULL,
  `display_order` TINYINT NOT NULL DEFAULT 1,
  `name` TEXT,
 `matching_pair` TEXT,
  `numerical_option` float DEFAULT 0,
  `max_mark` float DEFAULT 0,
  `accepted_error` float DEFAULT 0,
  `feedback` TEXT,
  PRIMARY KEY (uid),
  INDEX (display_order),
  CONSTRAINT FK_lams_qb_option_1 FOREIGN KEY (qb_question_uid) REFERENCES lams_qb_question (uid) ON DELETE CASCADE ON UPDATE CASCADE
) ENGINE=InnoDB DEFAULT CHARSET=utf8mb4 COLLATE=utf8mb4_unicode_ci;


--
-- Table structure for table `lams_qb_question_unit`
--

DROP TABLE IF EXISTS `lams_qb_question_unit`;

CREATE TABLE lams_qb_question_unit (
  `uid` BIGINT AUTO_INCREMENT,
  `qb_question_uid` BIGINT NOT NULL,
  `display_order` TINYINT NOT NULL DEFAULT 1,
  `multiplier` float DEFAULT 0,
  `name` varchar(255),
  PRIMARY KEY (uid),
  CONSTRAINT FK_lams_qb_question_unit_1 FOREIGN KEY (qb_question_uid) REFERENCES lams_qb_question (uid) ON DELETE CASCADE ON UPDATE CASCADE
  ) ENGINE=InnoDB DEFAULT CHARSET=utf8mb4 COLLATE=utf8mb4_unicode_ci;


--
-- Table structure for table `lams_qb_tool_answer`
--

DROP TABLE IF EXISTS `lams_qb_tool_answer`;

CREATE TABLE lams_qb_tool_answer (
  `answer_uid` BIGINT AUTO_INCREMENT,
  `tool_question_uid` BIGINT NOT NULL,
  `qb_option_uid` BIGINT DEFAULT NULL,
  `answer` MEDIUMTEXT,
  PRIMARY KEY (answer_uid),
  CONSTRAINT FK_lams_qb_tool_answer_1 FOREIGN KEY (tool_question_uid) REFERENCES lams_qb_tool_question (tool_question_uid) ON DELETE CASCADE ON UPDATE CASCADE,
  CONSTRAINT FK_lams_qb_tool_answer_2 FOREIGN KEY (qb_option_uid) REFERENCES lams_qb_option (uid)  ON DELETE CASCADE ON UPDATE CASCADE
) ENGINE=InnoDB DEFAULT CHARSET=utf8mb4 COLLATE=utf8mb4_unicode_ci;


--
-- Table structure for table `lams_sequence_generator`
--

DROP TABLE IF EXISTS `lams_sequence_generator`;

CREATE TABLE lams_sequence_generator (
  lams_qb_question_question_id INT
) ENGINE=InnoDB DEFAULT CHARSET=utf8mb4 COLLATE=utf8mb4_unicode_ci;

CREATE UNIQUE INDEX IDX_lams_qb_question_question_id ON lams_sequence_generator(lams_qb_question_question_id);


--
-- Table structure for table `lams_qb_collection`
--

DROP TABLE IF EXISTS `lams_qb_collection`;

CREATE TABLE lams_qb_collection (
  `uid` BIGINT AUTO_INCREMENT, 
  `name` VARCHAR(255),
  `user_id` BIGINT,
  `personal` TINYINT(1) NOT NULL DEFAULT 0,
  PRIMARY KEY (uid),
  INDEX (personal),
  CONSTRAINT FK_lams_qb_collection_1 FOREIGN KEY (user_id) REFERENCES lams_user (user_id) ON DELETE CASCADE ON UPDATE CASCADE
) ENGINE=InnoDB DEFAULT CHARSET=utf8mb4 COLLATE=utf8mb4_unicode_ci;


--
-- Table structure for table `lams_qb_collection_question`
--

DROP TABLE IF EXISTS `lams_qb_collection_question`;

CREATE TABLE lams_qb_collection_question (
  `collection_uid`  BIGINT NOT NULL,
  `qb_question_id` INT NOT NULL,
  CONSTRAINT FK_lams_qb_collection_question_1 FOREIGN KEY (collection_uid) REFERENCES lams_qb_collection (uid) ON DELETE CASCADE ON UPDATE CASCADE,
  CONSTRAINT FK_lams_qb_collection_question_2 FOREIGN KEY (qb_question_id) REFERENCES lams_qb_question (question_id) ON DELETE CASCADE ON UPDATE CASCADE
) ENGINE=InnoDB DEFAULT CHARSET=utf8mb4 COLLATE=utf8mb4_unicode_ci;


--
-- Table structure for table `lams_qb_collection_organisation`
--

DROP TABLE IF EXISTS `lams_qb_collection_organisation`;

CREATE TABLE lams_qb_collection_organisation (
  `collection_uid`  BIGINT NOT NULL,
  `organisation_id` BIGINT NOT NULL,
  CONSTRAINT FK_lams_qb_collection_share_1 FOREIGN KEY (collection_uid) REFERENCES lams_qb_collection (uid) ON DELETE CASCADE ON UPDATE CASCADE,
  CONSTRAINT FK_lams_qb_collection_share_2 FOREIGN KEY (organisation_id) REFERENCES lams_organisation (organisation_id) ON DELETE CASCADE ON UPDATE CASCADE
) ENGINE=InnoDB DEFAULT CHARSET=utf8mb4 COLLATE=utf8mb4_unicode_ci;


--
-- Table structure for table `lams_user_organisation_collapsed`
--

DROP TABLE IF EXISTS `lams_user_organisation_collapsed`;

CREATE TABLE `lams_user_organisation_collapsed` (
  `uid` bigint(20) NOT NULL AUTO_INCREMENT,
  `organisation_id` bigint(20) NOT NULL,
  `user_id` bigint(20) NOT NULL,
  `collapsed` TINYINT(1) NOT NULL DEFAULT 0,
  PRIMARY KEY (`uid`),
  KEY `organisation_id` (`organisation_id`),
  KEY `user_id` (`user_id`),
  CONSTRAINT `FK_lams_user_organisation_collapsed_1` FOREIGN KEY (`organisation_id`) REFERENCES `lams_organisation` (`organisation_id`),
  CONSTRAINT `FK_lams_user_organisation_collapsed_2` FOREIGN KEY (`user_id`) REFERENCES `lams_user` (`user_id`)
) ENGINE=InnoDB DEFAULT CHARSET=utf8mb4 COLLATE=utf8mb4_unicode_ci;


SET FOREIGN_KEY_CHECKS=1;<|MERGE_RESOLUTION|>--- conflicted
+++ resolved
@@ -193,7 +193,27 @@
 DROP TABLE IF EXISTS lams_copy_type;
 
 
-<<<<<<< HEAD
+CREATE TABLE lams_copy_type (
+  copy_type_id tinyint NOT NULL,
+  `description` varchar(255) CHARACTER SET utf8mb4 COLLATE utf8mb4_unicode_ci NOT NULL,
+  PRIMARY KEY (copy_type_id)
+) ENGINE=InnoDB DEFAULT CHARSET=utf8mb4 COLLATE=utf8mb4_unicode_ci;
+
+DROP TABLE IF EXISTS lams_cr_credential;
+
+
+CREATE TABLE lams_cr_credential (
+  credential_id bigint unsigned NOT NULL AUTO_INCREMENT,
+  `name` varchar(255) CHARACTER SET utf8mb4 COLLATE utf8mb4_unicode_ci NOT NULL,
+  `password` varchar(255) CHARACTER SET utf8mb4 COLLATE utf8mb4_unicode_ci NOT NULL,
+  PRIMARY KEY (credential_id)
+) ENGINE=InnoDB DEFAULT CHARSET=utf8mb4 COLLATE=utf8mb4_unicode_ci;
+
+DROP TABLE IF EXISTS lams_cr_node;
+
+
+DROP TABLE IF EXISTS `lams_cr_node`;
+
 CREATE TABLE `lams_cr_node` (
   `node_id` bigint(20) unsigned NOT NULL AUTO_INCREMENT,
   `portrait_uuid` BINARY(16),
@@ -207,38 +227,6 @@
   UNIQUE INDEX IDX_portrait_uuid (portrait_uuid),
   KEY `workspace_id` (`workspace_id`),
   CONSTRAINT `FK_lams_cr_node_1` FOREIGN KEY (`workspace_id`) REFERENCES `lams_cr_workspace` (`workspace_id`)
-=======
-CREATE TABLE lams_copy_type (
-  copy_type_id tinyint NOT NULL,
-  `description` varchar(255) CHARACTER SET utf8mb4 COLLATE utf8mb4_unicode_ci NOT NULL,
-  PRIMARY KEY (copy_type_id)
->>>>>>> 4436ad48
-) ENGINE=InnoDB DEFAULT CHARSET=utf8mb4 COLLATE=utf8mb4_unicode_ci;
-
-DROP TABLE IF EXISTS lams_cr_credential;
-
-
-CREATE TABLE lams_cr_credential (
-  credential_id bigint unsigned NOT NULL AUTO_INCREMENT,
-  `name` varchar(255) CHARACTER SET utf8mb4 COLLATE utf8mb4_unicode_ci NOT NULL,
-  `password` varchar(255) CHARACTER SET utf8mb4 COLLATE utf8mb4_unicode_ci NOT NULL,
-  PRIMARY KEY (credential_id)
-) ENGINE=InnoDB DEFAULT CHARSET=utf8mb4 COLLATE=utf8mb4_unicode_ci;
-
-DROP TABLE IF EXISTS lams_cr_node;
-
-
-CREATE TABLE lams_cr_node (
-  node_id bigint unsigned NOT NULL AUTO_INCREMENT,
-  workspace_id bigint unsigned NOT NULL,
-  `path` varchar(255) CHARACTER SET utf8mb4 COLLATE utf8mb4_unicode_ci DEFAULT NULL,
-  `type` varchar(255) CHARACTER SET utf8mb4 COLLATE utf8mb4_unicode_ci NOT NULL,
-  created_date_time datetime NOT NULL,
-  next_version_id bigint unsigned NOT NULL DEFAULT '1',
-  parent_nv_id bigint unsigned DEFAULT NULL,
-  PRIMARY KEY (node_id),
-  KEY workspace_id (workspace_id),
-  CONSTRAINT FK_lams_cr_node_1 FOREIGN KEY (workspace_id) REFERENCES lams_cr_workspace (workspace_id)
 ) ENGINE=InnoDB DEFAULT CHARSET=utf8mb4 COLLATE=utf8mb4_unicode_ci;
 
 DROP TABLE IF EXISTS lams_cr_node_version;
@@ -294,58 +282,80 @@
 
 DROP TABLE IF EXISTS lams_data_flow;
 
-<<<<<<< HEAD
-CREATE TABLE `lams_email_notification_recipient_archive` (
-  `email_notification_uid` bigint(20) NOT NULL,
-  `user_id` bigint(20) NOT NULL,
-  KEY `FK_lams_email_notification_recipient_archive_1` (`email_notification_uid`),
-  KEY `FK_lams_email_notification_recipient_archive_2` (`user_id`),
-  CONSTRAINT `FK_lams_email_notification_recipient_archive_1` FOREIGN KEY (`email_notification_uid`) REFERENCES `lams_email_notification_archive` (`uid`) ON DELETE CASCADE ON UPDATE CASCADE,
-  CONSTRAINT `FK_lams_email_notification_recipient_archive_2` FOREIGN KEY (`user_id`) REFERENCES `lams_user` (`user_id`) ON DELETE CASCADE ON UPDATE CASCADE
-) ENGINE=InnoDB DEFAULT CHARSET=utf8mb4 COLLATE=utf8mb4_unicode_ci;
-
-
---
--- Table structure for table `lams_ext_course_class_map`
---
-
-DROP TABLE IF EXISTS `lams_ext_course_class_map`;
-
-CREATE TABLE `lams_ext_course_class_map` (
-  `sid` int(11) NOT NULL AUTO_INCREMENT,
-  `courseid` varchar(255) COLLATE utf8mb4_unicode_ci NOT NULL,
-  `classid` bigint(20) NOT NULL,
-  `ext_server_org_map_id` int(11) NOT NULL,
-  PRIMARY KEY (`sid`),
-  KEY `classid` (`classid`),
-  KEY `ext_server_org_map_id` (`ext_server_org_map_id`),
-  CONSTRAINT `lams_ext_course_class_map_fk` FOREIGN KEY (`classid`) REFERENCES `lams_organisation` (`organisation_id`),
-  CONSTRAINT `lams_ext_course_class_map_fk1` FOREIGN KEY (`ext_server_org_map_id`) REFERENCES `lams_ext_server_org_map` (`sid`) ON DELETE CASCADE ON UPDATE CASCADE
-) ENGINE=InnoDB DEFAULT CHARSET=utf8mb4 COLLATE=utf8mb4_unicode_ci;
-
-
---
--- Table structure for table `lams_ext_server_lesson_map`
---
-
-DROP TABLE IF EXISTS `lams_ext_server_lesson_map`;
-
-CREATE TABLE `lams_ext_server_lesson_map` (
-  `uid` bigint(20) NOT NULL AUTO_INCREMENT,
-  `lesson_id` bigint(20) NOT NULL,
-  `ext_server_org_map_id` int(11) NOT NULL,
-  `resource_link_id` varchar(255) COLLATE utf8mb4_unicode_ci DEFAULT NULL,
-  PRIMARY KEY (`uid`),
-  UNIQUE KEY `lesson_id` (`lesson_id`),
-  KEY `lams_ext_server_lesson_map_fk1` (`ext_server_org_map_id`),
-  CONSTRAINT `lams_ext_server_lesson_map_fk1` FOREIGN KEY (`ext_server_org_map_id`) REFERENCES `lams_ext_server_org_map` (`sid`) ON DELETE CASCADE ON UPDATE CASCADE,
-  CONSTRAINT `lams_ext_server_lesson_map_fk2` FOREIGN KEY (`lesson_id`) REFERENCES `lams_lesson` (`lesson_id`) ON DELETE CASCADE ON UPDATE CASCADE
-) ENGINE=InnoDB DEFAULT CHARSET=utf8mb4 COLLATE=utf8mb4_unicode_ci;
-
-
---
--- Table structure for table `lams_ext_server_org_map`
---
+
+CREATE TABLE lams_data_flow (
+  data_flow_object_id bigint NOT NULL AUTO_INCREMENT,
+  transition_id bigint NOT NULL,
+  order_id int DEFAULT NULL,
+  `name` varchar(255) CHARACTER SET utf8mb4 COLLATE utf8mb4_unicode_ci NOT NULL,
+  display_name varchar(255) CHARACTER SET utf8mb4 COLLATE utf8mb4_unicode_ci DEFAULT NULL,
+  tool_assigment_id int DEFAULT NULL,
+  PRIMARY KEY (data_flow_object_id),
+  KEY FK_lams_learning_transition_1 (transition_id),
+  CONSTRAINT FK_lams_learning_transition_1 FOREIGN KEY (transition_id) REFERENCES lams_learning_transition (transition_id) ON DELETE CASCADE ON UPDATE CASCADE
+) ENGINE=InnoDB DEFAULT CHARSET=utf8mb4 COLLATE=utf8mb4_unicode_ci;
+
+DROP TABLE IF EXISTS lams_email_notification_archive;
+
+
+CREATE TABLE lams_email_notification_archive (
+  uid bigint NOT NULL AUTO_INCREMENT,
+  organisation_id bigint DEFAULT NULL,
+  lesson_id bigint DEFAULT NULL,
+  search_type tinyint NOT NULL,
+  sent_on datetime NOT NULL,
+  body mediumtext CHARACTER SET utf8mb4 COLLATE utf8mb4_unicode_ci,
+  PRIMARY KEY (uid),
+  KEY FK_lams_email_notification_archive_1 (organisation_id),
+  KEY FK_lams_email_notification_archive_2 (lesson_id),
+  CONSTRAINT FK_lams_email_notification_archive_1 FOREIGN KEY (organisation_id) REFERENCES lams_organisation (organisation_id) ON DELETE CASCADE ON UPDATE CASCADE,
+  CONSTRAINT FK_lams_email_notification_archive_2 FOREIGN KEY (lesson_id) REFERENCES lams_lesson (lesson_id) ON DELETE CASCADE ON UPDATE CASCADE
+) ENGINE=InnoDB DEFAULT CHARSET=utf8mb4 COLLATE=utf8mb4_unicode_ci;
+
+DROP TABLE IF EXISTS lams_email_notification_recipient_archive;
+
+
+CREATE TABLE lams_email_notification_recipient_archive (
+  email_notification_uid bigint NOT NULL,
+  user_id bigint NOT NULL,
+  KEY FK_lams_email_notification_recipient_archive_1 (email_notification_uid),
+  KEY FK_lams_email_notification_recipient_archive_2 (user_id),
+  CONSTRAINT FK_lams_email_notification_recipient_archive_1 FOREIGN KEY (email_notification_uid) REFERENCES lams_email_notification_archive (uid) ON DELETE CASCADE ON UPDATE CASCADE,
+  CONSTRAINT FK_lams_email_notification_recipient_archive_2 FOREIGN KEY (user_id) REFERENCES lams_user (user_id) ON DELETE CASCADE ON UPDATE CASCADE
+) ENGINE=InnoDB DEFAULT CHARSET=utf8mb4 COLLATE=utf8mb4_unicode_ci;
+
+DROP TABLE IF EXISTS lams_ext_course_class_map;
+
+
+CREATE TABLE lams_ext_course_class_map (
+  sid int NOT NULL AUTO_INCREMENT,
+  courseid varchar(255) CHARACTER SET utf8mb4 COLLATE utf8mb4_unicode_ci NOT NULL,
+  classid bigint NOT NULL,
+  ext_server_org_map_id int NOT NULL,
+  PRIMARY KEY (sid),
+  KEY classid (classid),
+  KEY ext_server_org_map_id (ext_server_org_map_id),
+  CONSTRAINT lams_ext_course_class_map_fk FOREIGN KEY (classid) REFERENCES lams_organisation (organisation_id),
+  CONSTRAINT lams_ext_course_class_map_fk1 FOREIGN KEY (ext_server_org_map_id) REFERENCES lams_ext_server_org_map (sid) ON DELETE CASCADE ON UPDATE CASCADE
+) ENGINE=InnoDB DEFAULT CHARSET=utf8mb4 COLLATE=utf8mb4_unicode_ci;
+
+DROP TABLE IF EXISTS lams_ext_server_lesson_map;
+
+
+CREATE TABLE lams_ext_server_lesson_map (
+  uid bigint NOT NULL AUTO_INCREMENT,
+  lesson_id bigint NOT NULL,
+  ext_server_org_map_id int NOT NULL,
+  resource_link_id varchar(255) CHARACTER SET utf8mb4 COLLATE utf8mb4_unicode_ci DEFAULT NULL,
+  PRIMARY KEY (uid),
+  UNIQUE KEY lesson_id (lesson_id),
+  KEY lams_ext_server_lesson_map_fk1 (ext_server_org_map_id),
+  CONSTRAINT lams_ext_server_lesson_map_fk1 FOREIGN KEY (ext_server_org_map_id) REFERENCES lams_ext_server_org_map (sid) ON DELETE CASCADE ON UPDATE CASCADE,
+  CONSTRAINT lams_ext_server_lesson_map_fk2 FOREIGN KEY (lesson_id) REFERENCES lams_lesson (lesson_id) ON DELETE CASCADE ON UPDATE CASCADE
+) ENGINE=InnoDB DEFAULT CHARSET=utf8mb4 COLLATE=utf8mb4_unicode_ci;
+
+DROP TABLE IF EXISTS lams_ext_server_org_map;
+
 
 DROP TABLE IF EXISTS `lams_ext_server_org_map`;
 
@@ -372,121 +382,13 @@
   `force_restart` tinyint(1) DEFAULT '0',
   `allow_restart` tinyint(1) DEFAULT '0',
   `gradebook_on_complete` tinyint(1) DEFAULT '1',
-  `use_alternative_user_id_parameter_name` tinyint(1) DEFAULT '0',
-  `membership_url` text COLLATE utf8mb4_unicode_ci,
+  membership_url text CHARACTER SET utf8mb4 COLLATE utf8mb4_unicode_ci,
+  user_id_parameter_name varchar(255) COLLATE utf8mb4_unicode_ci DEFAULT NULL,
   PRIMARY KEY (`sid`),
   UNIQUE KEY `serverid` (`serverid`),
   UNIQUE KEY `prefix` (`prefix`),
   KEY `FK_lams_ext_server_type` (`server_type_id`),
   CONSTRAINT `FK_lams_ext_server_type` FOREIGN KEY (`server_type_id`) REFERENCES `lams_ext_server_type` (`server_type_id`)
-) ENGINE=InnoDB AUTO_INCREMENT=2 DEFAULT CHARSET=utf8mb4 COLLATE=utf8mb4_unicode_ci;
-=======
->>>>>>> 4436ad48
-
-CREATE TABLE lams_data_flow (
-  data_flow_object_id bigint NOT NULL AUTO_INCREMENT,
-  transition_id bigint NOT NULL,
-  order_id int DEFAULT NULL,
-  `name` varchar(255) CHARACTER SET utf8mb4 COLLATE utf8mb4_unicode_ci NOT NULL,
-  display_name varchar(255) CHARACTER SET utf8mb4 COLLATE utf8mb4_unicode_ci DEFAULT NULL,
-  tool_assigment_id int DEFAULT NULL,
-  PRIMARY KEY (data_flow_object_id),
-  KEY FK_lams_learning_transition_1 (transition_id),
-  CONSTRAINT FK_lams_learning_transition_1 FOREIGN KEY (transition_id) REFERENCES lams_learning_transition (transition_id) ON DELETE CASCADE ON UPDATE CASCADE
-) ENGINE=InnoDB DEFAULT CHARSET=utf8mb4 COLLATE=utf8mb4_unicode_ci;
-
-DROP TABLE IF EXISTS lams_email_notification_archive;
-
-
-CREATE TABLE lams_email_notification_archive (
-  uid bigint NOT NULL AUTO_INCREMENT,
-  organisation_id bigint DEFAULT NULL,
-  lesson_id bigint DEFAULT NULL,
-  search_type tinyint NOT NULL,
-  sent_on datetime NOT NULL,
-  body mediumtext CHARACTER SET utf8mb4 COLLATE utf8mb4_unicode_ci,
-  PRIMARY KEY (uid),
-  KEY FK_lams_email_notification_archive_1 (organisation_id),
-  KEY FK_lams_email_notification_archive_2 (lesson_id),
-  CONSTRAINT FK_lams_email_notification_archive_1 FOREIGN KEY (organisation_id) REFERENCES lams_organisation (organisation_id) ON DELETE CASCADE ON UPDATE CASCADE,
-  CONSTRAINT FK_lams_email_notification_archive_2 FOREIGN KEY (lesson_id) REFERENCES lams_lesson (lesson_id) ON DELETE CASCADE ON UPDATE CASCADE
-) ENGINE=InnoDB DEFAULT CHARSET=utf8mb4 COLLATE=utf8mb4_unicode_ci;
-
-DROP TABLE IF EXISTS lams_email_notification_recipient_archive;
-
-
-CREATE TABLE lams_email_notification_recipient_archive (
-  email_notification_uid bigint NOT NULL,
-  user_id bigint NOT NULL,
-  KEY FK_lams_email_notification_recipient_archive_1 (email_notification_uid),
-  KEY FK_lams_email_notification_recipient_archive_2 (user_id),
-  CONSTRAINT FK_lams_email_notification_recipient_archive_1 FOREIGN KEY (email_notification_uid) REFERENCES lams_email_notification_archive (uid) ON DELETE CASCADE ON UPDATE CASCADE,
-  CONSTRAINT FK_lams_email_notification_recipient_archive_2 FOREIGN KEY (user_id) REFERENCES lams_user (user_id) ON DELETE CASCADE ON UPDATE CASCADE
-) ENGINE=InnoDB DEFAULT CHARSET=utf8mb4 COLLATE=utf8mb4_unicode_ci;
-
-DROP TABLE IF EXISTS lams_ext_course_class_map;
-
-
-CREATE TABLE lams_ext_course_class_map (
-  sid int NOT NULL AUTO_INCREMENT,
-  courseid varchar(255) CHARACTER SET utf8mb4 COLLATE utf8mb4_unicode_ci NOT NULL,
-  classid bigint NOT NULL,
-  ext_server_org_map_id int NOT NULL,
-  PRIMARY KEY (sid),
-  KEY classid (classid),
-  KEY ext_server_org_map_id (ext_server_org_map_id),
-  CONSTRAINT lams_ext_course_class_map_fk FOREIGN KEY (classid) REFERENCES lams_organisation (organisation_id),
-  CONSTRAINT lams_ext_course_class_map_fk1 FOREIGN KEY (ext_server_org_map_id) REFERENCES lams_ext_server_org_map (sid) ON DELETE CASCADE ON UPDATE CASCADE
-) ENGINE=InnoDB DEFAULT CHARSET=utf8mb4 COLLATE=utf8mb4_unicode_ci;
-
-DROP TABLE IF EXISTS lams_ext_server_lesson_map;
-
-
-CREATE TABLE lams_ext_server_lesson_map (
-  uid bigint NOT NULL AUTO_INCREMENT,
-  lesson_id bigint NOT NULL,
-  ext_server_org_map_id int NOT NULL,
-  resource_link_id varchar(255) CHARACTER SET utf8mb4 COLLATE utf8mb4_unicode_ci DEFAULT NULL,
-  PRIMARY KEY (uid),
-  UNIQUE KEY lesson_id (lesson_id),
-  KEY lams_ext_server_lesson_map_fk1 (ext_server_org_map_id),
-  CONSTRAINT lams_ext_server_lesson_map_fk1 FOREIGN KEY (ext_server_org_map_id) REFERENCES lams_ext_server_org_map (sid) ON DELETE CASCADE ON UPDATE CASCADE,
-  CONSTRAINT lams_ext_server_lesson_map_fk2 FOREIGN KEY (lesson_id) REFERENCES lams_lesson (lesson_id) ON DELETE CASCADE ON UPDATE CASCADE
-) ENGINE=InnoDB DEFAULT CHARSET=utf8mb4 COLLATE=utf8mb4_unicode_ci;
-
-DROP TABLE IF EXISTS lams_ext_server_org_map;
-
-
-CREATE TABLE lams_ext_server_org_map (
-  sid int NOT NULL AUTO_INCREMENT,
-  serverid varchar(191) CHARACTER SET utf8mb4 COLLATE utf8mb4_unicode_ci NOT NULL,
-  serverkey text CHARACTER SET utf8mb4 COLLATE utf8mb4_unicode_ci NOT NULL,
-  servername varchar(255) CHARACTER SET utf8mb4 COLLATE utf8mb4_unicode_ci NOT NULL,
-  serverdesc mediumtext CHARACTER SET utf8mb4 COLLATE utf8mb4_unicode_ci,
-  prefix varchar(11) CHARACTER SET utf8mb4 COLLATE utf8mb4_unicode_ci NOT NULL,
-  userinfo_url text CHARACTER SET utf8mb4 COLLATE utf8mb4_unicode_ci NOT NULL,
-  lesson_finish_url text CHARACTER SET utf8mb4 COLLATE utf8mb4_unicode_ci,
-  logout_url text COLLATE utf8mb4_unicode_ci,
-  disabled bit(1) NOT NULL,
-  time_to_live_login_request int DEFAULT '80',
-  time_to_live_login_request_enabled tinyint(1) NOT NULL DEFAULT '0',
-  ext_groups_url text CHARACTER SET utf8mb4 COLLATE utf8mb4_unicode_ci,
-  server_type_id int NOT NULL DEFAULT '1',
-  lti_consumer_monitor_roles text CHARACTER SET utf8mb4 COLLATE utf8mb4_unicode_ci,
-  learner_presence_avail tinyint(1) DEFAULT '0',
-  learner_im_avail tinyint(1) DEFAULT '0',
-  live_edit_enabled tinyint(1) DEFAULT '1',
-  enable_lesson_notifications tinyint(1) DEFAULT '1',
-  force_restart tinyint(1) DEFAULT '0',
-  allow_restart tinyint(1) DEFAULT '0',
-  gradebook_on_complete tinyint(1) DEFAULT '1',
-  membership_url text CHARACTER SET utf8mb4 COLLATE utf8mb4_unicode_ci,
-  user_id_parameter_name varchar(255) COLLATE utf8mb4_unicode_ci DEFAULT NULL,
-  PRIMARY KEY (sid),
-  UNIQUE KEY serverid (serverid),
-  UNIQUE KEY prefix (prefix),
-  KEY FK_lams_ext_server_type (server_type_id),
-  CONSTRAINT FK_lams_ext_server_type FOREIGN KEY (server_type_id) REFERENCES lams_ext_server_type (server_type_id)
 ) ENGINE=InnoDB AUTO_INCREMENT=2 DEFAULT CHARSET=utf8mb4 COLLATE=utf8mb4_unicode_ci;
 
 DROP TABLE IF EXISTS lams_ext_server_tool_map;
@@ -566,7 +468,45 @@
 DROP TABLE IF EXISTS lams_gradebook_user_activity;
 
 
-<<<<<<< HEAD
+CREATE TABLE lams_gradebook_user_activity (
+  uid bigint NOT NULL AUTO_INCREMENT,
+  activity_id bigint NOT NULL,
+  user_id bigint NOT NULL,
+  mark double DEFAULT NULL,
+  feedback mediumtext CHARACTER SET utf8mb4 COLLATE utf8mb4_unicode_ci,
+  marked_in_gradebook tinyint(1) NOT NULL DEFAULT '0',
+  update_date datetime DEFAULT NULL,
+  PRIMARY KEY (uid),
+  KEY activity_id (activity_id,user_id),
+  KEY FK_lams_gradebook_user_activity_2 (user_id),
+  CONSTRAINT FK_lams_gradebook_user_activity_1 FOREIGN KEY (activity_id) REFERENCES lams_learning_activity (activity_id) ON DELETE CASCADE ON UPDATE CASCADE,
+  CONSTRAINT FK_lams_gradebook_user_activity_2 FOREIGN KEY (user_id) REFERENCES lams_user (user_id) ON DELETE CASCADE ON UPDATE CASCADE
+) ENGINE=InnoDB DEFAULT CHARSET=utf8mb4 COLLATE=utf8mb4_unicode_ci;
+
+DROP TABLE IF EXISTS lams_gradebook_user_activity_archive;
+
+
+CREATE TABLE lams_gradebook_user_activity_archive (
+  uid bigint NOT NULL,
+  activity_id bigint NOT NULL,
+  user_id bigint NOT NULL,
+  mark double DEFAULT NULL,
+  feedback mediumtext CHARACTER SET utf8mb4 COLLATE utf8mb4_unicode_ci,
+  marked_in_gradebook tinyint(1) NOT NULL DEFAULT '0',
+  update_date datetime DEFAULT NULL,
+  archive_date datetime DEFAULT NULL,
+  PRIMARY KEY (uid),
+  KEY activity_id (activity_id,user_id),
+  KEY FK_lams_gradebook_user_activity_archive_2 (user_id),
+  CONSTRAINT FK_lams_gradebook_user_activity_archive_1 FOREIGN KEY (activity_id) REFERENCES lams_learning_activity (activity_id) ON DELETE CASCADE ON UPDATE CASCADE,
+  CONSTRAINT FK_lams_gradebook_user_activity_archive_2 FOREIGN KEY (user_id) REFERENCES lams_user (user_id) ON DELETE CASCADE ON UPDATE CASCADE
+) ENGINE=InnoDB DEFAULT CHARSET=utf8mb4 COLLATE=utf8mb4_unicode_ci;
+
+DROP TABLE IF EXISTS lams_gradebook_user_lesson;
+
+
+DROP TABLE IF EXISTS `lams_gradebook_user_lesson`;
+
 CREATE TABLE `lams_gradebook_user_lesson` (
   `uid` bigint(20) NOT NULL AUTO_INCREMENT,
   `lesson_id` bigint(20) NOT NULL,
@@ -578,56 +518,6 @@
   KEY `FK_lams_gradebook_user_lesson_2` (`user_id`),
   CONSTRAINT `FK_lams_gradebook_user_lesson_1` FOREIGN KEY (`lesson_id`) REFERENCES `lams_lesson` (`lesson_id`),
   CONSTRAINT `FK_lams_gradebook_user_lesson_2` FOREIGN KEY (`user_id`) REFERENCES `lams_user` (`user_id`) ON DELETE CASCADE ON UPDATE CASCADE
-=======
-CREATE TABLE lams_gradebook_user_activity (
-  uid bigint NOT NULL AUTO_INCREMENT,
-  activity_id bigint NOT NULL,
-  user_id bigint NOT NULL,
-  mark double DEFAULT NULL,
-  feedback mediumtext CHARACTER SET utf8mb4 COLLATE utf8mb4_unicode_ci,
-  marked_in_gradebook tinyint(1) NOT NULL DEFAULT '0',
-  update_date datetime DEFAULT NULL,
-  PRIMARY KEY (uid),
-  KEY activity_id (activity_id,user_id),
-  KEY FK_lams_gradebook_user_activity_2 (user_id),
-  CONSTRAINT FK_lams_gradebook_user_activity_1 FOREIGN KEY (activity_id) REFERENCES lams_learning_activity (activity_id) ON DELETE CASCADE ON UPDATE CASCADE,
-  CONSTRAINT FK_lams_gradebook_user_activity_2 FOREIGN KEY (user_id) REFERENCES lams_user (user_id) ON DELETE CASCADE ON UPDATE CASCADE
->>>>>>> 4436ad48
-) ENGINE=InnoDB DEFAULT CHARSET=utf8mb4 COLLATE=utf8mb4_unicode_ci;
-
-DROP TABLE IF EXISTS lams_gradebook_user_activity_archive;
-
-
-CREATE TABLE lams_gradebook_user_activity_archive (
-  uid bigint NOT NULL,
-  activity_id bigint NOT NULL,
-  user_id bigint NOT NULL,
-  mark double DEFAULT NULL,
-  feedback mediumtext CHARACTER SET utf8mb4 COLLATE utf8mb4_unicode_ci,
-  marked_in_gradebook tinyint(1) NOT NULL DEFAULT '0',
-  update_date datetime DEFAULT NULL,
-  archive_date datetime DEFAULT NULL,
-  PRIMARY KEY (uid),
-  KEY activity_id (activity_id,user_id),
-  KEY FK_lams_gradebook_user_activity_archive_2 (user_id),
-  CONSTRAINT FK_lams_gradebook_user_activity_archive_1 FOREIGN KEY (activity_id) REFERENCES lams_learning_activity (activity_id) ON DELETE CASCADE ON UPDATE CASCADE,
-  CONSTRAINT FK_lams_gradebook_user_activity_archive_2 FOREIGN KEY (user_id) REFERENCES lams_user (user_id) ON DELETE CASCADE ON UPDATE CASCADE
-) ENGINE=InnoDB DEFAULT CHARSET=utf8mb4 COLLATE=utf8mb4_unicode_ci;
-
-DROP TABLE IF EXISTS lams_gradebook_user_lesson;
-
-
-CREATE TABLE lams_gradebook_user_lesson (
-  uid bigint NOT NULL AUTO_INCREMENT,
-  lesson_id bigint NOT NULL,
-  user_id bigint NOT NULL,
-  mark double DEFAULT NULL,
-  feedback text CHARACTER SET utf8mb4 COLLATE utf8mb4_unicode_ci,
-  PRIMARY KEY (uid),
-  KEY lesson_id (lesson_id,user_id),
-  KEY FK_lams_gradebook_user_lesson_2 (user_id),
-  CONSTRAINT FK_lams_gradebook_user_lesson_1 FOREIGN KEY (lesson_id) REFERENCES lams_lesson (lesson_id),
-  CONSTRAINT FK_lams_gradebook_user_lesson_2 FOREIGN KEY (user_id) REFERENCES lams_user (user_id) ON DELETE CASCADE ON UPDATE CASCADE
 ) ENGINE=InnoDB DEFAULT CHARSET=utf8mb4 COLLATE=utf8mb4_unicode_ci;
 
 DROP TABLE IF EXISTS lams_gradebook_user_lesson_archive;
@@ -909,7 +799,6 @@
   language_file varchar(255) CHARACTER SET utf8mb4 COLLATE utf8mb4_unicode_ci DEFAULT NULL,
   system_tool_id bigint DEFAULT NULL,
   `read_only` tinyint(1) DEFAULT '0',
-<<<<<<< HEAD
   `initialised` tinyint(1) DEFAULT '0',
   `default_activity_id` bigint(20) DEFAULT NULL,
   `start_xcoord` int(11) DEFAULT NULL,
@@ -953,52 +842,8 @@
   CONSTRAINT `FK_learning_activity_3` FOREIGN KEY (`learning_activity_type_id`) REFERENCES `lams_learning_activity_type` (`learning_activity_type_id`),
   CONSTRAINT `FK_learning_activity_6` FOREIGN KEY (`grouping_id`) REFERENCES `lams_grouping` (`grouping_id`)
 ) ENGINE=InnoDB AUTO_INCREMENT=32 DEFAULT CHARSET=utf8mb4 COLLATE=utf8mb4_unicode_ci;
-=======
-  initialised tinyint(1) DEFAULT '0',
-  default_activity_id bigint DEFAULT NULL,
-  start_xcoord int DEFAULT NULL,
-  start_ycoord int DEFAULT NULL,
-  end_xcoord int DEFAULT NULL,
-  end_ycoord int DEFAULT NULL,
-  stop_after_activity tinyint(1) NOT NULL DEFAULT '0',
-  transition_to_id bigint DEFAULT NULL,
-  transition_from_id bigint DEFAULT NULL,
-  PRIMARY KEY (activity_id),
-  KEY lams_learning_activity_tool_content_id (tool_content_id),
-  KEY learning_library_id (learning_library_id),
-  KEY learning_design_id (learning_design_id),
-  KEY parent_activity_id (parent_activity_id),
-  KEY learning_activity_type_id (learning_activity_type_id),
-  KEY grouping_id (grouping_id),
-  KEY tool_id (tool_id),
-  KEY gate_activity_level_id (gate_activity_level_id),
-  KEY create_grouping_id (create_grouping_id),
-  KEY library_activity_id (library_activity_id),
-  KEY activity_category_id (activity_category_id),
-  KEY grouping_support_type_id (grouping_support_type_id),
-  KEY system_tool_id (system_tool_id),
-  KEY FK_lams_learning_activity_15 (transition_to_id),
-  KEY FK_lams_learning_activity_16 (transition_from_id),
-  KEY FK_lams_learning_activity_17 (gate_open_user),
-  CONSTRAINT FK_lams_learning_activity_10 FOREIGN KEY (gate_activity_level_id) REFERENCES lams_gate_activity_level (gate_activity_level_id),
-  CONSTRAINT FK_lams_learning_activity_11 FOREIGN KEY (library_activity_id) REFERENCES lams_learning_activity (activity_id),
-  CONSTRAINT FK_lams_learning_activity_12 FOREIGN KEY (activity_category_id) REFERENCES lams_activity_category (activity_category_id),
-  CONSTRAINT FK_lams_learning_activity_13 FOREIGN KEY (grouping_support_type_id) REFERENCES lams_grouping_support_type (grouping_support_type_id),
-  CONSTRAINT FK_lams_learning_activity_14 FOREIGN KEY (system_tool_id) REFERENCES lams_system_tool (system_tool_id),
-  CONSTRAINT FK_lams_learning_activity_15 FOREIGN KEY (transition_to_id) REFERENCES lams_learning_transition (transition_id) ON DELETE SET NULL ON UPDATE CASCADE,
-  CONSTRAINT FK_lams_learning_activity_16 FOREIGN KEY (transition_from_id) REFERENCES lams_learning_transition (transition_id) ON DELETE SET NULL ON UPDATE CASCADE,
-  CONSTRAINT FK_lams_learning_activity_17 FOREIGN KEY (gate_open_user) REFERENCES lams_user (user_id) ON DELETE SET NULL ON UPDATE CASCADE,
-  CONSTRAINT FK_lams_learning_activity_6 FOREIGN KEY (learning_design_id) REFERENCES lams_learning_design (learning_design_id) ON DELETE CASCADE ON UPDATE CASCADE,
-  CONSTRAINT FK_lams_learning_activity_7 FOREIGN KEY (learning_library_id) REFERENCES lams_learning_library (learning_library_id),
-  CONSTRAINT FK_lams_learning_activity_8 FOREIGN KEY (tool_id) REFERENCES lams_tool (tool_id),
-  CONSTRAINT FK_lams_learning_activity_9 FOREIGN KEY (create_grouping_id) REFERENCES lams_grouping (grouping_id),
-  CONSTRAINT FK_learning_activity_2 FOREIGN KEY (parent_activity_id) REFERENCES lams_learning_activity (activity_id),
-  CONSTRAINT FK_learning_activity_3 FOREIGN KEY (learning_activity_type_id) REFERENCES lams_learning_activity_type (learning_activity_type_id),
-  CONSTRAINT FK_learning_activity_6 FOREIGN KEY (grouping_id) REFERENCES lams_grouping (grouping_id)
-) ENGINE=InnoDB AUTO_INCREMENT=63 DEFAULT CHARSET=utf8mb4 COLLATE=utf8mb4_unicode_ci;
 
 DROP TABLE IF EXISTS lams_learning_activity_type;
-
 
 CREATE TABLE lams_learning_activity_type (
   learning_activity_type_id int NOT NULL,
@@ -1157,248 +1002,6 @@
 
 DROP TABLE IF EXISTS lams_lesson;
 
-
-CREATE TABLE lams_lesson (
-  lesson_id bigint NOT NULL AUTO_INCREMENT,
-  learning_design_id bigint NOT NULL,
-  user_id bigint NOT NULL,
-  `name` varchar(255) CHARACTER SET utf8mb4 COLLATE utf8mb4_unicode_ci NOT NULL,
-  `description` mediumtext CHARACTER SET utf8mb4 COLLATE utf8mb4_unicode_ci,
-  create_date_time datetime NOT NULL,
-  organisation_id bigint DEFAULT NULL,
-  class_grouping_id bigint DEFAULT NULL,
-  lesson_state_id int NOT NULL,
-  start_date_time datetime DEFAULT NULL,
-  scheduled_number_days_to_lesson_finish int DEFAULT NULL,
-  schedule_start_date_time datetime DEFAULT NULL,
-  end_date_time datetime DEFAULT NULL,
-  schedule_end_date_time datetime DEFAULT NULL,
-  previous_state_id int DEFAULT NULL,
-  learner_presence_avail tinyint(1) NOT NULL DEFAULT '0',
-  learner_im_avail tinyint(1) NOT NULL DEFAULT '0',
-  live_edit_enabled tinyint(1) NOT NULL DEFAULT '0',
-  enable_lesson_notifications tinyint(1) NOT NULL DEFAULT '0',
-  locked_for_edit tinyint(1) NOT NULL DEFAULT '0',
-  marks_released tinyint(1) NOT NULL DEFAULT '0',
-  enable_lesson_intro tinyint(1) NOT NULL DEFAULT '0',
-  display_design_image tinyint(1) NOT NULL DEFAULT '0',
-  force_restart tinyint(1) NOT NULL DEFAULT '0',
-  allow_restart tinyint(1) NOT NULL DEFAULT '0',
-  gradebook_on_complete tinyint(1) NOT NULL DEFAULT '0',
-  PRIMARY KEY (lesson_id),
-  KEY learning_design_id (learning_design_id),
-  KEY user_id (user_id),
-  KEY organisation_id (organisation_id),
-  KEY lesson_state_id (lesson_state_id),
-  KEY class_grouping_id (class_grouping_id),
-  CONSTRAINT FK_lams_lesson_1_1 FOREIGN KEY (learning_design_id) REFERENCES lams_learning_design (learning_design_id),
-  CONSTRAINT FK_lams_lesson_2 FOREIGN KEY (user_id) REFERENCES lams_user (user_id),
-  CONSTRAINT FK_lams_lesson_3 FOREIGN KEY (organisation_id) REFERENCES lams_organisation (organisation_id),
-  CONSTRAINT FK_lams_lesson_4 FOREIGN KEY (lesson_state_id) REFERENCES lams_lesson_state (lesson_state_id),
-  CONSTRAINT FK_lams_lesson_5 FOREIGN KEY (class_grouping_id) REFERENCES lams_grouping (grouping_id)
-) ENGINE=InnoDB DEFAULT CHARSET=utf8mb4 COLLATE=utf8mb4_unicode_ci;
->>>>>>> 4436ad48
-
-DROP TABLE IF EXISTS lams_lesson_dependency;
-
-<<<<<<< HEAD
---
--- Table structure for table `lams_learning_activity_type`
---
-
-DROP TABLE IF EXISTS `lams_learning_activity_type`;
-
-CREATE TABLE `lams_learning_activity_type` (
-  `learning_activity_type_id` int(11) NOT NULL,
-  `description` varchar(255) COLLATE utf8mb4_unicode_ci NOT NULL,
-  PRIMARY KEY (`learning_activity_type_id`)
-) ENGINE=InnoDB DEFAULT CHARSET=utf8mb4 COLLATE=utf8mb4_unicode_ci;
-
-
---
--- Table structure for table `lams_learning_command`
---
-
-DROP TABLE IF EXISTS `lams_learning_command`;
-
-CREATE TABLE `lams_learning_command` (
-  `uid` bigint(20) NOT NULL AUTO_INCREMENT,
-  `lesson_id` bigint(20) DEFAULT NULL,
-  `user_name` varchar(191) COLLATE utf8mb4_unicode_ci DEFAULT NULL,
-  `create_date` datetime NOT NULL,
-  `command_TEXT` text COLLATE utf8mb4_unicode_ci,
-  PRIMARY KEY (`uid`),
-  KEY `idx_lesson_id` (`lesson_id`),
-  KEY `idx_user_name` (`user_name`),
-  KEY `idx_create_date` (`create_date`)
-) ENGINE=InnoDB DEFAULT CHARSET=utf8mb4 COLLATE=utf8mb4_unicode_ci;
-
-
---
--- Table structure for table `lams_learning_design`
---
-
-DROP TABLE IF EXISTS `lams_learning_design`;
-
-CREATE TABLE `lams_learning_design` (
-  `learning_design_id` bigint(20) NOT NULL AUTO_INCREMENT,
-  `learning_design_ui_id` int(11) DEFAULT NULL,
-  `description` mediumtext COLLATE utf8mb4_unicode_ci,
-  `title` varchar(255) COLLATE utf8mb4_unicode_ci DEFAULT NULL,
-  `first_activity_id` bigint(20) DEFAULT NULL,
-  `floating_activity_id` bigint(20) DEFAULT NULL,
-  `max_id` int(11) DEFAULT NULL,
-  `valid_design_flag` tinyint(1) NOT NULL,
-  `read_only_flag` tinyint(1) NOT NULL,
-  `date_read_only` datetime DEFAULT NULL,
-  `user_id` bigint(20) NOT NULL,
-  `original_user_id` bigint(20) NOT NULL,
-  `help_text` mediumtext COLLATE utf8mb4_unicode_ci,
-  `copy_type_id` tinyint(4) NOT NULL,
-  `create_date_time` datetime NOT NULL,
-  `version` varchar(56) COLLATE utf8mb4_unicode_ci DEFAULT NULL,
-  `original_learning_design_id` bigint(20) DEFAULT NULL,
-  `workspace_folder_id` bigint(20) DEFAULT NULL,
-  `duration` bigint(38) DEFAULT NULL,
-  `license_id` bigint(20) DEFAULT NULL,
-  `license_TEXT` mediumtext COLLATE utf8mb4_unicode_ci,
-  `last_modified_date_time` datetime DEFAULT NULL,
-  `content_folder_id` char(36) COLLATE utf8mb4_unicode_ci DEFAULT NULL,
-  `edit_override_lock` tinyint(1) DEFAULT '0',
-  `edit_override_user_id` bigint(20) DEFAULT NULL,
-  `design_version` int(11) DEFAULT '1',
-  `removed` tinyint(1) NOT NULL DEFAULT '0',
-  `design_type` varchar(255) COLLATE utf8mb4_unicode_ci DEFAULT NULL,
-  PRIMARY KEY (`learning_design_id`),
-  KEY `user_id` (`user_id`),
-  KEY `workspace_folder_id` (`workspace_folder_id`),
-  KEY `license_id` (`license_id`),
-  KEY `copy_type_id` (`copy_type_id`),
-  KEY `edit_override_user_id` (`edit_override_user_id`),
-  KEY `idx_design_parent_id` (`original_learning_design_id`),
-  KEY `idx_design_first_act` (`first_activity_id`),
-  KEY `idx_design_floating_act` (`floating_activity_id`),
-  CONSTRAINT `FK_lams_learning_design_3` FOREIGN KEY (`user_id`) REFERENCES `lams_user` (`user_id`),
-  CONSTRAINT `FK_lams_learning_design_4` FOREIGN KEY (`workspace_folder_id`) REFERENCES `lams_workspace_folder` (`workspace_folder_id`),
-  CONSTRAINT `FK_lams_learning_design_5` FOREIGN KEY (`license_id`) REFERENCES `lams_license` (`license_id`),
-  CONSTRAINT `FK_lams_learning_design_6` FOREIGN KEY (`copy_type_id`) REFERENCES `lams_copy_type` (`copy_type_id`),
-  CONSTRAINT `FK_lams_learning_design_7` FOREIGN KEY (`edit_override_user_id`) REFERENCES `lams_user` (`user_id`)
-) ENGINE=InnoDB DEFAULT CHARSET=utf8mb4 COLLATE=utf8mb4_unicode_ci;
-
-
---
--- Table structure for table `lams_learning_design_access`
---
-
-DROP TABLE IF EXISTS `lams_learning_design_access`;
-
-CREATE TABLE `lams_learning_design_access` (
-  `learning_design_id` bigint(20) NOT NULL,
-  `user_id` bigint(20) NOT NULL,
-  `access_date` datetime DEFAULT NULL,
-  PRIMARY KEY (`learning_design_id`,`user_id`),
-  KEY `FK_lams_learning_design_access_2` (`user_id`),
-  CONSTRAINT `FK_lams_learning_design_access_1` FOREIGN KEY (`learning_design_id`) REFERENCES `lams_learning_design` (`learning_design_id`) ON DELETE CASCADE ON UPDATE CASCADE,
-  CONSTRAINT `FK_lams_learning_design_access_2` FOREIGN KEY (`user_id`) REFERENCES `lams_user` (`user_id`) ON DELETE CASCADE ON UPDATE CASCADE
-) ENGINE=InnoDB DEFAULT CHARSET=utf8mb4 COLLATE=utf8mb4_unicode_ci;
-
-
---
--- Table structure for table `lams_learning_design_annotation`
---
-
-DROP TABLE IF EXISTS `lams_learning_design_annotation`;
-
-CREATE TABLE `lams_learning_design_annotation` (
-  `uid` bigint(20) NOT NULL AUTO_INCREMENT,
-  `learning_design_id` bigint(20) NOT NULL,
-  `ui_id` int(11) DEFAULT NULL,
-  `title` varchar(1024) COLLATE utf8mb4_unicode_ci DEFAULT NULL,
-  `xcoord` int(11) DEFAULT NULL,
-  `ycoord` int(11) DEFAULT NULL,
-  `end_xcoord` int(11) DEFAULT NULL,
-  `end_ycoord` int(11) DEFAULT NULL,
-  `color` char(7) COLLATE utf8mb4_unicode_ci DEFAULT NULL,
-  `size` tinyint(4) DEFAULT NULL,
-  PRIMARY KEY (`uid`),
-  KEY `FK_lams_learning_design_annotation_1` (`learning_design_id`),
-  CONSTRAINT `FK_lams_learning_design_annotation_1` FOREIGN KEY (`learning_design_id`) REFERENCES `lams_learning_design` (`learning_design_id`) ON DELETE CASCADE ON UPDATE CASCADE
-) ENGINE=InnoDB DEFAULT CHARSET=utf8mb4 COLLATE=utf8mb4_unicode_ci;
-
-
---
--- Table structure for table `lams_learning_library`
---
-
-DROP TABLE IF EXISTS `lams_learning_library`;
-
-CREATE TABLE `lams_learning_library` (
-  `learning_library_id` bigint(20) NOT NULL AUTO_INCREMENT,
-  `description` mediumtext COLLATE utf8mb4_unicode_ci,
-  `title` varchar(255) COLLATE utf8mb4_unicode_ci DEFAULT NULL,
-  `valid_flag` tinyint(1) NOT NULL DEFAULT '1',
-  `create_date_time` datetime NOT NULL,
-  PRIMARY KEY (`learning_library_id`)
-) ENGINE=InnoDB AUTO_INCREMENT=26 DEFAULT CHARSET=utf8mb4 COLLATE=utf8mb4_unicode_ci;
-
-
---
--- Table structure for table `lams_learning_library_group`
---
-
-DROP TABLE IF EXISTS `lams_learning_library_group`;
-
-CREATE TABLE `lams_learning_library_group` (
-  `group_id` int(11) NOT NULL AUTO_INCREMENT,
-  `name` varchar(64) COLLATE utf8mb4_unicode_ci NOT NULL,
-  PRIMARY KEY (`group_id`)
-) ENGINE=InnoDB DEFAULT CHARSET=utf8mb4 COLLATE=utf8mb4_unicode_ci;
-
-
---
--- Table structure for table `lams_learning_library_to_group`
---
-
-DROP TABLE IF EXISTS `lams_learning_library_to_group`;
-
-CREATE TABLE `lams_learning_library_to_group` (
-  `group_id` int(11) NOT NULL,
-  `learning_library_id` bigint(20) NOT NULL,
-  PRIMARY KEY (`group_id`,`learning_library_id`)
-) ENGINE=InnoDB DEFAULT CHARSET=utf8mb4 COLLATE=utf8mb4_unicode_ci;
-
-
---
--- Table structure for table `lams_learning_transition`
---
-
-DROP TABLE IF EXISTS `lams_learning_transition`;
- 
-CREATE TABLE `lams_learning_transition` (
-  `transition_id` bigint(20) NOT NULL AUTO_INCREMENT,
-  `transition_ui_id` int(11) DEFAULT NULL,
-  `description` mediumtext COLLATE utf8mb4_unicode_ci,
-  `title` varchar(255) COLLATE utf8mb4_unicode_ci DEFAULT NULL,
-  `to_activity_id` bigint(20) NOT NULL,
-  `from_activity_id` bigint(20) NOT NULL,
-  `learning_design_id` bigint(20) DEFAULT NULL,
-  `create_date_time` datetime NOT NULL,
-  `to_ui_id` int(11) DEFAULT NULL,
-  `from_ui_id` int(11) DEFAULT NULL,
-  `transition_type` tinyint(4) NOT NULL DEFAULT '0',
-  PRIMARY KEY (`transition_id`),
-  KEY `from_activity_id` (`from_activity_id`),
-  KEY `to_activity_id` (`to_activity_id`),
-  KEY `learning_design_id` (`learning_design_id`),
-  CONSTRAINT `FK_learning_transition_2` FOREIGN KEY (`to_activity_id`) REFERENCES `lams_learning_activity` (`activity_id`),
-  CONSTRAINT `FK_learning_transition_3` FOREIGN KEY (`from_activity_id`) REFERENCES `lams_learning_activity` (`activity_id`),
-  CONSTRAINT `lddefn_transition_ibfk_1` FOREIGN KEY (`learning_design_id`) REFERENCES `lams_learning_design` (`learning_design_id`) ON DELETE CASCADE ON UPDATE CASCADE
-) ENGINE=InnoDB DEFAULT CHARSET=utf8mb4 COLLATE=utf8mb4_unicode_ci;
-
-
---
--- Table structure for table `lams_lesson`
---
 
 DROP TABLE IF EXISTS `lams_lesson`;
 
@@ -1442,57 +1045,43 @@
   CONSTRAINT `FK_lams_lesson_5` FOREIGN KEY (`class_grouping_id`) REFERENCES `lams_grouping` (`grouping_id`)
 ) ENGINE=InnoDB DEFAULT CHARSET=utf8mb4 COLLATE=utf8mb4_unicode_ci;
 
-
---
--- Table structure for table `lams_lesson_dependency`
---
-
-DROP TABLE IF EXISTS `lams_lesson_dependency`;
-
-CREATE TABLE `lams_lesson_dependency` (
-  `lesson_id` bigint(20) NOT NULL,
-  `preceding_lesson_id` bigint(20) NOT NULL,
-  PRIMARY KEY (`lesson_id`,`preceding_lesson_id`),
-  KEY `FK_lams_lesson_dependency_2` (`preceding_lesson_id`),
-  CONSTRAINT `FK_lams_lesson_dependency_1` FOREIGN KEY (`lesson_id`) REFERENCES `lams_lesson` (`lesson_id`) ON DELETE CASCADE ON UPDATE CASCADE,
-  CONSTRAINT `FK_lams_lesson_dependency_2` FOREIGN KEY (`preceding_lesson_id`) REFERENCES `lams_lesson` (`lesson_id`) ON DELETE CASCADE ON UPDATE CASCADE
-) ENGINE=InnoDB DEFAULT CHARSET=utf8mb4 COLLATE=utf8mb4_unicode_ci;
-
-
---
--- Table structure for table `lams_lesson_state`
---
-
-DROP TABLE IF EXISTS `lams_lesson_state`;
-
-CREATE TABLE `lams_lesson_state` (
-  `lesson_state_id` int(3) NOT NULL,
-  `description` varchar(255) COLLATE utf8mb4_unicode_ci NOT NULL,
-  PRIMARY KEY (`lesson_state_id`)
-) ENGINE=InnoDB DEFAULT CHARSET=utf8mb4 COLLATE=utf8mb4_unicode_ci;
-
-
---
--- Table structure for table `lams_license`
---
-
-DROP TABLE IF EXISTS `lams_license`;
-
-CREATE TABLE `lams_license` (
-  `license_id` bigint(20) NOT NULL,
-  `name` varchar(200) COLLATE utf8mb4_unicode_ci NOT NULL,
-  `code` varchar(20) COLLATE utf8mb4_unicode_ci NOT NULL,
-  `url` varchar(256) COLLATE utf8mb4_unicode_ci DEFAULT NULL,
-  `default_flag` tinyint(1) NOT NULL DEFAULT '0',
-  `picture_url` varchar(256) COLLATE utf8mb4_unicode_ci DEFAULT NULL,
-  `order_id` tinyint(4) DEFAULT '0',
-  PRIMARY KEY (`license_id`)
-) ENGINE=InnoDB DEFAULT CHARSET=utf8mb4 COLLATE=utf8mb4_unicode_ci;
-
-
---
--- Table structure for table `lams_log_event`
---
+DROP TABLE IF EXISTS lams_lesson_dependency;
+
+
+CREATE TABLE lams_lesson_dependency (
+  lesson_id bigint NOT NULL,
+  preceding_lesson_id bigint NOT NULL,
+  PRIMARY KEY (lesson_id,preceding_lesson_id),
+  KEY FK_lams_lesson_dependency_2 (preceding_lesson_id),
+  CONSTRAINT FK_lams_lesson_dependency_1 FOREIGN KEY (lesson_id) REFERENCES lams_lesson (lesson_id) ON DELETE CASCADE ON UPDATE CASCADE,
+  CONSTRAINT FK_lams_lesson_dependency_2 FOREIGN KEY (preceding_lesson_id) REFERENCES lams_lesson (lesson_id) ON DELETE CASCADE ON UPDATE CASCADE
+) ENGINE=InnoDB DEFAULT CHARSET=utf8mb4 COLLATE=utf8mb4_unicode_ci;
+
+DROP TABLE IF EXISTS lams_lesson_state;
+
+
+CREATE TABLE lams_lesson_state (
+  lesson_state_id int NOT NULL,
+  `description` varchar(255) CHARACTER SET utf8mb4 COLLATE utf8mb4_unicode_ci NOT NULL,
+  PRIMARY KEY (lesson_state_id)
+) ENGINE=InnoDB DEFAULT CHARSET=utf8mb4 COLLATE=utf8mb4_unicode_ci;
+
+DROP TABLE IF EXISTS lams_license;
+
+
+CREATE TABLE lams_license (
+  license_id bigint NOT NULL,
+  `name` varchar(200) CHARACTER SET utf8mb4 COLLATE utf8mb4_unicode_ci NOT NULL,
+  `code` varchar(20) CHARACTER SET utf8mb4 COLLATE utf8mb4_unicode_ci NOT NULL,
+  url varchar(256) CHARACTER SET utf8mb4 COLLATE utf8mb4_unicode_ci DEFAULT NULL,
+  default_flag tinyint(1) NOT NULL DEFAULT '0',
+  picture_url varchar(256) CHARACTER SET utf8mb4 COLLATE utf8mb4_unicode_ci DEFAULT NULL,
+  order_id tinyint DEFAULT '0',
+  PRIMARY KEY (license_id)
+) ENGINE=InnoDB DEFAULT CHARSET=utf8mb4 COLLATE=utf8mb4_unicode_ci;
+
+DROP TABLE IF EXISTS lams_log_event;
+
 
 DROP TABLE IF EXISTS `lams_log_event`;
 
@@ -1510,170 +1099,6 @@
   KEY `FK_event_log_event_type_idx` (`log_event_type_id`),
   KEY `event_log_date_and_type` (`occurred_date_time`, `log_event_type_id`),
   CONSTRAINT `FK_event_log_event_type` FOREIGN KEY (`log_event_type_id`) REFERENCES `lams_log_event_type` (`log_event_type_id`) ON DELETE RESTRICT ON UPDATE RESTRICT
-) ENGINE=InnoDB DEFAULT CHARSET=utf8mb4 COLLATE=utf8mb4_unicode_ci;
-
-
---
--- Table structure for table `lams_log_event_type`
---
-
-DROP TABLE IF EXISTS `lams_log_event_type`;
-
-CREATE TABLE `lams_log_event_type` (
-  `log_event_type_id` int(5) NOT NULL,
-  `description` varchar(255) COLLATE utf8mb4_unicode_ci NOT NULL,
-  `area` varchar(255) COLLATE utf8mb4_unicode_ci DEFAULT NULL,
-  PRIMARY KEY (`log_event_type_id`)
-) ENGINE=InnoDB DEFAULT CHARSET=utf8mb4 COLLATE=utf8mb4_unicode_ci;
-
-
---
--- Table structure for table `lams_notebook_entry`
---
-
-DROP TABLE IF EXISTS `lams_notebook_entry`;
-
-CREATE TABLE `lams_notebook_entry` (
-  `uid` bigint(20) NOT NULL AUTO_INCREMENT,
-  `external_id` bigint(20) DEFAULT NULL,
-  `external_id_type` int(11) DEFAULT NULL,
-  `external_signature` varchar(255) COLLATE utf8mb4_unicode_ci DEFAULT NULL,
-  `user_id` int(11) DEFAULT NULL,
-  `title` varchar(255) COLLATE utf8mb4_unicode_ci DEFAULT NULL,
-  `entry` mediumtext COLLATE utf8mb4_unicode_ci,
-  `create_date` datetime DEFAULT NULL,
-  `last_modified` datetime DEFAULT NULL,
-  PRIMARY KEY (`uid`),
-  KEY `ext_sig_user` (`external_id`,`external_id_type`,`external_signature`,`user_id`),
-  KEY `idx_create_date` (`create_date`)
-) ENGINE=InnoDB DEFAULT CHARSET=utf8mb4 COLLATE=utf8mb4_unicode_ci;
-
-
---
--- Table structure for table `lams_notification_event`
---
-
-DROP TABLE IF EXISTS `lams_notification_event`;
-
-CREATE TABLE `lams_notification_event` (
-  `uid` bigint(20) NOT NULL AUTO_INCREMENT,
-  `scope` varchar(128) COLLATE utf8mb4_unicode_ci NOT NULL,
-  `name` varchar(128) COLLATE utf8mb4_unicode_ci NOT NULL,
-  `event_session_id` bigint(20) DEFAULT NULL,
-  `subject` varchar(255) COLLATE utf8mb4_unicode_ci DEFAULT NULL,
-  `message` mediumtext COLLATE utf8mb4_unicode_ci,
-  `fail_time` datetime DEFAULT NULL,
-  `html_format` tinyint(1) DEFAULT '0',
-  PRIMARY KEY (`uid`),
-  KEY `scope` (`scope`,`name`,`event_session_id`)
-) ENGINE=InnoDB DEFAULT CHARSET=utf8mb4 COLLATE=utf8mb4_unicode_ci;
-
-
---
--- Table structure for table `lams_notification_subscription`
---
-
-DROP TABLE IF EXISTS `lams_notification_subscription`;
-
-CREATE TABLE `lams_notification_subscription` (
-  `uid` bigint(20) NOT NULL AUTO_INCREMENT,
-  `user_id` bigint(20) DEFAULT NULL,
-  `event_uid` bigint(20) DEFAULT NULL,
-  `delivery_method_id` tinyint(3) unsigned DEFAULT NULL,
-  `last_operation_message` mediumtext COLLATE utf8mb4_unicode_ci,
-  PRIMARY KEY (`uid`),
-  KEY `EventSubscriptionsToUsers` (`user_id`),
-  KEY `event_uid` (`event_uid`),
-  CONSTRAINT `EventSubscriptionsToEvent` FOREIGN KEY (`event_uid`) REFERENCES `lams_notification_event` (`uid`) ON DELETE CASCADE ON UPDATE CASCADE,
-  CONSTRAINT `EventSubscriptionsToUsers` FOREIGN KEY (`user_id`) REFERENCES `lams_user` (`user_id`) ON DELETE CASCADE ON UPDATE CASCADE
-) ENGINE=InnoDB DEFAULT CHARSET=utf8mb4 COLLATE=utf8mb4_unicode_ci;
-
-
---
--- Table structure for table `lams_organisation`
---
-
-DROP TABLE IF EXISTS `lams_organisation`;
-
-CREATE TABLE `lams_organisation` (
-  `organisation_id` bigint(20) NOT NULL AUTO_INCREMENT,
-  `name` varchar(250) COLLATE utf8mb4_unicode_ci NOT NULL,
-  `code` varchar(20) COLLATE utf8mb4_unicode_ci DEFAULT NULL,
-  `description` mediumtext COLLATE utf8mb4_unicode_ci,
-  `parent_organisation_id` bigint(20) DEFAULT NULL,
-  `organisation_type_id` int(3) NOT NULL DEFAULT '0',
-  `create_date` datetime NOT NULL,
-  `created_by` bigint(20) NOT NULL,
-  `organisation_state_id` int(3) NOT NULL,
-  `admin_add_new_users` tinyint(1) NOT NULL DEFAULT '0',
-  `admin_browse_all_users` tinyint(1) NOT NULL DEFAULT '0',
-  `admin_change_status` tinyint(1) NOT NULL DEFAULT '0',
-  `admin_create_guest` tinyint(1) NOT NULL DEFAULT '0',
-  `enable_course_notifications` tinyint(1) NOT NULL DEFAULT '0',
-  `enable_learner_gradebook` tinyint(1) NOT NULL DEFAULT '0',
-  `enable_single_activity_lessons` tinyint(1) NOT NULL DEFAULT '1',
-  `enable_live_edit` tinyint(1) NOT NULL DEFAULT '1',
-  `enable_kumalive` tinyint(1) NOT NULL DEFAULT '0',
-  `archived_date` datetime DEFAULT NULL,
-  `ordered_lesson_ids` text COLLATE utf8mb4_unicode_ci,
-  PRIMARY KEY (`organisation_id`),
-  KEY `organisation_type_id` (`organisation_type_id`),
-  KEY `parent_organisation_id` (`parent_organisation_id`),
-  KEY `organisation_state_id` (`organisation_state_id`),
-  CONSTRAINT `FK_lams_organisation_1` FOREIGN KEY (`organisation_type_id`) REFERENCES `lams_organisation_type` (`organisation_type_id`),
-  CONSTRAINT `FK_lams_organisation_3` FOREIGN KEY (`parent_organisation_id`) REFERENCES `lams_organisation` (`organisation_id`),
-  CONSTRAINT `FK_lams_organisation_4` FOREIGN KEY (`organisation_state_id`) REFERENCES `lams_organisation_state` (`organisation_state_id`)
-=======
-
-CREATE TABLE lams_lesson_dependency (
-  lesson_id bigint NOT NULL,
-  preceding_lesson_id bigint NOT NULL,
-  PRIMARY KEY (lesson_id,preceding_lesson_id),
-  KEY FK_lams_lesson_dependency_2 (preceding_lesson_id),
-  CONSTRAINT FK_lams_lesson_dependency_1 FOREIGN KEY (lesson_id) REFERENCES lams_lesson (lesson_id) ON DELETE CASCADE ON UPDATE CASCADE,
-  CONSTRAINT FK_lams_lesson_dependency_2 FOREIGN KEY (preceding_lesson_id) REFERENCES lams_lesson (lesson_id) ON DELETE CASCADE ON UPDATE CASCADE
-) ENGINE=InnoDB DEFAULT CHARSET=utf8mb4 COLLATE=utf8mb4_unicode_ci;
-
-DROP TABLE IF EXISTS lams_lesson_state;
-
-
-CREATE TABLE lams_lesson_state (
-  lesson_state_id int NOT NULL,
-  `description` varchar(255) CHARACTER SET utf8mb4 COLLATE utf8mb4_unicode_ci NOT NULL,
-  PRIMARY KEY (lesson_state_id)
-) ENGINE=InnoDB DEFAULT CHARSET=utf8mb4 COLLATE=utf8mb4_unicode_ci;
-
-DROP TABLE IF EXISTS lams_license;
-
-
-CREATE TABLE lams_license (
-  license_id bigint NOT NULL,
-  `name` varchar(200) CHARACTER SET utf8mb4 COLLATE utf8mb4_unicode_ci NOT NULL,
-  `code` varchar(20) CHARACTER SET utf8mb4 COLLATE utf8mb4_unicode_ci NOT NULL,
-  url varchar(256) CHARACTER SET utf8mb4 COLLATE utf8mb4_unicode_ci DEFAULT NULL,
-  default_flag tinyint(1) NOT NULL DEFAULT '0',
-  picture_url varchar(256) CHARACTER SET utf8mb4 COLLATE utf8mb4_unicode_ci DEFAULT NULL,
-  order_id tinyint DEFAULT '0',
-  PRIMARY KEY (license_id)
-) ENGINE=InnoDB DEFAULT CHARSET=utf8mb4 COLLATE=utf8mb4_unicode_ci;
-
-DROP TABLE IF EXISTS lams_log_event;
-
-
-CREATE TABLE lams_log_event (
-  id bigint NOT NULL AUTO_INCREMENT,
-  log_event_type_id int NOT NULL,
-  user_id bigint DEFAULT NULL,
-  occurred_date_time datetime NOT NULL,
-  lesson_id bigint DEFAULT NULL,
-  activity_id bigint DEFAULT NULL,
-  target_user_id bigint DEFAULT NULL,
-  `description` text CHARACTER SET utf8mb4 COLLATE utf8mb4_unicode_ci,
-  PRIMARY KEY (id),
-  KEY event_log_occurred_date_time (occurred_date_time),
-  KEY FK_event_log_event_type_idx (log_event_type_id),
-  KEY event_log_date_and_type (occurred_date_time,log_event_type_id),
-  CONSTRAINT FK_event_log_event_type FOREIGN KEY (log_event_type_id) REFERENCES lams_log_event_type (log_event_type_id) ON DELETE RESTRICT ON UPDATE RESTRICT
 ) ENGINE=InnoDB DEFAULT CHARSET=utf8mb4 COLLATE=utf8mb4_unicode_ci;
 
 DROP TABLE IF EXISTS lams_log_event_type;
@@ -1767,7 +1192,6 @@
   CONSTRAINT FK_lams_organisation_1 FOREIGN KEY (organisation_type_id) REFERENCES lams_organisation_type (organisation_type_id),
   CONSTRAINT FK_lams_organisation_3 FOREIGN KEY (parent_organisation_id) REFERENCES lams_organisation (organisation_id),
   CONSTRAINT FK_lams_organisation_4 FOREIGN KEY (organisation_state_id) REFERENCES lams_organisation_state (organisation_state_id)
->>>>>>> 4436ad48
 ) ENGINE=InnoDB AUTO_INCREMENT=8 DEFAULT CHARSET=utf8mb4 COLLATE=utf8mb4_unicode_ci;
 
 DROP TABLE IF EXISTS lams_organisation_group;
@@ -1817,7 +1241,6 @@
 DROP TABLE IF EXISTS lams_outcome;
 
 
-<<<<<<< HEAD
 DROP TABLE IF EXISTS `lams_outcome`;
 
 CREATE TABLE `lams_outcome` (
@@ -1835,10 +1258,8 @@
   CONSTRAINT `FK_lams_outcome_2` FOREIGN KEY (`scale_id`) REFERENCES `lams_outcome_scale` (`scale_id`) ON UPDATE CASCADE
 ) ENGINE=InnoDB DEFAULT CHARSET=utf8mb4 COLLATE=utf8mb4_unicode_ci;
 
-
---
--- Table structure for table `lams_outcome_mapping`
---
+DROP TABLE IF EXISTS lams_outcome_mapping;
+
 
 DROP TABLE IF EXISTS `lams_outcome_mapping`;
 
@@ -1858,85 +1279,6 @@
   CONSTRAINT `FK_lams_outcome_mapping_3` FOREIGN KEY (`tool_content_id`) REFERENCES `lams_tool_content` (`tool_content_id`) ON DELETE CASCADE ON UPDATE CASCADE
 ) ENGINE=InnoDB DEFAULT CHARSET=utf8mb4 COLLATE=utf8mb4_unicode_ci;
 
-
---
--- Table structure for table `lams_outcome_result`
---
-
-DROP TABLE IF EXISTS `lams_outcome_result`;
-
-CREATE TABLE `lams_outcome_result` (
-  `result_id` bigint(20) NOT NULL AUTO_INCREMENT,
-  `mapping_id` bigint(20) NOT NULL,
-  `user_id` bigint(20) DEFAULT NULL,
-  `value` tinyint(4) DEFAULT NULL,
-  `create_by` bigint(20) DEFAULT NULL,
-  `create_date_time` datetime NOT NULL,
-  PRIMARY KEY (`result_id`),
-  KEY `FK_lams_outcome_result_1` (`mapping_id`),
-  KEY `FK_lams_outcome_result_2` (`user_id`),
-  KEY `FK_lams_outcome_result_3` (`create_by`),
-  CONSTRAINT `FK_lams_outcome_result_1` FOREIGN KEY (`mapping_id`) REFERENCES `lams_outcome_mapping` (`mapping_id`) ON DELETE CASCADE ON UPDATE CASCADE,
-  CONSTRAINT `FK_lams_outcome_result_2` FOREIGN KEY (`user_id`) REFERENCES `lams_user` (`user_id`) ON DELETE CASCADE ON UPDATE CASCADE,
-  CONSTRAINT `FK_lams_outcome_result_3` FOREIGN KEY (`create_by`) REFERENCES `lams_user` (`user_id`) ON DELETE SET NULL ON UPDATE CASCADE
-) ENGINE=InnoDB DEFAULT CHARSET=utf8mb4 COLLATE=utf8mb4_unicode_ci;
-
-
---
--- Table structure for table `lams_outcome_scale`
---
-
-DROP TABLE IF EXISTS `lams_outcome_scale`;
-			 
-CREATE TABLE `lams_outcome_scale` (
-  `scale_id` mediumint(9) NOT NULL AUTO_INCREMENT,
-  `name` varchar(255) COLLATE utf8mb4_unicode_ci DEFAULT NULL,
-  `code` varchar(50) COLLATE utf8mb4_unicode_ci DEFAULT NULL,
-  `description` text COLLATE utf8mb4_unicode_ci,
-  `create_by` bigint(20) DEFAULT NULL,
-  `create_date_time` datetime NOT NULL,
-  PRIMARY KEY (`scale_id`),
-  KEY `name` (`name`),
-  KEY `code` (`code`)
-=======
-CREATE TABLE lams_outcome (
-  outcome_id mediumint NOT NULL AUTO_INCREMENT,
-  organisation_id bigint DEFAULT NULL,
-  scale_id mediumint NOT NULL,
-  `name` varchar(255) CHARACTER SET utf8mb4 COLLATE utf8mb4_unicode_ci DEFAULT NULL,
-  `code` varchar(50) CHARACTER SET utf8mb4 COLLATE utf8mb4_unicode_ci DEFAULT NULL,
-  `description` text CHARACTER SET utf8mb4 COLLATE utf8mb4_unicode_ci,
-  content_folder_id char(36) CHARACTER SET utf8mb4 COLLATE utf8mb4_unicode_ci DEFAULT NULL,
-  create_by bigint DEFAULT NULL,
-  create_date_time datetime NOT NULL,
-  PRIMARY KEY (outcome_id),
-  UNIQUE KEY code_2 (`code`,organisation_id),
-  KEY `name` (`name`),
-  KEY `code` (`code`),
-  KEY FK_lams_outcome_1 (organisation_id),
-  KEY FK_lams_outcome_2 (scale_id),
-  CONSTRAINT FK_lams_outcome_1 FOREIGN KEY (organisation_id) REFERENCES lams_organisation (organisation_id) ON DELETE CASCADE ON UPDATE CASCADE,
-  CONSTRAINT FK_lams_outcome_2 FOREIGN KEY (scale_id) REFERENCES lams_outcome_scale (scale_id) ON UPDATE CASCADE
-) ENGINE=InnoDB DEFAULT CHARSET=utf8mb4 COLLATE=utf8mb4_unicode_ci;
-
-DROP TABLE IF EXISTS lams_outcome_mapping;
-
-
-CREATE TABLE lams_outcome_mapping (
-  mapping_id bigint NOT NULL AUTO_INCREMENT,
-  outcome_id mediumint NOT NULL,
-  lesson_id bigint DEFAULT NULL,
-  tool_content_id bigint DEFAULT NULL,
-  item_id bigint DEFAULT NULL,
-  PRIMARY KEY (mapping_id),
-  KEY FK_lams_outcome_mapping_1 (outcome_id),
-  KEY FK_lams_outcome_mapping_2 (lesson_id),
-  KEY FK_lams_outcome_mapping_3 (tool_content_id),
-  CONSTRAINT FK_lams_outcome_mapping_1 FOREIGN KEY (outcome_id) REFERENCES lams_outcome (outcome_id) ON DELETE RESTRICT ON UPDATE CASCADE,
-  CONSTRAINT FK_lams_outcome_mapping_2 FOREIGN KEY (lesson_id) REFERENCES lams_lesson (lesson_id) ON DELETE CASCADE ON UPDATE CASCADE,
-  CONSTRAINT FK_lams_outcome_mapping_3 FOREIGN KEY (tool_content_id) REFERENCES lams_tool_content (tool_content_id) ON DELETE CASCADE ON UPDATE CASCADE
-) ENGINE=InnoDB DEFAULT CHARSET=utf8mb4 COLLATE=utf8mb4_unicode_ci;
-
 DROP TABLE IF EXISTS lams_outcome_result;
 
 
@@ -1959,22 +1301,18 @@
 DROP TABLE IF EXISTS lams_outcome_scale;
 
 
-CREATE TABLE lams_outcome_scale (
-  scale_id mediumint NOT NULL AUTO_INCREMENT,
-  organisation_id bigint DEFAULT NULL,
-  `name` varchar(255) CHARACTER SET utf8mb4 COLLATE utf8mb4_unicode_ci DEFAULT NULL,
-  `code` varchar(50) CHARACTER SET utf8mb4 COLLATE utf8mb4_unicode_ci DEFAULT NULL,
-  `description` text CHARACTER SET utf8mb4 COLLATE utf8mb4_unicode_ci,
-  content_folder_id char(36) CHARACTER SET utf8mb4 COLLATE utf8mb4_unicode_ci DEFAULT NULL,
-  create_by bigint DEFAULT NULL,
-  create_date_time datetime NOT NULL,
-  PRIMARY KEY (scale_id),
-  UNIQUE KEY code_2 (`code`,organisation_id),
+DROP TABLE IF EXISTS `lams_outcome_scale`;
+			 
+CREATE TABLE `lams_outcome_scale` (
+  `scale_id` mediumint(9) NOT NULL AUTO_INCREMENT,
+  `name` varchar(255) COLLATE utf8mb4_unicode_ci DEFAULT NULL,
+  `code` varchar(50) COLLATE utf8mb4_unicode_ci DEFAULT NULL,
+  `description` text COLLATE utf8mb4_unicode_ci,
+  `create_by` bigint(20) DEFAULT NULL,
+  `create_date_time` datetime NOT NULL,
+  PRIMARY KEY (`scale_id`),
   KEY `name` (`name`),
-  KEY `code` (`code`),
-  KEY FK_lams_outcome_scale_1 (organisation_id),
-  CONSTRAINT FK_lams_outcome_scale_1 FOREIGN KEY (organisation_id) REFERENCES lams_organisation (organisation_id) ON DELETE CASCADE ON UPDATE CASCADE
->>>>>>> 4436ad48
+  KEY `code` (`code`)
 ) ENGINE=InnoDB AUTO_INCREMENT=2 DEFAULT CHARSET=utf8mb4 COLLATE=utf8mb4_unicode_ci;
 
 DROP TABLE IF EXISTS lams_outcome_scale_item;
@@ -2384,125 +1722,102 @@
   PRIMARY KEY (id)
 ) ENGINE=InnoDB AUTO_INCREMENT=28 DEFAULT CHARSET=utf8mb4 COLLATE=utf8mb4_unicode_ci;
 
-<<<<<<< HEAD
-
---
--- Table structure for table `lams_tool`
---
-
-DROP TABLE IF EXISTS `lams_tool`;
-
-CREATE TABLE `lams_tool` (
-  `tool_id` bigint(20) NOT NULL AUTO_INCREMENT,
-  `tool_signature` varchar(64) COLLATE utf8mb4_unicode_ci NOT NULL,
-  `service_name` varchar(191) COLLATE utf8mb4_unicode_ci NOT NULL,
-  `tool_display_name` varchar(255) COLLATE utf8mb4_unicode_ci NOT NULL,
-  `description` text COLLATE utf8mb4_unicode_ci,
-  `tool_identifier` varchar(64) COLLATE utf8mb4_unicode_ci NOT NULL,
-  `tool_version` varchar(10) COLLATE utf8mb4_unicode_ci NOT NULL,
-  `learning_library_id` bigint(20) DEFAULT NULL,
-  `default_tool_content_id` bigint(20) DEFAULT NULL,
-  `valid_flag` tinyint(1) NOT NULL DEFAULT '1',
-  `grouping_support_type_id` int(3) NOT NULL,
-  `learner_url` text COLLATE utf8mb4_unicode_ci NOT NULL,
-  `learner_preview_url` text COLLATE utf8mb4_unicode_ci,
-  `learner_progress_url` text COLLATE utf8mb4_unicode_ci,
-  `author_url` text COLLATE utf8mb4_unicode_ci NOT NULL,
-  `monitor_url` text COLLATE utf8mb4_unicode_ci,
-  `pedagogical_planner_url` text COLLATE utf8mb4_unicode_ci,
-  `help_url` text COLLATE utf8mb4_unicode_ci,
-  `create_date_time` datetime NOT NULL,
-  `language_file` varchar(255) COLLATE utf8mb4_unicode_ci DEFAULT NULL,
-  `modified_date_time` datetime DEFAULT NULL,
-  `admin_url` text COLLATE utf8mb4_unicode_ci,
-  `supports_outputs` tinyint(1) DEFAULT '0',
-  `ext_lms_id` varchar(255) COLLATE utf8mb4_unicode_ci DEFAULT NULL,
-  PRIMARY KEY (`tool_id`),
-  UNIQUE KEY `UQ_lams_tool_sig` (`tool_signature`),
-  UNIQUE KEY `UQ_lams_tool_class_name` (`service_name`),
-  KEY `learning_library_id` (`learning_library_id`),
-  KEY `grouping_support_type_id` (`grouping_support_type_id`),
-  CONSTRAINT `FK_lams_tool_1` FOREIGN KEY (`learning_library_id`) REFERENCES `lams_learning_library` (`learning_library_id`),
-  CONSTRAINT `FK_lams_tool_2` FOREIGN KEY (`grouping_support_type_id`) REFERENCES `lams_grouping_support_type` (`grouping_support_type_id`)
-) ENGINE=InnoDB AUTO_INCREMENT=23 DEFAULT CHARSET=utf8mb4 COLLATE=utf8mb4_unicode_ci;
-
-
---
--- Table structure for table `lams_tool_content`
---
-
-DROP TABLE IF EXISTS `lams_tool_content`;
-
-CREATE TABLE `lams_tool_content` (
-  `tool_content_id` bigint(20) NOT NULL AUTO_INCREMENT,
-  `tool_id` bigint(20) NOT NULL,
-  PRIMARY KEY (`tool_content_id`),
-  KEY `tool_id` (`tool_id`),
-  CONSTRAINT `FK_lams_tool_content_1` FOREIGN KEY (`tool_id`) REFERENCES `lams_tool` (`tool_id`)
-) ENGINE=InnoDB AUTO_INCREMENT=23 DEFAULT CHARSET=utf8mb4 COLLATE=utf8mb4_unicode_ci;
-
-
---
--- Table structure for table `lams_tool_session`
---
-
-DROP TABLE IF EXISTS `lams_tool_session`;
-
-CREATE TABLE `lams_tool_session` (
-  `tool_session_id` bigint(20) NOT NULL AUTO_INCREMENT,
-  `tool_session_name` varchar(255) COLLATE utf8mb4_unicode_ci NOT NULL,
-  `tool_session_type_id` int(3) NOT NULL,
-  `lesson_id` bigint(20) NOT NULL,
-  `activity_id` bigint(20) NOT NULL,
-  `tool_session_state_id` int(3) NOT NULL,
-  `create_date_time` datetime NOT NULL,
-  `group_id` bigint(20) DEFAULT NULL,
-  `user_id` bigint(20) DEFAULT NULL,
-  `unique_key` varchar(128) COLLATE utf8mb4_unicode_ci NOT NULL,
-  PRIMARY KEY (`tool_session_id`),
-  UNIQUE KEY `UQ_lams_tool_session_1` (`unique_key`),
-  KEY `tool_session_state_id` (`tool_session_state_id`),
-  KEY `user_id` (`user_id`),
-  KEY `tool_session_type_id` (`tool_session_type_id`),
-  KEY `activity_id` (`activity_id`),
-  KEY `group_id` (`group_id`),
-  CONSTRAINT `FK_lams_tool_session_1` FOREIGN KEY (`group_id`) REFERENCES `lams_group` (`group_id`),
-  CONSTRAINT `FK_lams_tool_session_4` FOREIGN KEY (`tool_session_state_id`) REFERENCES `lams_tool_session_state` (`tool_session_state_id`),
-  CONSTRAINT `FK_lams_tool_session_5` FOREIGN KEY (`user_id`) REFERENCES `lams_user` (`user_id`),
-  CONSTRAINT `FK_lams_tool_session_7` FOREIGN KEY (`tool_session_type_id`) REFERENCES `lams_tool_session_type` (`tool_session_type_id`),
-  CONSTRAINT `FK_lams_tool_session_8` FOREIGN KEY (`activity_id`) REFERENCES `lams_learning_activity` (`activity_id`)
-) ENGINE=InnoDB DEFAULT CHARSET=utf8mb4 COLLATE=utf8mb4_unicode_ci;
-
-
---
--- Table structure for table `lams_tool_session_state`
---
-
-DROP TABLE IF EXISTS `lams_tool_session_state`;
-
-CREATE TABLE `lams_tool_session_state` (
-  `tool_session_state_id` int(3) NOT NULL,
-  `description` varchar(255) COLLATE utf8mb4_unicode_ci NOT NULL,
-  PRIMARY KEY (`tool_session_state_id`)
-) ENGINE=InnoDB DEFAULT CHARSET=utf8mb4 COLLATE=utf8mb4_unicode_ci;
-
-
---
--- Table structure for table `lams_tool_session_type`
---
-
-DROP TABLE IF EXISTS `lams_tool_session_type`;
-
-CREATE TABLE `lams_tool_session_type` (
-  `tool_session_type_id` int(3) NOT NULL,
-  `description` varchar(255) COLLATE utf8mb4_unicode_ci NOT NULL,
-  PRIMARY KEY (`tool_session_type_id`)
-) ENGINE=InnoDB DEFAULT CHARSET=utf8mb4 COLLATE=utf8mb4_unicode_ci;
-
-
---
--- Table structure for table `lams_user`
---
+DROP TABLE IF EXISTS lams_tool;
+
+
+CREATE TABLE lams_tool (
+  tool_id bigint NOT NULL AUTO_INCREMENT,
+  tool_signature varchar(64) CHARACTER SET utf8mb4 COLLATE utf8mb4_unicode_ci NOT NULL,
+  service_name varchar(191) CHARACTER SET utf8mb4 COLLATE utf8mb4_unicode_ci NOT NULL,
+  tool_display_name varchar(255) CHARACTER SET utf8mb4 COLLATE utf8mb4_unicode_ci NOT NULL,
+  `description` text CHARACTER SET utf8mb4 COLLATE utf8mb4_unicode_ci,
+  tool_identifier varchar(64) CHARACTER SET utf8mb4 COLLATE utf8mb4_unicode_ci NOT NULL,
+  tool_version varchar(10) CHARACTER SET utf8mb4 COLLATE utf8mb4_unicode_ci NOT NULL,
+  learning_library_id bigint DEFAULT NULL,
+  default_tool_content_id bigint DEFAULT NULL,
+  valid_flag tinyint(1) NOT NULL DEFAULT '1',
+  grouping_support_type_id int NOT NULL,
+  learner_url text CHARACTER SET utf8mb4 COLLATE utf8mb4_unicode_ci NOT NULL,
+  learner_preview_url text CHARACTER SET utf8mb4 COLLATE utf8mb4_unicode_ci,
+  learner_progress_url text CHARACTER SET utf8mb4 COLLATE utf8mb4_unicode_ci,
+  author_url text CHARACTER SET utf8mb4 COLLATE utf8mb4_unicode_ci NOT NULL,
+  monitor_url text CHARACTER SET utf8mb4 COLLATE utf8mb4_unicode_ci,
+  pedagogical_planner_url text CHARACTER SET utf8mb4 COLLATE utf8mb4_unicode_ci,
+  help_url text CHARACTER SET utf8mb4 COLLATE utf8mb4_unicode_ci,
+  create_date_time datetime NOT NULL,
+  language_file varchar(255) CHARACTER SET utf8mb4 COLLATE utf8mb4_unicode_ci DEFAULT NULL,
+  modified_date_time datetime DEFAULT NULL,
+  admin_url text CHARACTER SET utf8mb4 COLLATE utf8mb4_unicode_ci,
+  supports_outputs tinyint(1) DEFAULT '0',
+  ext_lms_id varchar(255) CHARACTER SET utf8mb4 COLLATE utf8mb4_unicode_ci DEFAULT NULL,
+  PRIMARY KEY (tool_id),
+  UNIQUE KEY UQ_lams_tool_sig (tool_signature),
+  UNIQUE KEY UQ_lams_tool_class_name (service_name),
+  KEY learning_library_id (learning_library_id),
+  KEY grouping_support_type_id (grouping_support_type_id),
+  CONSTRAINT FK_lams_tool_1 FOREIGN KEY (learning_library_id) REFERENCES lams_learning_library (learning_library_id),
+  CONSTRAINT FK_lams_tool_2 FOREIGN KEY (grouping_support_type_id) REFERENCES lams_grouping_support_type (grouping_support_type_id)
+) ENGINE=InnoDB AUTO_INCREMENT=45 DEFAULT CHARSET=utf8mb4 COLLATE=utf8mb4_unicode_ci;
+
+DROP TABLE IF EXISTS lams_tool_content;
+
+
+CREATE TABLE lams_tool_content (
+  tool_content_id bigint NOT NULL AUTO_INCREMENT,
+  tool_id bigint NOT NULL,
+  PRIMARY KEY (tool_content_id),
+  KEY tool_id (tool_id),
+  CONSTRAINT FK_lams_tool_content_1 FOREIGN KEY (tool_id) REFERENCES lams_tool (tool_id)
+) ENGINE=InnoDB AUTO_INCREMENT=45 DEFAULT CHARSET=utf8mb4 COLLATE=utf8mb4_unicode_ci;
+
+DROP TABLE IF EXISTS lams_tool_session;
+
+
+CREATE TABLE lams_tool_session (
+  tool_session_id bigint NOT NULL AUTO_INCREMENT,
+  tool_session_name varchar(255) CHARACTER SET utf8mb4 COLLATE utf8mb4_unicode_ci NOT NULL,
+  tool_session_type_id int NOT NULL,
+  lesson_id bigint NOT NULL,
+  activity_id bigint NOT NULL,
+  tool_session_state_id int NOT NULL,
+  create_date_time datetime NOT NULL,
+  group_id bigint DEFAULT NULL,
+  user_id bigint DEFAULT NULL,
+  unique_key varchar(128) CHARACTER SET utf8mb4 COLLATE utf8mb4_unicode_ci NOT NULL,
+  PRIMARY KEY (tool_session_id),
+  UNIQUE KEY UQ_lams_tool_session_1 (unique_key),
+  KEY tool_session_state_id (tool_session_state_id),
+  KEY user_id (user_id),
+  KEY tool_session_type_id (tool_session_type_id),
+  KEY activity_id (activity_id),
+  KEY group_id (group_id),
+  CONSTRAINT FK_lams_tool_session_1 FOREIGN KEY (group_id) REFERENCES lams_group (group_id),
+  CONSTRAINT FK_lams_tool_session_4 FOREIGN KEY (tool_session_state_id) REFERENCES lams_tool_session_state (tool_session_state_id),
+  CONSTRAINT FK_lams_tool_session_5 FOREIGN KEY (user_id) REFERENCES lams_user (user_id),
+  CONSTRAINT FK_lams_tool_session_7 FOREIGN KEY (tool_session_type_id) REFERENCES lams_tool_session_type (tool_session_type_id),
+  CONSTRAINT FK_lams_tool_session_8 FOREIGN KEY (activity_id) REFERENCES lams_learning_activity (activity_id)
+) ENGINE=InnoDB DEFAULT CHARSET=utf8mb4 COLLATE=utf8mb4_unicode_ci;
+
+DROP TABLE IF EXISTS lams_tool_session_state;
+
+
+CREATE TABLE lams_tool_session_state (
+  tool_session_state_id int NOT NULL,
+  `description` varchar(255) CHARACTER SET utf8mb4 COLLATE utf8mb4_unicode_ci NOT NULL,
+  PRIMARY KEY (tool_session_state_id)
+) ENGINE=InnoDB DEFAULT CHARSET=utf8mb4 COLLATE=utf8mb4_unicode_ci;
+
+DROP TABLE IF EXISTS lams_tool_session_type;
+
+
+CREATE TABLE lams_tool_session_type (
+  tool_session_type_id int NOT NULL,
+  `description` varchar(255) CHARACTER SET utf8mb4 COLLATE utf8mb4_unicode_ci NOT NULL,
+  PRIMARY KEY (tool_session_type_id)
+) ENGINE=InnoDB DEFAULT CHARSET=utf8mb4 COLLATE=utf8mb4_unicode_ci;
+
+DROP TABLE IF EXISTS lams_user;
+
 
 DROP TABLE IF EXISTS `lams_user`;
 
@@ -2556,155 +1871,6 @@
   CONSTRAINT `FK_lams_user_5` FOREIGN KEY (`theme_id`) REFERENCES `lams_theme` (`theme_id`),
   CONSTRAINT `FK_lams_user_6` FOREIGN KEY (`locale_id`) REFERENCES `lams_supported_locale` (`locale_id`),
   CONSTRAINT `FK_lams_user_7` FOREIGN KEY (`last_visited_organisation_id`) REFERENCES `lams_organisation` (`organisation_id`)
-=======
-DROP TABLE IF EXISTS lams_tool;
-
-
-CREATE TABLE lams_tool (
-  tool_id bigint NOT NULL AUTO_INCREMENT,
-  tool_signature varchar(64) CHARACTER SET utf8mb4 COLLATE utf8mb4_unicode_ci NOT NULL,
-  service_name varchar(191) CHARACTER SET utf8mb4 COLLATE utf8mb4_unicode_ci NOT NULL,
-  tool_display_name varchar(255) CHARACTER SET utf8mb4 COLLATE utf8mb4_unicode_ci NOT NULL,
-  `description` text CHARACTER SET utf8mb4 COLLATE utf8mb4_unicode_ci,
-  tool_identifier varchar(64) CHARACTER SET utf8mb4 COLLATE utf8mb4_unicode_ci NOT NULL,
-  tool_version varchar(10) CHARACTER SET utf8mb4 COLLATE utf8mb4_unicode_ci NOT NULL,
-  learning_library_id bigint DEFAULT NULL,
-  default_tool_content_id bigint DEFAULT NULL,
-  valid_flag tinyint(1) NOT NULL DEFAULT '1',
-  grouping_support_type_id int NOT NULL,
-  learner_url text CHARACTER SET utf8mb4 COLLATE utf8mb4_unicode_ci NOT NULL,
-  learner_preview_url text CHARACTER SET utf8mb4 COLLATE utf8mb4_unicode_ci,
-  learner_progress_url text CHARACTER SET utf8mb4 COLLATE utf8mb4_unicode_ci,
-  author_url text CHARACTER SET utf8mb4 COLLATE utf8mb4_unicode_ci NOT NULL,
-  monitor_url text CHARACTER SET utf8mb4 COLLATE utf8mb4_unicode_ci,
-  pedagogical_planner_url text CHARACTER SET utf8mb4 COLLATE utf8mb4_unicode_ci,
-  help_url text CHARACTER SET utf8mb4 COLLATE utf8mb4_unicode_ci,
-  create_date_time datetime NOT NULL,
-  language_file varchar(255) CHARACTER SET utf8mb4 COLLATE utf8mb4_unicode_ci DEFAULT NULL,
-  modified_date_time datetime DEFAULT NULL,
-  admin_url text CHARACTER SET utf8mb4 COLLATE utf8mb4_unicode_ci,
-  supports_outputs tinyint(1) DEFAULT '0',
-  ext_lms_id varchar(255) CHARACTER SET utf8mb4 COLLATE utf8mb4_unicode_ci DEFAULT NULL,
-  PRIMARY KEY (tool_id),
-  UNIQUE KEY UQ_lams_tool_sig (tool_signature),
-  UNIQUE KEY UQ_lams_tool_class_name (service_name),
-  KEY learning_library_id (learning_library_id),
-  KEY grouping_support_type_id (grouping_support_type_id),
-  CONSTRAINT FK_lams_tool_1 FOREIGN KEY (learning_library_id) REFERENCES lams_learning_library (learning_library_id),
-  CONSTRAINT FK_lams_tool_2 FOREIGN KEY (grouping_support_type_id) REFERENCES lams_grouping_support_type (grouping_support_type_id)
-) ENGINE=InnoDB AUTO_INCREMENT=45 DEFAULT CHARSET=utf8mb4 COLLATE=utf8mb4_unicode_ci;
-
-DROP TABLE IF EXISTS lams_tool_content;
-
-
-CREATE TABLE lams_tool_content (
-  tool_content_id bigint NOT NULL AUTO_INCREMENT,
-  tool_id bigint NOT NULL,
-  PRIMARY KEY (tool_content_id),
-  KEY tool_id (tool_id),
-  CONSTRAINT FK_lams_tool_content_1 FOREIGN KEY (tool_id) REFERENCES lams_tool (tool_id)
-) ENGINE=InnoDB AUTO_INCREMENT=45 DEFAULT CHARSET=utf8mb4 COLLATE=utf8mb4_unicode_ci;
-
-DROP TABLE IF EXISTS lams_tool_session;
-
-
-CREATE TABLE lams_tool_session (
-  tool_session_id bigint NOT NULL AUTO_INCREMENT,
-  tool_session_name varchar(255) CHARACTER SET utf8mb4 COLLATE utf8mb4_unicode_ci NOT NULL,
-  tool_session_type_id int NOT NULL,
-  lesson_id bigint NOT NULL,
-  activity_id bigint NOT NULL,
-  tool_session_state_id int NOT NULL,
-  create_date_time datetime NOT NULL,
-  group_id bigint DEFAULT NULL,
-  user_id bigint DEFAULT NULL,
-  unique_key varchar(128) CHARACTER SET utf8mb4 COLLATE utf8mb4_unicode_ci NOT NULL,
-  PRIMARY KEY (tool_session_id),
-  UNIQUE KEY UQ_lams_tool_session_1 (unique_key),
-  KEY tool_session_state_id (tool_session_state_id),
-  KEY user_id (user_id),
-  KEY tool_session_type_id (tool_session_type_id),
-  KEY activity_id (activity_id),
-  KEY group_id (group_id),
-  CONSTRAINT FK_lams_tool_session_1 FOREIGN KEY (group_id) REFERENCES lams_group (group_id),
-  CONSTRAINT FK_lams_tool_session_4 FOREIGN KEY (tool_session_state_id) REFERENCES lams_tool_session_state (tool_session_state_id),
-  CONSTRAINT FK_lams_tool_session_5 FOREIGN KEY (user_id) REFERENCES lams_user (user_id),
-  CONSTRAINT FK_lams_tool_session_7 FOREIGN KEY (tool_session_type_id) REFERENCES lams_tool_session_type (tool_session_type_id),
-  CONSTRAINT FK_lams_tool_session_8 FOREIGN KEY (activity_id) REFERENCES lams_learning_activity (activity_id)
-) ENGINE=InnoDB DEFAULT CHARSET=utf8mb4 COLLATE=utf8mb4_unicode_ci;
-
-DROP TABLE IF EXISTS lams_tool_session_state;
-
-
-CREATE TABLE lams_tool_session_state (
-  tool_session_state_id int NOT NULL,
-  `description` varchar(255) CHARACTER SET utf8mb4 COLLATE utf8mb4_unicode_ci NOT NULL,
-  PRIMARY KEY (tool_session_state_id)
-) ENGINE=InnoDB DEFAULT CHARSET=utf8mb4 COLLATE=utf8mb4_unicode_ci;
-
-DROP TABLE IF EXISTS lams_tool_session_type;
-
-
-CREATE TABLE lams_tool_session_type (
-  tool_session_type_id int NOT NULL,
-  `description` varchar(255) CHARACTER SET utf8mb4 COLLATE utf8mb4_unicode_ci NOT NULL,
-  PRIMARY KEY (tool_session_type_id)
-) ENGINE=InnoDB DEFAULT CHARSET=utf8mb4 COLLATE=utf8mb4_unicode_ci;
-
-DROP TABLE IF EXISTS lams_user;
-
-
-CREATE TABLE lams_user (
-  user_id bigint NOT NULL AUTO_INCREMENT,
-  login varchar(191) CHARACTER SET utf8mb4 COLLATE utf8mb4_unicode_ci NOT NULL,
-  `password` char(64) CHARACTER SET utf8mb4 COLLATE utf8mb4_unicode_ci NOT NULL,
-  salt char(64) CHARACTER SET utf8mb4 COLLATE utf8mb4_unicode_ci DEFAULT NULL,
-  two_factor_auth_enabled tinyint(1) DEFAULT '0',
-  two_factor_auth_secret char(64) CHARACTER SET utf8mb4 COLLATE utf8mb4_unicode_ci DEFAULT NULL,
-  title varchar(32) CHARACTER SET utf8mb4 COLLATE utf8mb4_unicode_ci DEFAULT NULL,
-  first_name varchar(128) CHARACTER SET utf8mb4 COLLATE utf8mb4_unicode_ci DEFAULT NULL,
-  last_name varchar(128) CHARACTER SET utf8mb4 COLLATE utf8mb4_unicode_ci DEFAULT NULL,
-  address_line_1 varchar(64) CHARACTER SET utf8mb4 COLLATE utf8mb4_unicode_ci DEFAULT NULL,
-  address_line_2 varchar(64) CHARACTER SET utf8mb4 COLLATE utf8mb4_unicode_ci DEFAULT NULL,
-  address_line_3 varchar(64) CHARACTER SET utf8mb4 COLLATE utf8mb4_unicode_ci DEFAULT NULL,
-  city varchar(64) CHARACTER SET utf8mb4 COLLATE utf8mb4_unicode_ci DEFAULT NULL,
-  state varchar(64) CHARACTER SET utf8mb4 COLLATE utf8mb4_unicode_ci DEFAULT NULL,
-  postcode varchar(10) CHARACTER SET utf8mb4 COLLATE utf8mb4_unicode_ci DEFAULT NULL,
-  country varchar(2) CHARACTER SET utf8mb4 COLLATE utf8mb4_unicode_ci DEFAULT NULL,
-  day_phone varchar(64) CHARACTER SET utf8mb4 COLLATE utf8mb4_unicode_ci DEFAULT NULL,
-  evening_phone varchar(64) CHARACTER SET utf8mb4 COLLATE utf8mb4_unicode_ci DEFAULT NULL,
-  mobile_phone varchar(64) CHARACTER SET utf8mb4 COLLATE utf8mb4_unicode_ci DEFAULT NULL,
-  fax varchar(64) CHARACTER SET utf8mb4 COLLATE utf8mb4_unicode_ci DEFAULT NULL,
-  email varchar(128) CHARACTER SET utf8mb4 COLLATE utf8mb4_unicode_ci DEFAULT NULL,
-  email_verified tinyint(1) DEFAULT '1',
-  disabled_flag tinyint(1) NOT NULL DEFAULT '0',
-  create_date datetime NOT NULL,
-  authentication_method_id bigint NOT NULL DEFAULT '0',
-  workspace_folder_id bigint DEFAULT NULL,
-  theme_id bigint DEFAULT NULL,
-  locale_id int DEFAULT NULL,
-  portrait_uuid bigint DEFAULT NULL,
-  change_password tinyint(1) DEFAULT '0',
-  timezone varchar(255) CHARACTER SET utf8mb4 COLLATE utf8mb4_unicode_ci DEFAULT NULL,
-  first_login tinyint(1) DEFAULT '1',
-  modified_date datetime DEFAULT NULL,
-  last_visited_organisation_id bigint DEFAULT NULL,
-  failed_attempts tinyint DEFAULT NULL,
-  lock_out_time datetime DEFAULT NULL,
-  PRIMARY KEY (user_id),
-  UNIQUE KEY UQ_lams_user_login (login),
-  KEY authentication_method_id (authentication_method_id),
-  KEY workspace_folder_id (workspace_folder_id),
-  KEY theme_id (theme_id),
-  KEY locale_id (locale_id),
-  KEY FK_lams_user_7 (last_visited_organisation_id),
-  KEY email (email),
-  CONSTRAINT FK_lams_user_1 FOREIGN KEY (authentication_method_id) REFERENCES lams_authentication_method (authentication_method_id),
-  CONSTRAINT FK_lams_user_2 FOREIGN KEY (workspace_folder_id) REFERENCES lams_workspace_folder (workspace_folder_id),
-  CONSTRAINT FK_lams_user_5 FOREIGN KEY (theme_id) REFERENCES lams_theme (theme_id),
-  CONSTRAINT FK_lams_user_6 FOREIGN KEY (locale_id) REFERENCES lams_supported_locale (locale_id),
-  CONSTRAINT FK_lams_user_7 FOREIGN KEY (last_visited_organisation_id) REFERENCES lams_organisation (organisation_id)
->>>>>>> 4436ad48
 ) ENGINE=InnoDB AUTO_INCREMENT=9 DEFAULT CHARSET=utf8mb4 COLLATE=utf8mb4_unicode_ci;
 
 DROP TABLE IF EXISTS lams_user_group;
