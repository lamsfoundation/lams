SET FOREIGN_KEY_CHECKS=0;

DROP TABLE IF EXISTS lams_activity_category;


CREATE TABLE lams_activity_category (
  activity_category_id int NOT NULL,
  `description` varchar(255) CHARACTER SET utf8mb4 COLLATE utf8mb4_unicode_ci NOT NULL,
  PRIMARY KEY (activity_category_id)
) ENGINE=InnoDB DEFAULT CHARSET=utf8mb4 COLLATE=utf8mb4_unicode_ci;

DROP TABLE IF EXISTS lams_activity_evaluation;


CREATE TABLE lams_activity_evaluation (
  activity_id bigint NOT NULL,
  tool_output_definition varchar(255) CHARACTER SET utf8mb4 COLLATE utf8mb4_unicode_ci NOT NULL,
  weight tinyint DEFAULT NULL,
  PRIMARY KEY (activity_id),
  KEY activity_id (activity_id),
  CONSTRAINT FK_lams_activity_evaluation_1 FOREIGN KEY (activity_id) REFERENCES lams_learning_activity (activity_id) ON DELETE CASCADE ON UPDATE CASCADE
) ENGINE=InnoDB DEFAULT CHARSET=utf8mb4 COLLATE=utf8mb4_unicode_ci;

DROP TABLE IF EXISTS lams_auth_method_type;


CREATE TABLE lams_auth_method_type (
  authentication_method_type_id int NOT NULL,
  `description` varchar(64) CHARACTER SET utf8mb4 COLLATE utf8mb4_unicode_ci NOT NULL,
  PRIMARY KEY (authentication_method_type_id)
) ENGINE=InnoDB DEFAULT CHARSET=utf8mb4 COLLATE=utf8mb4_unicode_ci;

DROP TABLE IF EXISTS lams_authentication_method;


CREATE TABLE lams_authentication_method (
  authentication_method_id bigint NOT NULL,
  authentication_method_type_id int NOT NULL DEFAULT '0',
  authentication_method_name varchar(191) CHARACTER SET utf8mb4 COLLATE utf8mb4_unicode_ci NOT NULL,
  PRIMARY KEY (authentication_method_id),
  UNIQUE KEY UQ_lams_authentication_method_1 (authentication_method_name),
  KEY authentication_method_type_id (authentication_method_type_id),
  CONSTRAINT FK_lams_authorization_method_1 FOREIGN KEY (authentication_method_type_id) REFERENCES lams_auth_method_type (authentication_method_type_id)
) ENGINE=InnoDB DEFAULT CHARSET=utf8mb4 COLLATE=utf8mb4_unicode_ci;

DROP TABLE IF EXISTS lams_branch_activity_entry;


CREATE TABLE lams_branch_activity_entry (
  entry_id bigint NOT NULL AUTO_INCREMENT,
  entry_ui_id int DEFAULT NULL,
  group_id bigint DEFAULT NULL,
  sequence_activity_id bigint DEFAULT NULL,
  branch_activity_id bigint NOT NULL,
  condition_id bigint DEFAULT NULL,
  open_gate tinyint(1) DEFAULT NULL,
  PRIMARY KEY (entry_id),
  KEY group_id (group_id),
  KEY sequence_activity_id (sequence_activity_id),
  KEY branch_activity_id (branch_activity_id),
  KEY condition_id (condition_id),
  CONSTRAINT FK_lams_branch_activity_entry_4 FOREIGN KEY (condition_id) REFERENCES lams_branch_condition (condition_id),
  CONSTRAINT FK_lams_branch_map_branch FOREIGN KEY (branch_activity_id) REFERENCES lams_learning_activity (activity_id),
  CONSTRAINT FK_lams_branch_map_sequence FOREIGN KEY (sequence_activity_id) REFERENCES lams_learning_activity (activity_id),
  CONSTRAINT FK_lams_group_activity_1 FOREIGN KEY (group_id) REFERENCES lams_group (group_id)
) ENGINE=InnoDB DEFAULT CHARSET=utf8mb4 COLLATE=utf8mb4_unicode_ci;

DROP TABLE IF EXISTS lams_branch_condition;


CREATE TABLE lams_branch_condition (
  condition_id bigint NOT NULL AUTO_INCREMENT,
  condition_ui_id int DEFAULT NULL,
  order_id int DEFAULT NULL,
  `name` varchar(255) CHARACTER SET utf8mb4 COLLATE utf8mb4_unicode_ci NOT NULL,
  display_name varchar(255) CHARACTER SET utf8mb4 COLLATE utf8mb4_unicode_ci DEFAULT NULL,
  `type` varchar(30) CHARACTER SET utf8mb4 COLLATE utf8mb4_unicode_ci NOT NULL,
  start_value varchar(255) CHARACTER SET utf8mb4 COLLATE utf8mb4_unicode_ci DEFAULT NULL,
  end_value varchar(255) CHARACTER SET utf8mb4 COLLATE utf8mb4_unicode_ci DEFAULT NULL,
  exact_match_value varchar(255) CHARACTER SET utf8mb4 COLLATE utf8mb4_unicode_ci DEFAULT NULL,
  PRIMARY KEY (condition_id)
) ENGINE=InnoDB DEFAULT CHARSET=utf8mb4 COLLATE=utf8mb4_unicode_ci;

DROP TABLE IF EXISTS lams_comment;


CREATE TABLE lams_comment (
  uid bigint NOT NULL AUTO_INCREMENT,
  session_id bigint NOT NULL,
  body mediumtext CHARACTER SET utf8mb4 COLLATE utf8mb4_unicode_ci,
  create_by bigint DEFAULT NULL,
  create_date datetime DEFAULT NULL,
  update_date datetime DEFAULT NULL,
  update_by bigint DEFAULT NULL,
  last_modified datetime DEFAULT NULL,
  last_reply_date datetime DEFAULT NULL,
  reply_number int DEFAULT NULL,
  hide_flag smallint DEFAULT NULL,
  parent_uid bigint DEFAULT NULL,
  root_comment_uid bigint DEFAULT NULL,
  comment_level smallint DEFAULT NULL,
  thread_comment_uid bigint DEFAULT NULL,
  sticky smallint DEFAULT '0',
  monitor smallint DEFAULT '0',
  anonymous smallint DEFAULT '0',
  PRIMARY KEY (uid),
  KEY FK_comment_session (session_id),
  KEY FK_comment_create (create_by),
  KEY FK_comment_modify (update_by),
  KEY FK_comment_parent (parent_uid),
  KEY FK_comment_root (root_comment_uid),
  KEY FK_comment_thread (thread_comment_uid),
  KEY IX_comment_level_sticky (comment_level,sticky),
  CONSTRAINT FK_comment_create FOREIGN KEY (create_by) REFERENCES lams_user (user_id),
  CONSTRAINT FK_comment_modify FOREIGN KEY (update_by) REFERENCES lams_user (user_id),
  CONSTRAINT FK_comment_parent FOREIGN KEY (parent_uid) REFERENCES lams_comment (uid),
  CONSTRAINT FK_comment_root FOREIGN KEY (root_comment_uid) REFERENCES lams_comment (uid),
  CONSTRAINT FK_comment_session FOREIGN KEY (session_id) REFERENCES lams_comment_session (uid),
  CONSTRAINT FK_comment_thread FOREIGN KEY (thread_comment_uid) REFERENCES lams_comment (uid)
) ENGINE=InnoDB DEFAULT CHARSET=utf8mb4 COLLATE=utf8mb4_unicode_ci;

DROP TABLE IF EXISTS lams_comment_likes;


CREATE TABLE lams_comment_likes (
  uid bigint NOT NULL AUTO_INCREMENT,
  comment_uid bigint NOT NULL,
  user_id bigint NOT NULL,
  vote tinyint(1) DEFAULT NULL,
  PRIMARY KEY (uid),
  UNIQUE KEY comment_like_unique (comment_uid,user_id),
  KEY FK_commentlike_comment (comment_uid),
  KEY FK_commentlike_user (user_id),
  CONSTRAINT FK_commentlike_comment FOREIGN KEY (comment_uid) REFERENCES lams_comment (uid),
  CONSTRAINT FK_commentlike_user FOREIGN KEY (user_id) REFERENCES lams_user (user_id)
) ENGINE=InnoDB DEFAULT CHARSET=utf8mb4 COLLATE=utf8mb4_unicode_ci;

DROP TABLE IF EXISTS lams_comment_session;


CREATE TABLE lams_comment_session (
  uid bigint NOT NULL AUTO_INCREMENT,
  external_id bigint DEFAULT NULL,
  external_id_type int DEFAULT NULL,
  external_signature varchar(40) CHARACTER SET utf8mb4 COLLATE utf8mb4_unicode_ci DEFAULT NULL,
  external_secondary_id bigint DEFAULT NULL,
  PRIMARY KEY (uid),
  KEY comment_ext_sig (external_id,external_signature)
) ENGINE=InnoDB DEFAULT CHARSET=utf8mb4 COLLATE=utf8mb4_unicode_ci;

DROP TABLE IF EXISTS lams_competence;


CREATE TABLE lams_competence (
  competence_id bigint NOT NULL AUTO_INCREMENT,
  learning_design_id bigint DEFAULT NULL,
  `description` mediumtext CHARACTER SET utf8mb4 COLLATE utf8mb4_unicode_ci,
  title varchar(191) CHARACTER SET utf8mb4 COLLATE utf8mb4_unicode_ci DEFAULT NULL,
  PRIMARY KEY (competence_id),
  UNIQUE KEY competence_id (competence_id),
  UNIQUE KEY learning_design_id (learning_design_id,title),
  CONSTRAINT LearningDesignCompetenceMap FOREIGN KEY (learning_design_id) REFERENCES lams_learning_design (learning_design_id) ON DELETE CASCADE ON UPDATE CASCADE
) ENGINE=InnoDB DEFAULT CHARSET=utf8mb4 COLLATE=utf8mb4_unicode_ci;

DROP TABLE IF EXISTS lams_competence_mapping;


CREATE TABLE lams_competence_mapping (
  competence_mapping_id bigint NOT NULL AUTO_INCREMENT,
  competence_id bigint DEFAULT NULL,
  activity_id bigint DEFAULT NULL,
  PRIMARY KEY (competence_mapping_id),
  UNIQUE KEY competence_mapping_id (competence_mapping_id),
  UNIQUE KEY competence_id (competence_id,activity_id),
  KEY activity_id (activity_id),
  CONSTRAINT FK_lams_competence_mapping_1 FOREIGN KEY (activity_id) REFERENCES lams_learning_activity (activity_id) ON DELETE CASCADE ON UPDATE CASCADE,
  CONSTRAINT FK_lams_competence_mapping_2 FOREIGN KEY (competence_id) REFERENCES lams_competence (competence_id) ON DELETE CASCADE ON UPDATE CASCADE
) ENGINE=InnoDB DEFAULT CHARSET=utf8mb4 COLLATE=utf8mb4_unicode_ci;

DROP TABLE IF EXISTS lams_configuration;


CREATE TABLE lams_configuration (
  config_key varchar(30) CHARACTER SET utf8mb4 COLLATE utf8mb4_unicode_ci NOT NULL,
  config_value varchar(255) CHARACTER SET utf8mb4 COLLATE utf8mb4_unicode_ci DEFAULT NULL,
  description_key varchar(255) CHARACTER SET utf8mb4 COLLATE utf8mb4_unicode_ci DEFAULT NULL,
  header_name varchar(50) CHARACTER SET utf8mb4 COLLATE utf8mb4_unicode_ci DEFAULT NULL,
  `format` varchar(30) CHARACTER SET utf8mb4 COLLATE utf8mb4_unicode_ci DEFAULT NULL,
  required tinyint(1) NOT NULL DEFAULT '0',
  PRIMARY KEY (config_key)
) ENGINE=InnoDB DEFAULT CHARSET=utf8mb4 COLLATE=utf8mb4_unicode_ci;

DROP TABLE IF EXISTS lams_copy_type;


<<<<<<< HEAD
CREATE TABLE `lams_cr_node` (
  `node_id` bigint(20) unsigned NOT NULL AUTO_INCREMENT,
  `portrait_uuid` BINARY(16),
  `workspace_id` bigint(20) unsigned NOT NULL,
  `path` varchar(255) COLLATE utf8mb4_unicode_ci DEFAULT NULL,
  `type` varchar(255) COLLATE utf8mb4_unicode_ci NOT NULL,
  `created_date_time` datetime NOT NULL,
  `next_version_id` bigint(20) unsigned NOT NULL DEFAULT '1',
  `parent_nv_id` bigint(20) unsigned DEFAULT NULL,
  PRIMARY KEY (`node_id`),
  UNIQUE INDEX IDX_portrait_uuid (portrait_uuid),
  KEY `workspace_id` (`workspace_id`),
  CONSTRAINT `FK_lams_cr_node_1` FOREIGN KEY (`workspace_id`) REFERENCES `lams_cr_workspace` (`workspace_id`)
=======
CREATE TABLE lams_copy_type (
  copy_type_id tinyint NOT NULL,
  `description` varchar(255) CHARACTER SET utf8mb4 COLLATE utf8mb4_unicode_ci NOT NULL,
  PRIMARY KEY (copy_type_id)
>>>>>>> 188d0e3d
) ENGINE=InnoDB DEFAULT CHARSET=utf8mb4 COLLATE=utf8mb4_unicode_ci;

DROP TABLE IF EXISTS lams_cr_credential;


CREATE TABLE lams_cr_credential (
  credential_id bigint unsigned NOT NULL AUTO_INCREMENT,
  `name` varchar(255) CHARACTER SET utf8mb4 COLLATE utf8mb4_unicode_ci NOT NULL,
  `password` varchar(255) CHARACTER SET utf8mb4 COLLATE utf8mb4_unicode_ci NOT NULL,
  PRIMARY KEY (credential_id)
) ENGINE=InnoDB DEFAULT CHARSET=utf8mb4 COLLATE=utf8mb4_unicode_ci;

DROP TABLE IF EXISTS lams_cr_node;


CREATE TABLE lams_cr_node (
  node_id bigint unsigned NOT NULL AUTO_INCREMENT,
  workspace_id bigint unsigned NOT NULL,
  `path` varchar(255) CHARACTER SET utf8mb4 COLLATE utf8mb4_unicode_ci DEFAULT NULL,
  `type` varchar(255) CHARACTER SET utf8mb4 COLLATE utf8mb4_unicode_ci NOT NULL,
  created_date_time datetime NOT NULL,
  next_version_id bigint unsigned NOT NULL DEFAULT '1',
  parent_nv_id bigint unsigned DEFAULT NULL,
  PRIMARY KEY (node_id),
  KEY workspace_id (workspace_id),
  CONSTRAINT FK_lams_cr_node_1 FOREIGN KEY (workspace_id) REFERENCES lams_cr_workspace (workspace_id)
) ENGINE=InnoDB DEFAULT CHARSET=utf8mb4 COLLATE=utf8mb4_unicode_ci;

DROP TABLE IF EXISTS lams_cr_node_version;


CREATE TABLE lams_cr_node_version (
  nv_id bigint unsigned NOT NULL AUTO_INCREMENT,
  node_id bigint unsigned NOT NULL,
  version_id bigint unsigned NOT NULL,
  created_date_time datetime NOT NULL,
  user_id bigint NOT NULL,
  PRIMARY KEY (nv_id),
  KEY node_id (node_id),
  CONSTRAINT FK_lams_cr_node_version_2 FOREIGN KEY (node_id) REFERENCES lams_cr_node (node_id)
) ENGINE=InnoDB DEFAULT CHARSET=utf8mb4 COLLATE=utf8mb4_unicode_ci;

DROP TABLE IF EXISTS lams_cr_node_version_property;


CREATE TABLE lams_cr_node_version_property (
  id bigint unsigned NOT NULL AUTO_INCREMENT,
  nv_id bigint unsigned NOT NULL,
  `name` varchar(255) CHARACTER SET utf8mb4 COLLATE utf8mb4_unicode_ci NOT NULL,
  `value` varchar(255) CHARACTER SET utf8mb4 COLLATE utf8mb4_unicode_ci NOT NULL,
  `type` tinyint NOT NULL,
  PRIMARY KEY (id),
  KEY nv_id (nv_id),
  CONSTRAINT FK_lams_cr_node_version_property_1 FOREIGN KEY (nv_id) REFERENCES lams_cr_node_version (nv_id)
) ENGINE=InnoDB DEFAULT CHARSET=utf8mb4 COLLATE=utf8mb4_unicode_ci;

DROP TABLE IF EXISTS lams_cr_workspace;


CREATE TABLE lams_cr_workspace (
  workspace_id bigint unsigned NOT NULL AUTO_INCREMENT,
  `name` varchar(255) CHARACTER SET utf8mb4 COLLATE utf8mb4_unicode_ci NOT NULL,
  PRIMARY KEY (workspace_id)
) ENGINE=InnoDB DEFAULT CHARSET=utf8mb4 COLLATE=utf8mb4_unicode_ci;

DROP TABLE IF EXISTS lams_cr_workspace_credential;


CREATE TABLE lams_cr_workspace_credential (
  wc_id bigint unsigned NOT NULL AUTO_INCREMENT,
  workspace_id bigint unsigned NOT NULL,
  credential_id bigint unsigned NOT NULL,
  PRIMARY KEY (wc_id),
  KEY workspace_id (workspace_id),
  KEY credential_id (credential_id),
  CONSTRAINT FK_lams_cr_workspace_credential_1 FOREIGN KEY (workspace_id) REFERENCES lams_cr_workspace (workspace_id),
  CONSTRAINT FK_lams_cr_workspace_credential_2 FOREIGN KEY (credential_id) REFERENCES lams_cr_credential (credential_id)
) ENGINE=InnoDB DEFAULT CHARSET=utf8mb4 COLLATE=utf8mb4_unicode_ci;

DROP TABLE IF EXISTS lams_data_flow;

<<<<<<< HEAD
CREATE TABLE `lams_email_notification_recipient_archive` (
  `email_notification_uid` bigint(20) NOT NULL,
  `user_id` bigint(20) NOT NULL,
  KEY `FK_lams_email_notification_recipient_archive_1` (`email_notification_uid`),
  KEY `FK_lams_email_notification_recipient_archive_2` (`user_id`),
  CONSTRAINT `FK_lams_email_notification_recipient_archive_1` FOREIGN KEY (`email_notification_uid`) REFERENCES `lams_email_notification_archive` (`uid`) ON DELETE CASCADE ON UPDATE CASCADE,
  CONSTRAINT `FK_lams_email_notification_recipient_archive_2` FOREIGN KEY (`user_id`) REFERENCES `lams_user` (`user_id`) ON DELETE CASCADE ON UPDATE CASCADE
) ENGINE=InnoDB DEFAULT CHARSET=utf8mb4 COLLATE=utf8mb4_unicode_ci;


--
-- Table structure for table `lams_ext_course_class_map`
--

DROP TABLE IF EXISTS `lams_ext_course_class_map`;

CREATE TABLE `lams_ext_course_class_map` (
  `sid` int(11) NOT NULL AUTO_INCREMENT,
  `courseid` varchar(255) COLLATE utf8mb4_unicode_ci NOT NULL,
  `classid` bigint(20) NOT NULL,
  `ext_server_org_map_id` int(11) NOT NULL,
  PRIMARY KEY (`sid`),
  KEY `classid` (`classid`),
  KEY `ext_server_org_map_id` (`ext_server_org_map_id`),
  CONSTRAINT `lams_ext_course_class_map_fk` FOREIGN KEY (`classid`) REFERENCES `lams_organisation` (`organisation_id`),
  CONSTRAINT `lams_ext_course_class_map_fk1` FOREIGN KEY (`ext_server_org_map_id`) REFERENCES `lams_ext_server_org_map` (`sid`) ON DELETE CASCADE ON UPDATE CASCADE
) ENGINE=InnoDB DEFAULT CHARSET=utf8mb4 COLLATE=utf8mb4_unicode_ci;


--
-- Table structure for table `lams_ext_server_lesson_map`
--

DROP TABLE IF EXISTS `lams_ext_server_lesson_map`;

CREATE TABLE `lams_ext_server_lesson_map` (
  `uid` bigint(20) NOT NULL AUTO_INCREMENT,
  `lesson_id` bigint(20) NOT NULL,
  `ext_server_org_map_id` int(11) NOT NULL,
  `resource_link_id` varchar(255) COLLATE utf8mb4_unicode_ci DEFAULT NULL,
  PRIMARY KEY (`uid`),
  UNIQUE KEY `lesson_id` (`lesson_id`),
  KEY `lams_ext_server_lesson_map_fk1` (`ext_server_org_map_id`),
  CONSTRAINT `lams_ext_server_lesson_map_fk1` FOREIGN KEY (`ext_server_org_map_id`) REFERENCES `lams_ext_server_org_map` (`sid`) ON DELETE CASCADE ON UPDATE CASCADE,
  CONSTRAINT `lams_ext_server_lesson_map_fk2` FOREIGN KEY (`lesson_id`) REFERENCES `lams_lesson` (`lesson_id`) ON DELETE CASCADE ON UPDATE CASCADE
) ENGINE=InnoDB DEFAULT CHARSET=utf8mb4 COLLATE=utf8mb4_unicode_ci;


--
-- Table structure for table `lams_ext_server_org_map`
--

DROP TABLE IF EXISTS `lams_ext_server_org_map`;

CREATE TABLE `lams_ext_server_org_map` (
  `sid` int(11) NOT NULL AUTO_INCREMENT,
  `serverid` varchar(191) COLLATE utf8mb4_unicode_ci NOT NULL,
  `serverkey` text COLLATE utf8mb4_unicode_ci NOT NULL,
  `servername` varchar(255) COLLATE utf8mb4_unicode_ci NOT NULL,
  `serverdesc` mediumtext COLLATE utf8mb4_unicode_ci,
  `prefix` varchar(11) COLLATE utf8mb4_unicode_ci NOT NULL,
  `userinfo_url` text COLLATE utf8mb4_unicode_ci NOT NULL,
  `lesson_finish_url` text COLLATE utf8mb4_unicode_ci,
  `logout_url` TEXT,
  `disabled` bit(1) NOT NULL,
  `time_to_live_login_request` int(11) DEFAULT '80',
  `time_to_live_login_request_enabled` tinyint(1) NOT NULL DEFAULT '0',
  `ext_groups_url` text COLLATE utf8mb4_unicode_ci,
  `server_type_id` int(11) NOT NULL DEFAULT '1',
  `lti_consumer_monitor_roles` text COLLATE utf8mb4_unicode_ci,
  `learner_presence_avail` tinyint(1) DEFAULT '0',
  `learner_im_avail` tinyint(1) DEFAULT '0',
  `live_edit_enabled` tinyint(1) DEFAULT '1',
  `enable_lesson_notifications` tinyint(1) DEFAULT '1',
  `force_restart` tinyint(1) DEFAULT '0',
  `allow_restart` tinyint(1) DEFAULT '0',
  `gradebook_on_complete` tinyint(1) DEFAULT '1',
  `use_alternative_user_id_parameter_name` tinyint(1) DEFAULT '0',
  `membership_url` text COLLATE utf8mb4_unicode_ci,
  PRIMARY KEY (`sid`),
  UNIQUE KEY `serverid` (`serverid`),
  UNIQUE KEY `prefix` (`prefix`),
  KEY `FK_lams_ext_server_type` (`server_type_id`),
  CONSTRAINT `FK_lams_ext_server_type` FOREIGN KEY (`server_type_id`) REFERENCES `lams_ext_server_type` (`server_type_id`)
) ENGINE=InnoDB AUTO_INCREMENT=2 DEFAULT CHARSET=utf8mb4 COLLATE=utf8mb4_unicode_ci;
=======
>>>>>>> 188d0e3d

CREATE TABLE lams_data_flow (
  data_flow_object_id bigint NOT NULL AUTO_INCREMENT,
  transition_id bigint NOT NULL,
  order_id int DEFAULT NULL,
  `name` varchar(255) CHARACTER SET utf8mb4 COLLATE utf8mb4_unicode_ci NOT NULL,
  display_name varchar(255) CHARACTER SET utf8mb4 COLLATE utf8mb4_unicode_ci DEFAULT NULL,
  tool_assigment_id int DEFAULT NULL,
  PRIMARY KEY (data_flow_object_id),
  KEY FK_lams_learning_transition_1 (transition_id),
  CONSTRAINT FK_lams_learning_transition_1 FOREIGN KEY (transition_id) REFERENCES lams_learning_transition (transition_id) ON DELETE CASCADE ON UPDATE CASCADE
) ENGINE=InnoDB DEFAULT CHARSET=utf8mb4 COLLATE=utf8mb4_unicode_ci;

DROP TABLE IF EXISTS lams_email_notification_archive;


CREATE TABLE lams_email_notification_archive (
  uid bigint NOT NULL AUTO_INCREMENT,
  organisation_id bigint DEFAULT NULL,
  lesson_id bigint DEFAULT NULL,
  search_type tinyint NOT NULL,
  sent_on datetime NOT NULL,
  body mediumtext CHARACTER SET utf8mb4 COLLATE utf8mb4_unicode_ci,
  PRIMARY KEY (uid),
  KEY FK_lams_email_notification_archive_1 (organisation_id),
  KEY FK_lams_email_notification_archive_2 (lesson_id),
  CONSTRAINT FK_lams_email_notification_archive_1 FOREIGN KEY (organisation_id) REFERENCES lams_organisation (organisation_id) ON DELETE CASCADE ON UPDATE CASCADE,
  CONSTRAINT FK_lams_email_notification_archive_2 FOREIGN KEY (lesson_id) REFERENCES lams_lesson (lesson_id) ON DELETE CASCADE ON UPDATE CASCADE
) ENGINE=InnoDB DEFAULT CHARSET=utf8mb4 COLLATE=utf8mb4_unicode_ci;

DROP TABLE IF EXISTS lams_email_notification_recipient_archive;


CREATE TABLE lams_email_notification_recipient_archive (
  email_notification_uid bigint NOT NULL,
  user_id bigint NOT NULL,
  KEY FK_lams_email_notification_recipient_archive_1 (email_notification_uid),
  KEY FK_lams_email_notification_recipient_archive_2 (user_id),
  CONSTRAINT FK_lams_email_notification_recipient_archive_1 FOREIGN KEY (email_notification_uid) REFERENCES lams_email_notification_archive (uid) ON DELETE CASCADE ON UPDATE CASCADE,
  CONSTRAINT FK_lams_email_notification_recipient_archive_2 FOREIGN KEY (user_id) REFERENCES lams_user (user_id) ON DELETE CASCADE ON UPDATE CASCADE
) ENGINE=InnoDB DEFAULT CHARSET=utf8mb4 COLLATE=utf8mb4_unicode_ci;

DROP TABLE IF EXISTS lams_ext_course_class_map;


CREATE TABLE lams_ext_course_class_map (
  sid int NOT NULL AUTO_INCREMENT,
  courseid varchar(255) CHARACTER SET utf8mb4 COLLATE utf8mb4_unicode_ci NOT NULL,
  classid bigint NOT NULL,
  ext_server_org_map_id int NOT NULL,
  PRIMARY KEY (sid),
  KEY classid (classid),
  KEY ext_server_org_map_id (ext_server_org_map_id),
  CONSTRAINT lams_ext_course_class_map_fk FOREIGN KEY (classid) REFERENCES lams_organisation (organisation_id),
  CONSTRAINT lams_ext_course_class_map_fk1 FOREIGN KEY (ext_server_org_map_id) REFERENCES lams_ext_server_org_map (sid) ON DELETE CASCADE ON UPDATE CASCADE
) ENGINE=InnoDB DEFAULT CHARSET=utf8mb4 COLLATE=utf8mb4_unicode_ci;

DROP TABLE IF EXISTS lams_ext_server_lesson_map;


CREATE TABLE lams_ext_server_lesson_map (
  uid bigint NOT NULL AUTO_INCREMENT,
  lesson_id bigint NOT NULL,
  ext_server_org_map_id int NOT NULL,
  resource_link_id varchar(255) CHARACTER SET utf8mb4 COLLATE utf8mb4_unicode_ci DEFAULT NULL,
  PRIMARY KEY (uid),
  UNIQUE KEY lesson_id (lesson_id),
  KEY lams_ext_server_lesson_map_fk1 (ext_server_org_map_id),
  CONSTRAINT lams_ext_server_lesson_map_fk1 FOREIGN KEY (ext_server_org_map_id) REFERENCES lams_ext_server_org_map (sid) ON DELETE CASCADE ON UPDATE CASCADE,
  CONSTRAINT lams_ext_server_lesson_map_fk2 FOREIGN KEY (lesson_id) REFERENCES lams_lesson (lesson_id) ON DELETE CASCADE ON UPDATE CASCADE
) ENGINE=InnoDB DEFAULT CHARSET=utf8mb4 COLLATE=utf8mb4_unicode_ci;

DROP TABLE IF EXISTS lams_ext_server_org_map;


CREATE TABLE lams_ext_server_org_map (
  sid int NOT NULL AUTO_INCREMENT,
  serverid varchar(191) CHARACTER SET utf8mb4 COLLATE utf8mb4_unicode_ci NOT NULL,
  serverkey text CHARACTER SET utf8mb4 COLLATE utf8mb4_unicode_ci NOT NULL,
  servername varchar(255) CHARACTER SET utf8mb4 COLLATE utf8mb4_unicode_ci NOT NULL,
  serverdesc mediumtext CHARACTER SET utf8mb4 COLLATE utf8mb4_unicode_ci,
  prefix varchar(11) CHARACTER SET utf8mb4 COLLATE utf8mb4_unicode_ci NOT NULL,
  userinfo_url text CHARACTER SET utf8mb4 COLLATE utf8mb4_unicode_ci NOT NULL,
  lesson_finish_url text CHARACTER SET utf8mb4 COLLATE utf8mb4_unicode_ci,
  logout_url text COLLATE utf8mb4_unicode_ci,
  disabled bit(1) NOT NULL,
  time_to_live_login_request int DEFAULT '80',
  time_to_live_login_request_enabled tinyint(1) NOT NULL DEFAULT '0',
  ext_groups_url text CHARACTER SET utf8mb4 COLLATE utf8mb4_unicode_ci,
  server_type_id int NOT NULL DEFAULT '1',
  lti_consumer_monitor_roles text CHARACTER SET utf8mb4 COLLATE utf8mb4_unicode_ci,
  learner_presence_avail tinyint(1) DEFAULT '0',
  learner_im_avail tinyint(1) DEFAULT '0',
  live_edit_enabled tinyint(1) DEFAULT '1',
  enable_lesson_notifications tinyint(1) DEFAULT '1',
  force_restart tinyint(1) DEFAULT '0',
  allow_restart tinyint(1) DEFAULT '0',
  gradebook_on_complete tinyint(1) DEFAULT '1',
  membership_url text CHARACTER SET utf8mb4 COLLATE utf8mb4_unicode_ci,
  user_id_parameter_name varchar(255) COLLATE utf8mb4_unicode_ci DEFAULT NULL,
  PRIMARY KEY (sid),
  UNIQUE KEY serverid (serverid),
  UNIQUE KEY prefix (prefix),
  KEY FK_lams_ext_server_type (server_type_id),
  CONSTRAINT FK_lams_ext_server_type FOREIGN KEY (server_type_id) REFERENCES lams_ext_server_type (server_type_id)
) ENGINE=InnoDB AUTO_INCREMENT=2 DEFAULT CHARSET=utf8mb4 COLLATE=utf8mb4_unicode_ci;

DROP TABLE IF EXISTS lams_ext_server_tool_map;


CREATE TABLE lams_ext_server_tool_map (
  uid bigint NOT NULL AUTO_INCREMENT,
  tool_id bigint NOT NULL,
  ext_server_org_map_id int NOT NULL,
  PRIMARY KEY (uid),
  UNIQUE KEY unique_adapter_map (ext_server_org_map_id,tool_id),
  KEY lams_ext_server_tool_map_fk2 (tool_id),
  CONSTRAINT lams_ext_server_tool_map_fk1 FOREIGN KEY (ext_server_org_map_id) REFERENCES lams_ext_server_org_map (sid) ON DELETE CASCADE ON UPDATE CASCADE,
  CONSTRAINT lams_ext_server_tool_map_fk2 FOREIGN KEY (tool_id) REFERENCES lams_tool (tool_id) ON DELETE CASCADE ON UPDATE CASCADE
) ENGINE=InnoDB DEFAULT CHARSET=utf8mb4 COLLATE=utf8mb4_unicode_ci;

DROP TABLE IF EXISTS lams_ext_server_type;


CREATE TABLE lams_ext_server_type (
  server_type_id int NOT NULL,
  `description` varchar(255) CHARACTER SET utf8mb4 COLLATE utf8mb4_unicode_ci NOT NULL,
  PRIMARY KEY (server_type_id)
) ENGINE=InnoDB DEFAULT CHARSET=utf8mb4 COLLATE=utf8mb4_unicode_ci;

DROP TABLE IF EXISTS lams_ext_user_userid_map;


CREATE TABLE lams_ext_user_userid_map (
  sid int NOT NULL AUTO_INCREMENT,
  external_username varchar(250) CHARACTER SET utf8mb4 COLLATE utf8mb4_unicode_ci NOT NULL,
  user_id bigint NOT NULL,
  ext_server_org_map_id int NOT NULL,
  tc_gradebook_id text CHARACTER SET utf8mb4 COLLATE utf8mb4_unicode_ci,
  PRIMARY KEY (sid),
  KEY user_id (user_id),
  KEY ext_server_org_map_id (ext_server_org_map_id),
  CONSTRAINT lams_ext_user_userid_map_fk FOREIGN KEY (user_id) REFERENCES lams_user (user_id) ON DELETE CASCADE ON UPDATE CASCADE,
  CONSTRAINT lams_ext_user_userid_map_fk1 FOREIGN KEY (ext_server_org_map_id) REFERENCES lams_ext_server_org_map (sid) ON DELETE CASCADE ON UPDATE CASCADE
) ENGINE=InnoDB DEFAULT CHARSET=utf8mb4 COLLATE=utf8mb4_unicode_ci;

DROP TABLE IF EXISTS lams_favorite_organisation;


CREATE TABLE lams_favorite_organisation (
  favorite_organisation_id bigint NOT NULL AUTO_INCREMENT,
  organisation_id bigint NOT NULL,
  user_id bigint NOT NULL,
  PRIMARY KEY (favorite_organisation_id),
  KEY organisation_id (organisation_id),
  KEY user_id (user_id),
  CONSTRAINT FK_lams_favorite_organisation_1 FOREIGN KEY (organisation_id) REFERENCES lams_organisation (organisation_id),
  CONSTRAINT FK_lams_favorite_organisation_2 FOREIGN KEY (user_id) REFERENCES lams_user (user_id)
) ENGINE=InnoDB DEFAULT CHARSET=utf8mb4 COLLATE=utf8mb4_unicode_ci;

DROP TABLE IF EXISTS lams_gate_activity_level;


CREATE TABLE lams_gate_activity_level (
  gate_activity_level_id int NOT NULL,
  `description` varchar(128) CHARACTER SET utf8mb4 COLLATE utf8mb4_unicode_ci NOT NULL,
  PRIMARY KEY (gate_activity_level_id)
) ENGINE=InnoDB DEFAULT CHARSET=utf8mb4 COLLATE=utf8mb4_unicode_ci;

DROP TABLE IF EXISTS lams_gate_allowed_learners;


CREATE TABLE lams_gate_allowed_learners (
  user_id bigint NOT NULL,
  activity_id bigint NOT NULL,
  KEY user_id (user_id),
  KEY activity_id (activity_id),
  CONSTRAINT FK_TABLE_32_1 FOREIGN KEY (user_id) REFERENCES lams_user (user_id),
  CONSTRAINT FK_TABLE_32_2 FOREIGN KEY (activity_id) REFERENCES lams_learning_activity (activity_id)
) ENGINE=InnoDB DEFAULT CHARSET=utf8mb4 COLLATE=utf8mb4_unicode_ci;

DROP TABLE IF EXISTS lams_gradebook_user_activity;


<<<<<<< HEAD
CREATE TABLE `lams_gradebook_user_lesson` (
  `uid` bigint(20) NOT NULL AUTO_INCREMENT,
  `lesson_id` bigint(20) NOT NULL,
  `user_id` bigint(20) NOT NULL,
  `mark` double DEFAULT NULL,
  `feedback` text COLLATE utf8mb4_unicode_ci,
  PRIMARY KEY (`uid`),
  UNIQUE KEY `lesson_id` (`lesson_id`,`user_id`),
  KEY `FK_lams_gradebook_user_lesson_2` (`user_id`),
  CONSTRAINT `FK_lams_gradebook_user_lesson_1` FOREIGN KEY (`lesson_id`) REFERENCES `lams_lesson` (`lesson_id`),
  CONSTRAINT `FK_lams_gradebook_user_lesson_2` FOREIGN KEY (`user_id`) REFERENCES `lams_user` (`user_id`) ON DELETE CASCADE ON UPDATE CASCADE
=======
CREATE TABLE lams_gradebook_user_activity (
  uid bigint NOT NULL AUTO_INCREMENT,
  activity_id bigint NOT NULL,
  user_id bigint NOT NULL,
  mark double DEFAULT NULL,
  feedback mediumtext CHARACTER SET utf8mb4 COLLATE utf8mb4_unicode_ci,
  marked_in_gradebook tinyint(1) NOT NULL DEFAULT '0',
  update_date datetime DEFAULT NULL,
  PRIMARY KEY (uid),
  KEY activity_id (activity_id,user_id),
  KEY FK_lams_gradebook_user_activity_2 (user_id),
  CONSTRAINT FK_lams_gradebook_user_activity_1 FOREIGN KEY (activity_id) REFERENCES lams_learning_activity (activity_id) ON DELETE CASCADE ON UPDATE CASCADE,
  CONSTRAINT FK_lams_gradebook_user_activity_2 FOREIGN KEY (user_id) REFERENCES lams_user (user_id) ON DELETE CASCADE ON UPDATE CASCADE
>>>>>>> 188d0e3d
) ENGINE=InnoDB DEFAULT CHARSET=utf8mb4 COLLATE=utf8mb4_unicode_ci;

DROP TABLE IF EXISTS lams_gradebook_user_activity_archive;


CREATE TABLE lams_gradebook_user_activity_archive (
  uid bigint NOT NULL,
  activity_id bigint NOT NULL,
  user_id bigint NOT NULL,
  mark double DEFAULT NULL,
  feedback mediumtext CHARACTER SET utf8mb4 COLLATE utf8mb4_unicode_ci,
  marked_in_gradebook tinyint(1) NOT NULL DEFAULT '0',
  update_date datetime DEFAULT NULL,
  archive_date datetime DEFAULT NULL,
  PRIMARY KEY (uid),
  KEY activity_id (activity_id,user_id),
  KEY FK_lams_gradebook_user_activity_archive_2 (user_id),
  CONSTRAINT FK_lams_gradebook_user_activity_archive_1 FOREIGN KEY (activity_id) REFERENCES lams_learning_activity (activity_id) ON DELETE CASCADE ON UPDATE CASCADE,
  CONSTRAINT FK_lams_gradebook_user_activity_archive_2 FOREIGN KEY (user_id) REFERENCES lams_user (user_id) ON DELETE CASCADE ON UPDATE CASCADE
) ENGINE=InnoDB DEFAULT CHARSET=utf8mb4 COLLATE=utf8mb4_unicode_ci;

DROP TABLE IF EXISTS lams_gradebook_user_lesson;


CREATE TABLE lams_gradebook_user_lesson (
  uid bigint NOT NULL AUTO_INCREMENT,
  lesson_id bigint NOT NULL,
  user_id bigint NOT NULL,
  mark double DEFAULT NULL,
  feedback text CHARACTER SET utf8mb4 COLLATE utf8mb4_unicode_ci,
  PRIMARY KEY (uid),
  KEY lesson_id (lesson_id,user_id),
  KEY FK_lams_gradebook_user_lesson_2 (user_id),
  CONSTRAINT FK_lams_gradebook_user_lesson_1 FOREIGN KEY (lesson_id) REFERENCES lams_lesson (lesson_id),
  CONSTRAINT FK_lams_gradebook_user_lesson_2 FOREIGN KEY (user_id) REFERENCES lams_user (user_id) ON DELETE CASCADE ON UPDATE CASCADE
) ENGINE=InnoDB DEFAULT CHARSET=utf8mb4 COLLATE=utf8mb4_unicode_ci;

DROP TABLE IF EXISTS lams_gradebook_user_lesson_archive;


CREATE TABLE lams_gradebook_user_lesson_archive (
  uid bigint NOT NULL,
  lesson_id bigint NOT NULL,
  user_id bigint NOT NULL,
  mark double DEFAULT NULL,
  feedback mediumtext CHARACTER SET utf8mb4 COLLATE utf8mb4_unicode_ci,
  archive_date datetime DEFAULT NULL,
  PRIMARY KEY (uid),
  KEY lesson_id (lesson_id,user_id),
  KEY FK_lams_gradebook_user_lesson_archive_2 (user_id),
  CONSTRAINT FK_lams_gradebook_user_lesson_archive_1 FOREIGN KEY (lesson_id) REFERENCES lams_lesson (lesson_id) ON DELETE CASCADE ON UPDATE CASCADE,
  CONSTRAINT FK_lams_gradebook_user_lesson_archive_2 FOREIGN KEY (user_id) REFERENCES lams_user (user_id) ON DELETE CASCADE ON UPDATE CASCADE
) ENGINE=InnoDB DEFAULT CHARSET=utf8mb4 COLLATE=utf8mb4_unicode_ci;

DROP TABLE IF EXISTS lams_group;


CREATE TABLE lams_group (
  group_id bigint NOT NULL AUTO_INCREMENT,
  group_name varchar(255) CHARACTER SET utf8mb4 COLLATE utf8mb4_unicode_ci NOT NULL,
  grouping_id bigint NOT NULL,
  order_id int NOT NULL DEFAULT '1',
  group_ui_id int DEFAULT NULL,
  PRIMARY KEY (group_id),
  UNIQUE KEY UQ_lams_group_1 (grouping_id,order_id),
  KEY grouping_id (grouping_id),
  CONSTRAINT FK_lams_learning_group_1 FOREIGN KEY (grouping_id) REFERENCES lams_grouping (grouping_id)
) ENGINE=InnoDB DEFAULT CHARSET=utf8mb4 COLLATE=utf8mb4_unicode_ci;

DROP TABLE IF EXISTS lams_grouping;


CREATE TABLE lams_grouping (
  grouping_id bigint NOT NULL AUTO_INCREMENT,
  grouping_ui_id int DEFAULT NULL,
  grouping_type_id int NOT NULL,
  number_of_groups int DEFAULT NULL,
  learners_per_group int DEFAULT NULL,
  staff_group_id bigint DEFAULT '0',
  max_number_of_groups int DEFAULT NULL,
  equal_number_of_learners_per_group tinyint(1) DEFAULT '0',
  view_students_before_selection tinyint(1) DEFAULT '0',
  PRIMARY KEY (grouping_id),
  KEY grouping_type_id (grouping_type_id),
  CONSTRAINT FK_lams_learning_grouping_1 FOREIGN KEY (grouping_type_id) REFERENCES lams_grouping_type (grouping_type_id)
) ENGINE=InnoDB DEFAULT CHARSET=utf8mb4 COLLATE=utf8mb4_unicode_ci;

DROP TABLE IF EXISTS lams_grouping_support_type;


CREATE TABLE lams_grouping_support_type (
  grouping_support_type_id int NOT NULL,
  `description` varchar(64) CHARACTER SET utf8mb4 COLLATE utf8mb4_unicode_ci NOT NULL,
  PRIMARY KEY (grouping_support_type_id)
) ENGINE=InnoDB DEFAULT CHARSET=utf8mb4 COLLATE=utf8mb4_unicode_ci;

DROP TABLE IF EXISTS lams_grouping_type;


CREATE TABLE lams_grouping_type (
  grouping_type_id int NOT NULL,
  `description` varchar(128) CHARACTER SET utf8mb4 COLLATE utf8mb4_unicode_ci NOT NULL,
  PRIMARY KEY (grouping_type_id)
) ENGINE=InnoDB DEFAULT CHARSET=utf8mb4 COLLATE=utf8mb4_unicode_ci;

DROP TABLE IF EXISTS lams_input_activity;


CREATE TABLE lams_input_activity (
  activity_id bigint NOT NULL,
  input_activity_id bigint NOT NULL,
  UNIQUE KEY UQ_lams_input_activity_1 (activity_id,input_activity_id),
  KEY activity_id (activity_id),
  CONSTRAINT FK_lams_input_activity_1 FOREIGN KEY (activity_id) REFERENCES lams_learning_activity (activity_id),
  CONSTRAINT FK_lams_input_activity_2 FOREIGN KEY (activity_id) REFERENCES lams_learning_activity (activity_id)
) ENGINE=InnoDB DEFAULT CHARSET=utf8mb4 COLLATE=utf8mb4_unicode_ci;

DROP TABLE IF EXISTS lams_kumalive;


CREATE TABLE lams_kumalive (
  kumalive_id bigint NOT NULL AUTO_INCREMENT,
  organisation_id bigint NOT NULL,
  created_by bigint DEFAULT NULL,
  finished tinyint(1) NOT NULL DEFAULT '0',
  `name` varchar(250) CHARACTER SET utf8mb4 COLLATE utf8mb4_unicode_ci DEFAULT NULL,
  PRIMARY KEY (kumalive_id),
  KEY FK_lams_kumalive_1 (organisation_id),
  KEY FK_lams_kumalive_2 (created_by),
  CONSTRAINT FK_lams_kumalive_1 FOREIGN KEY (organisation_id) REFERENCES lams_organisation (organisation_id) ON DELETE CASCADE ON UPDATE CASCADE,
  CONSTRAINT FK_lams_kumalive_2 FOREIGN KEY (created_by) REFERENCES lams_user (user_id) ON DELETE SET NULL ON UPDATE CASCADE
) ENGINE=InnoDB DEFAULT CHARSET=utf8mb4 COLLATE=utf8mb4_unicode_ci;

DROP TABLE IF EXISTS lams_kumalive_log;


CREATE TABLE lams_kumalive_log (
  log_id bigint NOT NULL AUTO_INCREMENT,
  kumalive_id bigint NOT NULL,
  user_id bigint DEFAULT NULL,
  log_date datetime NOT NULL,
  log_type tinyint DEFAULT NULL,
  PRIMARY KEY (log_id),
  KEY FK_lams_kumalive_log_1 (kumalive_id),
  KEY FK_lams_kumalive_log_2 (user_id),
  CONSTRAINT FK_lams_kumalive_log_1 FOREIGN KEY (kumalive_id) REFERENCES lams_kumalive (kumalive_id) ON DELETE CASCADE ON UPDATE CASCADE,
  CONSTRAINT FK_lams_kumalive_log_2 FOREIGN KEY (user_id) REFERENCES lams_user (user_id) ON DELETE SET NULL ON UPDATE CASCADE
) ENGINE=InnoDB DEFAULT CHARSET=utf8mb4 COLLATE=utf8mb4_unicode_ci;

DROP TABLE IF EXISTS lams_kumalive_poll;


CREATE TABLE lams_kumalive_poll (
  poll_id bigint NOT NULL AUTO_INCREMENT,
  kumalive_id bigint NOT NULL,
  `name` varchar(250) CHARACTER SET utf8mb4 COLLATE utf8mb4_unicode_ci DEFAULT NULL,
  votes_released tinyint(1) DEFAULT '0',
  voters_released tinyint(1) DEFAULT '0',
  start_date datetime NOT NULL,
  finish_date datetime DEFAULT NULL,
  PRIMARY KEY (poll_id),
  KEY FK_lams_kumalive_poll_1 (kumalive_id),
  CONSTRAINT FK_lams_kumalive_poll_1 FOREIGN KEY (kumalive_id) REFERENCES lams_kumalive (kumalive_id) ON DELETE CASCADE ON UPDATE CASCADE
) ENGINE=InnoDB DEFAULT CHARSET=utf8mb4 COLLATE=utf8mb4_unicode_ci;

DROP TABLE IF EXISTS lams_kumalive_poll_answer;


CREATE TABLE lams_kumalive_poll_answer (
  answer_id bigint NOT NULL AUTO_INCREMENT,
  poll_id bigint NOT NULL,
  order_id tinyint NOT NULL,
  `name` varchar(250) CHARACTER SET utf8mb4 COLLATE utf8mb4_unicode_ci DEFAULT NULL,
  PRIMARY KEY (answer_id),
  KEY FK_lams_kumalive_poll_answer_1 (poll_id),
  CONSTRAINT FK_lams_kumalive_poll_answer_1 FOREIGN KEY (poll_id) REFERENCES lams_kumalive_poll (poll_id) ON DELETE CASCADE ON UPDATE CASCADE
) ENGINE=InnoDB DEFAULT CHARSET=utf8mb4 COLLATE=utf8mb4_unicode_ci;

DROP TABLE IF EXISTS lams_kumalive_poll_vote;


CREATE TABLE lams_kumalive_poll_vote (
  answer_id bigint NOT NULL,
  user_id bigint NOT NULL,
  vote_date datetime DEFAULT NULL,
  PRIMARY KEY (answer_id,user_id),
  KEY FK_lams_kumalive_poll_vote_2 (user_id),
  CONSTRAINT FK_lams_kumalive_poll_vote_1 FOREIGN KEY (answer_id) REFERENCES lams_kumalive_poll_answer (answer_id) ON DELETE CASCADE ON UPDATE CASCADE,
  CONSTRAINT FK_lams_kumalive_poll_vote_2 FOREIGN KEY (user_id) REFERENCES lams_user (user_id) ON DELETE CASCADE ON UPDATE CASCADE
) ENGINE=InnoDB DEFAULT CHARSET=utf8mb4 COLLATE=utf8mb4_unicode_ci;

DROP TABLE IF EXISTS lams_kumalive_rubric;


CREATE TABLE lams_kumalive_rubric (
  rubric_id bigint NOT NULL AUTO_INCREMENT,
  organisation_id bigint NOT NULL,
  kumalive_id bigint DEFAULT NULL,
  order_id tinyint NOT NULL,
  `name` varchar(250) CHARACTER SET utf8mb4 COLLATE utf8mb4_unicode_ci DEFAULT NULL,
  PRIMARY KEY (rubric_id),
  KEY FK_lams_kumalive_rubric_1 (organisation_id),
  KEY FK_lams_kumalive_rubric_2 (kumalive_id),
  CONSTRAINT FK_lams_kumalive_rubric_1 FOREIGN KEY (organisation_id) REFERENCES lams_organisation (organisation_id) ON DELETE CASCADE ON UPDATE CASCADE,
  CONSTRAINT FK_lams_kumalive_rubric_2 FOREIGN KEY (kumalive_id) REFERENCES lams_kumalive (kumalive_id) ON DELETE CASCADE ON UPDATE CASCADE
) ENGINE=InnoDB DEFAULT CHARSET=utf8mb4 COLLATE=utf8mb4_unicode_ci;

DROP TABLE IF EXISTS lams_kumalive_score;


CREATE TABLE lams_kumalive_score (
  score_id bigint NOT NULL AUTO_INCREMENT,
  rubric_id bigint NOT NULL,
  user_id bigint DEFAULT NULL,
  batch bigint DEFAULT NULL,
  score tinyint DEFAULT NULL,
  PRIMARY KEY (score_id),
  KEY FK_lams_kumalive_score_1 (rubric_id),
  KEY FK_lams_kumalive_score_2 (user_id),
  CONSTRAINT FK_lams_kumalive_score_1 FOREIGN KEY (rubric_id) REFERENCES lams_kumalive_rubric (rubric_id) ON DELETE CASCADE ON UPDATE CASCADE,
  CONSTRAINT FK_lams_kumalive_score_2 FOREIGN KEY (user_id) REFERENCES lams_user (user_id) ON DELETE CASCADE ON UPDATE CASCADE
) ENGINE=InnoDB DEFAULT CHARSET=utf8mb4 COLLATE=utf8mb4_unicode_ci;

DROP TABLE IF EXISTS lams_learner_progress;


CREATE TABLE lams_learner_progress (
  learner_progress_id bigint NOT NULL AUTO_INCREMENT,
  user_id bigint NOT NULL,
  lesson_id bigint NOT NULL,
  lesson_completed_flag tinyint(1) NOT NULL DEFAULT '0',
  waiting_flag tinyint NOT NULL,
  start_date_time datetime NOT NULL,
  finish_date_time datetime DEFAULT NULL,
  current_activity_id bigint DEFAULT NULL,
  next_activity_id bigint DEFAULT NULL,
  previous_activity_id bigint DEFAULT NULL,
  requires_restart_flag tinyint(1) NOT NULL,
  PRIMARY KEY (learner_progress_id),
  UNIQUE KEY IX_lams_learner_progress_1 (user_id,lesson_id),
  KEY user_id (user_id),
  KEY lesson_id (lesson_id),
  KEY current_activity_id (current_activity_id),
  KEY next_activity_id (next_activity_id),
  KEY previous_activity_id (previous_activity_id),
  CONSTRAINT FK_lams_learner_progress_1 FOREIGN KEY (user_id) REFERENCES lams_user (user_id),
  CONSTRAINT FK_lams_learner_progress_2 FOREIGN KEY (lesson_id) REFERENCES lams_lesson (lesson_id),
  CONSTRAINT FK_lams_learner_progress_3 FOREIGN KEY (current_activity_id) REFERENCES lams_learning_activity (activity_id),
  CONSTRAINT FK_lams_learner_progress_4 FOREIGN KEY (next_activity_id) REFERENCES lams_learning_activity (activity_id),
  CONSTRAINT FK_lams_learner_progress_5 FOREIGN KEY (previous_activity_id) REFERENCES lams_learning_activity (activity_id)
) ENGINE=InnoDB DEFAULT CHARSET=utf8mb4 COLLATE=utf8mb4_unicode_ci;

DROP TABLE IF EXISTS lams_learner_progress_archive;


CREATE TABLE lams_learner_progress_archive (
  learner_progress_id bigint NOT NULL AUTO_INCREMENT,
  user_id bigint NOT NULL,
  lesson_id bigint NOT NULL,
  attempt_id tinyint NOT NULL DEFAULT '1',
  lesson_completed_flag tinyint(1) NOT NULL DEFAULT '0',
  start_date_time datetime NOT NULL,
  finish_date_time datetime DEFAULT NULL,
  current_activity_id bigint DEFAULT NULL,
  archive_date datetime DEFAULT NULL,
  PRIMARY KEY (learner_progress_id),
  UNIQUE KEY IX_lams_learner_progress_archive_1 (user_id,lesson_id,attempt_id),
  KEY FK_lams_learner_progress_archive_2 (lesson_id),
  KEY FK_lams_learner_progress_archive_3 (current_activity_id),
  CONSTRAINT FK_lams_learner_progress_archive_1 FOREIGN KEY (user_id) REFERENCES lams_user (user_id) ON DELETE CASCADE ON UPDATE CASCADE,
  CONSTRAINT FK_lams_learner_progress_archive_2 FOREIGN KEY (lesson_id) REFERENCES lams_lesson (lesson_id) ON DELETE CASCADE ON UPDATE CASCADE,
  CONSTRAINT FK_lams_learner_progress_archive_3 FOREIGN KEY (current_activity_id) REFERENCES lams_learning_activity (activity_id) ON DELETE SET NULL ON UPDATE CASCADE
) ENGINE=InnoDB DEFAULT CHARSET=utf8mb4 COLLATE=utf8mb4_unicode_ci;

DROP TABLE IF EXISTS lams_learning_activity;


CREATE TABLE lams_learning_activity (
  activity_id bigint NOT NULL AUTO_INCREMENT,
  activity_ui_id int DEFAULT NULL,
  `description` mediumtext CHARACTER SET utf8mb4 COLLATE utf8mb4_unicode_ci,
  title varchar(255) CHARACTER SET utf8mb4 COLLATE utf8mb4_unicode_ci DEFAULT NULL,
  xcoord int DEFAULT NULL,
  ycoord int DEFAULT NULL,
  parent_activity_id bigint DEFAULT NULL,
  parent_ui_id int DEFAULT NULL,
  learning_activity_type_id int NOT NULL DEFAULT '0',
  grouping_support_type_id int NOT NULL,
  apply_grouping_flag tinyint(1) NOT NULL,
  grouping_id bigint DEFAULT NULL,
  grouping_ui_id int DEFAULT NULL,
  order_id int DEFAULT NULL,
  learning_design_id bigint DEFAULT NULL,
  learning_library_id bigint DEFAULT NULL,
  create_date_time datetime NOT NULL,
  max_number_of_options int DEFAULT NULL,
  min_number_of_options int DEFAULT NULL,
  options_instructions mediumtext CHARACTER SET utf8mb4 COLLATE utf8mb4_unicode_ci,
  tool_id bigint DEFAULT NULL,
  tool_content_id bigint DEFAULT NULL,
  activity_category_id int,
  gate_activity_level_id int DEFAULT NULL,
  gate_open_flag tinyint(1) DEFAULT NULL,
  gate_open_user bigint DEFAULT NULL,
  gate_open_time datetime DEFAULT NULL,
  gate_start_time_offset bigint DEFAULT NULL,
  gate_end_time_offset bigint DEFAULT NULL,
  gate_activity_completion_based tinyint(1) DEFAULT NULL,
  gate_password varchar(32) COLLATE utf8mb4_unicode_ci DEFAULT NULL,
  library_activity_ui_image varchar(255) CHARACTER SET utf8mb4 COLLATE utf8mb4_unicode_ci DEFAULT NULL,
  create_grouping_id bigint DEFAULT NULL,
  create_grouping_ui_id int DEFAULT NULL,
  library_activity_id bigint DEFAULT NULL,
  language_file varchar(255) CHARACTER SET utf8mb4 COLLATE utf8mb4_unicode_ci DEFAULT NULL,
  system_tool_id bigint DEFAULT NULL,
  `read_only` tinyint(1) DEFAULT '0',
<<<<<<< HEAD
  `initialised` tinyint(1) DEFAULT '0',
  `default_activity_id` bigint(20) DEFAULT NULL,
  `start_xcoord` int(11) DEFAULT NULL,
  `start_ycoord` int(11) DEFAULT NULL,
  `end_xcoord` int(11) DEFAULT NULL,
  `end_ycoord` int(11) DEFAULT NULL,
  `stop_after_activity` tinyint(1) NOT NULL DEFAULT '0',
  `transition_to_id` bigint(20) DEFAULT NULL,
  `transition_from_id` bigint(20) DEFAULT NULL,
  `branching_ordered_asc` TINYINT(1),
  PRIMARY KEY (`activity_id`),
  KEY `lams_learning_activity_tool_content_id` (`tool_content_id`),
  KEY `learning_library_id` (`learning_library_id`),
  KEY `learning_design_id` (`learning_design_id`),
  KEY `parent_activity_id` (`parent_activity_id`),
  KEY `learning_activity_type_id` (`learning_activity_type_id`),
  KEY `grouping_id` (`grouping_id`),
  KEY `tool_id` (`tool_id`),
  KEY `gate_activity_level_id` (`gate_activity_level_id`),
  KEY `create_grouping_id` (`create_grouping_id`),
  KEY `library_activity_id` (`library_activity_id`),
  KEY `activity_category_id` (`activity_category_id`),
  KEY `grouping_support_type_id` (`grouping_support_type_id`),
  KEY `system_tool_id` (`system_tool_id`),
  KEY `FK_lams_learning_activity_15` (`transition_to_id`),
  KEY `FK_lams_learning_activity_16` (`transition_from_id`),
  KEY `FK_lams_learning_activity_17` (`gate_open_user`),
  CONSTRAINT `FK_lams_learning_activity_10` FOREIGN KEY (`gate_activity_level_id`) REFERENCES `lams_gate_activity_level` (`gate_activity_level_id`),
  CONSTRAINT `FK_lams_learning_activity_11` FOREIGN KEY (`library_activity_id`) REFERENCES `lams_learning_activity` (`activity_id`),
  CONSTRAINT `FK_lams_learning_activity_12` FOREIGN KEY (`activity_category_id`) REFERENCES `lams_activity_category` (`activity_category_id`),
  CONSTRAINT `FK_lams_learning_activity_13` FOREIGN KEY (`grouping_support_type_id`) REFERENCES `lams_grouping_support_type` (`grouping_support_type_id`),
  CONSTRAINT `FK_lams_learning_activity_14` FOREIGN KEY (`system_tool_id`) REFERENCES `lams_system_tool` (`system_tool_id`),
  CONSTRAINT `FK_lams_learning_activity_15` FOREIGN KEY (`transition_to_id`) REFERENCES `lams_learning_transition` (`transition_id`) ON DELETE SET NULL ON UPDATE CASCADE,
  CONSTRAINT `FK_lams_learning_activity_16` FOREIGN KEY (`transition_from_id`) REFERENCES `lams_learning_transition` (`transition_id`) ON DELETE SET NULL ON UPDATE CASCADE,
  CONSTRAINT `FK_lams_learning_activity_17` FOREIGN KEY (`gate_open_user`) REFERENCES `lams_user` (`user_id`) ON DELETE SET NULL ON UPDATE CASCADE,
  CONSTRAINT `FK_lams_learning_activity_6` FOREIGN KEY (`learning_design_id`) REFERENCES `lams_learning_design` (`learning_design_id`) ON DELETE CASCADE ON UPDATE CASCADE,
  CONSTRAINT `FK_lams_learning_activity_7` FOREIGN KEY (`learning_library_id`) REFERENCES `lams_learning_library` (`learning_library_id`),
  CONSTRAINT `FK_lams_learning_activity_8` FOREIGN KEY (`tool_id`) REFERENCES `lams_tool` (`tool_id`),
  CONSTRAINT `FK_lams_learning_activity_9` FOREIGN KEY (`create_grouping_id`) REFERENCES `lams_grouping` (`grouping_id`),
  CONSTRAINT `FK_learning_activity_2` FOREIGN KEY (`parent_activity_id`) REFERENCES `lams_learning_activity` (`activity_id`),
  CONSTRAINT `FK_learning_activity_3` FOREIGN KEY (`learning_activity_type_id`) REFERENCES `lams_learning_activity_type` (`learning_activity_type_id`),
  CONSTRAINT `FK_learning_activity_6` FOREIGN KEY (`grouping_id`) REFERENCES `lams_grouping` (`grouping_id`)
) ENGINE=InnoDB AUTO_INCREMENT=32 DEFAULT CHARSET=utf8mb4 COLLATE=utf8mb4_unicode_ci;
=======
  initialised tinyint(1) DEFAULT '0',
  default_activity_id bigint DEFAULT NULL,
  start_xcoord int DEFAULT NULL,
  start_ycoord int DEFAULT NULL,
  end_xcoord int DEFAULT NULL,
  end_ycoord int DEFAULT NULL,
  stop_after_activity tinyint(1) NOT NULL DEFAULT '0',
  transition_to_id bigint DEFAULT NULL,
  transition_from_id bigint DEFAULT NULL,
  PRIMARY KEY (activity_id),
  KEY lams_learning_activity_tool_content_id (tool_content_id),
  KEY learning_library_id (learning_library_id),
  KEY learning_design_id (learning_design_id),
  KEY parent_activity_id (parent_activity_id),
  KEY learning_activity_type_id (learning_activity_type_id),
  KEY grouping_id (grouping_id),
  KEY tool_id (tool_id),
  KEY gate_activity_level_id (gate_activity_level_id),
  KEY create_grouping_id (create_grouping_id),
  KEY library_activity_id (library_activity_id),
  KEY activity_category_id (activity_category_id),
  KEY grouping_support_type_id (grouping_support_type_id),
  KEY system_tool_id (system_tool_id),
  KEY FK_lams_learning_activity_15 (transition_to_id),
  KEY FK_lams_learning_activity_16 (transition_from_id),
  KEY FK_lams_learning_activity_17 (gate_open_user),
  CONSTRAINT FK_lams_learning_activity_10 FOREIGN KEY (gate_activity_level_id) REFERENCES lams_gate_activity_level (gate_activity_level_id),
  CONSTRAINT FK_lams_learning_activity_11 FOREIGN KEY (library_activity_id) REFERENCES lams_learning_activity (activity_id),
  CONSTRAINT FK_lams_learning_activity_12 FOREIGN KEY (activity_category_id) REFERENCES lams_activity_category (activity_category_id),
  CONSTRAINT FK_lams_learning_activity_13 FOREIGN KEY (grouping_support_type_id) REFERENCES lams_grouping_support_type (grouping_support_type_id),
  CONSTRAINT FK_lams_learning_activity_14 FOREIGN KEY (system_tool_id) REFERENCES lams_system_tool (system_tool_id),
  CONSTRAINT FK_lams_learning_activity_15 FOREIGN KEY (transition_to_id) REFERENCES lams_learning_transition (transition_id) ON DELETE SET NULL ON UPDATE CASCADE,
  CONSTRAINT FK_lams_learning_activity_16 FOREIGN KEY (transition_from_id) REFERENCES lams_learning_transition (transition_id) ON DELETE SET NULL ON UPDATE CASCADE,
  CONSTRAINT FK_lams_learning_activity_17 FOREIGN KEY (gate_open_user) REFERENCES lams_user (user_id) ON DELETE SET NULL ON UPDATE CASCADE,
  CONSTRAINT FK_lams_learning_activity_6 FOREIGN KEY (learning_design_id) REFERENCES lams_learning_design (learning_design_id) ON DELETE CASCADE ON UPDATE CASCADE,
  CONSTRAINT FK_lams_learning_activity_7 FOREIGN KEY (learning_library_id) REFERENCES lams_learning_library (learning_library_id),
  CONSTRAINT FK_lams_learning_activity_8 FOREIGN KEY (tool_id) REFERENCES lams_tool (tool_id),
  CONSTRAINT FK_lams_learning_activity_9 FOREIGN KEY (create_grouping_id) REFERENCES lams_grouping (grouping_id),
  CONSTRAINT FK_learning_activity_2 FOREIGN KEY (parent_activity_id) REFERENCES lams_learning_activity (activity_id),
  CONSTRAINT FK_learning_activity_3 FOREIGN KEY (learning_activity_type_id) REFERENCES lams_learning_activity_type (learning_activity_type_id),
  CONSTRAINT FK_learning_activity_6 FOREIGN KEY (grouping_id) REFERENCES lams_grouping (grouping_id)
) ENGINE=InnoDB AUTO_INCREMENT=63 DEFAULT CHARSET=utf8mb4 COLLATE=utf8mb4_unicode_ci;

DROP TABLE IF EXISTS lams_learning_activity_type;


CREATE TABLE lams_learning_activity_type (
  learning_activity_type_id int NOT NULL,
  `description` varchar(255) CHARACTER SET utf8mb4 COLLATE utf8mb4_unicode_ci NOT NULL,
  PRIMARY KEY (learning_activity_type_id)
) ENGINE=InnoDB DEFAULT CHARSET=utf8mb4 COLLATE=utf8mb4_unicode_ci;

DROP TABLE IF EXISTS lams_learning_command;


CREATE TABLE lams_learning_command (
  uid bigint NOT NULL AUTO_INCREMENT,
  lesson_id bigint DEFAULT NULL,
  user_name varchar(191) CHARACTER SET utf8mb4 COLLATE utf8mb4_unicode_ci DEFAULT NULL,
  create_date datetime NOT NULL,
  command_TEXT text CHARACTER SET utf8mb4 COLLATE utf8mb4_unicode_ci,
  PRIMARY KEY (uid),
  KEY idx_lesson_id (lesson_id),
  KEY idx_user_name (user_name),
  KEY idx_create_date (create_date)
) ENGINE=InnoDB DEFAULT CHARSET=utf8mb4 COLLATE=utf8mb4_unicode_ci;

DROP TABLE IF EXISTS lams_learning_design;


CREATE TABLE lams_learning_design (
  learning_design_id bigint NOT NULL AUTO_INCREMENT,
  learning_design_ui_id int DEFAULT NULL,
  `description` mediumtext CHARACTER SET utf8mb4 COLLATE utf8mb4_unicode_ci,
  title varchar(255) CHARACTER SET utf8mb4 COLLATE utf8mb4_unicode_ci DEFAULT NULL,
  first_activity_id bigint DEFAULT NULL,
  floating_activity_id bigint DEFAULT NULL,
  max_id int DEFAULT NULL,
  valid_design_flag tinyint(1) NOT NULL,
  read_only_flag tinyint(1) NOT NULL,
  date_read_only datetime DEFAULT NULL,
  user_id bigint NOT NULL,
  original_user_id bigint NOT NULL,
  help_text mediumtext CHARACTER SET utf8mb4 COLLATE utf8mb4_unicode_ci,
  copy_type_id tinyint NOT NULL,
  create_date_time datetime NOT NULL,
  version varchar(56) CHARACTER SET utf8mb4 COLLATE utf8mb4_unicode_ci DEFAULT NULL,
  original_learning_design_id bigint DEFAULT NULL,
  workspace_folder_id bigint DEFAULT NULL,
  duration bigint DEFAULT NULL,
  license_id bigint DEFAULT NULL,
  license_TEXT mediumtext CHARACTER SET utf8mb4 COLLATE utf8mb4_unicode_ci,
  last_modified_date_time datetime DEFAULT NULL,
  content_folder_id char(36) CHARACTER SET utf8mb4 COLLATE utf8mb4_unicode_ci DEFAULT NULL,
  edit_override_lock tinyint(1) DEFAULT '0',
  edit_override_user_id bigint DEFAULT NULL,
  design_version int DEFAULT '1',
  removed tinyint(1) NOT NULL DEFAULT '0',
  design_type varchar(255) CHARACTER SET utf8mb4 COLLATE utf8mb4_unicode_ci DEFAULT NULL,
  PRIMARY KEY (learning_design_id),
  KEY user_id (user_id),
  KEY workspace_folder_id (workspace_folder_id),
  KEY license_id (license_id),
  KEY copy_type_id (copy_type_id),
  KEY edit_override_user_id (edit_override_user_id),
  KEY idx_design_parent_id (original_learning_design_id),
  KEY idx_design_first_act (first_activity_id),
  KEY idx_design_floating_act (floating_activity_id),
  CONSTRAINT FK_lams_learning_design_3 FOREIGN KEY (user_id) REFERENCES lams_user (user_id),
  CONSTRAINT FK_lams_learning_design_4 FOREIGN KEY (workspace_folder_id) REFERENCES lams_workspace_folder (workspace_folder_id),
  CONSTRAINT FK_lams_learning_design_5 FOREIGN KEY (license_id) REFERENCES lams_license (license_id),
  CONSTRAINT FK_lams_learning_design_6 FOREIGN KEY (copy_type_id) REFERENCES lams_copy_type (copy_type_id),
  CONSTRAINT FK_lams_learning_design_7 FOREIGN KEY (edit_override_user_id) REFERENCES lams_user (user_id)
) ENGINE=InnoDB DEFAULT CHARSET=utf8mb4 COLLATE=utf8mb4_unicode_ci;

DROP TABLE IF EXISTS lams_learning_design_access;


CREATE TABLE lams_learning_design_access (
  learning_design_id bigint NOT NULL,
  user_id bigint NOT NULL,
  access_date datetime DEFAULT NULL,
  PRIMARY KEY (learning_design_id,user_id),
  KEY FK_lams_learning_design_access_2 (user_id),
  CONSTRAINT FK_lams_learning_design_access_1 FOREIGN KEY (learning_design_id) REFERENCES lams_learning_design (learning_design_id) ON DELETE CASCADE ON UPDATE CASCADE,
  CONSTRAINT FK_lams_learning_design_access_2 FOREIGN KEY (user_id) REFERENCES lams_user (user_id) ON DELETE CASCADE ON UPDATE CASCADE
) ENGINE=InnoDB DEFAULT CHARSET=utf8mb4 COLLATE=utf8mb4_unicode_ci;

DROP TABLE IF EXISTS lams_learning_design_annotation;


CREATE TABLE lams_learning_design_annotation (
  uid bigint NOT NULL AUTO_INCREMENT,
  learning_design_id bigint NOT NULL,
  ui_id int DEFAULT NULL,
  title varchar(1024) CHARACTER SET utf8mb4 COLLATE utf8mb4_unicode_ci DEFAULT NULL,
  xcoord int DEFAULT NULL,
  ycoord int DEFAULT NULL,
  end_xcoord int DEFAULT NULL,
  end_ycoord int DEFAULT NULL,
  color char(7) CHARACTER SET utf8mb4 COLLATE utf8mb4_unicode_ci DEFAULT NULL,
  size tinyint DEFAULT NULL,
  PRIMARY KEY (uid),
  KEY FK_lams_learning_design_annotation_1 (learning_design_id),
  CONSTRAINT FK_lams_learning_design_annotation_1 FOREIGN KEY (learning_design_id) REFERENCES lams_learning_design (learning_design_id) ON DELETE CASCADE ON UPDATE CASCADE
) ENGINE=InnoDB DEFAULT CHARSET=utf8mb4 COLLATE=utf8mb4_unicode_ci;

DROP TABLE IF EXISTS lams_learning_library;


CREATE TABLE lams_learning_library (
  learning_library_id bigint NOT NULL AUTO_INCREMENT,
  `description` mediumtext CHARACTER SET utf8mb4 COLLATE utf8mb4_unicode_ci,
  title varchar(255) CHARACTER SET utf8mb4 COLLATE utf8mb4_unicode_ci DEFAULT NULL,
  valid_flag tinyint(1) NOT NULL DEFAULT '1',
  create_date_time datetime NOT NULL,
  PRIMARY KEY (learning_library_id)
) ENGINE=InnoDB AUTO_INCREMENT=51 DEFAULT CHARSET=utf8mb4 COLLATE=utf8mb4_unicode_ci;

DROP TABLE IF EXISTS lams_learning_library_group;


CREATE TABLE lams_learning_library_group (
  group_id int NOT NULL AUTO_INCREMENT,
  `name` varchar(64) CHARACTER SET utf8mb4 COLLATE utf8mb4_unicode_ci NOT NULL,
  PRIMARY KEY (group_id)
) ENGINE=InnoDB DEFAULT CHARSET=utf8mb4 COLLATE=utf8mb4_unicode_ci;

DROP TABLE IF EXISTS lams_learning_library_to_group;


CREATE TABLE lams_learning_library_to_group (
  group_id int NOT NULL,
  learning_library_id bigint NOT NULL,
  PRIMARY KEY (group_id,learning_library_id)
) ENGINE=InnoDB DEFAULT CHARSET=utf8mb4 COLLATE=utf8mb4_unicode_ci;

DROP TABLE IF EXISTS lams_learning_transition;


CREATE TABLE lams_learning_transition (
  transition_id bigint NOT NULL AUTO_INCREMENT,
  transition_ui_id int DEFAULT NULL,
  `description` mediumtext CHARACTER SET utf8mb4 COLLATE utf8mb4_unicode_ci,
  title varchar(255) CHARACTER SET utf8mb4 COLLATE utf8mb4_unicode_ci DEFAULT NULL,
  to_activity_id bigint NOT NULL,
  from_activity_id bigint NOT NULL,
  learning_design_id bigint DEFAULT NULL,
  create_date_time datetime NOT NULL,
  to_ui_id int DEFAULT NULL,
  from_ui_id int DEFAULT NULL,
  transition_type tinyint NOT NULL DEFAULT '0',
  PRIMARY KEY (transition_id),
  KEY from_activity_id (from_activity_id),
  KEY to_activity_id (to_activity_id),
  KEY learning_design_id (learning_design_id),
  CONSTRAINT FK_learning_transition_2 FOREIGN KEY (to_activity_id) REFERENCES lams_learning_activity (activity_id),
  CONSTRAINT FK_learning_transition_3 FOREIGN KEY (from_activity_id) REFERENCES lams_learning_activity (activity_id),
  CONSTRAINT lddefn_transition_ibfk_1 FOREIGN KEY (learning_design_id) REFERENCES lams_learning_design (learning_design_id) ON DELETE CASCADE ON UPDATE CASCADE
) ENGINE=InnoDB DEFAULT CHARSET=utf8mb4 COLLATE=utf8mb4_unicode_ci;

DROP TABLE IF EXISTS lams_lesson;


CREATE TABLE lams_lesson (
  lesson_id bigint NOT NULL AUTO_INCREMENT,
  learning_design_id bigint NOT NULL,
  user_id bigint NOT NULL,
  `name` varchar(255) CHARACTER SET utf8mb4 COLLATE utf8mb4_unicode_ci NOT NULL,
  `description` mediumtext CHARACTER SET utf8mb4 COLLATE utf8mb4_unicode_ci,
  create_date_time datetime NOT NULL,
  organisation_id bigint DEFAULT NULL,
  class_grouping_id bigint DEFAULT NULL,
  lesson_state_id int NOT NULL,
  start_date_time datetime DEFAULT NULL,
  scheduled_number_days_to_lesson_finish int DEFAULT NULL,
  schedule_start_date_time datetime DEFAULT NULL,
  end_date_time datetime DEFAULT NULL,
  schedule_end_date_time datetime DEFAULT NULL,
  previous_state_id int DEFAULT NULL,
  learner_presence_avail tinyint(1) NOT NULL DEFAULT '0',
  learner_im_avail tinyint(1) NOT NULL DEFAULT '0',
  live_edit_enabled tinyint(1) NOT NULL DEFAULT '0',
  enable_lesson_notifications tinyint(1) NOT NULL DEFAULT '0',
  locked_for_edit tinyint(1) NOT NULL DEFAULT '0',
  marks_released tinyint(1) NOT NULL DEFAULT '0',
  enable_lesson_intro tinyint(1) NOT NULL DEFAULT '0',
  display_design_image tinyint(1) NOT NULL DEFAULT '0',
  force_restart tinyint(1) NOT NULL DEFAULT '0',
  allow_restart tinyint(1) NOT NULL DEFAULT '0',
  gradebook_on_complete tinyint(1) NOT NULL DEFAULT '0',
  PRIMARY KEY (lesson_id),
  KEY learning_design_id (learning_design_id),
  KEY user_id (user_id),
  KEY organisation_id (organisation_id),
  KEY lesson_state_id (lesson_state_id),
  KEY class_grouping_id (class_grouping_id),
  CONSTRAINT FK_lams_lesson_1_1 FOREIGN KEY (learning_design_id) REFERENCES lams_learning_design (learning_design_id),
  CONSTRAINT FK_lams_lesson_2 FOREIGN KEY (user_id) REFERENCES lams_user (user_id),
  CONSTRAINT FK_lams_lesson_3 FOREIGN KEY (organisation_id) REFERENCES lams_organisation (organisation_id),
  CONSTRAINT FK_lams_lesson_4 FOREIGN KEY (lesson_state_id) REFERENCES lams_lesson_state (lesson_state_id),
  CONSTRAINT FK_lams_lesson_5 FOREIGN KEY (class_grouping_id) REFERENCES lams_grouping (grouping_id)
) ENGINE=InnoDB DEFAULT CHARSET=utf8mb4 COLLATE=utf8mb4_unicode_ci;
>>>>>>> 188d0e3d

DROP TABLE IF EXISTS lams_lesson_dependency;

<<<<<<< HEAD
--
-- Table structure for table `lams_learning_activity_type`
--

DROP TABLE IF EXISTS `lams_learning_activity_type`;

CREATE TABLE `lams_learning_activity_type` (
  `learning_activity_type_id` int(11) NOT NULL,
  `description` varchar(255) COLLATE utf8mb4_unicode_ci NOT NULL,
  PRIMARY KEY (`learning_activity_type_id`)
) ENGINE=InnoDB DEFAULT CHARSET=utf8mb4 COLLATE=utf8mb4_unicode_ci;


--
-- Table structure for table `lams_learning_command`
--

DROP TABLE IF EXISTS `lams_learning_command`;

CREATE TABLE `lams_learning_command` (
  `uid` bigint(20) NOT NULL AUTO_INCREMENT,
  `lesson_id` bigint(20) DEFAULT NULL,
  `user_name` varchar(191) COLLATE utf8mb4_unicode_ci DEFAULT NULL,
  `create_date` datetime NOT NULL,
  `command_TEXT` text COLLATE utf8mb4_unicode_ci,
  PRIMARY KEY (`uid`),
  KEY `idx_lesson_id` (`lesson_id`),
  KEY `idx_user_name` (`user_name`),
  KEY `idx_create_date` (`create_date`)
) ENGINE=InnoDB DEFAULT CHARSET=utf8mb4 COLLATE=utf8mb4_unicode_ci;


--
-- Table structure for table `lams_learning_design`
--

DROP TABLE IF EXISTS `lams_learning_design`;

CREATE TABLE `lams_learning_design` (
  `learning_design_id` bigint(20) NOT NULL AUTO_INCREMENT,
  `learning_design_ui_id` int(11) DEFAULT NULL,
  `description` mediumtext COLLATE utf8mb4_unicode_ci,
  `title` varchar(255) COLLATE utf8mb4_unicode_ci DEFAULT NULL,
  `first_activity_id` bigint(20) DEFAULT NULL,
  `floating_activity_id` bigint(20) DEFAULT NULL,
  `max_id` int(11) DEFAULT NULL,
  `valid_design_flag` tinyint(1) NOT NULL,
  `read_only_flag` tinyint(1) NOT NULL,
  `date_read_only` datetime DEFAULT NULL,
  `user_id` bigint(20) NOT NULL,
  `original_user_id` bigint(20) NOT NULL,
  `help_text` mediumtext COLLATE utf8mb4_unicode_ci,
  `copy_type_id` tinyint(4) NOT NULL,
  `create_date_time` datetime NOT NULL,
  `version` varchar(56) COLLATE utf8mb4_unicode_ci DEFAULT NULL,
  `original_learning_design_id` bigint(20) DEFAULT NULL,
  `workspace_folder_id` bigint(20) DEFAULT NULL,
  `duration` bigint(38) DEFAULT NULL,
  `license_id` bigint(20) DEFAULT NULL,
  `license_TEXT` mediumtext COLLATE utf8mb4_unicode_ci,
  `last_modified_date_time` datetime DEFAULT NULL,
  `content_folder_id` char(36) COLLATE utf8mb4_unicode_ci DEFAULT NULL,
  `edit_override_lock` tinyint(1) DEFAULT '0',
  `edit_override_user_id` bigint(20) DEFAULT NULL,
  `design_version` int(11) DEFAULT '1',
  `removed` tinyint(1) NOT NULL DEFAULT '0',
  `design_type` varchar(255) COLLATE utf8mb4_unicode_ci DEFAULT NULL,
  PRIMARY KEY (`learning_design_id`),
  KEY `user_id` (`user_id`),
  KEY `workspace_folder_id` (`workspace_folder_id`),
  KEY `license_id` (`license_id`),
  KEY `copy_type_id` (`copy_type_id`),
  KEY `edit_override_user_id` (`edit_override_user_id`),
  KEY `idx_design_parent_id` (`original_learning_design_id`),
  KEY `idx_design_first_act` (`first_activity_id`),
  KEY `idx_design_floating_act` (`floating_activity_id`),
  CONSTRAINT `FK_lams_learning_design_3` FOREIGN KEY (`user_id`) REFERENCES `lams_user` (`user_id`),
  CONSTRAINT `FK_lams_learning_design_4` FOREIGN KEY (`workspace_folder_id`) REFERENCES `lams_workspace_folder` (`workspace_folder_id`),
  CONSTRAINT `FK_lams_learning_design_5` FOREIGN KEY (`license_id`) REFERENCES `lams_license` (`license_id`),
  CONSTRAINT `FK_lams_learning_design_6` FOREIGN KEY (`copy_type_id`) REFERENCES `lams_copy_type` (`copy_type_id`),
  CONSTRAINT `FK_lams_learning_design_7` FOREIGN KEY (`edit_override_user_id`) REFERENCES `lams_user` (`user_id`)
) ENGINE=InnoDB DEFAULT CHARSET=utf8mb4 COLLATE=utf8mb4_unicode_ci;


--
-- Table structure for table `lams_learning_design_access`
--

DROP TABLE IF EXISTS `lams_learning_design_access`;

CREATE TABLE `lams_learning_design_access` (
  `learning_design_id` bigint(20) NOT NULL,
  `user_id` bigint(20) NOT NULL,
  `access_date` datetime DEFAULT NULL,
  PRIMARY KEY (`learning_design_id`,`user_id`),
  KEY `FK_lams_learning_design_access_2` (`user_id`),
  CONSTRAINT `FK_lams_learning_design_access_1` FOREIGN KEY (`learning_design_id`) REFERENCES `lams_learning_design` (`learning_design_id`) ON DELETE CASCADE ON UPDATE CASCADE,
  CONSTRAINT `FK_lams_learning_design_access_2` FOREIGN KEY (`user_id`) REFERENCES `lams_user` (`user_id`) ON DELETE CASCADE ON UPDATE CASCADE
) ENGINE=InnoDB DEFAULT CHARSET=utf8mb4 COLLATE=utf8mb4_unicode_ci;


--
-- Table structure for table `lams_learning_design_annotation`
--

DROP TABLE IF EXISTS `lams_learning_design_annotation`;

CREATE TABLE `lams_learning_design_annotation` (
  `uid` bigint(20) NOT NULL AUTO_INCREMENT,
  `learning_design_id` bigint(20) NOT NULL,
  `ui_id` int(11) DEFAULT NULL,
  `title` varchar(1024) COLLATE utf8mb4_unicode_ci DEFAULT NULL,
  `xcoord` int(11) DEFAULT NULL,
  `ycoord` int(11) DEFAULT NULL,
  `end_xcoord` int(11) DEFAULT NULL,
  `end_ycoord` int(11) DEFAULT NULL,
  `color` char(7) COLLATE utf8mb4_unicode_ci DEFAULT NULL,
  `size` tinyint(4) DEFAULT NULL,
  PRIMARY KEY (`uid`),
  KEY `FK_lams_learning_design_annotation_1` (`learning_design_id`),
  CONSTRAINT `FK_lams_learning_design_annotation_1` FOREIGN KEY (`learning_design_id`) REFERENCES `lams_learning_design` (`learning_design_id`) ON DELETE CASCADE ON UPDATE CASCADE
) ENGINE=InnoDB DEFAULT CHARSET=utf8mb4 COLLATE=utf8mb4_unicode_ci;


--
-- Table structure for table `lams_learning_library`
--

DROP TABLE IF EXISTS `lams_learning_library`;

CREATE TABLE `lams_learning_library` (
  `learning_library_id` bigint(20) NOT NULL AUTO_INCREMENT,
  `description` mediumtext COLLATE utf8mb4_unicode_ci,
  `title` varchar(255) COLLATE utf8mb4_unicode_ci DEFAULT NULL,
  `valid_flag` tinyint(1) NOT NULL DEFAULT '1',
  `create_date_time` datetime NOT NULL,
  PRIMARY KEY (`learning_library_id`)
) ENGINE=InnoDB AUTO_INCREMENT=26 DEFAULT CHARSET=utf8mb4 COLLATE=utf8mb4_unicode_ci;


--
-- Table structure for table `lams_learning_library_group`
--

DROP TABLE IF EXISTS `lams_learning_library_group`;

CREATE TABLE `lams_learning_library_group` (
  `group_id` int(11) NOT NULL AUTO_INCREMENT,
  `name` varchar(64) COLLATE utf8mb4_unicode_ci NOT NULL,
  PRIMARY KEY (`group_id`)
) ENGINE=InnoDB DEFAULT CHARSET=utf8mb4 COLLATE=utf8mb4_unicode_ci;


--
-- Table structure for table `lams_learning_library_to_group`
--

DROP TABLE IF EXISTS `lams_learning_library_to_group`;

CREATE TABLE `lams_learning_library_to_group` (
  `group_id` int(11) NOT NULL,
  `learning_library_id` bigint(20) NOT NULL,
  PRIMARY KEY (`group_id`,`learning_library_id`)
) ENGINE=InnoDB DEFAULT CHARSET=utf8mb4 COLLATE=utf8mb4_unicode_ci;


--
-- Table structure for table `lams_learning_transition`
--

DROP TABLE IF EXISTS `lams_learning_transition`;
 
CREATE TABLE `lams_learning_transition` (
  `transition_id` bigint(20) NOT NULL AUTO_INCREMENT,
  `transition_ui_id` int(11) DEFAULT NULL,
  `description` mediumtext COLLATE utf8mb4_unicode_ci,
  `title` varchar(255) COLLATE utf8mb4_unicode_ci DEFAULT NULL,
  `to_activity_id` bigint(20) NOT NULL,
  `from_activity_id` bigint(20) NOT NULL,
  `learning_design_id` bigint(20) DEFAULT NULL,
  `create_date_time` datetime NOT NULL,
  `to_ui_id` int(11) DEFAULT NULL,
  `from_ui_id` int(11) DEFAULT NULL,
  `transition_type` tinyint(4) NOT NULL DEFAULT '0',
  PRIMARY KEY (`transition_id`),
  KEY `from_activity_id` (`from_activity_id`),
  KEY `to_activity_id` (`to_activity_id`),
  KEY `learning_design_id` (`learning_design_id`),
  CONSTRAINT `FK_learning_transition_2` FOREIGN KEY (`to_activity_id`) REFERENCES `lams_learning_activity` (`activity_id`),
  CONSTRAINT `FK_learning_transition_3` FOREIGN KEY (`from_activity_id`) REFERENCES `lams_learning_activity` (`activity_id`),
  CONSTRAINT `lddefn_transition_ibfk_1` FOREIGN KEY (`learning_design_id`) REFERENCES `lams_learning_design` (`learning_design_id`) ON DELETE CASCADE ON UPDATE CASCADE
) ENGINE=InnoDB DEFAULT CHARSET=utf8mb4 COLLATE=utf8mb4_unicode_ci;


--
-- Table structure for table `lams_lesson`
--

DROP TABLE IF EXISTS `lams_lesson`;

CREATE TABLE `lams_lesson` (
  `lesson_id` bigint(20) NOT NULL AUTO_INCREMENT,
  `learning_design_id` bigint(20) NOT NULL,
  `user_id` bigint(20) NOT NULL,
  `name` varchar(255) COLLATE utf8mb4_unicode_ci NOT NULL,
  `description` mediumtext COLLATE utf8mb4_unicode_ci,
  `create_date_time` datetime NOT NULL,
  `organisation_id` bigint(20) DEFAULT NULL,
  `class_grouping_id` bigint(20) DEFAULT NULL,
  `lesson_state_id` int(3) NOT NULL,
  `start_date_time` datetime DEFAULT NULL,
  `scheduled_number_days_to_lesson_finish` int(3) DEFAULT NULL,
  `schedule_start_date_time` datetime DEFAULT NULL,
  `end_date_time` datetime DEFAULT NULL,
  `schedule_end_date_time` datetime DEFAULT NULL,
  `previous_state_id` int(3) DEFAULT NULL,
  `learner_presence_avail` TINYINT(1) NOT NULL DEFAULT 0,
  `learner_im_avail` TINYINT(1) NOT NULL DEFAULT 0,
  `live_edit_enabled` TINYINT(1) NOT NULL DEFAULT 0,
  `enable_lesson_notifications` TINYINT(1) NOT NULL DEFAULT 0,
  `locked_for_edit` TINYINT(1) NOT NULL DEFAULT 0,
  `marks_released` TINYINT(1) NOT NULL DEFAULT 0,
  `enable_lesson_INTro` TINYINT(1) NOT NULL DEFAULT 0,
  `display_design_image` TINYINT(1) NOT NULL DEFAULT 0,
  `force_restart` TINYINT(1) NOT NULL DEFAULT 0,
  `allow_restart` TINYINT(1) NOT NULL DEFAULT 0,
  `gradebook_on_complete` TINYINT(1) NOT NULL DEFAULT 0,
  PRIMARY KEY (`lesson_id`),
  KEY `learning_design_id` (`learning_design_id`),
  KEY `user_id` (`user_id`),
  KEY `organisation_id` (`organisation_id`),
  KEY `lesson_state_id` (`lesson_state_id`),
  KEY `class_grouping_id` (`class_grouping_id`),
  CONSTRAINT `FK_lams_lesson_1_1` FOREIGN KEY (`learning_design_id`) REFERENCES `lams_learning_design` (`learning_design_id`),
  CONSTRAINT `FK_lams_lesson_2` FOREIGN KEY (`user_id`) REFERENCES `lams_user` (`user_id`),
  CONSTRAINT `FK_lams_lesson_3` FOREIGN KEY (`organisation_id`) REFERENCES `lams_organisation` (`organisation_id`),
  CONSTRAINT `FK_lams_lesson_4` FOREIGN KEY (`lesson_state_id`) REFERENCES `lams_lesson_state` (`lesson_state_id`),
  CONSTRAINT `FK_lams_lesson_5` FOREIGN KEY (`class_grouping_id`) REFERENCES `lams_grouping` (`grouping_id`)
) ENGINE=InnoDB DEFAULT CHARSET=utf8mb4 COLLATE=utf8mb4_unicode_ci;


--
-- Table structure for table `lams_lesson_dependency`
--

DROP TABLE IF EXISTS `lams_lesson_dependency`;

CREATE TABLE `lams_lesson_dependency` (
  `lesson_id` bigint(20) NOT NULL,
  `preceding_lesson_id` bigint(20) NOT NULL,
  PRIMARY KEY (`lesson_id`,`preceding_lesson_id`),
  KEY `FK_lams_lesson_dependency_2` (`preceding_lesson_id`),
  CONSTRAINT `FK_lams_lesson_dependency_1` FOREIGN KEY (`lesson_id`) REFERENCES `lams_lesson` (`lesson_id`) ON DELETE CASCADE ON UPDATE CASCADE,
  CONSTRAINT `FK_lams_lesson_dependency_2` FOREIGN KEY (`preceding_lesson_id`) REFERENCES `lams_lesson` (`lesson_id`) ON DELETE CASCADE ON UPDATE CASCADE
) ENGINE=InnoDB DEFAULT CHARSET=utf8mb4 COLLATE=utf8mb4_unicode_ci;


--
-- Table structure for table `lams_lesson_state`
--

DROP TABLE IF EXISTS `lams_lesson_state`;

CREATE TABLE `lams_lesson_state` (
  `lesson_state_id` int(3) NOT NULL,
  `description` varchar(255) COLLATE utf8mb4_unicode_ci NOT NULL,
  PRIMARY KEY (`lesson_state_id`)
) ENGINE=InnoDB DEFAULT CHARSET=utf8mb4 COLLATE=utf8mb4_unicode_ci;


--
-- Table structure for table `lams_license`
--

DROP TABLE IF EXISTS `lams_license`;

CREATE TABLE `lams_license` (
  `license_id` bigint(20) NOT NULL,
  `name` varchar(200) COLLATE utf8mb4_unicode_ci NOT NULL,
  `code` varchar(20) COLLATE utf8mb4_unicode_ci NOT NULL,
  `url` varchar(256) COLLATE utf8mb4_unicode_ci DEFAULT NULL,
  `default_flag` tinyint(1) NOT NULL DEFAULT '0',
  `picture_url` varchar(256) COLLATE utf8mb4_unicode_ci DEFAULT NULL,
  `order_id` tinyint(4) DEFAULT '0',
  PRIMARY KEY (`license_id`)
) ENGINE=InnoDB DEFAULT CHARSET=utf8mb4 COLLATE=utf8mb4_unicode_ci;


--
-- Table structure for table `lams_log_event`
--

DROP TABLE IF EXISTS `lams_log_event`;

CREATE TABLE `lams_log_event` (
  `id` bigint(20) NOT NULL AUTO_INCREMENT,
  `log_event_type_id` int(5) NOT NULL,
  `user_id` bigint(20) DEFAULT NULL,
  `occurred_date_time` datetime NOT NULL,
  `lesson_id` bigint(20) DEFAULT NULL,
  `activity_id` bigint(20) DEFAULT NULL,
  `target_user_id` bigint(20) DEFAULT NULL,
  `description` text COLLATE utf8mb4_unicode_ci,
  PRIMARY KEY (`id`),
  KEY `event_log_occurred_date_time` (`occurred_date_time`),
  KEY `FK_event_log_event_type_idx` (`log_event_type_id`),
  KEY `event_log_date_and_type` (`occurred_date_time`, `log_event_type_id`),
  CONSTRAINT `FK_event_log_event_type` FOREIGN KEY (`log_event_type_id`) REFERENCES `lams_log_event_type` (`log_event_type_id`) ON DELETE RESTRICT ON UPDATE RESTRICT
) ENGINE=InnoDB DEFAULT CHARSET=utf8mb4 COLLATE=utf8mb4_unicode_ci;


--
-- Table structure for table `lams_log_event_type`
--

DROP TABLE IF EXISTS `lams_log_event_type`;

CREATE TABLE `lams_log_event_type` (
  `log_event_type_id` int(5) NOT NULL,
  `description` varchar(255) COLLATE utf8mb4_unicode_ci NOT NULL,
  `area` varchar(255) COLLATE utf8mb4_unicode_ci DEFAULT NULL,
  PRIMARY KEY (`log_event_type_id`)
) ENGINE=InnoDB DEFAULT CHARSET=utf8mb4 COLLATE=utf8mb4_unicode_ci;


--
-- Table structure for table `lams_notebook_entry`
--

DROP TABLE IF EXISTS `lams_notebook_entry`;

CREATE TABLE `lams_notebook_entry` (
  `uid` bigint(20) NOT NULL AUTO_INCREMENT,
  `external_id` bigint(20) DEFAULT NULL,
  `external_id_type` int(11) DEFAULT NULL,
  `external_signature` varchar(255) COLLATE utf8mb4_unicode_ci DEFAULT NULL,
  `user_id` int(11) DEFAULT NULL,
  `title` varchar(255) COLLATE utf8mb4_unicode_ci DEFAULT NULL,
  `entry` mediumtext COLLATE utf8mb4_unicode_ci,
  `create_date` datetime DEFAULT NULL,
  `last_modified` datetime DEFAULT NULL,
  PRIMARY KEY (`uid`),
  KEY `ext_sig_user` (`external_id`,`external_id_type`,`external_signature`,`user_id`),
  KEY `idx_create_date` (`create_date`)
) ENGINE=InnoDB DEFAULT CHARSET=utf8mb4 COLLATE=utf8mb4_unicode_ci;


--
-- Table structure for table `lams_notification_event`
--

DROP TABLE IF EXISTS `lams_notification_event`;

CREATE TABLE `lams_notification_event` (
  `uid` bigint(20) NOT NULL AUTO_INCREMENT,
  `scope` varchar(128) COLLATE utf8mb4_unicode_ci NOT NULL,
  `name` varchar(128) COLLATE utf8mb4_unicode_ci NOT NULL,
  `event_session_id` bigint(20) DEFAULT NULL,
  `subject` varchar(255) COLLATE utf8mb4_unicode_ci DEFAULT NULL,
  `message` mediumtext COLLATE utf8mb4_unicode_ci,
  `fail_time` datetime DEFAULT NULL,
  `html_format` tinyint(1) DEFAULT '0',
  PRIMARY KEY (`uid`),
  KEY `scope` (`scope`,`name`,`event_session_id`)
) ENGINE=InnoDB DEFAULT CHARSET=utf8mb4 COLLATE=utf8mb4_unicode_ci;


--
-- Table structure for table `lams_notification_subscription`
--

DROP TABLE IF EXISTS `lams_notification_subscription`;

CREATE TABLE `lams_notification_subscription` (
  `uid` bigint(20) NOT NULL AUTO_INCREMENT,
  `user_id` bigint(20) DEFAULT NULL,
  `event_uid` bigint(20) DEFAULT NULL,
  `delivery_method_id` tinyint(3) unsigned DEFAULT NULL,
  `last_operation_message` mediumtext COLLATE utf8mb4_unicode_ci,
  PRIMARY KEY (`uid`),
  KEY `EventSubscriptionsToUsers` (`user_id`),
  KEY `event_uid` (`event_uid`),
  CONSTRAINT `EventSubscriptionsToEvent` FOREIGN KEY (`event_uid`) REFERENCES `lams_notification_event` (`uid`) ON DELETE CASCADE ON UPDATE CASCADE,
  CONSTRAINT `EventSubscriptionsToUsers` FOREIGN KEY (`user_id`) REFERENCES `lams_user` (`user_id`) ON DELETE CASCADE ON UPDATE CASCADE
) ENGINE=InnoDB DEFAULT CHARSET=utf8mb4 COLLATE=utf8mb4_unicode_ci;


--
-- Table structure for table `lams_organisation`
--

DROP TABLE IF EXISTS `lams_organisation`;

CREATE TABLE `lams_organisation` (
  `organisation_id` bigint(20) NOT NULL AUTO_INCREMENT,
  `name` varchar(250) COLLATE utf8mb4_unicode_ci NOT NULL,
  `code` varchar(20) COLLATE utf8mb4_unicode_ci DEFAULT NULL,
  `description` mediumtext COLLATE utf8mb4_unicode_ci,
  `parent_organisation_id` bigint(20) DEFAULT NULL,
  `organisation_type_id` int(3) NOT NULL DEFAULT '0',
  `create_date` datetime NOT NULL,
  `created_by` bigint(20) NOT NULL,
  `organisation_state_id` int(3) NOT NULL,
  `admin_add_new_users` tinyint(1) NOT NULL DEFAULT '0',
  `admin_browse_all_users` tinyint(1) NOT NULL DEFAULT '0',
  `admin_change_status` tinyint(1) NOT NULL DEFAULT '0',
  `admin_create_guest` tinyint(1) NOT NULL DEFAULT '0',
  `enable_course_notifications` tinyint(1) NOT NULL DEFAULT '0',
  `enable_learner_gradebook` tinyint(1) NOT NULL DEFAULT '0',
  `enable_single_activity_lessons` tinyint(1) NOT NULL DEFAULT '1',
  `enable_live_edit` tinyint(1) NOT NULL DEFAULT '1',
  `enable_kumalive` tinyint(1) NOT NULL DEFAULT '0',
  `archived_date` datetime DEFAULT NULL,
  `ordered_lesson_ids` text COLLATE utf8mb4_unicode_ci,
  PRIMARY KEY (`organisation_id`),
  KEY `organisation_type_id` (`organisation_type_id`),
  KEY `parent_organisation_id` (`parent_organisation_id`),
  KEY `organisation_state_id` (`organisation_state_id`),
  CONSTRAINT `FK_lams_organisation_1` FOREIGN KEY (`organisation_type_id`) REFERENCES `lams_organisation_type` (`organisation_type_id`),
  CONSTRAINT `FK_lams_organisation_3` FOREIGN KEY (`parent_organisation_id`) REFERENCES `lams_organisation` (`organisation_id`),
  CONSTRAINT `FK_lams_organisation_4` FOREIGN KEY (`organisation_state_id`) REFERENCES `lams_organisation_state` (`organisation_state_id`)
=======

CREATE TABLE lams_lesson_dependency (
  lesson_id bigint NOT NULL,
  preceding_lesson_id bigint NOT NULL,
  PRIMARY KEY (lesson_id,preceding_lesson_id),
  KEY FK_lams_lesson_dependency_2 (preceding_lesson_id),
  CONSTRAINT FK_lams_lesson_dependency_1 FOREIGN KEY (lesson_id) REFERENCES lams_lesson (lesson_id) ON DELETE CASCADE ON UPDATE CASCADE,
  CONSTRAINT FK_lams_lesson_dependency_2 FOREIGN KEY (preceding_lesson_id) REFERENCES lams_lesson (lesson_id) ON DELETE CASCADE ON UPDATE CASCADE
) ENGINE=InnoDB DEFAULT CHARSET=utf8mb4 COLLATE=utf8mb4_unicode_ci;

DROP TABLE IF EXISTS lams_lesson_state;


CREATE TABLE lams_lesson_state (
  lesson_state_id int NOT NULL,
  `description` varchar(255) CHARACTER SET utf8mb4 COLLATE utf8mb4_unicode_ci NOT NULL,
  PRIMARY KEY (lesson_state_id)
) ENGINE=InnoDB DEFAULT CHARSET=utf8mb4 COLLATE=utf8mb4_unicode_ci;

DROP TABLE IF EXISTS lams_license;


CREATE TABLE lams_license (
  license_id bigint NOT NULL,
  `name` varchar(200) CHARACTER SET utf8mb4 COLLATE utf8mb4_unicode_ci NOT NULL,
  `code` varchar(20) CHARACTER SET utf8mb4 COLLATE utf8mb4_unicode_ci NOT NULL,
  url varchar(256) CHARACTER SET utf8mb4 COLLATE utf8mb4_unicode_ci DEFAULT NULL,
  default_flag tinyint(1) NOT NULL DEFAULT '0',
  picture_url varchar(256) CHARACTER SET utf8mb4 COLLATE utf8mb4_unicode_ci DEFAULT NULL,
  order_id tinyint DEFAULT '0',
  PRIMARY KEY (license_id)
) ENGINE=InnoDB DEFAULT CHARSET=utf8mb4 COLLATE=utf8mb4_unicode_ci;

DROP TABLE IF EXISTS lams_log_event;


CREATE TABLE lams_log_event (
  id bigint NOT NULL AUTO_INCREMENT,
  log_event_type_id int NOT NULL,
  user_id bigint DEFAULT NULL,
  occurred_date_time datetime NOT NULL,
  lesson_id bigint DEFAULT NULL,
  activity_id bigint DEFAULT NULL,
  target_user_id bigint DEFAULT NULL,
  `description` text CHARACTER SET utf8mb4 COLLATE utf8mb4_unicode_ci,
  PRIMARY KEY (id),
  KEY event_log_occurred_date_time (occurred_date_time),
  KEY FK_event_log_event_type_idx (log_event_type_id),
  KEY event_log_date_and_type (occurred_date_time,log_event_type_id),
  CONSTRAINT FK_event_log_event_type FOREIGN KEY (log_event_type_id) REFERENCES lams_log_event_type (log_event_type_id) ON DELETE RESTRICT ON UPDATE RESTRICT
) ENGINE=InnoDB DEFAULT CHARSET=utf8mb4 COLLATE=utf8mb4_unicode_ci;

DROP TABLE IF EXISTS lams_log_event_type;


CREATE TABLE lams_log_event_type (
  log_event_type_id int NOT NULL,
  `description` varchar(255) CHARACTER SET utf8mb4 COLLATE utf8mb4_unicode_ci NOT NULL,
  area varchar(255) CHARACTER SET utf8mb4 COLLATE utf8mb4_unicode_ci DEFAULT NULL,
  PRIMARY KEY (log_event_type_id)
) ENGINE=InnoDB DEFAULT CHARSET=utf8mb4 COLLATE=utf8mb4_unicode_ci;

DROP TABLE IF EXISTS lams_notebook_entry;


CREATE TABLE lams_notebook_entry (
  uid bigint NOT NULL AUTO_INCREMENT,
  external_id bigint DEFAULT NULL,
  external_id_type int DEFAULT NULL,
  external_signature varchar(255) CHARACTER SET utf8mb4 COLLATE utf8mb4_unicode_ci DEFAULT NULL,
  user_id int DEFAULT NULL,
  title varchar(255) CHARACTER SET utf8mb4 COLLATE utf8mb4_unicode_ci DEFAULT NULL,
  entry mediumtext CHARACTER SET utf8mb4 COLLATE utf8mb4_unicode_ci,
  create_date datetime DEFAULT NULL,
  last_modified datetime DEFAULT NULL,
  PRIMARY KEY (uid),
  KEY ext_sig_user (external_id,external_id_type,external_signature,user_id),
  KEY idx_create_date (create_date)
) ENGINE=InnoDB DEFAULT CHARSET=utf8mb4 COLLATE=utf8mb4_unicode_ci;

DROP TABLE IF EXISTS lams_notification_event;


CREATE TABLE lams_notification_event (
  uid bigint NOT NULL AUTO_INCREMENT,
  scope varchar(128) CHARACTER SET utf8mb4 COLLATE utf8mb4_unicode_ci NOT NULL,
  `name` varchar(128) CHARACTER SET utf8mb4 COLLATE utf8mb4_unicode_ci NOT NULL,
  event_session_id bigint DEFAULT NULL,
  `subject` varchar(255) CHARACTER SET utf8mb4 COLLATE utf8mb4_unicode_ci DEFAULT NULL,
  message mediumtext CHARACTER SET utf8mb4 COLLATE utf8mb4_unicode_ci,
  fail_time datetime DEFAULT NULL,
  html_format tinyint(1) DEFAULT '0',
  PRIMARY KEY (uid),
  KEY scope (scope,`name`,event_session_id)
) ENGINE=InnoDB DEFAULT CHARSET=utf8mb4 COLLATE=utf8mb4_unicode_ci;

DROP TABLE IF EXISTS lams_notification_subscription;


CREATE TABLE lams_notification_subscription (
  uid bigint NOT NULL AUTO_INCREMENT,
  user_id bigint DEFAULT NULL,
  event_uid bigint DEFAULT NULL,
  delivery_method_id tinyint unsigned DEFAULT NULL,
  last_operation_message mediumtext CHARACTER SET utf8mb4 COLLATE utf8mb4_unicode_ci,
  PRIMARY KEY (uid),
  KEY EventSubscriptionsToUsers (user_id),
  KEY event_uid (event_uid),
  CONSTRAINT EventSubscriptionsToEvent FOREIGN KEY (event_uid) REFERENCES lams_notification_event (uid) ON DELETE CASCADE ON UPDATE CASCADE,
  CONSTRAINT EventSubscriptionsToUsers FOREIGN KEY (user_id) REFERENCES lams_user (user_id) ON DELETE CASCADE ON UPDATE CASCADE
) ENGINE=InnoDB DEFAULT CHARSET=utf8mb4 COLLATE=utf8mb4_unicode_ci;

DROP TABLE IF EXISTS lams_organisation;


CREATE TABLE lams_organisation (
  organisation_id bigint NOT NULL AUTO_INCREMENT,
  `name` varchar(250) CHARACTER SET utf8mb4 COLLATE utf8mb4_unicode_ci NOT NULL,
  `code` varchar(20) CHARACTER SET utf8mb4 COLLATE utf8mb4_unicode_ci DEFAULT NULL,
  `description` mediumtext CHARACTER SET utf8mb4 COLLATE utf8mb4_unicode_ci,
  parent_organisation_id bigint DEFAULT NULL,
  organisation_type_id int NOT NULL DEFAULT '0',
  create_date datetime NOT NULL,
  created_by bigint NOT NULL,
  organisation_state_id int NOT NULL,
  admin_add_new_users tinyint(1) NOT NULL DEFAULT '0',
  admin_browse_all_users tinyint(1) NOT NULL DEFAULT '0',
  admin_change_status tinyint(1) NOT NULL DEFAULT '0',
  admin_create_guest tinyint(1) NOT NULL DEFAULT '0',
  enable_course_notifications tinyint(1) NOT NULL DEFAULT '0',
  enable_learner_gradebook tinyint(1) NOT NULL DEFAULT '0',
  enable_single_activity_lessons tinyint(1) NOT NULL DEFAULT '1',
  enable_live_edit tinyint(1) NOT NULL DEFAULT '1',
  enable_kumalive tinyint(1) NOT NULL DEFAULT '0',
  archived_date datetime DEFAULT NULL,
  ordered_lesson_ids text CHARACTER SET utf8mb4 COLLATE utf8mb4_unicode_ci,
  PRIMARY KEY (organisation_id),
  KEY organisation_type_id (organisation_type_id),
  KEY parent_organisation_id (parent_organisation_id),
  KEY organisation_state_id (organisation_state_id),
  CONSTRAINT FK_lams_organisation_1 FOREIGN KEY (organisation_type_id) REFERENCES lams_organisation_type (organisation_type_id),
  CONSTRAINT FK_lams_organisation_3 FOREIGN KEY (parent_organisation_id) REFERENCES lams_organisation (organisation_id),
  CONSTRAINT FK_lams_organisation_4 FOREIGN KEY (organisation_state_id) REFERENCES lams_organisation_state (organisation_state_id)
>>>>>>> 188d0e3d
) ENGINE=InnoDB AUTO_INCREMENT=8 DEFAULT CHARSET=utf8mb4 COLLATE=utf8mb4_unicode_ci;

DROP TABLE IF EXISTS lams_organisation_group;


CREATE TABLE lams_organisation_group (
  group_id bigint NOT NULL AUTO_INCREMENT,
  grouping_id bigint NOT NULL,
  `name` varchar(255) CHARACTER SET utf8mb4 COLLATE utf8mb4_unicode_ci DEFAULT NULL,
  PRIMARY KEY (group_id),
  KEY FK_lams_organisation_group_1 (grouping_id),
  CONSTRAINT FK_lams_organisation_group_1 FOREIGN KEY (grouping_id) REFERENCES lams_organisation_grouping (grouping_id) ON DELETE CASCADE ON UPDATE CASCADE
) ENGINE=InnoDB DEFAULT CHARSET=utf8mb4 COLLATE=utf8mb4_unicode_ci;

DROP TABLE IF EXISTS lams_organisation_grouping;


CREATE TABLE lams_organisation_grouping (
  grouping_id bigint NOT NULL AUTO_INCREMENT,
  organisation_id bigint NOT NULL,
  `name` varchar(255) CHARACTER SET utf8mb4 COLLATE utf8mb4_unicode_ci DEFAULT NULL,
  PRIMARY KEY (grouping_id),
  KEY FK_lams_organisation_grouping_1 (organisation_id),
  CONSTRAINT FK_lams_organisation_grouping_1 FOREIGN KEY (organisation_id) REFERENCES lams_organisation (organisation_id) ON DELETE CASCADE ON UPDATE CASCADE
) ENGINE=InnoDB DEFAULT CHARSET=utf8mb4 COLLATE=utf8mb4_unicode_ci;

DROP TABLE IF EXISTS lams_organisation_state;


CREATE TABLE lams_organisation_state (
  organisation_state_id int NOT NULL,
  `description` varchar(255) CHARACTER SET utf8mb4 COLLATE utf8mb4_unicode_ci DEFAULT NULL,
  PRIMARY KEY (organisation_state_id)
) ENGINE=InnoDB DEFAULT CHARSET=utf8mb4 COLLATE=utf8mb4_unicode_ci;

DROP TABLE IF EXISTS lams_organisation_type;


CREATE TABLE lams_organisation_type (
  organisation_type_id int NOT NULL,
  `name` varchar(64) CHARACTER SET utf8mb4 COLLATE utf8mb4_unicode_ci NOT NULL,
  `description` varchar(255) CHARACTER SET utf8mb4 COLLATE utf8mb4_unicode_ci NOT NULL,
  PRIMARY KEY (organisation_type_id),
  UNIQUE KEY UQ_lams_organisation_type_name (`name`)
) ENGINE=InnoDB DEFAULT CHARSET=utf8mb4 COLLATE=utf8mb4_unicode_ci;

DROP TABLE IF EXISTS lams_outcome;


<<<<<<< HEAD
DROP TABLE IF EXISTS `lams_outcome`;

CREATE TABLE `lams_outcome` (
  `outcome_id` mediumint(9) NOT NULL AUTO_INCREMENT,
  `scale_id` mediumint(9) NOT NULL,
  `name` varchar(255) COLLATE utf8mb4_unicode_ci DEFAULT NULL,
  `code` varchar(50) COLLATE utf8mb4_unicode_ci DEFAULT NULL,
  `description` text COLLATE utf8mb4_unicode_ci,
  `create_by` bigint(20) DEFAULT NULL,
  `create_date_time` datetime NOT NULL,
  PRIMARY KEY (`outcome_id`),
  KEY `name` (`name`),
  KEY `code` (`code`),
  KEY `FK_lams_outcome_2` (`scale_id`),
  CONSTRAINT `FK_lams_outcome_2` FOREIGN KEY (`scale_id`) REFERENCES `lams_outcome_scale` (`scale_id`) ON UPDATE CASCADE
) ENGINE=InnoDB DEFAULT CHARSET=utf8mb4 COLLATE=utf8mb4_unicode_ci;


--
-- Table structure for table `lams_outcome_mapping`
--

DROP TABLE IF EXISTS `lams_outcome_mapping`;

CREATE TABLE `lams_outcome_mapping` (
  `mapping_id` bigint(20) NOT NULL AUTO_INCREMENT,
  `outcome_id` mediumint(9) NOT NULL,
  `lesson_id` bigint(20) DEFAULT NULL,
  `tool_content_id` bigint(20) DEFAULT NULL,
  `item_id` bigint(20) DEFAULT NULL,
  qb_question_id INT,
  PRIMARY KEY (`mapping_id`),
  KEY `FK_lams_outcome_mapping_1` (`outcome_id`),
  KEY `FK_lams_outcome_mapping_2` (`lesson_id`),
  KEY `FK_lams_outcome_mapping_3` (`tool_content_id`),
  CONSTRAINT `FK_lams_outcome_mapping_1` FOREIGN KEY (`outcome_id`) REFERENCES `lams_outcome` (`outcome_id`) ON DELETE RESTRICT ON UPDATE CASCADE,
  CONSTRAINT `FK_lams_outcome_mapping_2` FOREIGN KEY (`lesson_id`) REFERENCES `lams_lesson` (`lesson_id`) ON DELETE CASCADE ON UPDATE CASCADE,
  CONSTRAINT `FK_lams_outcome_mapping_3` FOREIGN KEY (`tool_content_id`) REFERENCES `lams_tool_content` (`tool_content_id`) ON DELETE CASCADE ON UPDATE CASCADE
) ENGINE=InnoDB DEFAULT CHARSET=utf8mb4 COLLATE=utf8mb4_unicode_ci;


--
-- Table structure for table `lams_outcome_result`
--

DROP TABLE IF EXISTS `lams_outcome_result`;

CREATE TABLE `lams_outcome_result` (
  `result_id` bigint(20) NOT NULL AUTO_INCREMENT,
  `mapping_id` bigint(20) NOT NULL,
  `user_id` bigint(20) DEFAULT NULL,
  `value` tinyint(4) DEFAULT NULL,
  `create_by` bigint(20) DEFAULT NULL,
  `create_date_time` datetime NOT NULL,
  PRIMARY KEY (`result_id`),
  KEY `FK_lams_outcome_result_1` (`mapping_id`),
  KEY `FK_lams_outcome_result_2` (`user_id`),
  KEY `FK_lams_outcome_result_3` (`create_by`),
  CONSTRAINT `FK_lams_outcome_result_1` FOREIGN KEY (`mapping_id`) REFERENCES `lams_outcome_mapping` (`mapping_id`) ON DELETE CASCADE ON UPDATE CASCADE,
  CONSTRAINT `FK_lams_outcome_result_2` FOREIGN KEY (`user_id`) REFERENCES `lams_user` (`user_id`) ON DELETE CASCADE ON UPDATE CASCADE,
  CONSTRAINT `FK_lams_outcome_result_3` FOREIGN KEY (`create_by`) REFERENCES `lams_user` (`user_id`) ON DELETE SET NULL ON UPDATE CASCADE
) ENGINE=InnoDB DEFAULT CHARSET=utf8mb4 COLLATE=utf8mb4_unicode_ci;


--
-- Table structure for table `lams_outcome_scale`
--

DROP TABLE IF EXISTS `lams_outcome_scale`;
			 
CREATE TABLE `lams_outcome_scale` (
  `scale_id` mediumint(9) NOT NULL AUTO_INCREMENT,
  `name` varchar(255) COLLATE utf8mb4_unicode_ci DEFAULT NULL,
  `code` varchar(50) COLLATE utf8mb4_unicode_ci DEFAULT NULL,
  `description` text COLLATE utf8mb4_unicode_ci,
  `create_by` bigint(20) DEFAULT NULL,
  `create_date_time` datetime NOT NULL,
  PRIMARY KEY (`scale_id`),
  KEY `name` (`name`),
  KEY `code` (`code`)
=======
CREATE TABLE lams_outcome (
  outcome_id mediumint NOT NULL AUTO_INCREMENT,
  organisation_id bigint DEFAULT NULL,
  scale_id mediumint NOT NULL,
  `name` varchar(255) CHARACTER SET utf8mb4 COLLATE utf8mb4_unicode_ci DEFAULT NULL,
  `code` varchar(50) CHARACTER SET utf8mb4 COLLATE utf8mb4_unicode_ci DEFAULT NULL,
  `description` text CHARACTER SET utf8mb4 COLLATE utf8mb4_unicode_ci,
  content_folder_id char(36) CHARACTER SET utf8mb4 COLLATE utf8mb4_unicode_ci DEFAULT NULL,
  create_by bigint DEFAULT NULL,
  create_date_time datetime NOT NULL,
  PRIMARY KEY (outcome_id),
  UNIQUE KEY code_2 (`code`,organisation_id),
  KEY `name` (`name`),
  KEY `code` (`code`),
  KEY FK_lams_outcome_1 (organisation_id),
  KEY FK_lams_outcome_2 (scale_id),
  CONSTRAINT FK_lams_outcome_1 FOREIGN KEY (organisation_id) REFERENCES lams_organisation (organisation_id) ON DELETE CASCADE ON UPDATE CASCADE,
  CONSTRAINT FK_lams_outcome_2 FOREIGN KEY (scale_id) REFERENCES lams_outcome_scale (scale_id) ON UPDATE CASCADE
) ENGINE=InnoDB DEFAULT CHARSET=utf8mb4 COLLATE=utf8mb4_unicode_ci;

DROP TABLE IF EXISTS lams_outcome_mapping;


CREATE TABLE lams_outcome_mapping (
  mapping_id bigint NOT NULL AUTO_INCREMENT,
  outcome_id mediumint NOT NULL,
  lesson_id bigint DEFAULT NULL,
  tool_content_id bigint DEFAULT NULL,
  item_id bigint DEFAULT NULL,
  PRIMARY KEY (mapping_id),
  KEY FK_lams_outcome_mapping_1 (outcome_id),
  KEY FK_lams_outcome_mapping_2 (lesson_id),
  KEY FK_lams_outcome_mapping_3 (tool_content_id),
  CONSTRAINT FK_lams_outcome_mapping_1 FOREIGN KEY (outcome_id) REFERENCES lams_outcome (outcome_id) ON DELETE RESTRICT ON UPDATE CASCADE,
  CONSTRAINT FK_lams_outcome_mapping_2 FOREIGN KEY (lesson_id) REFERENCES lams_lesson (lesson_id) ON DELETE CASCADE ON UPDATE CASCADE,
  CONSTRAINT FK_lams_outcome_mapping_3 FOREIGN KEY (tool_content_id) REFERENCES lams_tool_content (tool_content_id) ON DELETE CASCADE ON UPDATE CASCADE
) ENGINE=InnoDB DEFAULT CHARSET=utf8mb4 COLLATE=utf8mb4_unicode_ci;

DROP TABLE IF EXISTS lams_outcome_result;


CREATE TABLE lams_outcome_result (
  result_id bigint NOT NULL AUTO_INCREMENT,
  mapping_id bigint NOT NULL,
  user_id bigint DEFAULT NULL,
  `value` tinyint DEFAULT NULL,
  create_by bigint DEFAULT NULL,
  create_date_time datetime NOT NULL,
  PRIMARY KEY (result_id),
  KEY FK_lams_outcome_result_1 (mapping_id),
  KEY FK_lams_outcome_result_2 (user_id),
  KEY FK_lams_outcome_result_3 (create_by),
  CONSTRAINT FK_lams_outcome_result_1 FOREIGN KEY (mapping_id) REFERENCES lams_outcome_mapping (mapping_id) ON DELETE CASCADE ON UPDATE CASCADE,
  CONSTRAINT FK_lams_outcome_result_2 FOREIGN KEY (user_id) REFERENCES lams_user (user_id) ON DELETE CASCADE ON UPDATE CASCADE,
  CONSTRAINT FK_lams_outcome_result_3 FOREIGN KEY (create_by) REFERENCES lams_user (user_id) ON DELETE SET NULL ON UPDATE CASCADE
) ENGINE=InnoDB DEFAULT CHARSET=utf8mb4 COLLATE=utf8mb4_unicode_ci;

DROP TABLE IF EXISTS lams_outcome_scale;


CREATE TABLE lams_outcome_scale (
  scale_id mediumint NOT NULL AUTO_INCREMENT,
  organisation_id bigint DEFAULT NULL,
  `name` varchar(255) CHARACTER SET utf8mb4 COLLATE utf8mb4_unicode_ci DEFAULT NULL,
  `code` varchar(50) CHARACTER SET utf8mb4 COLLATE utf8mb4_unicode_ci DEFAULT NULL,
  `description` text CHARACTER SET utf8mb4 COLLATE utf8mb4_unicode_ci,
  content_folder_id char(36) CHARACTER SET utf8mb4 COLLATE utf8mb4_unicode_ci DEFAULT NULL,
  create_by bigint DEFAULT NULL,
  create_date_time datetime NOT NULL,
  PRIMARY KEY (scale_id),
  UNIQUE KEY code_2 (`code`,organisation_id),
  KEY `name` (`name`),
  KEY `code` (`code`),
  KEY FK_lams_outcome_scale_1 (organisation_id),
  CONSTRAINT FK_lams_outcome_scale_1 FOREIGN KEY (organisation_id) REFERENCES lams_organisation (organisation_id) ON DELETE CASCADE ON UPDATE CASCADE
>>>>>>> 188d0e3d
) ENGINE=InnoDB AUTO_INCREMENT=2 DEFAULT CHARSET=utf8mb4 COLLATE=utf8mb4_unicode_ci;

DROP TABLE IF EXISTS lams_outcome_scale_item;


CREATE TABLE lams_outcome_scale_item (
  item_id int NOT NULL AUTO_INCREMENT,
  scale_id mediumint DEFAULT NULL,
  `value` tinyint DEFAULT NULL,
  `name` varchar(255) CHARACTER SET utf8mb4 COLLATE utf8mb4_unicode_ci DEFAULT NULL,
  PRIMARY KEY (item_id),
  KEY FK_lams_outcome_scale_item_1 (scale_id),
  CONSTRAINT FK_lams_outcome_scale_item_1 FOREIGN KEY (scale_id) REFERENCES lams_outcome_scale (scale_id) ON DELETE CASCADE ON UPDATE CASCADE
) ENGINE=InnoDB AUTO_INCREMENT=3 DEFAULT CHARSET=utf8mb4 COLLATE=utf8mb4_unicode_ci;

DROP TABLE IF EXISTS lams_password_request;


CREATE TABLE lams_password_request (
  request_id bigint NOT NULL AUTO_INCREMENT,
  user_id bigint NOT NULL,
  request_key char(36) CHARACTER SET utf8mb4 COLLATE utf8mb4_unicode_ci DEFAULT NULL,
  request_date datetime NOT NULL,
  PRIMARY KEY (request_id),
  UNIQUE KEY IX_lams_psswd_rqst_key (request_key)
) ENGINE=InnoDB DEFAULT CHARSET=utf8mb4 COLLATE=utf8mb4_unicode_ci;

DROP TABLE IF EXISTS lams_planner_activity_metadata;


CREATE TABLE lams_planner_activity_metadata (
  activity_id bigint NOT NULL,
  collapsed tinyint(1) DEFAULT '0',
  expanded tinyint(1) DEFAULT '0',
  hidden tinyint(1) DEFAULT '0',
  editing_advice varchar(255) CHARACTER SET utf8mb4 COLLATE utf8mb4_unicode_ci DEFAULT NULL,
  KEY FK_lams_planner_metadata_primary (activity_id),
  CONSTRAINT FK_lams_planner_metadata_primary FOREIGN KEY (activity_id) REFERENCES lams_learning_activity (activity_id) ON DELETE CASCADE ON UPDATE CASCADE
) ENGINE=InnoDB DEFAULT CHARSET=utf8mb4 COLLATE=utf8mb4_unicode_ci;

DROP TABLE IF EXISTS lams_planner_node_role;


CREATE TABLE lams_planner_node_role (
  uid bigint NOT NULL AUTO_INCREMENT,
  node_uid bigint NOT NULL,
  user_id bigint NOT NULL,
  role_id int NOT NULL,
  PRIMARY KEY (uid),
  KEY FK_planner_node_role_user (user_id),
  KEY FK_planner_node_role_node (node_uid),
  KEY FK_planner_node_role_role (role_id),
  CONSTRAINT FK_planner_node_role_node FOREIGN KEY (node_uid) REFERENCES lams_planner_nodes (uid) ON DELETE CASCADE,
  CONSTRAINT FK_planner_node_role_role FOREIGN KEY (role_id) REFERENCES lams_role (role_id) ON DELETE CASCADE,
  CONSTRAINT FK_planner_node_role_user FOREIGN KEY (user_id) REFERENCES lams_user (user_id) ON DELETE CASCADE
) ENGINE=InnoDB DEFAULT CHARSET=utf8mb4 COLLATE=utf8mb4_unicode_ci;

DROP TABLE IF EXISTS lams_planner_nodes;


CREATE TABLE lams_planner_nodes (
  uid bigint NOT NULL AUTO_INCREMENT,
  parent_uid bigint DEFAULT NULL,
  order_id tinyint unsigned NOT NULL,
  `locked` tinyint(1) NOT NULL DEFAULT '0',
  content_folder_id char(36) CHARACTER SET utf8mb4 COLLATE utf8mb4_unicode_ci DEFAULT NULL,
  title varchar(255) CHARACTER SET utf8mb4 COLLATE utf8mb4_unicode_ci NOT NULL,
  brief_desc mediumtext CHARACTER SET utf8mb4 COLLATE utf8mb4_unicode_ci,
  full_desc mediumtext CHARACTER SET utf8mb4 COLLATE utf8mb4_unicode_ci,
  ld_id bigint DEFAULT NULL,
  user_id bigint DEFAULT NULL,
  permissions int DEFAULT NULL,
  PRIMARY KEY (uid),
  UNIQUE KEY parent_uid (parent_uid,order_id),
  KEY FK_lams_planner_node_user (user_id),
  CONSTRAINT FK_lams_planner_node_parent FOREIGN KEY (parent_uid) REFERENCES lams_planner_nodes (uid) ON DELETE CASCADE ON UPDATE CASCADE,
  CONSTRAINT FK_lams_planner_node_user FOREIGN KEY (user_id) REFERENCES lams_user (user_id) ON DELETE SET NULL ON UPDATE SET NULL
) ENGINE=InnoDB DEFAULT CHARSET=utf8mb4 COLLATE=utf8mb4_unicode_ci;

DROP TABLE IF EXISTS lams_planner_recent_learning_designs;


CREATE TABLE lams_planner_recent_learning_designs (
  user_id bigint NOT NULL,
  learning_design_id bigint NOT NULL,
  last_modified_date timestamp NULL DEFAULT CURRENT_TIMESTAMP ON UPDATE CURRENT_TIMESTAMP,
  PRIMARY KEY (user_id,learning_design_id),
  KEY FK_lams_planner_recent_learning_designs_2 (learning_design_id),
  CONSTRAINT FK_lams_planner_recent_learning_designs_1 FOREIGN KEY (user_id) REFERENCES lams_user (user_id) ON DELETE CASCADE ON UPDATE CASCADE,
  CONSTRAINT FK_lams_planner_recent_learning_designs_2 FOREIGN KEY (learning_design_id) REFERENCES lams_learning_design (learning_design_id) ON DELETE CASCADE ON UPDATE CASCADE
) ENGINE=InnoDB DEFAULT CHARSET=utf8mb4 COLLATE=utf8mb4_unicode_ci;

DROP TABLE IF EXISTS lams_policy;


CREATE TABLE lams_policy (
  uid bigint NOT NULL AUTO_INCREMENT,
  policy_id bigint DEFAULT NULL,
  created_by bigint NOT NULL,
  policy_name varchar(255) CHARACTER SET utf8mb4 COLLATE utf8mb4_unicode_ci NOT NULL,
  version mediumtext CHARACTER SET utf8mb4 COLLATE utf8mb4_unicode_ci,
  summary text CHARACTER SET utf8mb4 COLLATE utf8mb4_unicode_ci,
  full_policy text CHARACTER SET utf8mb4 COLLATE utf8mb4_unicode_ci,
  last_modified datetime NOT NULL,
  policy_state_id int NOT NULL,
  policy_type_id int NOT NULL,
  PRIMARY KEY (uid),
  KEY created_by (created_by),
  KEY policy_state_id (policy_state_id),
  KEY policy_type_id (policy_type_id),
  CONSTRAINT FK_lams_lesson_1 FOREIGN KEY (created_by) REFERENCES lams_user (user_id),
  CONSTRAINT FK_lams_policy_2 FOREIGN KEY (policy_state_id) REFERENCES lams_policy_state (policy_state_id),
  CONSTRAINT FK_lams_policy_3 FOREIGN KEY (policy_type_id) REFERENCES lams_policy_type (policy_type_id)
) ENGINE=InnoDB DEFAULT CHARSET=utf8mb4 COLLATE=utf8mb4_unicode_ci;

DROP TABLE IF EXISTS lams_policy_consent;


CREATE TABLE lams_policy_consent (
  uid bigint NOT NULL AUTO_INCREMENT,
  date_agreed_on datetime NOT NULL,
  policy_uid bigint NOT NULL,
  user_id bigint NOT NULL,
  PRIMARY KEY (uid),
  KEY policy_uid (policy_uid),
  KEY user_id (user_id),
  CONSTRAINT FK_lams_consent_1_1 FOREIGN KEY (policy_uid) REFERENCES lams_policy (uid),
  CONSTRAINT FK_lams_consent_2 FOREIGN KEY (user_id) REFERENCES lams_user (user_id)
) ENGINE=InnoDB DEFAULT CHARSET=utf8mb4 COLLATE=utf8mb4_unicode_ci;

DROP TABLE IF EXISTS lams_policy_state;


CREATE TABLE lams_policy_state (
  policy_state_id int NOT NULL,
  `description` varchar(255) CHARACTER SET utf8mb4 COLLATE utf8mb4_unicode_ci NOT NULL,
  PRIMARY KEY (policy_state_id)
) ENGINE=InnoDB DEFAULT CHARSET=utf8mb4 COLLATE=utf8mb4_unicode_ci;

DROP TABLE IF EXISTS lams_policy_type;


CREATE TABLE lams_policy_type (
  policy_type_id int NOT NULL,
  `description` varchar(255) CHARACTER SET utf8mb4 COLLATE utf8mb4_unicode_ci NOT NULL,
  PRIMARY KEY (policy_type_id)
) ENGINE=InnoDB DEFAULT CHARSET=utf8mb4 COLLATE=utf8mb4_unicode_ci;

DROP TABLE IF EXISTS lams_presence_chat_msgs;


CREATE TABLE lams_presence_chat_msgs (
  uid bigint NOT NULL AUTO_INCREMENT,
  lesson_id bigint DEFAULT NULL,
  from_user varchar(191) CHARACTER SET utf8mb4 COLLATE utf8mb4_unicode_ci DEFAULT NULL,
  to_user varchar(191) CHARACTER SET utf8mb4 COLLATE utf8mb4_unicode_ci DEFAULT NULL,
  date_sent datetime DEFAULT NULL,
  message varchar(1023) CHARACTER SET utf8mb4 COLLATE utf8mb4_unicode_ci DEFAULT NULL,
  PRIMARY KEY (uid),
  KEY FK_lams_presence_chat_msgs_lesson (lesson_id),
  KEY idx_lams_presence_chat_msgs_from (from_user),
  KEY idx_lams_presence_chat_msgs_to (to_user),
  CONSTRAINT FK_lams_presence_chat_msgs_lesson FOREIGN KEY (lesson_id) REFERENCES lams_lesson (lesson_id) ON DELETE CASCADE ON UPDATE CASCADE
) ENGINE=InnoDB DEFAULT CHARSET=utf8mb4 COLLATE=utf8mb4_unicode_ci;

DROP TABLE IF EXISTS lams_presence_user;


CREATE TABLE lams_presence_user (
  nickname varchar(191) CHARACTER SET utf8mb4 COLLATE utf8mb4_unicode_ci NOT NULL,
  lesson_id bigint NOT NULL,
  last_presence datetime DEFAULT NULL,
  PRIMARY KEY (nickname,lesson_id),
  KEY FK_lams_presence_user_lesson (lesson_id),
  CONSTRAINT FK_lams_presence_user_lesson FOREIGN KEY (lesson_id) REFERENCES lams_lesson (lesson_id) ON DELETE CASCADE ON UPDATE CASCADE
) ENGINE=InnoDB DEFAULT CHARSET=utf8mb4 COLLATE=utf8mb4_unicode_ci;

DROP TABLE IF EXISTS lams_progress_attempted;


CREATE TABLE lams_progress_attempted (
  learner_progress_id bigint NOT NULL,
  activity_id bigint NOT NULL,
  start_date_time datetime DEFAULT NULL,
  PRIMARY KEY (learner_progress_id,activity_id),
  KEY learner_progress_id (learner_progress_id),
  KEY activity_id (activity_id),
  CONSTRAINT FK_lams_progress_current_1 FOREIGN KEY (learner_progress_id) REFERENCES lams_learner_progress (learner_progress_id) ON DELETE CASCADE ON UPDATE CASCADE,
  CONSTRAINT FK_lams_progress_current_2 FOREIGN KEY (activity_id) REFERENCES lams_learning_activity (activity_id) ON DELETE CASCADE ON UPDATE CASCADE
) ENGINE=InnoDB DEFAULT CHARSET=utf8mb4 COLLATE=utf8mb4_unicode_ci;

DROP TABLE IF EXISTS lams_progress_attempted_archive;


CREATE TABLE lams_progress_attempted_archive (
  learner_progress_id bigint NOT NULL,
  activity_id bigint NOT NULL,
  start_date_time datetime DEFAULT NULL,
  PRIMARY KEY (learner_progress_id,activity_id),
  KEY FK_lams_progress_current_archive_2 (activity_id),
  CONSTRAINT FK_lams_progress_current_archive_1 FOREIGN KEY (learner_progress_id) REFERENCES lams_learner_progress_archive (learner_progress_id) ON DELETE CASCADE ON UPDATE CASCADE,
  CONSTRAINT FK_lams_progress_current_archive_2 FOREIGN KEY (activity_id) REFERENCES lams_learning_activity (activity_id) ON DELETE CASCADE ON UPDATE CASCADE
) ENGINE=InnoDB DEFAULT CHARSET=utf8mb4 COLLATE=utf8mb4_unicode_ci;

DROP TABLE IF EXISTS lams_progress_completed;


CREATE TABLE lams_progress_completed (
  learner_progress_id bigint NOT NULL,
  activity_id bigint NOT NULL,
  completed_date_time datetime DEFAULT NULL,
  start_date_time datetime DEFAULT NULL,
  PRIMARY KEY (learner_progress_id,activity_id),
  KEY learner_progress_id (learner_progress_id),
  KEY activity_id (activity_id),
  CONSTRAINT FK_lams_progress_completed_1 FOREIGN KEY (learner_progress_id) REFERENCES lams_learner_progress (learner_progress_id) ON DELETE CASCADE ON UPDATE CASCADE,
  CONSTRAINT FK_lams_progress_completed_2 FOREIGN KEY (activity_id) REFERENCES lams_learning_activity (activity_id) ON DELETE CASCADE ON UPDATE CASCADE
) ENGINE=InnoDB DEFAULT CHARSET=utf8mb4 COLLATE=utf8mb4_unicode_ci;

DROP TABLE IF EXISTS lams_progress_completed_archive;


CREATE TABLE lams_progress_completed_archive (
  learner_progress_id bigint NOT NULL,
  activity_id bigint NOT NULL,
  completed_date_time datetime DEFAULT NULL,
  start_date_time datetime DEFAULT NULL,
  PRIMARY KEY (learner_progress_id,activity_id),
  KEY FK_lams_progress_completed_archive_2 (activity_id),
  CONSTRAINT FK_lams_progress_completed_archive_1 FOREIGN KEY (learner_progress_id) REFERENCES lams_learner_progress_archive (learner_progress_id) ON DELETE CASCADE ON UPDATE CASCADE,
  CONSTRAINT FK_lams_progress_completed_archive_2 FOREIGN KEY (activity_id) REFERENCES lams_learning_activity (activity_id) ON DELETE CASCADE ON UPDATE CASCADE
) ENGINE=InnoDB DEFAULT CHARSET=utf8mb4 COLLATE=utf8mb4_unicode_ci;

DROP TABLE IF EXISTS lams_rating;


CREATE TABLE lams_rating (
  uid bigint NOT NULL AUTO_INCREMENT,
  rating_criteria_id bigint NOT NULL,
  item_id bigint DEFAULT NULL,
  user_id bigint NOT NULL,
  rating float DEFAULT NULL,
  tool_session_id bigint DEFAULT NULL,
  PRIMARY KEY (uid),
  KEY rating_criteria_id (rating_criteria_id),
  KEY user_id (user_id),
  KEY FK_lams_rating_3 (tool_session_id),
  CONSTRAINT FK_lams_rating_1 FOREIGN KEY (rating_criteria_id) REFERENCES lams_rating_criteria (rating_criteria_id) ON DELETE CASCADE ON UPDATE CASCADE,
  CONSTRAINT FK_lams_rating_2 FOREIGN KEY (user_id) REFERENCES lams_user (user_id) ON DELETE CASCADE ON UPDATE CASCADE
) ENGINE=InnoDB DEFAULT CHARSET=utf8mb4 COLLATE=utf8mb4_unicode_ci;

DROP TABLE IF EXISTS lams_rating_comment;


CREATE TABLE lams_rating_comment (
  uid bigint NOT NULL AUTO_INCREMENT,
  rating_criteria_id bigint NOT NULL,
  item_id bigint DEFAULT NULL,
  user_id bigint NOT NULL,
  `comment` mediumtext CHARACTER SET utf8mb4 COLLATE utf8mb4_unicode_ci,
  posted_date datetime DEFAULT NULL,
  tool_session_id bigint DEFAULT NULL,
  PRIMARY KEY (uid),
  KEY rating_criteria_id (rating_criteria_id),
  KEY user_id (user_id),
  KEY FK_lams_rating_comment_3 (tool_session_id),
  CONSTRAINT FK_lams_rating_comment_1 FOREIGN KEY (rating_criteria_id) REFERENCES lams_rating_criteria (rating_criteria_id) ON DELETE CASCADE ON UPDATE CASCADE,
  CONSTRAINT FK_lams_rating_comment_2 FOREIGN KEY (user_id) REFERENCES lams_user (user_id) ON DELETE CASCADE ON UPDATE CASCADE
) ENGINE=InnoDB DEFAULT CHARSET=utf8mb4 COLLATE=utf8mb4_unicode_ci;

DROP TABLE IF EXISTS lams_rating_criteria;


CREATE TABLE lams_rating_criteria (
  rating_criteria_id bigint NOT NULL AUTO_INCREMENT,
  title varchar(255) CHARACTER SET utf8mb4 COLLATE utf8mb4_unicode_ci DEFAULT NULL,
  rating_criteria_type_id int NOT NULL DEFAULT '0',
  comments_enabled tinyint(1) NOT NULL DEFAULT '0',
  comments_min_words_limit int DEFAULT '0',
  order_id int NOT NULL,
  tool_content_id bigint DEFAULT NULL,
  item_id bigint DEFAULT NULL,
  lesson_id bigint DEFAULT NULL,
  rating_style bigint NOT NULL DEFAULT '1',
  max_rating bigint NOT NULL DEFAULT '5',
  minimum_rates int DEFAULT '0',
  maximum_rates int DEFAULT '0',
  PRIMARY KEY (rating_criteria_id),
  KEY rating_criteria_type_id (rating_criteria_type_id),
  KEY tool_content_id (tool_content_id),
  KEY lesson_id (lesson_id),
  CONSTRAINT FK_lams_rating_criteria_1 FOREIGN KEY (rating_criteria_type_id) REFERENCES lams_rating_criteria_type (rating_criteria_type_id),
  CONSTRAINT FK_lams_rating_criteria_2 FOREIGN KEY (tool_content_id) REFERENCES lams_tool_content (tool_content_id),
  CONSTRAINT FK_lams_rating_criteria_3 FOREIGN KEY (lesson_id) REFERENCES lams_lesson (lesson_id)
) ENGINE=InnoDB DEFAULT CHARSET=utf8mb4 COLLATE=utf8mb4_unicode_ci;

DROP TABLE IF EXISTS lams_rating_criteria_type;


CREATE TABLE lams_rating_criteria_type (
  rating_criteria_type_id int NOT NULL,
  `description` varchar(255) CHARACTER SET utf8mb4 COLLATE utf8mb4_unicode_ci NOT NULL,
  PRIMARY KEY (rating_criteria_type_id)
) ENGINE=InnoDB DEFAULT CHARSET=utf8mb4 COLLATE=utf8mb4_unicode_ci;

DROP TABLE IF EXISTS lams_role;


CREATE TABLE lams_role (
  role_id int NOT NULL,
  `name` varchar(64) CHARACTER SET utf8mb4 COLLATE utf8mb4_unicode_ci NOT NULL,
  `description` text CHARACTER SET utf8mb4 COLLATE utf8mb4_unicode_ci,
  create_date datetime NOT NULL,
  PRIMARY KEY (role_id),
  KEY gname (`name`)
) ENGINE=InnoDB DEFAULT CHARSET=utf8mb4 COLLATE=utf8mb4_unicode_ci;

DROP TABLE IF EXISTS lams_signup_organisation;


CREATE TABLE lams_signup_organisation (
  signup_organisation_id bigint NOT NULL AUTO_INCREMENT,
  organisation_id bigint NOT NULL,
  add_to_lessons tinyint(1) DEFAULT '1',
  add_as_staff tinyint(1) DEFAULT '0',
  add_with_author tinyint(1) DEFAULT '0',
  add_with_monitor tinyint(1) DEFAULT '0',
  email_verify tinyint(1) DEFAULT '0',
  course_key varchar(255) CHARACTER SET utf8mb4 COLLATE utf8mb4_unicode_ci DEFAULT NULL,
  blurb text CHARACTER SET utf8mb4 COLLATE utf8mb4_unicode_ci,
  create_date datetime DEFAULT NULL,
  disabled tinyint(1) DEFAULT '0',
  `conTEXT` varchar(191) CHARACTER SET utf8mb4 COLLATE utf8mb4_unicode_ci NOT NULL,
  login_tab_active tinyint(1) DEFAULT '0',
  PRIMARY KEY (signup_organisation_id),
  UNIQUE KEY `conTEXT` (`conTEXT`),
  KEY organisation_id (organisation_id)
) ENGINE=InnoDB DEFAULT CHARSET=utf8mb4 COLLATE=utf8mb4_unicode_ci;

DROP TABLE IF EXISTS lams_supported_locale;


CREATE TABLE lams_supported_locale (
  locale_id int NOT NULL AUTO_INCREMENT,
  language_iso_code varchar(2) CHARACTER SET utf8mb4 COLLATE utf8mb4_unicode_ci NOT NULL,
  country_iso_code varchar(2) CHARACTER SET utf8mb4 COLLATE utf8mb4_unicode_ci DEFAULT NULL,
  `description` varchar(255) CHARACTER SET utf8mb4 COLLATE utf8mb4_unicode_ci NOT NULL,
  direction varchar(3) CHARACTER SET utf8mb4 COLLATE utf8mb4_unicode_ci NOT NULL,
  fckeditor_code varchar(10) CHARACTER SET utf8mb4 COLLATE utf8mb4_unicode_ci DEFAULT NULL,
  PRIMARY KEY (locale_id)
) ENGINE=InnoDB AUTO_INCREMENT=32 DEFAULT CHARSET=utf8mb4 COLLATE=utf8mb4_unicode_ci;

DROP TABLE IF EXISTS lams_system_tool;


CREATE TABLE lams_system_tool (
  system_tool_id bigint NOT NULL AUTO_INCREMENT,
  learning_activity_type_id int NOT NULL,
  tool_display_name varchar(255) CHARACTER SET utf8mb4 COLLATE utf8mb4_unicode_ci NOT NULL,
  `description` text CHARACTER SET utf8mb4 COLLATE utf8mb4_unicode_ci,
  learner_url text CHARACTER SET utf8mb4 COLLATE utf8mb4_unicode_ci,
  learner_preview_url text CHARACTER SET utf8mb4 COLLATE utf8mb4_unicode_ci,
  learner_progress_url text CHARACTER SET utf8mb4 COLLATE utf8mb4_unicode_ci,
  monitor_url text CHARACTER SET utf8mb4 COLLATE utf8mb4_unicode_ci,
  contribute_url text CHARACTER SET utf8mb4 COLLATE utf8mb4_unicode_ci,
  help_url text CHARACTER SET utf8mb4 COLLATE utf8mb4_unicode_ci,
  create_date_time datetime NOT NULL,
  admin_url text CHARACTER SET utf8mb4 COLLATE utf8mb4_unicode_ci,
  pedagogical_planner_url text CHARACTER SET utf8mb4 COLLATE utf8mb4_unicode_ci,
  PRIMARY KEY (system_tool_id),
  UNIQUE KEY UQ_systool_activity_type (learning_activity_type_id),
  CONSTRAINT FK_lams_system_tool FOREIGN KEY (learning_activity_type_id) REFERENCES lams_learning_activity_type (learning_activity_type_id)
) ENGINE=InnoDB AUTO_INCREMENT=13 DEFAULT CHARSET=utf8mb4 COLLATE=utf8mb4_unicode_ci;

DROP TABLE IF EXISTS lams_text_search_condition;


CREATE TABLE lams_text_search_condition (
  condition_id bigint NOT NULL,
  text_search_all_words text CHARACTER SET utf8mb4 COLLATE utf8mb4_unicode_ci,
  text_search_phrase text CHARACTER SET utf8mb4 COLLATE utf8mb4_unicode_ci,
  text_search_any_words text CHARACTER SET utf8mb4 COLLATE utf8mb4_unicode_ci,
  text_search_excluded_words text CHARACTER SET utf8mb4 COLLATE utf8mb4_unicode_ci,
  PRIMARY KEY (condition_id),
  CONSTRAINT TextSearchConditionInheritance FOREIGN KEY (condition_id) REFERENCES lams_branch_condition (condition_id) ON DELETE CASCADE ON UPDATE CASCADE
) ENGINE=InnoDB DEFAULT CHARSET=utf8mb4 COLLATE=utf8mb4_unicode_ci;

DROP TABLE IF EXISTS lams_theme;


CREATE TABLE lams_theme (
  theme_id bigint NOT NULL AUTO_INCREMENT,
  `name` varchar(100) CHARACTER SET utf8mb4 COLLATE utf8mb4_unicode_ci NOT NULL,
  `description` varchar(100) CHARACTER SET utf8mb4 COLLATE utf8mb4_unicode_ci DEFAULT NULL,
  image_directory varchar(100) CHARACTER SET utf8mb4 COLLATE utf8mb4_unicode_ci DEFAULT NULL,
  PRIMARY KEY (theme_id),
  UNIQUE KEY UQ_name (`name`)
) ENGINE=InnoDB AUTO_INCREMENT=3 DEFAULT CHARSET=utf8mb4 COLLATE=utf8mb4_unicode_ci;

DROP TABLE IF EXISTS lams_timezone;


CREATE TABLE lams_timezone (
  id bigint NOT NULL AUTO_INCREMENT,
  timezone_id varchar(255) CHARACTER SET utf8mb4 COLLATE utf8mb4_unicode_ci NOT NULL,
  server_timezone tinyint(1) DEFAULT '0',
  PRIMARY KEY (id)
) ENGINE=InnoDB AUTO_INCREMENT=28 DEFAULT CHARSET=utf8mb4 COLLATE=utf8mb4_unicode_ci;

<<<<<<< HEAD

--
-- Table structure for table `lams_tool`
--

DROP TABLE IF EXISTS `lams_tool`;

CREATE TABLE `lams_tool` (
  `tool_id` bigint(20) NOT NULL AUTO_INCREMENT,
  `tool_signature` varchar(64) COLLATE utf8mb4_unicode_ci NOT NULL,
  `service_name` varchar(191) COLLATE utf8mb4_unicode_ci NOT NULL,
  `tool_display_name` varchar(255) COLLATE utf8mb4_unicode_ci NOT NULL,
  `description` text COLLATE utf8mb4_unicode_ci,
  `tool_identifier` varchar(64) COLLATE utf8mb4_unicode_ci NOT NULL,
  `tool_version` varchar(10) COLLATE utf8mb4_unicode_ci NOT NULL,
  `learning_library_id` bigint(20) DEFAULT NULL,
  `default_tool_content_id` bigint(20) DEFAULT NULL,
  `valid_flag` tinyint(1) NOT NULL DEFAULT '1',
  `grouping_support_type_id` int(3) NOT NULL,
  `learner_url` text COLLATE utf8mb4_unicode_ci NOT NULL,
  `learner_preview_url` text COLLATE utf8mb4_unicode_ci,
  `learner_progress_url` text COLLATE utf8mb4_unicode_ci,
  `author_url` text COLLATE utf8mb4_unicode_ci NOT NULL,
  `monitor_url` text COLLATE utf8mb4_unicode_ci,
  `pedagogical_planner_url` text COLLATE utf8mb4_unicode_ci,
  `help_url` text COLLATE utf8mb4_unicode_ci,
  `create_date_time` datetime NOT NULL,
  `language_file` varchar(255) COLLATE utf8mb4_unicode_ci DEFAULT NULL,
  `modified_date_time` datetime DEFAULT NULL,
  `admin_url` text COLLATE utf8mb4_unicode_ci,
  `supports_outputs` tinyint(1) DEFAULT '0',
  `ext_lms_id` varchar(255) COLLATE utf8mb4_unicode_ci DEFAULT NULL,
  PRIMARY KEY (`tool_id`),
  UNIQUE KEY `UQ_lams_tool_sig` (`tool_signature`),
  UNIQUE KEY `UQ_lams_tool_class_name` (`service_name`),
  KEY `learning_library_id` (`learning_library_id`),
  KEY `grouping_support_type_id` (`grouping_support_type_id`),
  CONSTRAINT `FK_lams_tool_1` FOREIGN KEY (`learning_library_id`) REFERENCES `lams_learning_library` (`learning_library_id`),
  CONSTRAINT `FK_lams_tool_2` FOREIGN KEY (`grouping_support_type_id`) REFERENCES `lams_grouping_support_type` (`grouping_support_type_id`)
) ENGINE=InnoDB AUTO_INCREMENT=23 DEFAULT CHARSET=utf8mb4 COLLATE=utf8mb4_unicode_ci;


--
-- Table structure for table `lams_tool_content`
--

DROP TABLE IF EXISTS `lams_tool_content`;

CREATE TABLE `lams_tool_content` (
  `tool_content_id` bigint(20) NOT NULL AUTO_INCREMENT,
  `tool_id` bigint(20) NOT NULL,
  PRIMARY KEY (`tool_content_id`),
  KEY `tool_id` (`tool_id`),
  CONSTRAINT `FK_lams_tool_content_1` FOREIGN KEY (`tool_id`) REFERENCES `lams_tool` (`tool_id`)
) ENGINE=InnoDB AUTO_INCREMENT=23 DEFAULT CHARSET=utf8mb4 COLLATE=utf8mb4_unicode_ci;


--
-- Table structure for table `lams_tool_session`
--

DROP TABLE IF EXISTS `lams_tool_session`;

CREATE TABLE `lams_tool_session` (
  `tool_session_id` bigint(20) NOT NULL AUTO_INCREMENT,
  `tool_session_name` varchar(255) COLLATE utf8mb4_unicode_ci NOT NULL,
  `tool_session_type_id` int(3) NOT NULL,
  `lesson_id` bigint(20) NOT NULL,
  `activity_id` bigint(20) NOT NULL,
  `tool_session_state_id` int(3) NOT NULL,
  `create_date_time` datetime NOT NULL,
  `group_id` bigint(20) DEFAULT NULL,
  `user_id` bigint(20) DEFAULT NULL,
  `unique_key` varchar(128) COLLATE utf8mb4_unicode_ci NOT NULL,
  PRIMARY KEY (`tool_session_id`),
  UNIQUE KEY `UQ_lams_tool_session_1` (`unique_key`),
  KEY `tool_session_state_id` (`tool_session_state_id`),
  KEY `user_id` (`user_id`),
  KEY `tool_session_type_id` (`tool_session_type_id`),
  KEY `activity_id` (`activity_id`),
  KEY `group_id` (`group_id`),
  CONSTRAINT `FK_lams_tool_session_1` FOREIGN KEY (`group_id`) REFERENCES `lams_group` (`group_id`),
  CONSTRAINT `FK_lams_tool_session_4` FOREIGN KEY (`tool_session_state_id`) REFERENCES `lams_tool_session_state` (`tool_session_state_id`),
  CONSTRAINT `FK_lams_tool_session_5` FOREIGN KEY (`user_id`) REFERENCES `lams_user` (`user_id`),
  CONSTRAINT `FK_lams_tool_session_7` FOREIGN KEY (`tool_session_type_id`) REFERENCES `lams_tool_session_type` (`tool_session_type_id`),
  CONSTRAINT `FK_lams_tool_session_8` FOREIGN KEY (`activity_id`) REFERENCES `lams_learning_activity` (`activity_id`)
) ENGINE=InnoDB DEFAULT CHARSET=utf8mb4 COLLATE=utf8mb4_unicode_ci;


--
-- Table structure for table `lams_tool_session_state`
--

DROP TABLE IF EXISTS `lams_tool_session_state`;

CREATE TABLE `lams_tool_session_state` (
  `tool_session_state_id` int(3) NOT NULL,
  `description` varchar(255) COLLATE utf8mb4_unicode_ci NOT NULL,
  PRIMARY KEY (`tool_session_state_id`)
) ENGINE=InnoDB DEFAULT CHARSET=utf8mb4 COLLATE=utf8mb4_unicode_ci;


--
-- Table structure for table `lams_tool_session_type`
--

DROP TABLE IF EXISTS `lams_tool_session_type`;

CREATE TABLE `lams_tool_session_type` (
  `tool_session_type_id` int(3) NOT NULL,
  `description` varchar(255) COLLATE utf8mb4_unicode_ci NOT NULL,
  PRIMARY KEY (`tool_session_type_id`)
) ENGINE=InnoDB DEFAULT CHARSET=utf8mb4 COLLATE=utf8mb4_unicode_ci;


--
-- Table structure for table `lams_user`
--

DROP TABLE IF EXISTS `lams_user`;

CREATE TABLE `lams_user` (
  `user_id` bigint(20) NOT NULL AUTO_INCREMENT,
  `login` varchar(191) COLLATE utf8mb4_unicode_ci NOT NULL,
  `password` char(64) COLLATE utf8mb4_unicode_ci NOT NULL,
  `salt` char(64) COLLATE utf8mb4_unicode_ci DEFAULT NULL,
  `two_factor_auth_enabled` tinyint(1) DEFAULT '0',
  `two_factor_auth_secret` char(64) COLLATE utf8mb4_unicode_ci DEFAULT NULL,
  `title` varchar(32) COLLATE utf8mb4_unicode_ci DEFAULT NULL,
  `first_name` varchar(128) COLLATE utf8mb4_unicode_ci DEFAULT NULL,
  `last_name` varchar(128) COLLATE utf8mb4_unicode_ci DEFAULT NULL,
  `address_line_1` varchar(64) COLLATE utf8mb4_unicode_ci DEFAULT NULL,
  `address_line_2` varchar(64) COLLATE utf8mb4_unicode_ci DEFAULT NULL,
  `address_line_3` varchar(64) COLLATE utf8mb4_unicode_ci DEFAULT NULL,
  `city` varchar(64) COLLATE utf8mb4_unicode_ci DEFAULT NULL,
  `state` varchar(64) COLLATE utf8mb4_unicode_ci DEFAULT NULL,
  `postcode` varchar(10) COLLATE utf8mb4_unicode_ci DEFAULT NULL,
  `country` varchar(2) COLLATE utf8mb4_unicode_ci DEFAULT NULL,
  `day_phone` varchar(64) COLLATE utf8mb4_unicode_ci DEFAULT NULL,
  `evening_phone` varchar(64) COLLATE utf8mb4_unicode_ci DEFAULT NULL,
  `mobile_phone` varchar(64) COLLATE utf8mb4_unicode_ci DEFAULT NULL,
  `fax` varchar(64) COLLATE utf8mb4_unicode_ci DEFAULT NULL,
  `email` varchar(128) COLLATE utf8mb4_unicode_ci DEFAULT NULL,
  `email_verified` tinyint(1) DEFAULT '1',
  `disabled_flag` tinyint(1) NOT NULL DEFAULT '0',
  `create_date` datetime NOT NULL,
  `authentication_method_id` bigint(20) NOT NULL DEFAULT '0',
  `workspace_folder_id` bigint(20) DEFAULT NULL,
  `theme_id` bigint(20) DEFAULT NULL,
  `locale_id` int(11) DEFAULT NULL,
  `portrait_uuid` BINARY(16),
  `change_password` tinyint(1) DEFAULT '0',
  `timezone` varchar(255) COLLATE utf8mb4_unicode_ci DEFAULT NULL,
  `first_login` tinyint(1) DEFAULT '1',
  `modified_date` datetime DEFAULT NULL,
  `last_visited_organisation_id` bigint(20) DEFAULT NULL,
  `failed_attempts` tinyint(4) DEFAULT NULL,
  `lock_out_time` datetime DEFAULT NULL,
  PRIMARY KEY (`user_id`),
  UNIQUE KEY `UQ_lams_user_login` (`login`),
  KEY `authentication_method_id` (`authentication_method_id`),
  KEY `workspace_folder_id` (`workspace_folder_id`),
  KEY `theme_id` (`theme_id`),
  KEY `locale_id` (`locale_id`),
  KEY `FK_lams_user_7` (`last_visited_organisation_id`),
  KEY `email` (`email`),
  CONSTRAINT `FK_lams_user_1` FOREIGN KEY (`authentication_method_id`) REFERENCES `lams_authentication_method` (`authentication_method_id`),
  CONSTRAINT `FK_lams_user_2` FOREIGN KEY (`workspace_folder_id`) REFERENCES `lams_workspace_folder` (`workspace_folder_id`),
  CONSTRAINT `FK_lams_user_5` FOREIGN KEY (`theme_id`) REFERENCES `lams_theme` (`theme_id`),
  CONSTRAINT `FK_lams_user_6` FOREIGN KEY (`locale_id`) REFERENCES `lams_supported_locale` (`locale_id`),
  CONSTRAINT `FK_lams_user_7` FOREIGN KEY (`last_visited_organisation_id`) REFERENCES `lams_organisation` (`organisation_id`)
=======
DROP TABLE IF EXISTS lams_tool;


CREATE TABLE lams_tool (
  tool_id bigint NOT NULL AUTO_INCREMENT,
  tool_signature varchar(64) CHARACTER SET utf8mb4 COLLATE utf8mb4_unicode_ci NOT NULL,
  service_name varchar(191) CHARACTER SET utf8mb4 COLLATE utf8mb4_unicode_ci NOT NULL,
  tool_display_name varchar(255) CHARACTER SET utf8mb4 COLLATE utf8mb4_unicode_ci NOT NULL,
  `description` text CHARACTER SET utf8mb4 COLLATE utf8mb4_unicode_ci,
  tool_identifier varchar(64) CHARACTER SET utf8mb4 COLLATE utf8mb4_unicode_ci NOT NULL,
  tool_version varchar(10) CHARACTER SET utf8mb4 COLLATE utf8mb4_unicode_ci NOT NULL,
  learning_library_id bigint DEFAULT NULL,
  default_tool_content_id bigint DEFAULT NULL,
  valid_flag tinyint(1) NOT NULL DEFAULT '1',
  grouping_support_type_id int NOT NULL,
  learner_url text CHARACTER SET utf8mb4 COLLATE utf8mb4_unicode_ci NOT NULL,
  learner_preview_url text CHARACTER SET utf8mb4 COLLATE utf8mb4_unicode_ci,
  learner_progress_url text CHARACTER SET utf8mb4 COLLATE utf8mb4_unicode_ci,
  author_url text CHARACTER SET utf8mb4 COLLATE utf8mb4_unicode_ci NOT NULL,
  monitor_url text CHARACTER SET utf8mb4 COLLATE utf8mb4_unicode_ci,
  pedagogical_planner_url text CHARACTER SET utf8mb4 COLLATE utf8mb4_unicode_ci,
  help_url text CHARACTER SET utf8mb4 COLLATE utf8mb4_unicode_ci,
  create_date_time datetime NOT NULL,
  language_file varchar(255) CHARACTER SET utf8mb4 COLLATE utf8mb4_unicode_ci DEFAULT NULL,
  modified_date_time datetime DEFAULT NULL,
  admin_url text CHARACTER SET utf8mb4 COLLATE utf8mb4_unicode_ci,
  supports_outputs tinyint(1) DEFAULT '0',
  ext_lms_id varchar(255) CHARACTER SET utf8mb4 COLLATE utf8mb4_unicode_ci DEFAULT NULL,
  PRIMARY KEY (tool_id),
  UNIQUE KEY UQ_lams_tool_sig (tool_signature),
  UNIQUE KEY UQ_lams_tool_class_name (service_name),
  KEY learning_library_id (learning_library_id),
  KEY grouping_support_type_id (grouping_support_type_id),
  CONSTRAINT FK_lams_tool_1 FOREIGN KEY (learning_library_id) REFERENCES lams_learning_library (learning_library_id),
  CONSTRAINT FK_lams_tool_2 FOREIGN KEY (grouping_support_type_id) REFERENCES lams_grouping_support_type (grouping_support_type_id)
) ENGINE=InnoDB AUTO_INCREMENT=45 DEFAULT CHARSET=utf8mb4 COLLATE=utf8mb4_unicode_ci;

DROP TABLE IF EXISTS lams_tool_content;


CREATE TABLE lams_tool_content (
  tool_content_id bigint NOT NULL AUTO_INCREMENT,
  tool_id bigint NOT NULL,
  PRIMARY KEY (tool_content_id),
  KEY tool_id (tool_id),
  CONSTRAINT FK_lams_tool_content_1 FOREIGN KEY (tool_id) REFERENCES lams_tool (tool_id)
) ENGINE=InnoDB AUTO_INCREMENT=45 DEFAULT CHARSET=utf8mb4 COLLATE=utf8mb4_unicode_ci;

DROP TABLE IF EXISTS lams_tool_session;


CREATE TABLE lams_tool_session (
  tool_session_id bigint NOT NULL AUTO_INCREMENT,
  tool_session_name varchar(255) CHARACTER SET utf8mb4 COLLATE utf8mb4_unicode_ci NOT NULL,
  tool_session_type_id int NOT NULL,
  lesson_id bigint NOT NULL,
  activity_id bigint NOT NULL,
  tool_session_state_id int NOT NULL,
  create_date_time datetime NOT NULL,
  group_id bigint DEFAULT NULL,
  user_id bigint DEFAULT NULL,
  unique_key varchar(128) CHARACTER SET utf8mb4 COLLATE utf8mb4_unicode_ci NOT NULL,
  PRIMARY KEY (tool_session_id),
  UNIQUE KEY UQ_lams_tool_session_1 (unique_key),
  KEY tool_session_state_id (tool_session_state_id),
  KEY user_id (user_id),
  KEY tool_session_type_id (tool_session_type_id),
  KEY activity_id (activity_id),
  KEY group_id (group_id),
  CONSTRAINT FK_lams_tool_session_1 FOREIGN KEY (group_id) REFERENCES lams_group (group_id),
  CONSTRAINT FK_lams_tool_session_4 FOREIGN KEY (tool_session_state_id) REFERENCES lams_tool_session_state (tool_session_state_id),
  CONSTRAINT FK_lams_tool_session_5 FOREIGN KEY (user_id) REFERENCES lams_user (user_id),
  CONSTRAINT FK_lams_tool_session_7 FOREIGN KEY (tool_session_type_id) REFERENCES lams_tool_session_type (tool_session_type_id),
  CONSTRAINT FK_lams_tool_session_8 FOREIGN KEY (activity_id) REFERENCES lams_learning_activity (activity_id)
) ENGINE=InnoDB DEFAULT CHARSET=utf8mb4 COLLATE=utf8mb4_unicode_ci;

DROP TABLE IF EXISTS lams_tool_session_state;


CREATE TABLE lams_tool_session_state (
  tool_session_state_id int NOT NULL,
  `description` varchar(255) CHARACTER SET utf8mb4 COLLATE utf8mb4_unicode_ci NOT NULL,
  PRIMARY KEY (tool_session_state_id)
) ENGINE=InnoDB DEFAULT CHARSET=utf8mb4 COLLATE=utf8mb4_unicode_ci;

DROP TABLE IF EXISTS lams_tool_session_type;


CREATE TABLE lams_tool_session_type (
  tool_session_type_id int NOT NULL,
  `description` varchar(255) CHARACTER SET utf8mb4 COLLATE utf8mb4_unicode_ci NOT NULL,
  PRIMARY KEY (tool_session_type_id)
) ENGINE=InnoDB DEFAULT CHARSET=utf8mb4 COLLATE=utf8mb4_unicode_ci;

DROP TABLE IF EXISTS lams_user;


CREATE TABLE lams_user (
  user_id bigint NOT NULL AUTO_INCREMENT,
  login varchar(191) CHARACTER SET utf8mb4 COLLATE utf8mb4_unicode_ci NOT NULL,
  `password` char(64) CHARACTER SET utf8mb4 COLLATE utf8mb4_unicode_ci NOT NULL,
  salt char(64) CHARACTER SET utf8mb4 COLLATE utf8mb4_unicode_ci DEFAULT NULL,
  two_factor_auth_enabled tinyint(1) DEFAULT '0',
  two_factor_auth_secret char(64) CHARACTER SET utf8mb4 COLLATE utf8mb4_unicode_ci DEFAULT NULL,
  title varchar(32) CHARACTER SET utf8mb4 COLLATE utf8mb4_unicode_ci DEFAULT NULL,
  first_name varchar(128) CHARACTER SET utf8mb4 COLLATE utf8mb4_unicode_ci DEFAULT NULL,
  last_name varchar(128) CHARACTER SET utf8mb4 COLLATE utf8mb4_unicode_ci DEFAULT NULL,
  address_line_1 varchar(64) CHARACTER SET utf8mb4 COLLATE utf8mb4_unicode_ci DEFAULT NULL,
  address_line_2 varchar(64) CHARACTER SET utf8mb4 COLLATE utf8mb4_unicode_ci DEFAULT NULL,
  address_line_3 varchar(64) CHARACTER SET utf8mb4 COLLATE utf8mb4_unicode_ci DEFAULT NULL,
  city varchar(64) CHARACTER SET utf8mb4 COLLATE utf8mb4_unicode_ci DEFAULT NULL,
  state varchar(64) CHARACTER SET utf8mb4 COLLATE utf8mb4_unicode_ci DEFAULT NULL,
  postcode varchar(10) CHARACTER SET utf8mb4 COLLATE utf8mb4_unicode_ci DEFAULT NULL,
  country varchar(2) CHARACTER SET utf8mb4 COLLATE utf8mb4_unicode_ci DEFAULT NULL,
  day_phone varchar(64) CHARACTER SET utf8mb4 COLLATE utf8mb4_unicode_ci DEFAULT NULL,
  evening_phone varchar(64) CHARACTER SET utf8mb4 COLLATE utf8mb4_unicode_ci DEFAULT NULL,
  mobile_phone varchar(64) CHARACTER SET utf8mb4 COLLATE utf8mb4_unicode_ci DEFAULT NULL,
  fax varchar(64) CHARACTER SET utf8mb4 COLLATE utf8mb4_unicode_ci DEFAULT NULL,
  email varchar(128) CHARACTER SET utf8mb4 COLLATE utf8mb4_unicode_ci DEFAULT NULL,
  email_verified tinyint(1) DEFAULT '1',
  disabled_flag tinyint(1) NOT NULL DEFAULT '0',
  create_date datetime NOT NULL,
  authentication_method_id bigint NOT NULL DEFAULT '0',
  workspace_folder_id bigint DEFAULT NULL,
  theme_id bigint DEFAULT NULL,
  locale_id int DEFAULT NULL,
  portrait_uuid bigint DEFAULT NULL,
  change_password tinyint(1) DEFAULT '0',
  timezone varchar(255) CHARACTER SET utf8mb4 COLLATE utf8mb4_unicode_ci DEFAULT NULL,
  first_login tinyint(1) DEFAULT '1',
  modified_date datetime DEFAULT NULL,
  last_visited_organisation_id bigint DEFAULT NULL,
  failed_attempts tinyint DEFAULT NULL,
  lock_out_time datetime DEFAULT NULL,
  PRIMARY KEY (user_id),
  UNIQUE KEY UQ_lams_user_login (login),
  KEY authentication_method_id (authentication_method_id),
  KEY workspace_folder_id (workspace_folder_id),
  KEY theme_id (theme_id),
  KEY locale_id (locale_id),
  KEY FK_lams_user_7 (last_visited_organisation_id),
  KEY email (email),
  CONSTRAINT FK_lams_user_1 FOREIGN KEY (authentication_method_id) REFERENCES lams_authentication_method (authentication_method_id),
  CONSTRAINT FK_lams_user_2 FOREIGN KEY (workspace_folder_id) REFERENCES lams_workspace_folder (workspace_folder_id),
  CONSTRAINT FK_lams_user_5 FOREIGN KEY (theme_id) REFERENCES lams_theme (theme_id),
  CONSTRAINT FK_lams_user_6 FOREIGN KEY (locale_id) REFERENCES lams_supported_locale (locale_id),
  CONSTRAINT FK_lams_user_7 FOREIGN KEY (last_visited_organisation_id) REFERENCES lams_organisation (organisation_id)
>>>>>>> 188d0e3d
) ENGINE=InnoDB AUTO_INCREMENT=9 DEFAULT CHARSET=utf8mb4 COLLATE=utf8mb4_unicode_ci;

DROP TABLE IF EXISTS lams_user_group;


CREATE TABLE lams_user_group (
  user_id bigint NOT NULL,
  group_id bigint NOT NULL,
  scheduled_lesson_end_date datetime DEFAULT NULL,
  PRIMARY KEY (user_id,group_id),
  KEY user_id (user_id),
  KEY group_id (group_id),
  CONSTRAINT FK_lams_user_group_1 FOREIGN KEY (user_id) REFERENCES lams_user (user_id),
  CONSTRAINT FK_lams_user_group_2 FOREIGN KEY (group_id) REFERENCES lams_group (group_id)
) ENGINE=InnoDB DEFAULT CHARSET=utf8mb4 COLLATE=utf8mb4_unicode_ci;

DROP TABLE IF EXISTS lams_user_organisation;


CREATE TABLE lams_user_organisation (
  user_organisation_id bigint NOT NULL AUTO_INCREMENT,
  organisation_id bigint NOT NULL,
  user_id bigint NOT NULL,
  PRIMARY KEY (user_organisation_id),
  KEY organisation_id (organisation_id),
  KEY user_id (user_id),
  CONSTRAINT FK_lams_user_organisation_1 FOREIGN KEY (organisation_id) REFERENCES lams_organisation (organisation_id),
  CONSTRAINT FK_lams_user_organisation_2 FOREIGN KEY (user_id) REFERENCES lams_user (user_id)
) ENGINE=InnoDB AUTO_INCREMENT=30 DEFAULT CHARSET=utf8mb4 COLLATE=utf8mb4_unicode_ci;

DROP TABLE IF EXISTS lams_user_organisation_collapsed;


CREATE TABLE lams_user_organisation_collapsed (
  uid bigint NOT NULL AUTO_INCREMENT,
  organisation_id bigint NOT NULL,
  user_id bigint NOT NULL,
  collapsed tinyint(1) NOT NULL DEFAULT '0',
  PRIMARY KEY (uid),
  KEY organisation_id (organisation_id),
  KEY user_id (user_id),
  CONSTRAINT FK_lams_user_organisation_collapsed_1 FOREIGN KEY (organisation_id) REFERENCES lams_organisation (organisation_id),
  CONSTRAINT FK_lams_user_organisation_collapsed_2 FOREIGN KEY (user_id) REFERENCES lams_user (user_id)
) ENGINE=InnoDB DEFAULT CHARSET=utf8mb4 COLLATE=utf8mb4_unicode_ci;

DROP TABLE IF EXISTS lams_user_organisation_group;


CREATE TABLE lams_user_organisation_group (
  group_id bigint NOT NULL,
  user_id bigint NOT NULL,
  PRIMARY KEY (group_id,user_id),
  KEY FK_lams_user_organisation_group_2 (user_id),
  CONSTRAINT FK_lams_user_organisation_group_1 FOREIGN KEY (group_id) REFERENCES lams_organisation_group (group_id) ON DELETE CASCADE ON UPDATE CASCADE,
  CONSTRAINT FK_lams_user_organisation_group_2 FOREIGN KEY (user_id) REFERENCES lams_user (user_id) ON DELETE CASCADE ON UPDATE CASCADE
) ENGINE=InnoDB DEFAULT CHARSET=utf8mb4 COLLATE=utf8mb4_unicode_ci;

DROP TABLE IF EXISTS lams_user_organisation_role;


CREATE TABLE lams_user_organisation_role (
  user_organisation_role_id bigint NOT NULL AUTO_INCREMENT,
  user_organisation_id bigint NOT NULL,
  role_id int NOT NULL,
  PRIMARY KEY (user_organisation_role_id),
  KEY role_id (role_id),
  KEY user_organisation_id (user_organisation_id),
  CONSTRAINT FK_lams_user_organisation_role_2 FOREIGN KEY (role_id) REFERENCES lams_role (role_id),
  CONSTRAINT FK_lams_user_organisation_role_3 FOREIGN KEY (user_organisation_id) REFERENCES lams_user_organisation (user_organisation_id)
) ENGINE=InnoDB AUTO_INCREMENT=75 DEFAULT CHARSET=utf8mb4 COLLATE=utf8mb4_unicode_ci;

DROP TABLE IF EXISTS lams_workspace_folder;


CREATE TABLE lams_workspace_folder (
  workspace_folder_id bigint NOT NULL AUTO_INCREMENT,
  parent_folder_id bigint DEFAULT NULL,
  `name` varchar(255) CHARACTER SET utf8mb4 COLLATE utf8mb4_unicode_ci NOT NULL,
  user_id bigint NOT NULL,
  organisation_id bigint DEFAULT NULL,
  create_date_time datetime NOT NULL,
  last_modified_date_time datetime DEFAULT NULL,
  lams_workspace_folder_type_id int NOT NULL,
  PRIMARY KEY (workspace_folder_id),
  KEY parent_folder_id (parent_folder_id),
  KEY lams_workspace_folder_type_id (lams_workspace_folder_type_id),
  CONSTRAINT FK_lams_workspace_folder_2 FOREIGN KEY (parent_folder_id) REFERENCES lams_workspace_folder (workspace_folder_id),
  CONSTRAINT FK_lams_workspace_folder_4 FOREIGN KEY (lams_workspace_folder_type_id) REFERENCES lams_workspace_folder_type (lams_workspace_folder_type_id)
) ENGINE=InnoDB AUTO_INCREMENT=47 DEFAULT CHARSET=utf8mb4 COLLATE=utf8mb4_unicode_ci;

DROP TABLE IF EXISTS lams_workspace_folder_content;


CREATE TABLE lams_workspace_folder_content (
  folder_content_id bigint NOT NULL AUTO_INCREMENT,
  content_type_id int NOT NULL,
  `name` varchar(64) CHARACTER SET utf8mb4 COLLATE utf8mb4_unicode_ci NOT NULL,
  `description` varchar(64) CHARACTER SET utf8mb4 COLLATE utf8mb4_unicode_ci NOT NULL,
  create_date_time datetime NOT NULL,
  last_modified_date datetime NOT NULL,
  workspace_folder_id bigint NOT NULL,
  uuid bigint DEFAULT NULL,
  version_id bigint DEFAULT NULL,
  mime_type varchar(10) CHARACTER SET utf8mb4 COLLATE utf8mb4_unicode_ci NOT NULL,
  PRIMARY KEY (folder_content_id),
  UNIQUE KEY unique_content_name (`name`,workspace_folder_id,mime_type),
  UNIQUE KEY unique_node_version (workspace_folder_id,uuid,version_id),
  KEY content_type_id (content_type_id),
  KEY workspace_folder_id (workspace_folder_id),
  CONSTRAINT FK_lams_workspace_folder_content_1 FOREIGN KEY (workspace_folder_id) REFERENCES lams_workspace_folder (workspace_folder_id)
) ENGINE=InnoDB DEFAULT CHARSET=utf8mb4 COLLATE=utf8mb4_unicode_ci;

DROP TABLE IF EXISTS lams_workspace_folder_type;


CREATE TABLE lams_workspace_folder_type (
  lams_workspace_folder_type_id int NOT NULL,
  `description` varchar(255) CHARACTER SET utf8mb4 COLLATE utf8mb4_unicode_ci NOT NULL,
  PRIMARY KEY (lams_workspace_folder_type_id)
) ENGINE=InnoDB DEFAULT CHARSET=utf8mb4 COLLATE=utf8mb4_unicode_ci;

DROP TABLE IF EXISTS patches;


CREATE TABLE patches (
  system_name varchar(30) CHARACTER SET utf8mb4 COLLATE utf8mb4_unicode_ci NOT NULL,
  patch_level int NOT NULL,
  patch_date timestamp NOT NULL DEFAULT CURRENT_TIMESTAMP,
  patch_in_progress char(1) CHARACTER SET utf8mb4 COLLATE utf8mb4_unicode_ci NOT NULL DEFAULT 'F',
  PRIMARY KEY (system_name,patch_level)
) ENGINE=InnoDB DEFAULT CHARSET=utf8mb4 COLLATE=utf8mb4_unicode_ci;


--
-- Table structure for table `lams_qb_question`
--

DROP TABLE IF EXISTS `lams_qb_question`;

CREATE TABLE `lams_qb_question` (
  `uid` BIGINT AUTO_INCREMENT,
  `uuid` BINARY(16) NOT NULL,
  `type` TINYINT NOT NULL,
  `question_id` INT NOT NULL,
  `version` SMALLINT NOT NULL DEFAULT 1,
  `create_date` DATETIME NOT NULL DEFAULT NOW(),
  `content_folder_id` char(36) NOT NULL,
  `name` TEXT,
  `description` MEDIUMTEXT,
  `max_mark` INT,
  `feedback` TEXT,
  `penalty_factor` float DEFAULT 0,
  `answer_required` TINYINT(1) DEFAULT 0,
  `multiple_answers_allowed` TINYINT(1) DEFAULT 0,
  `incorrect_answer_nullifies_mark` TINYINT(1) DEFAULT 0,
  `feedback_on_correct` TEXT,
  `feedback_on_partially_correct` TEXT,
  `feedback_on_incorrect` TEXT,
  `shuffle` TINYINT(1) DEFAULT 0,
  `prefix_answers_with_letters` TINYINT(1) DEFAULT 0,
  `case_sensitive` TINYINT(1) DEFAULT 0,
  `correct_answer` TINYINT(1) DEFAULT 0,
  `allow_rich_editor` TINYINT(1) DEFAULT 0,
  `max_words_limit` int(11) DEFAULT 0,
  `min_words_limit` int(11) DEFAULT 0,
  `hedging_justification_enabled` TINYINT(1) DEFAULT 0,
  `autocomplete_enabled` TINYINT(1) DEFAULT 0,
  PRIMARY KEY (uid),
  CONSTRAINT UQ_question_version UNIQUE INDEX (question_id, version)
) ENGINE=InnoDB DEFAULT CHARSET=utf8mb4 COLLATE=utf8mb4_unicode_ci;
                               
DROP TRIGGER IF EXISTS before_insert_qb_question;
			
CREATE TRIGGER before_insert_qb_question
  BEFORE INSERT ON lams_qb_question
  FOR EACH ROW
  SET new.uuid = IF(new.uuid IS NULL, UUID_TO_BIN(UUID()), new.uuid);


--
-- Table structure for table `lams_qb_tool_question`
--

DROP TABLE IF EXISTS `lams_qb_tool_question`;

CREATE TABLE lams_qb_tool_question (
  `tool_question_uid` BIGINT AUTO_INCREMENT,
  `qb_question_uid` BIGINT NOT NULL,
  `tool_content_id` BIGINT NOT NULL,
  `display_order` TINYINT NOT NULL DEFAULT 1,
  PRIMARY KEY (tool_question_uid),
  INDEX (tool_content_id),
  CONSTRAINT FK_lams_qb_tool_question_1 FOREIGN KEY (qb_question_uid) REFERENCES lams_qb_question (uid) ON UPDATE CASCADE
 ) ENGINE=InnoDB DEFAULT CHARSET=utf8mb4 COLLATE=utf8mb4_unicode_ci;


--
-- Table structure for table `lams_qb_option`
--

DROP TABLE IF EXISTS `lams_qb_option`;

CREATE TABLE lams_qb_option (
  `uid` BIGINT AUTO_INCREMENT,
  `qb_question_uid` BIGINT NOT NULL,
  `display_order` TINYINT NOT NULL DEFAULT 1,
  `name` TEXT,
 `matching_pair` TEXT,
  `numerical_option` float DEFAULT 0,
  `max_mark` float DEFAULT 0,
  `accepted_error` float DEFAULT 0,
  `feedback` TEXT,
  PRIMARY KEY (uid),
  INDEX (display_order),
  CONSTRAINT FK_lams_qb_option_1 FOREIGN KEY (qb_question_uid) REFERENCES lams_qb_question (uid) ON DELETE CASCADE ON UPDATE CASCADE
) ENGINE=InnoDB DEFAULT CHARSET=utf8mb4 COLLATE=utf8mb4_unicode_ci;


--
-- Table structure for table `lams_qb_question_unit`
--

DROP TABLE IF EXISTS `lams_qb_question_unit`;

CREATE TABLE lams_qb_question_unit (
  `uid` BIGINT AUTO_INCREMENT,
  `qb_question_uid` BIGINT NOT NULL,
  `display_order` TINYINT NOT NULL DEFAULT 1,
  `multiplier` float DEFAULT 0,
  `name` varchar(255),
  PRIMARY KEY (uid),
  CONSTRAINT FK_lams_qb_question_unit_1 FOREIGN KEY (qb_question_uid) REFERENCES lams_qb_question (uid) ON DELETE CASCADE ON UPDATE CASCADE
  ) ENGINE=InnoDB DEFAULT CHARSET=utf8mb4 COLLATE=utf8mb4_unicode_ci;


--
-- Table structure for table `lams_qb_tool_answer`
--

DROP TABLE IF EXISTS `lams_qb_tool_answer`;

CREATE TABLE lams_qb_tool_answer (
  `answer_uid` BIGINT AUTO_INCREMENT,
  `tool_question_uid` BIGINT NOT NULL,
  `qb_option_uid` BIGINT DEFAULT NULL,
  `answer` MEDIUMTEXT,
  PRIMARY KEY (answer_uid),
  CONSTRAINT FK_lams_qb_tool_answer_1 FOREIGN KEY (tool_question_uid) REFERENCES lams_qb_tool_question (tool_question_uid) ON DELETE CASCADE ON UPDATE CASCADE,
  CONSTRAINT FK_lams_qb_tool_answer_2 FOREIGN KEY (qb_option_uid) REFERENCES lams_qb_option (uid)  ON DELETE CASCADE ON UPDATE CASCADE
) ENGINE=InnoDB DEFAULT CHARSET=utf8mb4 COLLATE=utf8mb4_unicode_ci;


--
-- Table structure for table `lams_sequence_generator`
--

DROP TABLE IF EXISTS `lams_sequence_generator`;

CREATE TABLE lams_sequence_generator (
  lams_qb_question_question_id INT
) ENGINE=InnoDB DEFAULT CHARSET=utf8mb4 COLLATE=utf8mb4_unicode_ci;

CREATE UNIQUE INDEX IDX_lams_qb_question_question_id ON lams_sequence_generator(lams_qb_question_question_id);


--
-- Table structure for table `lams_qb_collection`
--

DROP TABLE IF EXISTS `lams_qb_collection`;

CREATE TABLE lams_qb_collection (
  `uid` BIGINT AUTO_INCREMENT, 
  `name` VARCHAR(255),
  `user_id` BIGINT,
  `personal` TINYINT(1) NOT NULL DEFAULT 0,
  PRIMARY KEY (uid),
  INDEX (personal),
  CONSTRAINT FK_lams_qb_collection_1 FOREIGN KEY (user_id) REFERENCES lams_user (user_id) ON DELETE CASCADE ON UPDATE CASCADE
) ENGINE=InnoDB DEFAULT CHARSET=utf8mb4 COLLATE=utf8mb4_unicode_ci;


--
-- Table structure for table `lams_qb_collection_question`
--

DROP TABLE IF EXISTS `lams_qb_collection_question`;

CREATE TABLE lams_qb_collection_question (
  `collection_uid`  BIGINT NOT NULL,
  `qb_question_id` INT NOT NULL,
  CONSTRAINT FK_lams_qb_collection_question_1 FOREIGN KEY (collection_uid) REFERENCES lams_qb_collection (uid) ON DELETE CASCADE ON UPDATE CASCADE,
  CONSTRAINT FK_lams_qb_collection_question_2 FOREIGN KEY (qb_question_id) REFERENCES lams_qb_question (question_id) ON DELETE CASCADE ON UPDATE CASCADE
) ENGINE=InnoDB DEFAULT CHARSET=utf8mb4 COLLATE=utf8mb4_unicode_ci;


--
-- Table structure for table `lams_qb_collection_organisation`
--

DROP TABLE IF EXISTS `lams_qb_collection_organisation`;

CREATE TABLE lams_qb_collection_organisation (
  `collection_uid`  BIGINT NOT NULL,
  `organisation_id` BIGINT NOT NULL,
  CONSTRAINT FK_lams_qb_collection_share_1 FOREIGN KEY (collection_uid) REFERENCES lams_qb_collection (uid) ON DELETE CASCADE ON UPDATE CASCADE,
  CONSTRAINT FK_lams_qb_collection_share_2 FOREIGN KEY (organisation_id) REFERENCES lams_organisation (organisation_id) ON DELETE CASCADE ON UPDATE CASCADE
) ENGINE=InnoDB DEFAULT CHARSET=utf8mb4 COLLATE=utf8mb4_unicode_ci;


--
-- Table structure for table `lams_user_organisation_collapsed`
--

DROP TABLE IF EXISTS `lams_user_organisation_collapsed`;

CREATE TABLE `lams_user_organisation_collapsed` (
  `uid` bigint(20) NOT NULL AUTO_INCREMENT,
  `organisation_id` bigint(20) NOT NULL,
  `user_id` bigint(20) NOT NULL,
  `collapsed` TINYINT(1) NOT NULL DEFAULT 0,
  PRIMARY KEY (`uid`),
  KEY `organisation_id` (`organisation_id`),
  KEY `user_id` (`user_id`),
  CONSTRAINT `FK_lams_user_organisation_collapsed_1` FOREIGN KEY (`organisation_id`) REFERENCES `lams_organisation` (`organisation_id`),
  CONSTRAINT `FK_lams_user_organisation_collapsed_2` FOREIGN KEY (`user_id`) REFERENCES `lams_user` (`user_id`)
) ENGINE=InnoDB DEFAULT CHARSET=utf8mb4 COLLATE=utf8mb4_unicode_ci;


SET FOREIGN_KEY_CHECKS=1;<|MERGE_RESOLUTION|>--- conflicted
+++ resolved
@@ -1,199 +1,274 @@
 SET FOREIGN_KEY_CHECKS=0;
-
-DROP TABLE IF EXISTS lams_activity_category;
-
-
-CREATE TABLE lams_activity_category (
-  activity_category_id int NOT NULL,
-  `description` varchar(255) CHARACTER SET utf8mb4 COLLATE utf8mb4_unicode_ci NOT NULL,
-  PRIMARY KEY (activity_category_id)
-) ENGINE=InnoDB DEFAULT CHARSET=utf8mb4 COLLATE=utf8mb4_unicode_ci;
-
-DROP TABLE IF EXISTS lams_activity_evaluation;
-
-
-CREATE TABLE lams_activity_evaluation (
-  activity_id bigint NOT NULL,
-  tool_output_definition varchar(255) CHARACTER SET utf8mb4 COLLATE utf8mb4_unicode_ci NOT NULL,
-  weight tinyint DEFAULT NULL,
-  PRIMARY KEY (activity_id),
-  KEY activity_id (activity_id),
-  CONSTRAINT FK_lams_activity_evaluation_1 FOREIGN KEY (activity_id) REFERENCES lams_learning_activity (activity_id) ON DELETE CASCADE ON UPDATE CASCADE
-) ENGINE=InnoDB DEFAULT CHARSET=utf8mb4 COLLATE=utf8mb4_unicode_ci;
-
-DROP TABLE IF EXISTS lams_auth_method_type;
-
-
-CREATE TABLE lams_auth_method_type (
-  authentication_method_type_id int NOT NULL,
-  `description` varchar(64) CHARACTER SET utf8mb4 COLLATE utf8mb4_unicode_ci NOT NULL,
-  PRIMARY KEY (authentication_method_type_id)
-) ENGINE=InnoDB DEFAULT CHARSET=utf8mb4 COLLATE=utf8mb4_unicode_ci;
-
-DROP TABLE IF EXISTS lams_authentication_method;
-
-
-CREATE TABLE lams_authentication_method (
-  authentication_method_id bigint NOT NULL,
-  authentication_method_type_id int NOT NULL DEFAULT '0',
-  authentication_method_name varchar(191) CHARACTER SET utf8mb4 COLLATE utf8mb4_unicode_ci NOT NULL,
-  PRIMARY KEY (authentication_method_id),
-  UNIQUE KEY UQ_lams_authentication_method_1 (authentication_method_name),
-  KEY authentication_method_type_id (authentication_method_type_id),
-  CONSTRAINT FK_lams_authorization_method_1 FOREIGN KEY (authentication_method_type_id) REFERENCES lams_auth_method_type (authentication_method_type_id)
-) ENGINE=InnoDB DEFAULT CHARSET=utf8mb4 COLLATE=utf8mb4_unicode_ci;
-
-DROP TABLE IF EXISTS lams_branch_activity_entry;
-
-
-CREATE TABLE lams_branch_activity_entry (
-  entry_id bigint NOT NULL AUTO_INCREMENT,
-  entry_ui_id int DEFAULT NULL,
-  group_id bigint DEFAULT NULL,
-  sequence_activity_id bigint DEFAULT NULL,
-  branch_activity_id bigint NOT NULL,
-  condition_id bigint DEFAULT NULL,
-  open_gate tinyint(1) DEFAULT NULL,
-  PRIMARY KEY (entry_id),
-  KEY group_id (group_id),
-  KEY sequence_activity_id (sequence_activity_id),
-  KEY branch_activity_id (branch_activity_id),
-  KEY condition_id (condition_id),
-  CONSTRAINT FK_lams_branch_activity_entry_4 FOREIGN KEY (condition_id) REFERENCES lams_branch_condition (condition_id),
-  CONSTRAINT FK_lams_branch_map_branch FOREIGN KEY (branch_activity_id) REFERENCES lams_learning_activity (activity_id),
-  CONSTRAINT FK_lams_branch_map_sequence FOREIGN KEY (sequence_activity_id) REFERENCES lams_learning_activity (activity_id),
-  CONSTRAINT FK_lams_group_activity_1 FOREIGN KEY (group_id) REFERENCES lams_group (group_id)
-) ENGINE=InnoDB DEFAULT CHARSET=utf8mb4 COLLATE=utf8mb4_unicode_ci;
-
-DROP TABLE IF EXISTS lams_branch_condition;
-
-
-CREATE TABLE lams_branch_condition (
-  condition_id bigint NOT NULL AUTO_INCREMENT,
-  condition_ui_id int DEFAULT NULL,
-  order_id int DEFAULT NULL,
-  `name` varchar(255) CHARACTER SET utf8mb4 COLLATE utf8mb4_unicode_ci NOT NULL,
-  display_name varchar(255) CHARACTER SET utf8mb4 COLLATE utf8mb4_unicode_ci DEFAULT NULL,
-  `type` varchar(30) CHARACTER SET utf8mb4 COLLATE utf8mb4_unicode_ci NOT NULL,
-  start_value varchar(255) CHARACTER SET utf8mb4 COLLATE utf8mb4_unicode_ci DEFAULT NULL,
-  end_value varchar(255) CHARACTER SET utf8mb4 COLLATE utf8mb4_unicode_ci DEFAULT NULL,
-  exact_match_value varchar(255) CHARACTER SET utf8mb4 COLLATE utf8mb4_unicode_ci DEFAULT NULL,
-  PRIMARY KEY (condition_id)
-) ENGINE=InnoDB DEFAULT CHARSET=utf8mb4 COLLATE=utf8mb4_unicode_ci;
-
-DROP TABLE IF EXISTS lams_comment;
-
-
-CREATE TABLE lams_comment (
-  uid bigint NOT NULL AUTO_INCREMENT,
-  session_id bigint NOT NULL,
-  body mediumtext CHARACTER SET utf8mb4 COLLATE utf8mb4_unicode_ci,
-  create_by bigint DEFAULT NULL,
-  create_date datetime DEFAULT NULL,
-  update_date datetime DEFAULT NULL,
-  update_by bigint DEFAULT NULL,
-  last_modified datetime DEFAULT NULL,
-  last_reply_date datetime DEFAULT NULL,
-  reply_number int DEFAULT NULL,
-  hide_flag smallint DEFAULT NULL,
-  parent_uid bigint DEFAULT NULL,
-  root_comment_uid bigint DEFAULT NULL,
-  comment_level smallint DEFAULT NULL,
-  thread_comment_uid bigint DEFAULT NULL,
-  sticky smallint DEFAULT '0',
-  monitor smallint DEFAULT '0',
-  anonymous smallint DEFAULT '0',
-  PRIMARY KEY (uid),
-  KEY FK_comment_session (session_id),
-  KEY FK_comment_create (create_by),
-  KEY FK_comment_modify (update_by),
-  KEY FK_comment_parent (parent_uid),
-  KEY FK_comment_root (root_comment_uid),
-  KEY FK_comment_thread (thread_comment_uid),
-  KEY IX_comment_level_sticky (comment_level,sticky),
-  CONSTRAINT FK_comment_create FOREIGN KEY (create_by) REFERENCES lams_user (user_id),
-  CONSTRAINT FK_comment_modify FOREIGN KEY (update_by) REFERENCES lams_user (user_id),
-  CONSTRAINT FK_comment_parent FOREIGN KEY (parent_uid) REFERENCES lams_comment (uid),
-  CONSTRAINT FK_comment_root FOREIGN KEY (root_comment_uid) REFERENCES lams_comment (uid),
-  CONSTRAINT FK_comment_session FOREIGN KEY (session_id) REFERENCES lams_comment_session (uid),
-  CONSTRAINT FK_comment_thread FOREIGN KEY (thread_comment_uid) REFERENCES lams_comment (uid)
-) ENGINE=InnoDB DEFAULT CHARSET=utf8mb4 COLLATE=utf8mb4_unicode_ci;
-
-DROP TABLE IF EXISTS lams_comment_likes;
-
-
-CREATE TABLE lams_comment_likes (
-  uid bigint NOT NULL AUTO_INCREMENT,
-  comment_uid bigint NOT NULL,
-  user_id bigint NOT NULL,
-  vote tinyint(1) DEFAULT NULL,
-  PRIMARY KEY (uid),
-  UNIQUE KEY comment_like_unique (comment_uid,user_id),
-  KEY FK_commentlike_comment (comment_uid),
-  KEY FK_commentlike_user (user_id),
-  CONSTRAINT FK_commentlike_comment FOREIGN KEY (comment_uid) REFERENCES lams_comment (uid),
-  CONSTRAINT FK_commentlike_user FOREIGN KEY (user_id) REFERENCES lams_user (user_id)
-) ENGINE=InnoDB DEFAULT CHARSET=utf8mb4 COLLATE=utf8mb4_unicode_ci;
-
-DROP TABLE IF EXISTS lams_comment_session;
-
-
-CREATE TABLE lams_comment_session (
-  uid bigint NOT NULL AUTO_INCREMENT,
-  external_id bigint DEFAULT NULL,
-  external_id_type int DEFAULT NULL,
-  external_signature varchar(40) CHARACTER SET utf8mb4 COLLATE utf8mb4_unicode_ci DEFAULT NULL,
-  external_secondary_id bigint DEFAULT NULL,
-  PRIMARY KEY (uid),
-  KEY comment_ext_sig (external_id,external_signature)
-) ENGINE=InnoDB DEFAULT CHARSET=utf8mb4 COLLATE=utf8mb4_unicode_ci;
-
-DROP TABLE IF EXISTS lams_competence;
-
-
-CREATE TABLE lams_competence (
-  competence_id bigint NOT NULL AUTO_INCREMENT,
-  learning_design_id bigint DEFAULT NULL,
-  `description` mediumtext CHARACTER SET utf8mb4 COLLATE utf8mb4_unicode_ci,
-  title varchar(191) CHARACTER SET utf8mb4 COLLATE utf8mb4_unicode_ci DEFAULT NULL,
-  PRIMARY KEY (competence_id),
-  UNIQUE KEY competence_id (competence_id),
-  UNIQUE KEY learning_design_id (learning_design_id,title),
-  CONSTRAINT LearningDesignCompetenceMap FOREIGN KEY (learning_design_id) REFERENCES lams_learning_design (learning_design_id) ON DELETE CASCADE ON UPDATE CASCADE
-) ENGINE=InnoDB DEFAULT CHARSET=utf8mb4 COLLATE=utf8mb4_unicode_ci;
-
-DROP TABLE IF EXISTS lams_competence_mapping;
-
-
-CREATE TABLE lams_competence_mapping (
-  competence_mapping_id bigint NOT NULL AUTO_INCREMENT,
-  competence_id bigint DEFAULT NULL,
-  activity_id bigint DEFAULT NULL,
-  PRIMARY KEY (competence_mapping_id),
-  UNIQUE KEY competence_mapping_id (competence_mapping_id),
-  UNIQUE KEY competence_id (competence_id,activity_id),
-  KEY activity_id (activity_id),
-  CONSTRAINT FK_lams_competence_mapping_1 FOREIGN KEY (activity_id) REFERENCES lams_learning_activity (activity_id) ON DELETE CASCADE ON UPDATE CASCADE,
-  CONSTRAINT FK_lams_competence_mapping_2 FOREIGN KEY (competence_id) REFERENCES lams_competence (competence_id) ON DELETE CASCADE ON UPDATE CASCADE
-) ENGINE=InnoDB DEFAULT CHARSET=utf8mb4 COLLATE=utf8mb4_unicode_ci;
-
-DROP TABLE IF EXISTS lams_configuration;
-
-
-CREATE TABLE lams_configuration (
-  config_key varchar(30) CHARACTER SET utf8mb4 COLLATE utf8mb4_unicode_ci NOT NULL,
-  config_value varchar(255) CHARACTER SET utf8mb4 COLLATE utf8mb4_unicode_ci DEFAULT NULL,
-  description_key varchar(255) CHARACTER SET utf8mb4 COLLATE utf8mb4_unicode_ci DEFAULT NULL,
-  header_name varchar(50) CHARACTER SET utf8mb4 COLLATE utf8mb4_unicode_ci DEFAULT NULL,
-  `format` varchar(30) CHARACTER SET utf8mb4 COLLATE utf8mb4_unicode_ci DEFAULT NULL,
-  required tinyint(1) NOT NULL DEFAULT '0',
-  PRIMARY KEY (config_key)
-) ENGINE=InnoDB DEFAULT CHARSET=utf8mb4 COLLATE=utf8mb4_unicode_ci;
-
-DROP TABLE IF EXISTS lams_copy_type;
-
-
-<<<<<<< HEAD
+SET NAMES utf8mb4 ;
+
+--
+-- Table structure for table `lams_activity_category`
+--
+
+DROP TABLE IF EXISTS `lams_activity_category`;
+
+CREATE TABLE `lams_activity_category` (
+  `activity_category_id` int(3) NOT NULL,
+  `description` varchar(255) COLLATE utf8mb4_unicode_ci NOT NULL,
+  PRIMARY KEY (`activity_category_id`)
+) ENGINE=InnoDB DEFAULT CHARSET=utf8mb4 COLLATE=utf8mb4_unicode_ci;
+
+--
+-- Table structure for table `lams_activity_evaluation`
+--
+
+DROP TABLE IF EXISTS `lams_activity_evaluation`;
+
+CREATE TABLE `lams_activity_evaluation` (
+  `activity_id` bigint(20) NOT NULL,
+  `tool_output_definition` varchar(255) COLLATE utf8mb4_unicode_ci NOT NULL,
+  `weight` tinyint(4) DEFAULT NULL,
+  PRIMARY KEY (`activity_id`),
+  KEY `activity_id` (`activity_id`),
+  CONSTRAINT `FK_lams_activity_evaluation_1` FOREIGN KEY (`activity_id`) REFERENCES `lams_learning_activity` (`activity_id`) ON DELETE CASCADE ON UPDATE CASCADE
+) ENGINE=InnoDB DEFAULT CHARSET=utf8mb4 COLLATE=utf8mb4_unicode_ci;
+
+--
+-- Table structure for table `lams_auth_method_type`
+--
+
+DROP TABLE IF EXISTS `lams_auth_method_type`;
+
+CREATE TABLE `lams_auth_method_type` (
+  `authentication_method_type_id` int(3) NOT NULL,
+  `description` varchar(64) COLLATE utf8mb4_unicode_ci NOT NULL,
+  PRIMARY KEY (`authentication_method_type_id`)
+) ENGINE=InnoDB DEFAULT CHARSET=utf8mb4 COLLATE=utf8mb4_unicode_ci;
+
+
+--
+-- Table structure for table `lams_authentication_method`
+--
+
+DROP TABLE IF EXISTS `lams_authentication_method`;
+
+CREATE TABLE `lams_authentication_method` (
+  `authentication_method_id` bigint(20) NOT NULL,
+  `authentication_method_type_id` int(3) NOT NULL DEFAULT '0',
+  `authentication_method_name` varchar(191) COLLATE utf8mb4_unicode_ci NOT NULL,
+  PRIMARY KEY (`authentication_method_id`),
+  UNIQUE KEY `UQ_lams_authentication_method_1` (`authentication_method_name`),
+  KEY `authentication_method_type_id` (`authentication_method_type_id`),
+  CONSTRAINT `FK_lams_authorization_method_1` FOREIGN KEY (`authentication_method_type_id`) REFERENCES `lams_auth_method_type` (`authentication_method_type_id`)
+) ENGINE=InnoDB DEFAULT CHARSET=utf8mb4 COLLATE=utf8mb4_unicode_ci;
+
+--
+-- Table structure for table `lams_branch_activity_entry`
+--
+
+DROP TABLE IF EXISTS `lams_branch_activity_entry`;
+
+CREATE TABLE `lams_branch_activity_entry` (
+  `entry_id` bigint(20) NOT NULL AUTO_INCREMENT,
+  `entry_ui_id` int(11) DEFAULT NULL,
+  `group_id` bigint(20) DEFAULT NULL,
+  `sequence_activity_id` bigint(20) DEFAULT NULL,
+  `branch_activity_id` bigint(20) NOT NULL,
+  `condition_id` bigint(20) DEFAULT NULL,
+  `open_gate` tinyint(1) DEFAULT NULL,
+  PRIMARY KEY (`entry_id`),
+  KEY `group_id` (`group_id`),
+  KEY `sequence_activity_id` (`sequence_activity_id`),
+  KEY `branch_activity_id` (`branch_activity_id`),
+  KEY `condition_id` (`condition_id`),
+  CONSTRAINT `FK_lams_branch_activity_entry_4` FOREIGN KEY (`condition_id`) REFERENCES `lams_branch_condition` (`condition_id`),
+  CONSTRAINT `FK_lams_branch_map_branch` FOREIGN KEY (`branch_activity_id`) REFERENCES `lams_learning_activity` (`activity_id`),
+  CONSTRAINT `FK_lams_branch_map_sequence` FOREIGN KEY (`sequence_activity_id`) REFERENCES `lams_learning_activity` (`activity_id`),
+  CONSTRAINT `FK_lams_group_activity_1` FOREIGN KEY (`group_id`) REFERENCES `lams_group` (`group_id`)
+) ENGINE=InnoDB DEFAULT CHARSET=utf8mb4 COLLATE=utf8mb4_unicode_ci;
+
+
+--
+-- Table structure for table `lams_branch_condition`
+--
+
+DROP TABLE IF EXISTS `lams_branch_condition`;
+
+CREATE TABLE `lams_branch_condition` (
+  `condition_id` bigint(20) NOT NULL AUTO_INCREMENT,
+  `condition_ui_id` int(11) DEFAULT NULL,
+  `order_id` int(11) DEFAULT NULL,
+  `name` varchar(255) COLLATE utf8mb4_unicode_ci NOT NULL,
+  `display_name` varchar(255) COLLATE utf8mb4_unicode_ci DEFAULT NULL,
+  `type` varchar(30) COLLATE utf8mb4_unicode_ci NOT NULL,
+  `start_value` varchar(255) COLLATE utf8mb4_unicode_ci DEFAULT NULL,
+  `end_value` varchar(255) COLLATE utf8mb4_unicode_ci DEFAULT NULL,
+  `exact_match_value` varchar(255) COLLATE utf8mb4_unicode_ci DEFAULT NULL,
+  PRIMARY KEY (`condition_id`)
+) ENGINE=InnoDB DEFAULT CHARSET=utf8mb4 COLLATE=utf8mb4_unicode_ci;
+
+
+--
+-- Table structure for table `lams_comment`
+--
+
+DROP TABLE IF EXISTS `lams_comment`;
+
+CREATE TABLE `lams_comment` (
+  `uid` bigint(20) NOT NULL AUTO_INCREMENT,
+  `session_id` bigint(20) NOT NULL,
+  `body` mediumtext COLLATE utf8mb4_unicode_ci,
+  `create_by` bigint(20) DEFAULT NULL,
+  `create_date` datetime DEFAULT NULL,
+  `update_date` datetime DEFAULT NULL,
+  `update_by` bigint(20) DEFAULT NULL,
+  `last_modified` datetime DEFAULT NULL,
+  `last_reply_date` datetime DEFAULT NULL,
+  `reply_number` int(11) DEFAULT NULL,
+  `hide_flag` smallint(6) DEFAULT NULL,
+  `parent_uid` bigint(20) DEFAULT NULL,
+  `root_comment_uid` bigint(20) DEFAULT NULL,
+  `comment_level` smallint(6) DEFAULT NULL,
+  `thread_comment_uid` bigint(20) DEFAULT NULL,
+  `sticky` smallint(6) DEFAULT '0',
+  `monitor` smallint(6) DEFAULT '0',
+  `anonymous` smallint(6) DEFAULT '0',
+  PRIMARY KEY (`uid`),
+  KEY `FK_comment_session` (`session_id`),
+  KEY `FK_comment_create` (`create_by`),
+  KEY `FK_comment_modify` (`update_by`),
+  KEY `FK_comment_parent` (`parent_uid`),
+  KEY `FK_comment_root` (`root_comment_uid`),
+  KEY `FK_comment_thread` (`thread_comment_uid`),
+  KEY `IX_comment_level_sticky` (`comment_level`,`sticky`),
+  CONSTRAINT `FK_comment_create` FOREIGN KEY (`create_by`) REFERENCES `lams_user` (`user_id`),
+  CONSTRAINT `FK_comment_modify` FOREIGN KEY (`update_by`) REFERENCES `lams_user` (`user_id`),
+  CONSTRAINT `FK_comment_parent` FOREIGN KEY (`parent_uid`) REFERENCES `lams_comment` (`uid`),
+  CONSTRAINT `FK_comment_root` FOREIGN KEY (`root_comment_uid`) REFERENCES `lams_comment` (`uid`),
+  CONSTRAINT `FK_comment_session` FOREIGN KEY (`session_id`) REFERENCES `lams_comment_session` (`uid`),
+  CONSTRAINT `FK_comment_thread` FOREIGN KEY (`thread_comment_uid`) REFERENCES `lams_comment` (`uid`)
+) ENGINE=InnoDB DEFAULT CHARSET=utf8mb4 COLLATE=utf8mb4_unicode_ci;
+
+
+--
+-- Table structure for table `lams_comment_likes`
+--
+
+DROP TABLE IF EXISTS `lams_comment_likes`;
+
+CREATE TABLE `lams_comment_likes` (
+  `uid` bigint(20) NOT NULL AUTO_INCREMENT,
+  `comment_uid` bigint(20) NOT NULL,
+  `user_id` bigint(20) NOT NULL,
+  `vote` tinyint(1) DEFAULT NULL,
+  PRIMARY KEY (`uid`),
+  UNIQUE KEY `comment_like_unique` (`comment_uid`,`user_id`),
+  KEY `FK_commentlike_comment` (`comment_uid`),
+  KEY `FK_commentlike_user` (`user_id`),
+  CONSTRAINT `FK_commentlike_comment` FOREIGN KEY (`comment_uid`) REFERENCES `lams_comment` (`uid`),
+  CONSTRAINT `FK_commentlike_user` FOREIGN KEY (`user_id`) REFERENCES `lams_user` (`user_id`)
+) ENGINE=InnoDB DEFAULT CHARSET=utf8mb4 COLLATE=utf8mb4_unicode_ci;
+
+
+--
+-- Table structure for table `lams_comment_session`
+--
+
+DROP TABLE IF EXISTS `lams_comment_session`;
+
+CREATE TABLE `lams_comment_session` (
+  `uid` bigint(20) NOT NULL AUTO_INCREMENT,
+  `external_id` bigint(20) DEFAULT NULL,
+  `external_id_type` int(1) DEFAULT NULL,
+  `external_signature` varchar(40) COLLATE utf8mb4_unicode_ci DEFAULT NULL,
+  `external_secondary_id` bigint(20) DEFAULT NULL,
+  PRIMARY KEY (`uid`),
+  KEY `comment_ext_sig` (`external_id`,`external_signature`)
+) ENGINE=InnoDB DEFAULT CHARSET=utf8mb4 COLLATE=utf8mb4_unicode_ci;
+
+
+--
+-- Table structure for table `lams_competence`
+--
+
+DROP TABLE IF EXISTS `lams_competence`;
+
+CREATE TABLE `lams_competence` (
+  `competence_id` bigint(20) NOT NULL AUTO_INCREMENT,
+  `learning_design_id` bigint(20) DEFAULT NULL,
+  `description` mediumtext COLLATE utf8mb4_unicode_ci,
+  `title` varchar(191) COLLATE utf8mb4_unicode_ci DEFAULT NULL,
+  PRIMARY KEY (`competence_id`),
+  UNIQUE KEY `competence_id` (`competence_id`),
+  UNIQUE KEY `learning_design_id` (`learning_design_id`,`title`),
+  CONSTRAINT `LearningDesignCompetenceMap` FOREIGN KEY (`learning_design_id`) REFERENCES `lams_learning_design` (`learning_design_id`) ON DELETE CASCADE ON UPDATE CASCADE
+) ENGINE=InnoDB DEFAULT CHARSET=utf8mb4 COLLATE=utf8mb4_unicode_ci;
+
+
+--
+-- Table structure for table `lams_competence_mapping`
+--
+
+DROP TABLE IF EXISTS `lams_competence_mapping`;
+
+CREATE TABLE `lams_competence_mapping` (
+  `competence_mapping_id` bigint(20) NOT NULL AUTO_INCREMENT,
+  `competence_id` bigint(20) DEFAULT NULL,
+  `activity_id` bigint(20) DEFAULT NULL,
+  PRIMARY KEY (`competence_mapping_id`),
+  UNIQUE KEY `competence_mapping_id` (`competence_mapping_id`),
+  UNIQUE KEY `competence_id` (`competence_id`,`activity_id`),
+  KEY `activity_id` (`activity_id`),
+  CONSTRAINT `FK_lams_competence_mapping_1` FOREIGN KEY (`activity_id`) REFERENCES `lams_learning_activity` (`activity_id`) ON DELETE CASCADE ON UPDATE CASCADE,
+  CONSTRAINT `FK_lams_competence_mapping_2` FOREIGN KEY (`competence_id`) REFERENCES `lams_competence` (`competence_id`) ON DELETE CASCADE ON UPDATE CASCADE
+) ENGINE=InnoDB DEFAULT CHARSET=utf8mb4 COLLATE=utf8mb4_unicode_ci;
+
+
+--
+-- Table structure for table `lams_configuration`
+--
+
+DROP TABLE IF EXISTS `lams_configuration`;
+
+CREATE TABLE `lams_configuration` (
+  `config_key` varchar(30) COLLATE utf8mb4_unicode_ci NOT NULL,
+  `config_value` varchar(255) COLLATE utf8mb4_unicode_ci DEFAULT NULL,
+  `description_key` varchar(255) COLLATE utf8mb4_unicode_ci DEFAULT NULL,
+  `header_name` varchar(50) COLLATE utf8mb4_unicode_ci DEFAULT NULL,
+  `format` varchar(30) COLLATE utf8mb4_unicode_ci DEFAULT NULL,
+  `required` tinyint(1) NOT NULL DEFAULT '0',
+  PRIMARY KEY (`config_key`)
+) ENGINE=InnoDB DEFAULT CHARSET=utf8mb4 COLLATE=utf8mb4_unicode_ci;
+
+
+--
+-- Table structure for table `lams_copy_type`
+--
+
+DROP TABLE IF EXISTS `lams_copy_type`;
+
+CREATE TABLE `lams_copy_type` (
+  `copy_type_id` tinyint(4) NOT NULL,
+  `description` varchar(255) COLLATE utf8mb4_unicode_ci NOT NULL,
+  PRIMARY KEY (`copy_type_id`)
+) ENGINE=InnoDB DEFAULT CHARSET=utf8mb4 COLLATE=utf8mb4_unicode_ci;
+
+
+--
+-- Table structure for table `lams_cr_credential`
+--
+
+DROP TABLE IF EXISTS `lams_cr_credential`;
+
+CREATE TABLE `lams_cr_credential` (
+  `credential_id` bigint(20) unsigned NOT NULL AUTO_INCREMENT,
+  `name` varchar(255) COLLATE utf8mb4_unicode_ci NOT NULL,
+  `password` varchar(255) COLLATE utf8mb4_unicode_ci NOT NULL,
+  PRIMARY KEY (`credential_id`)
+) ENGINE=InnoDB DEFAULT CHARSET=utf8mb4 COLLATE=utf8mb4_unicode_ci;
+
+
+--
+-- Table structure for table `lams_cr_node`
+--
+
+DROP TABLE IF EXISTS `lams_cr_node`;
+
 CREATE TABLE `lams_cr_node` (
   `node_id` bigint(20) unsigned NOT NULL AUTO_INCREMENT,
   `portrait_uuid` BINARY(16),
@@ -207,94 +282,122 @@
   UNIQUE INDEX IDX_portrait_uuid (portrait_uuid),
   KEY `workspace_id` (`workspace_id`),
   CONSTRAINT `FK_lams_cr_node_1` FOREIGN KEY (`workspace_id`) REFERENCES `lams_cr_workspace` (`workspace_id`)
-=======
-CREATE TABLE lams_copy_type (
-  copy_type_id tinyint NOT NULL,
-  `description` varchar(255) CHARACTER SET utf8mb4 COLLATE utf8mb4_unicode_ci NOT NULL,
-  PRIMARY KEY (copy_type_id)
->>>>>>> 188d0e3d
-) ENGINE=InnoDB DEFAULT CHARSET=utf8mb4 COLLATE=utf8mb4_unicode_ci;
-
-DROP TABLE IF EXISTS lams_cr_credential;
-
-
-CREATE TABLE lams_cr_credential (
-  credential_id bigint unsigned NOT NULL AUTO_INCREMENT,
-  `name` varchar(255) CHARACTER SET utf8mb4 COLLATE utf8mb4_unicode_ci NOT NULL,
-  `password` varchar(255) CHARACTER SET utf8mb4 COLLATE utf8mb4_unicode_ci NOT NULL,
-  PRIMARY KEY (credential_id)
-) ENGINE=InnoDB DEFAULT CHARSET=utf8mb4 COLLATE=utf8mb4_unicode_ci;
-
-DROP TABLE IF EXISTS lams_cr_node;
-
-
-CREATE TABLE lams_cr_node (
-  node_id bigint unsigned NOT NULL AUTO_INCREMENT,
-  workspace_id bigint unsigned NOT NULL,
-  `path` varchar(255) CHARACTER SET utf8mb4 COLLATE utf8mb4_unicode_ci DEFAULT NULL,
-  `type` varchar(255) CHARACTER SET utf8mb4 COLLATE utf8mb4_unicode_ci NOT NULL,
-  created_date_time datetime NOT NULL,
-  next_version_id bigint unsigned NOT NULL DEFAULT '1',
-  parent_nv_id bigint unsigned DEFAULT NULL,
-  PRIMARY KEY (node_id),
-  KEY workspace_id (workspace_id),
-  CONSTRAINT FK_lams_cr_node_1 FOREIGN KEY (workspace_id) REFERENCES lams_cr_workspace (workspace_id)
-) ENGINE=InnoDB DEFAULT CHARSET=utf8mb4 COLLATE=utf8mb4_unicode_ci;
-
-DROP TABLE IF EXISTS lams_cr_node_version;
-
-
-CREATE TABLE lams_cr_node_version (
-  nv_id bigint unsigned NOT NULL AUTO_INCREMENT,
-  node_id bigint unsigned NOT NULL,
-  version_id bigint unsigned NOT NULL,
-  created_date_time datetime NOT NULL,
-  user_id bigint NOT NULL,
-  PRIMARY KEY (nv_id),
-  KEY node_id (node_id),
-  CONSTRAINT FK_lams_cr_node_version_2 FOREIGN KEY (node_id) REFERENCES lams_cr_node (node_id)
-) ENGINE=InnoDB DEFAULT CHARSET=utf8mb4 COLLATE=utf8mb4_unicode_ci;
-
-DROP TABLE IF EXISTS lams_cr_node_version_property;
-
-
-CREATE TABLE lams_cr_node_version_property (
-  id bigint unsigned NOT NULL AUTO_INCREMENT,
-  nv_id bigint unsigned NOT NULL,
-  `name` varchar(255) CHARACTER SET utf8mb4 COLLATE utf8mb4_unicode_ci NOT NULL,
-  `value` varchar(255) CHARACTER SET utf8mb4 COLLATE utf8mb4_unicode_ci NOT NULL,
-  `type` tinyint NOT NULL,
-  PRIMARY KEY (id),
-  KEY nv_id (nv_id),
-  CONSTRAINT FK_lams_cr_node_version_property_1 FOREIGN KEY (nv_id) REFERENCES lams_cr_node_version (nv_id)
-) ENGINE=InnoDB DEFAULT CHARSET=utf8mb4 COLLATE=utf8mb4_unicode_ci;
-
-DROP TABLE IF EXISTS lams_cr_workspace;
-
-
-CREATE TABLE lams_cr_workspace (
-  workspace_id bigint unsigned NOT NULL AUTO_INCREMENT,
-  `name` varchar(255) CHARACTER SET utf8mb4 COLLATE utf8mb4_unicode_ci NOT NULL,
-  PRIMARY KEY (workspace_id)
-) ENGINE=InnoDB DEFAULT CHARSET=utf8mb4 COLLATE=utf8mb4_unicode_ci;
-
-DROP TABLE IF EXISTS lams_cr_workspace_credential;
-
-
-CREATE TABLE lams_cr_workspace_credential (
-  wc_id bigint unsigned NOT NULL AUTO_INCREMENT,
-  workspace_id bigint unsigned NOT NULL,
-  credential_id bigint unsigned NOT NULL,
-  PRIMARY KEY (wc_id),
-  KEY workspace_id (workspace_id),
-  KEY credential_id (credential_id),
-  CONSTRAINT FK_lams_cr_workspace_credential_1 FOREIGN KEY (workspace_id) REFERENCES lams_cr_workspace (workspace_id),
-  CONSTRAINT FK_lams_cr_workspace_credential_2 FOREIGN KEY (credential_id) REFERENCES lams_cr_credential (credential_id)
-) ENGINE=InnoDB DEFAULT CHARSET=utf8mb4 COLLATE=utf8mb4_unicode_ci;
-
-DROP TABLE IF EXISTS lams_data_flow;
-
-<<<<<<< HEAD
+) ENGINE=InnoDB DEFAULT CHARSET=utf8mb4 COLLATE=utf8mb4_unicode_ci;
+
+
+--
+-- Table structure for table `lams_cr_node_version`
+--
+
+DROP TABLE IF EXISTS `lams_cr_node_version`;
+
+CREATE TABLE `lams_cr_node_version` (
+  `nv_id` bigint(20) unsigned NOT NULL AUTO_INCREMENT,
+  `node_id` bigint(20) unsigned NOT NULL,
+  `version_id` bigint(20) unsigned NOT NULL,
+  `created_date_time` datetime NOT NULL,
+  `user_id` bigint(20) NOT NULL,
+  PRIMARY KEY (`nv_id`),
+  KEY `node_id` (`node_id`),
+  CONSTRAINT `FK_lams_cr_node_version_2` FOREIGN KEY (`node_id`) REFERENCES `lams_cr_node` (`node_id`)
+) ENGINE=InnoDB DEFAULT CHARSET=utf8mb4 COLLATE=utf8mb4_unicode_ci;
+
+
+--
+-- Table structure for table `lams_cr_node_version_property`
+--
+
+DROP TABLE IF EXISTS `lams_cr_node_version_property`;
+
+CREATE TABLE `lams_cr_node_version_property` (
+  `id` bigint(20) unsigned NOT NULL AUTO_INCREMENT,
+  `nv_id` bigint(20) unsigned NOT NULL,
+  `name` varchar(255) COLLATE utf8mb4_unicode_ci NOT NULL,
+  `value` varchar(255) COLLATE utf8mb4_unicode_ci NOT NULL,
+  `type` tinyint(4) NOT NULL,
+  PRIMARY KEY (`id`),
+  KEY `nv_id` (`nv_id`),
+  CONSTRAINT `FK_lams_cr_node_version_property_1` FOREIGN KEY (`nv_id`) REFERENCES `lams_cr_node_version` (`nv_id`)
+) ENGINE=InnoDB DEFAULT CHARSET=utf8mb4 COLLATE=utf8mb4_unicode_ci;
+
+
+--
+-- Table structure for table `lams_cr_workspace`
+--
+
+DROP TABLE IF EXISTS `lams_cr_workspace`;
+
+CREATE TABLE `lams_cr_workspace` (
+  `workspace_id` bigint(20) unsigned NOT NULL AUTO_INCREMENT,
+  `name` varchar(255) COLLATE utf8mb4_unicode_ci NOT NULL,
+  PRIMARY KEY (`workspace_id`)
+) ENGINE=InnoDB DEFAULT CHARSET=utf8mb4 COLLATE=utf8mb4_unicode_ci;
+
+
+--
+-- Table structure for table `lams_cr_workspace_credential`
+--
+
+DROP TABLE IF EXISTS `lams_cr_workspace_credential`;
+
+CREATE TABLE `lams_cr_workspace_credential` (
+  `wc_id` bigint(20) unsigned NOT NULL AUTO_INCREMENT,
+  `workspace_id` bigint(20) unsigned NOT NULL,
+  `credential_id` bigint(20) unsigned NOT NULL,
+  PRIMARY KEY (`wc_id`),
+  KEY `workspace_id` (`workspace_id`),
+  KEY `credential_id` (`credential_id`),
+  CONSTRAINT `FK_lams_cr_workspace_credential_1` FOREIGN KEY (`workspace_id`) REFERENCES `lams_cr_workspace` (`workspace_id`),
+  CONSTRAINT `FK_lams_cr_workspace_credential_2` FOREIGN KEY (`credential_id`) REFERENCES `lams_cr_credential` (`credential_id`)
+) ENGINE=InnoDB DEFAULT CHARSET=utf8mb4 COLLATE=utf8mb4_unicode_ci;
+
+
+--
+-- Table structure for table `lams_data_flow`
+--
+
+DROP TABLE IF EXISTS `lams_data_flow`;
+
+CREATE TABLE `lams_data_flow` (
+  `data_flow_object_id` bigint(20) NOT NULL AUTO_INCREMENT,
+  `transition_id` bigint(20) NOT NULL,
+  `order_id` int(11) DEFAULT NULL,
+  `name` varchar(255) COLLATE utf8mb4_unicode_ci NOT NULL,
+  `display_name` varchar(255) COLLATE utf8mb4_unicode_ci DEFAULT NULL,
+  `tool_assigment_id` int(11) DEFAULT NULL,
+  PRIMARY KEY (`data_flow_object_id`),
+  KEY `FK_lams_learning_transition_1` (`transition_id`),
+  CONSTRAINT `FK_lams_learning_transition_1` FOREIGN KEY (`transition_id`) REFERENCES `lams_learning_transition` (`transition_id`) ON DELETE CASCADE ON UPDATE CASCADE
+) ENGINE=InnoDB DEFAULT CHARSET=utf8mb4 COLLATE=utf8mb4_unicode_ci;
+
+
+--
+-- Table structure for table `lams_email_notification_archive`
+--
+
+DROP TABLE IF EXISTS `lams_email_notification_archive`;
+
+CREATE TABLE `lams_email_notification_archive` (
+  `uid` bigint(20) NOT NULL AUTO_INCREMENT,
+  `organisation_id` bigint(20) DEFAULT NULL,
+  `lesson_id` bigint(20) DEFAULT NULL,
+  `search_type` tinyint(4) NOT NULL,
+  `sent_on` datetime NOT NULL,
+  `body` mediumtext COLLATE utf8mb4_unicode_ci,
+  PRIMARY KEY (`uid`),
+  KEY `FK_lams_email_notification_archive_1` (`organisation_id`),
+  KEY `FK_lams_email_notification_archive_2` (`lesson_id`),
+  CONSTRAINT `FK_lams_email_notification_archive_1` FOREIGN KEY (`organisation_id`) REFERENCES `lams_organisation` (`organisation_id`) ON DELETE CASCADE ON UPDATE CASCADE,
+  CONSTRAINT `FK_lams_email_notification_archive_2` FOREIGN KEY (`lesson_id`) REFERENCES `lams_lesson` (`lesson_id`) ON DELETE CASCADE ON UPDATE CASCADE
+) ENGINE=InnoDB DEFAULT CHARSET=utf8mb4 COLLATE=utf8mb4_unicode_ci;
+
+
+--
+-- Table structure for table `lams_email_notification_recipient_archive`
+--
+
+DROP TABLE IF EXISTS `lams_email_notification_recipient_archive`;
+
 CREATE TABLE `lams_email_notification_recipient_archive` (
   `email_notification_uid` bigint(20) NOT NULL,
   `user_id` bigint(20) NOT NULL,
@@ -372,201 +475,165 @@
   `force_restart` tinyint(1) DEFAULT '0',
   `allow_restart` tinyint(1) DEFAULT '0',
   `gradebook_on_complete` tinyint(1) DEFAULT '1',
-  `use_alternative_user_id_parameter_name` tinyint(1) DEFAULT '0',
   `membership_url` text COLLATE utf8mb4_unicode_ci,
+  `user_id_parameter_name` varchar(255) COLLATE utf8mb4_unicode_ci DEFAULT NULL,
   PRIMARY KEY (`sid`),
   UNIQUE KEY `serverid` (`serverid`),
   UNIQUE KEY `prefix` (`prefix`),
   KEY `FK_lams_ext_server_type` (`server_type_id`),
   CONSTRAINT `FK_lams_ext_server_type` FOREIGN KEY (`server_type_id`) REFERENCES `lams_ext_server_type` (`server_type_id`)
 ) ENGINE=InnoDB AUTO_INCREMENT=2 DEFAULT CHARSET=utf8mb4 COLLATE=utf8mb4_unicode_ci;
-=======
->>>>>>> 188d0e3d
-
-CREATE TABLE lams_data_flow (
-  data_flow_object_id bigint NOT NULL AUTO_INCREMENT,
-  transition_id bigint NOT NULL,
-  order_id int DEFAULT NULL,
-  `name` varchar(255) CHARACTER SET utf8mb4 COLLATE utf8mb4_unicode_ci NOT NULL,
-  display_name varchar(255) CHARACTER SET utf8mb4 COLLATE utf8mb4_unicode_ci DEFAULT NULL,
-  tool_assigment_id int DEFAULT NULL,
-  PRIMARY KEY (data_flow_object_id),
-  KEY FK_lams_learning_transition_1 (transition_id),
-  CONSTRAINT FK_lams_learning_transition_1 FOREIGN KEY (transition_id) REFERENCES lams_learning_transition (transition_id) ON DELETE CASCADE ON UPDATE CASCADE
-) ENGINE=InnoDB DEFAULT CHARSET=utf8mb4 COLLATE=utf8mb4_unicode_ci;
-
-DROP TABLE IF EXISTS lams_email_notification_archive;
-
-
-CREATE TABLE lams_email_notification_archive (
-  uid bigint NOT NULL AUTO_INCREMENT,
-  organisation_id bigint DEFAULT NULL,
-  lesson_id bigint DEFAULT NULL,
-  search_type tinyint NOT NULL,
-  sent_on datetime NOT NULL,
-  body mediumtext CHARACTER SET utf8mb4 COLLATE utf8mb4_unicode_ci,
-  PRIMARY KEY (uid),
-  KEY FK_lams_email_notification_archive_1 (organisation_id),
-  KEY FK_lams_email_notification_archive_2 (lesson_id),
-  CONSTRAINT FK_lams_email_notification_archive_1 FOREIGN KEY (organisation_id) REFERENCES lams_organisation (organisation_id) ON DELETE CASCADE ON UPDATE CASCADE,
-  CONSTRAINT FK_lams_email_notification_archive_2 FOREIGN KEY (lesson_id) REFERENCES lams_lesson (lesson_id) ON DELETE CASCADE ON UPDATE CASCADE
-) ENGINE=InnoDB DEFAULT CHARSET=utf8mb4 COLLATE=utf8mb4_unicode_ci;
-
-DROP TABLE IF EXISTS lams_email_notification_recipient_archive;
-
-
-CREATE TABLE lams_email_notification_recipient_archive (
-  email_notification_uid bigint NOT NULL,
-  user_id bigint NOT NULL,
-  KEY FK_lams_email_notification_recipient_archive_1 (email_notification_uid),
-  KEY FK_lams_email_notification_recipient_archive_2 (user_id),
-  CONSTRAINT FK_lams_email_notification_recipient_archive_1 FOREIGN KEY (email_notification_uid) REFERENCES lams_email_notification_archive (uid) ON DELETE CASCADE ON UPDATE CASCADE,
-  CONSTRAINT FK_lams_email_notification_recipient_archive_2 FOREIGN KEY (user_id) REFERENCES lams_user (user_id) ON DELETE CASCADE ON UPDATE CASCADE
-) ENGINE=InnoDB DEFAULT CHARSET=utf8mb4 COLLATE=utf8mb4_unicode_ci;
-
-DROP TABLE IF EXISTS lams_ext_course_class_map;
-
-
-CREATE TABLE lams_ext_course_class_map (
-  sid int NOT NULL AUTO_INCREMENT,
-  courseid varchar(255) CHARACTER SET utf8mb4 COLLATE utf8mb4_unicode_ci NOT NULL,
-  classid bigint NOT NULL,
-  ext_server_org_map_id int NOT NULL,
-  PRIMARY KEY (sid),
-  KEY classid (classid),
-  KEY ext_server_org_map_id (ext_server_org_map_id),
-  CONSTRAINT lams_ext_course_class_map_fk FOREIGN KEY (classid) REFERENCES lams_organisation (organisation_id),
-  CONSTRAINT lams_ext_course_class_map_fk1 FOREIGN KEY (ext_server_org_map_id) REFERENCES lams_ext_server_org_map (sid) ON DELETE CASCADE ON UPDATE CASCADE
-) ENGINE=InnoDB DEFAULT CHARSET=utf8mb4 COLLATE=utf8mb4_unicode_ci;
-
-DROP TABLE IF EXISTS lams_ext_server_lesson_map;
-
-
-CREATE TABLE lams_ext_server_lesson_map (
-  uid bigint NOT NULL AUTO_INCREMENT,
-  lesson_id bigint NOT NULL,
-  ext_server_org_map_id int NOT NULL,
-  resource_link_id varchar(255) CHARACTER SET utf8mb4 COLLATE utf8mb4_unicode_ci DEFAULT NULL,
-  PRIMARY KEY (uid),
-  UNIQUE KEY lesson_id (lesson_id),
-  KEY lams_ext_server_lesson_map_fk1 (ext_server_org_map_id),
-  CONSTRAINT lams_ext_server_lesson_map_fk1 FOREIGN KEY (ext_server_org_map_id) REFERENCES lams_ext_server_org_map (sid) ON DELETE CASCADE ON UPDATE CASCADE,
-  CONSTRAINT lams_ext_server_lesson_map_fk2 FOREIGN KEY (lesson_id) REFERENCES lams_lesson (lesson_id) ON DELETE CASCADE ON UPDATE CASCADE
-) ENGINE=InnoDB DEFAULT CHARSET=utf8mb4 COLLATE=utf8mb4_unicode_ci;
-
-DROP TABLE IF EXISTS lams_ext_server_org_map;
-
-
-CREATE TABLE lams_ext_server_org_map (
-  sid int NOT NULL AUTO_INCREMENT,
-  serverid varchar(191) CHARACTER SET utf8mb4 COLLATE utf8mb4_unicode_ci NOT NULL,
-  serverkey text CHARACTER SET utf8mb4 COLLATE utf8mb4_unicode_ci NOT NULL,
-  servername varchar(255) CHARACTER SET utf8mb4 COLLATE utf8mb4_unicode_ci NOT NULL,
-  serverdesc mediumtext CHARACTER SET utf8mb4 COLLATE utf8mb4_unicode_ci,
-  prefix varchar(11) CHARACTER SET utf8mb4 COLLATE utf8mb4_unicode_ci NOT NULL,
-  userinfo_url text CHARACTER SET utf8mb4 COLLATE utf8mb4_unicode_ci NOT NULL,
-  lesson_finish_url text CHARACTER SET utf8mb4 COLLATE utf8mb4_unicode_ci,
-  logout_url text COLLATE utf8mb4_unicode_ci,
-  disabled bit(1) NOT NULL,
-  time_to_live_login_request int DEFAULT '80',
-  time_to_live_login_request_enabled tinyint(1) NOT NULL DEFAULT '0',
-  ext_groups_url text CHARACTER SET utf8mb4 COLLATE utf8mb4_unicode_ci,
-  server_type_id int NOT NULL DEFAULT '1',
-  lti_consumer_monitor_roles text CHARACTER SET utf8mb4 COLLATE utf8mb4_unicode_ci,
-  learner_presence_avail tinyint(1) DEFAULT '0',
-  learner_im_avail tinyint(1) DEFAULT '0',
-  live_edit_enabled tinyint(1) DEFAULT '1',
-  enable_lesson_notifications tinyint(1) DEFAULT '1',
-  force_restart tinyint(1) DEFAULT '0',
-  allow_restart tinyint(1) DEFAULT '0',
-  gradebook_on_complete tinyint(1) DEFAULT '1',
-  membership_url text CHARACTER SET utf8mb4 COLLATE utf8mb4_unicode_ci,
-  user_id_parameter_name varchar(255) COLLATE utf8mb4_unicode_ci DEFAULT NULL,
-  PRIMARY KEY (sid),
-  UNIQUE KEY serverid (serverid),
-  UNIQUE KEY prefix (prefix),
-  KEY FK_lams_ext_server_type (server_type_id),
-  CONSTRAINT FK_lams_ext_server_type FOREIGN KEY (server_type_id) REFERENCES lams_ext_server_type (server_type_id)
-) ENGINE=InnoDB AUTO_INCREMENT=2 DEFAULT CHARSET=utf8mb4 COLLATE=utf8mb4_unicode_ci;
-
-DROP TABLE IF EXISTS lams_ext_server_tool_map;
-
-
-CREATE TABLE lams_ext_server_tool_map (
-  uid bigint NOT NULL AUTO_INCREMENT,
-  tool_id bigint NOT NULL,
-  ext_server_org_map_id int NOT NULL,
-  PRIMARY KEY (uid),
-  UNIQUE KEY unique_adapter_map (ext_server_org_map_id,tool_id),
-  KEY lams_ext_server_tool_map_fk2 (tool_id),
-  CONSTRAINT lams_ext_server_tool_map_fk1 FOREIGN KEY (ext_server_org_map_id) REFERENCES lams_ext_server_org_map (sid) ON DELETE CASCADE ON UPDATE CASCADE,
-  CONSTRAINT lams_ext_server_tool_map_fk2 FOREIGN KEY (tool_id) REFERENCES lams_tool (tool_id) ON DELETE CASCADE ON UPDATE CASCADE
-) ENGINE=InnoDB DEFAULT CHARSET=utf8mb4 COLLATE=utf8mb4_unicode_ci;
-
-DROP TABLE IF EXISTS lams_ext_server_type;
-
-
-CREATE TABLE lams_ext_server_type (
-  server_type_id int NOT NULL,
-  `description` varchar(255) CHARACTER SET utf8mb4 COLLATE utf8mb4_unicode_ci NOT NULL,
-  PRIMARY KEY (server_type_id)
-) ENGINE=InnoDB DEFAULT CHARSET=utf8mb4 COLLATE=utf8mb4_unicode_ci;
-
-DROP TABLE IF EXISTS lams_ext_user_userid_map;
-
-
-CREATE TABLE lams_ext_user_userid_map (
-  sid int NOT NULL AUTO_INCREMENT,
-  external_username varchar(250) CHARACTER SET utf8mb4 COLLATE utf8mb4_unicode_ci NOT NULL,
-  user_id bigint NOT NULL,
-  ext_server_org_map_id int NOT NULL,
-  tc_gradebook_id text CHARACTER SET utf8mb4 COLLATE utf8mb4_unicode_ci,
-  PRIMARY KEY (sid),
-  KEY user_id (user_id),
-  KEY ext_server_org_map_id (ext_server_org_map_id),
-  CONSTRAINT lams_ext_user_userid_map_fk FOREIGN KEY (user_id) REFERENCES lams_user (user_id) ON DELETE CASCADE ON UPDATE CASCADE,
-  CONSTRAINT lams_ext_user_userid_map_fk1 FOREIGN KEY (ext_server_org_map_id) REFERENCES lams_ext_server_org_map (sid) ON DELETE CASCADE ON UPDATE CASCADE
-) ENGINE=InnoDB DEFAULT CHARSET=utf8mb4 COLLATE=utf8mb4_unicode_ci;
-
-DROP TABLE IF EXISTS lams_favorite_organisation;
-
-
-CREATE TABLE lams_favorite_organisation (
-  favorite_organisation_id bigint NOT NULL AUTO_INCREMENT,
-  organisation_id bigint NOT NULL,
-  user_id bigint NOT NULL,
-  PRIMARY KEY (favorite_organisation_id),
-  KEY organisation_id (organisation_id),
-  KEY user_id (user_id),
-  CONSTRAINT FK_lams_favorite_organisation_1 FOREIGN KEY (organisation_id) REFERENCES lams_organisation (organisation_id),
-  CONSTRAINT FK_lams_favorite_organisation_2 FOREIGN KEY (user_id) REFERENCES lams_user (user_id)
-) ENGINE=InnoDB DEFAULT CHARSET=utf8mb4 COLLATE=utf8mb4_unicode_ci;
-
-DROP TABLE IF EXISTS lams_gate_activity_level;
-
-
-CREATE TABLE lams_gate_activity_level (
-  gate_activity_level_id int NOT NULL,
-  `description` varchar(128) CHARACTER SET utf8mb4 COLLATE utf8mb4_unicode_ci NOT NULL,
-  PRIMARY KEY (gate_activity_level_id)
-) ENGINE=InnoDB DEFAULT CHARSET=utf8mb4 COLLATE=utf8mb4_unicode_ci;
-
-DROP TABLE IF EXISTS lams_gate_allowed_learners;
-
-
-CREATE TABLE lams_gate_allowed_learners (
-  user_id bigint NOT NULL,
-  activity_id bigint NOT NULL,
-  KEY user_id (user_id),
-  KEY activity_id (activity_id),
-  CONSTRAINT FK_TABLE_32_1 FOREIGN KEY (user_id) REFERENCES lams_user (user_id),
-  CONSTRAINT FK_TABLE_32_2 FOREIGN KEY (activity_id) REFERENCES lams_learning_activity (activity_id)
-) ENGINE=InnoDB DEFAULT CHARSET=utf8mb4 COLLATE=utf8mb4_unicode_ci;
-
-DROP TABLE IF EXISTS lams_gradebook_user_activity;
-
-
-<<<<<<< HEAD
+
+
+--
+-- Table structure for table `lams_ext_server_tool_map`
+--
+
+DROP TABLE IF EXISTS `lams_ext_server_tool_map`;
+
+CREATE TABLE `lams_ext_server_tool_map` (
+  `uid` bigint(20) NOT NULL AUTO_INCREMENT,
+  `tool_id` bigint(20) NOT NULL,
+  `ext_server_org_map_id` int(11) NOT NULL,
+  PRIMARY KEY (`uid`),
+  UNIQUE KEY `unique_adapter_map` (`ext_server_org_map_id`,`tool_id`),
+  KEY `lams_ext_server_tool_map_fk2` (`tool_id`),
+  CONSTRAINT `lams_ext_server_tool_map_fk1` FOREIGN KEY (`ext_server_org_map_id`) REFERENCES `lams_ext_server_org_map` (`sid`) ON DELETE CASCADE ON UPDATE CASCADE,
+  CONSTRAINT `lams_ext_server_tool_map_fk2` FOREIGN KEY (`tool_id`) REFERENCES `lams_tool` (`tool_id`) ON DELETE CASCADE ON UPDATE CASCADE
+) ENGINE=InnoDB DEFAULT CHARSET=utf8mb4 COLLATE=utf8mb4_unicode_ci;
+
+
+--
+-- Table structure for table `lams_ext_server_type`
+--
+
+DROP TABLE IF EXISTS `lams_ext_server_type`;
+
+CREATE TABLE `lams_ext_server_type` (
+  `server_type_id` int(11) NOT NULL,
+  `description` varchar(255) COLLATE utf8mb4_unicode_ci NOT NULL,
+  PRIMARY KEY (`server_type_id`)
+) ENGINE=InnoDB DEFAULT CHARSET=utf8mb4 COLLATE=utf8mb4_unicode_ci;
+
+
+--
+-- Table structure for table `lams_ext_user_userid_map`
+--
+
+DROP TABLE IF EXISTS `lams_ext_user_userid_map`;
+
+CREATE TABLE `lams_ext_user_userid_map` (
+  `sid` int(11) NOT NULL AUTO_INCREMENT,
+  `external_username` varchar(250) COLLATE utf8mb4_unicode_ci NOT NULL,
+  `user_id` bigint(20) NOT NULL,
+  `ext_server_org_map_id` int(11) NOT NULL,
+  `tc_gradebook_id` text COLLATE utf8mb4_unicode_ci,
+  PRIMARY KEY (`sid`),
+  KEY `user_id` (`user_id`),
+  KEY `ext_server_org_map_id` (`ext_server_org_map_id`),
+  CONSTRAINT `lams_ext_user_userid_map_fk` FOREIGN KEY (`user_id`) REFERENCES `lams_user` (`user_id`) ON DELETE CASCADE ON UPDATE CASCADE,
+  CONSTRAINT `lams_ext_user_userid_map_fk1` FOREIGN KEY (`ext_server_org_map_id`) REFERENCES `lams_ext_server_org_map` (`sid`) ON DELETE CASCADE ON UPDATE CASCADE
+) ENGINE=InnoDB DEFAULT CHARSET=utf8mb4 COLLATE=utf8mb4_unicode_ci;
+
+
+--
+-- Table structure for table `lams_favorite_organisation`
+--
+
+DROP TABLE IF EXISTS `lams_favorite_organisation`;
+
+CREATE TABLE `lams_favorite_organisation` (
+  `favorite_organisation_id` bigint(20) NOT NULL AUTO_INCREMENT,
+  `organisation_id` bigint(20) NOT NULL,
+  `user_id` bigint(20) NOT NULL,
+  PRIMARY KEY (`favorite_organisation_id`),
+  KEY `organisation_id` (`organisation_id`),
+  KEY `user_id` (`user_id`),
+  CONSTRAINT `FK_lams_favorite_organisation_1` FOREIGN KEY (`organisation_id`) REFERENCES `lams_organisation` (`organisation_id`),
+  CONSTRAINT `FK_lams_favorite_organisation_2` FOREIGN KEY (`user_id`) REFERENCES `lams_user` (`user_id`)
+) ENGINE=InnoDB DEFAULT CHARSET=utf8mb4 COLLATE=utf8mb4_unicode_ci;
+
+
+--
+-- Table structure for table `lams_gate_activity_level`
+--
+
+DROP TABLE IF EXISTS `lams_gate_activity_level`;
+
+CREATE TABLE `lams_gate_activity_level` (
+  `gate_activity_level_id` int(11) NOT NULL,
+  `description` varchar(128) COLLATE utf8mb4_unicode_ci NOT NULL,
+  PRIMARY KEY (`gate_activity_level_id`)
+) ENGINE=InnoDB DEFAULT CHARSET=utf8mb4 COLLATE=utf8mb4_unicode_ci;
+
+
+--
+-- Table structure for table `lams_gate_allowed_learners`
+--
+
+DROP TABLE IF EXISTS `lams_gate_allowed_learners`;
+
+CREATE TABLE `lams_gate_allowed_learners` (
+  `user_id` bigint(20) NOT NULL,
+  `activity_id` bigint(20) NOT NULL,
+  KEY `user_id` (`user_id`),
+  KEY `activity_id` (`activity_id`),
+  CONSTRAINT `FK_TABLE_32_1` FOREIGN KEY (`user_id`) REFERENCES `lams_user` (`user_id`),
+  CONSTRAINT `FK_TABLE_32_2` FOREIGN KEY (`activity_id`) REFERENCES `lams_learning_activity` (`activity_id`)
+) ENGINE=InnoDB DEFAULT CHARSET=utf8mb4 COLLATE=utf8mb4_unicode_ci;
+
+
+--
+-- Table structure for table `lams_gradebook_user_activity`
+--
+
+DROP TABLE IF EXISTS `lams_gradebook_user_activity`;
+
+CREATE TABLE `lams_gradebook_user_activity` (
+  `uid` bigint(20) NOT NULL AUTO_INCREMENT,
+  `activity_id` bigint(20) NOT NULL,
+  `user_id` bigint(20) NOT NULL,
+  `mark` double DEFAULT NULL,
+  `feedback` mediumtext COLLATE utf8mb4_unicode_ci,
+  `marked_in_gradebook` tinyint(1) NOT NULL DEFAULT '0',
+  `update_date` datetime DEFAULT NULL,
+  PRIMARY KEY (`uid`),
+  KEY `activity_id` (`activity_id`,`user_id`),
+  KEY `FK_lams_gradebook_user_activity_2` (`user_id`),
+  CONSTRAINT `FK_lams_gradebook_user_activity_1` FOREIGN KEY (`activity_id`) REFERENCES `lams_learning_activity` (`activity_id`) ON DELETE CASCADE ON UPDATE CASCADE,
+  CONSTRAINT `FK_lams_gradebook_user_activity_2` FOREIGN KEY (`user_id`) REFERENCES `lams_user` (`user_id`) ON DELETE CASCADE ON UPDATE CASCADE
+) ENGINE=InnoDB DEFAULT CHARSET=utf8mb4 COLLATE=utf8mb4_unicode_ci;
+
+
+--
+-- Table structure for table `lams_gradebook_user_activity_archive`
+--
+
+DROP TABLE IF EXISTS `lams_gradebook_user_activity_archive`;
+
+CREATE TABLE `lams_gradebook_user_activity_archive` (
+  `uid` bigint(20) NOT NULL,
+  `activity_id` bigint(20) NOT NULL,
+  `user_id` bigint(20) NOT NULL,
+  `mark` double DEFAULT NULL,
+  `feedback` mediumtext COLLATE utf8mb4_unicode_ci,
+  `marked_in_gradebook` tinyint(1) NOT NULL DEFAULT '0',
+  `update_date` datetime DEFAULT NULL,
+  `archive_date` datetime DEFAULT NULL,
+  PRIMARY KEY (`uid`),
+  KEY `activity_id` (`activity_id`,`user_id`),
+  KEY `FK_lams_gradebook_user_activity_archive_2` (`user_id`),
+  CONSTRAINT `FK_lams_gradebook_user_activity_archive_1` FOREIGN KEY (`activity_id`) REFERENCES `lams_learning_activity` (`activity_id`) ON DELETE CASCADE ON UPDATE CASCADE,
+  CONSTRAINT `FK_lams_gradebook_user_activity_archive_2` FOREIGN KEY (`user_id`) REFERENCES `lams_user` (`user_id`) ON DELETE CASCADE ON UPDATE CASCADE
+) ENGINE=InnoDB DEFAULT CHARSET=utf8mb4 COLLATE=utf8mb4_unicode_ci;
+
+
+--
+-- Table structure for table `lams_gradebook_user_lesson`
+--
+
+DROP TABLE IF EXISTS `lams_gradebook_user_lesson`;
+
 CREATE TABLE `lams_gradebook_user_lesson` (
   `uid` bigint(20) NOT NULL AUTO_INCREMENT,
   `lesson_id` bigint(20) NOT NULL,
@@ -578,338 +645,351 @@
   KEY `FK_lams_gradebook_user_lesson_2` (`user_id`),
   CONSTRAINT `FK_lams_gradebook_user_lesson_1` FOREIGN KEY (`lesson_id`) REFERENCES `lams_lesson` (`lesson_id`),
   CONSTRAINT `FK_lams_gradebook_user_lesson_2` FOREIGN KEY (`user_id`) REFERENCES `lams_user` (`user_id`) ON DELETE CASCADE ON UPDATE CASCADE
-=======
-CREATE TABLE lams_gradebook_user_activity (
-  uid bigint NOT NULL AUTO_INCREMENT,
-  activity_id bigint NOT NULL,
-  user_id bigint NOT NULL,
-  mark double DEFAULT NULL,
-  feedback mediumtext CHARACTER SET utf8mb4 COLLATE utf8mb4_unicode_ci,
-  marked_in_gradebook tinyint(1) NOT NULL DEFAULT '0',
-  update_date datetime DEFAULT NULL,
-  PRIMARY KEY (uid),
-  KEY activity_id (activity_id,user_id),
-  KEY FK_lams_gradebook_user_activity_2 (user_id),
-  CONSTRAINT FK_lams_gradebook_user_activity_1 FOREIGN KEY (activity_id) REFERENCES lams_learning_activity (activity_id) ON DELETE CASCADE ON UPDATE CASCADE,
-  CONSTRAINT FK_lams_gradebook_user_activity_2 FOREIGN KEY (user_id) REFERENCES lams_user (user_id) ON DELETE CASCADE ON UPDATE CASCADE
->>>>>>> 188d0e3d
-) ENGINE=InnoDB DEFAULT CHARSET=utf8mb4 COLLATE=utf8mb4_unicode_ci;
-
-DROP TABLE IF EXISTS lams_gradebook_user_activity_archive;
-
-
-CREATE TABLE lams_gradebook_user_activity_archive (
-  uid bigint NOT NULL,
-  activity_id bigint NOT NULL,
-  user_id bigint NOT NULL,
-  mark double DEFAULT NULL,
-  feedback mediumtext CHARACTER SET utf8mb4 COLLATE utf8mb4_unicode_ci,
-  marked_in_gradebook tinyint(1) NOT NULL DEFAULT '0',
-  update_date datetime DEFAULT NULL,
-  archive_date datetime DEFAULT NULL,
-  PRIMARY KEY (uid),
-  KEY activity_id (activity_id,user_id),
-  KEY FK_lams_gradebook_user_activity_archive_2 (user_id),
-  CONSTRAINT FK_lams_gradebook_user_activity_archive_1 FOREIGN KEY (activity_id) REFERENCES lams_learning_activity (activity_id) ON DELETE CASCADE ON UPDATE CASCADE,
-  CONSTRAINT FK_lams_gradebook_user_activity_archive_2 FOREIGN KEY (user_id) REFERENCES lams_user (user_id) ON DELETE CASCADE ON UPDATE CASCADE
-) ENGINE=InnoDB DEFAULT CHARSET=utf8mb4 COLLATE=utf8mb4_unicode_ci;
-
-DROP TABLE IF EXISTS lams_gradebook_user_lesson;
-
-
-CREATE TABLE lams_gradebook_user_lesson (
-  uid bigint NOT NULL AUTO_INCREMENT,
-  lesson_id bigint NOT NULL,
-  user_id bigint NOT NULL,
-  mark double DEFAULT NULL,
-  feedback text CHARACTER SET utf8mb4 COLLATE utf8mb4_unicode_ci,
-  PRIMARY KEY (uid),
-  KEY lesson_id (lesson_id,user_id),
-  KEY FK_lams_gradebook_user_lesson_2 (user_id),
-  CONSTRAINT FK_lams_gradebook_user_lesson_1 FOREIGN KEY (lesson_id) REFERENCES lams_lesson (lesson_id),
-  CONSTRAINT FK_lams_gradebook_user_lesson_2 FOREIGN KEY (user_id) REFERENCES lams_user (user_id) ON DELETE CASCADE ON UPDATE CASCADE
-) ENGINE=InnoDB DEFAULT CHARSET=utf8mb4 COLLATE=utf8mb4_unicode_ci;
-
-DROP TABLE IF EXISTS lams_gradebook_user_lesson_archive;
-
-
-CREATE TABLE lams_gradebook_user_lesson_archive (
-  uid bigint NOT NULL,
-  lesson_id bigint NOT NULL,
-  user_id bigint NOT NULL,
-  mark double DEFAULT NULL,
-  feedback mediumtext CHARACTER SET utf8mb4 COLLATE utf8mb4_unicode_ci,
-  archive_date datetime DEFAULT NULL,
-  PRIMARY KEY (uid),
-  KEY lesson_id (lesson_id,user_id),
-  KEY FK_lams_gradebook_user_lesson_archive_2 (user_id),
-  CONSTRAINT FK_lams_gradebook_user_lesson_archive_1 FOREIGN KEY (lesson_id) REFERENCES lams_lesson (lesson_id) ON DELETE CASCADE ON UPDATE CASCADE,
-  CONSTRAINT FK_lams_gradebook_user_lesson_archive_2 FOREIGN KEY (user_id) REFERENCES lams_user (user_id) ON DELETE CASCADE ON UPDATE CASCADE
-) ENGINE=InnoDB DEFAULT CHARSET=utf8mb4 COLLATE=utf8mb4_unicode_ci;
-
-DROP TABLE IF EXISTS lams_group;
-
-
-CREATE TABLE lams_group (
-  group_id bigint NOT NULL AUTO_INCREMENT,
-  group_name varchar(255) CHARACTER SET utf8mb4 COLLATE utf8mb4_unicode_ci NOT NULL,
-  grouping_id bigint NOT NULL,
-  order_id int NOT NULL DEFAULT '1',
-  group_ui_id int DEFAULT NULL,
-  PRIMARY KEY (group_id),
-  UNIQUE KEY UQ_lams_group_1 (grouping_id,order_id),
-  KEY grouping_id (grouping_id),
-  CONSTRAINT FK_lams_learning_group_1 FOREIGN KEY (grouping_id) REFERENCES lams_grouping (grouping_id)
-) ENGINE=InnoDB DEFAULT CHARSET=utf8mb4 COLLATE=utf8mb4_unicode_ci;
-
-DROP TABLE IF EXISTS lams_grouping;
-
-
-CREATE TABLE lams_grouping (
-  grouping_id bigint NOT NULL AUTO_INCREMENT,
-  grouping_ui_id int DEFAULT NULL,
-  grouping_type_id int NOT NULL,
-  number_of_groups int DEFAULT NULL,
-  learners_per_group int DEFAULT NULL,
-  staff_group_id bigint DEFAULT '0',
-  max_number_of_groups int DEFAULT NULL,
-  equal_number_of_learners_per_group tinyint(1) DEFAULT '0',
-  view_students_before_selection tinyint(1) DEFAULT '0',
-  PRIMARY KEY (grouping_id),
-  KEY grouping_type_id (grouping_type_id),
-  CONSTRAINT FK_lams_learning_grouping_1 FOREIGN KEY (grouping_type_id) REFERENCES lams_grouping_type (grouping_type_id)
-) ENGINE=InnoDB DEFAULT CHARSET=utf8mb4 COLLATE=utf8mb4_unicode_ci;
-
-DROP TABLE IF EXISTS lams_grouping_support_type;
-
-
-CREATE TABLE lams_grouping_support_type (
-  grouping_support_type_id int NOT NULL,
-  `description` varchar(64) CHARACTER SET utf8mb4 COLLATE utf8mb4_unicode_ci NOT NULL,
-  PRIMARY KEY (grouping_support_type_id)
-) ENGINE=InnoDB DEFAULT CHARSET=utf8mb4 COLLATE=utf8mb4_unicode_ci;
-
-DROP TABLE IF EXISTS lams_grouping_type;
-
-
-CREATE TABLE lams_grouping_type (
-  grouping_type_id int NOT NULL,
-  `description` varchar(128) CHARACTER SET utf8mb4 COLLATE utf8mb4_unicode_ci NOT NULL,
-  PRIMARY KEY (grouping_type_id)
-) ENGINE=InnoDB DEFAULT CHARSET=utf8mb4 COLLATE=utf8mb4_unicode_ci;
-
-DROP TABLE IF EXISTS lams_input_activity;
-
-
-CREATE TABLE lams_input_activity (
-  activity_id bigint NOT NULL,
-  input_activity_id bigint NOT NULL,
-  UNIQUE KEY UQ_lams_input_activity_1 (activity_id,input_activity_id),
-  KEY activity_id (activity_id),
-  CONSTRAINT FK_lams_input_activity_1 FOREIGN KEY (activity_id) REFERENCES lams_learning_activity (activity_id),
-  CONSTRAINT FK_lams_input_activity_2 FOREIGN KEY (activity_id) REFERENCES lams_learning_activity (activity_id)
-) ENGINE=InnoDB DEFAULT CHARSET=utf8mb4 COLLATE=utf8mb4_unicode_ci;
-
-DROP TABLE IF EXISTS lams_kumalive;
-
-
-CREATE TABLE lams_kumalive (
-  kumalive_id bigint NOT NULL AUTO_INCREMENT,
-  organisation_id bigint NOT NULL,
-  created_by bigint DEFAULT NULL,
-  finished tinyint(1) NOT NULL DEFAULT '0',
-  `name` varchar(250) CHARACTER SET utf8mb4 COLLATE utf8mb4_unicode_ci DEFAULT NULL,
-  PRIMARY KEY (kumalive_id),
-  KEY FK_lams_kumalive_1 (organisation_id),
-  KEY FK_lams_kumalive_2 (created_by),
-  CONSTRAINT FK_lams_kumalive_1 FOREIGN KEY (organisation_id) REFERENCES lams_organisation (organisation_id) ON DELETE CASCADE ON UPDATE CASCADE,
-  CONSTRAINT FK_lams_kumalive_2 FOREIGN KEY (created_by) REFERENCES lams_user (user_id) ON DELETE SET NULL ON UPDATE CASCADE
-) ENGINE=InnoDB DEFAULT CHARSET=utf8mb4 COLLATE=utf8mb4_unicode_ci;
-
-DROP TABLE IF EXISTS lams_kumalive_log;
-
-
-CREATE TABLE lams_kumalive_log (
-  log_id bigint NOT NULL AUTO_INCREMENT,
-  kumalive_id bigint NOT NULL,
-  user_id bigint DEFAULT NULL,
-  log_date datetime NOT NULL,
-  log_type tinyint DEFAULT NULL,
-  PRIMARY KEY (log_id),
-  KEY FK_lams_kumalive_log_1 (kumalive_id),
-  KEY FK_lams_kumalive_log_2 (user_id),
-  CONSTRAINT FK_lams_kumalive_log_1 FOREIGN KEY (kumalive_id) REFERENCES lams_kumalive (kumalive_id) ON DELETE CASCADE ON UPDATE CASCADE,
-  CONSTRAINT FK_lams_kumalive_log_2 FOREIGN KEY (user_id) REFERENCES lams_user (user_id) ON DELETE SET NULL ON UPDATE CASCADE
-) ENGINE=InnoDB DEFAULT CHARSET=utf8mb4 COLLATE=utf8mb4_unicode_ci;
-
-DROP TABLE IF EXISTS lams_kumalive_poll;
-
-
-CREATE TABLE lams_kumalive_poll (
-  poll_id bigint NOT NULL AUTO_INCREMENT,
-  kumalive_id bigint NOT NULL,
-  `name` varchar(250) CHARACTER SET utf8mb4 COLLATE utf8mb4_unicode_ci DEFAULT NULL,
-  votes_released tinyint(1) DEFAULT '0',
-  voters_released tinyint(1) DEFAULT '0',
-  start_date datetime NOT NULL,
-  finish_date datetime DEFAULT NULL,
-  PRIMARY KEY (poll_id),
-  KEY FK_lams_kumalive_poll_1 (kumalive_id),
-  CONSTRAINT FK_lams_kumalive_poll_1 FOREIGN KEY (kumalive_id) REFERENCES lams_kumalive (kumalive_id) ON DELETE CASCADE ON UPDATE CASCADE
-) ENGINE=InnoDB DEFAULT CHARSET=utf8mb4 COLLATE=utf8mb4_unicode_ci;
-
-DROP TABLE IF EXISTS lams_kumalive_poll_answer;
-
-
-CREATE TABLE lams_kumalive_poll_answer (
-  answer_id bigint NOT NULL AUTO_INCREMENT,
-  poll_id bigint NOT NULL,
-  order_id tinyint NOT NULL,
-  `name` varchar(250) CHARACTER SET utf8mb4 COLLATE utf8mb4_unicode_ci DEFAULT NULL,
-  PRIMARY KEY (answer_id),
-  KEY FK_lams_kumalive_poll_answer_1 (poll_id),
-  CONSTRAINT FK_lams_kumalive_poll_answer_1 FOREIGN KEY (poll_id) REFERENCES lams_kumalive_poll (poll_id) ON DELETE CASCADE ON UPDATE CASCADE
-) ENGINE=InnoDB DEFAULT CHARSET=utf8mb4 COLLATE=utf8mb4_unicode_ci;
-
-DROP TABLE IF EXISTS lams_kumalive_poll_vote;
-
-
-CREATE TABLE lams_kumalive_poll_vote (
-  answer_id bigint NOT NULL,
-  user_id bigint NOT NULL,
-  vote_date datetime DEFAULT NULL,
-  PRIMARY KEY (answer_id,user_id),
-  KEY FK_lams_kumalive_poll_vote_2 (user_id),
-  CONSTRAINT FK_lams_kumalive_poll_vote_1 FOREIGN KEY (answer_id) REFERENCES lams_kumalive_poll_answer (answer_id) ON DELETE CASCADE ON UPDATE CASCADE,
-  CONSTRAINT FK_lams_kumalive_poll_vote_2 FOREIGN KEY (user_id) REFERENCES lams_user (user_id) ON DELETE CASCADE ON UPDATE CASCADE
-) ENGINE=InnoDB DEFAULT CHARSET=utf8mb4 COLLATE=utf8mb4_unicode_ci;
-
-DROP TABLE IF EXISTS lams_kumalive_rubric;
-
-
-CREATE TABLE lams_kumalive_rubric (
-  rubric_id bigint NOT NULL AUTO_INCREMENT,
-  organisation_id bigint NOT NULL,
-  kumalive_id bigint DEFAULT NULL,
-  order_id tinyint NOT NULL,
-  `name` varchar(250) CHARACTER SET utf8mb4 COLLATE utf8mb4_unicode_ci DEFAULT NULL,
-  PRIMARY KEY (rubric_id),
-  KEY FK_lams_kumalive_rubric_1 (organisation_id),
-  KEY FK_lams_kumalive_rubric_2 (kumalive_id),
-  CONSTRAINT FK_lams_kumalive_rubric_1 FOREIGN KEY (organisation_id) REFERENCES lams_organisation (organisation_id) ON DELETE CASCADE ON UPDATE CASCADE,
-  CONSTRAINT FK_lams_kumalive_rubric_2 FOREIGN KEY (kumalive_id) REFERENCES lams_kumalive (kumalive_id) ON DELETE CASCADE ON UPDATE CASCADE
-) ENGINE=InnoDB DEFAULT CHARSET=utf8mb4 COLLATE=utf8mb4_unicode_ci;
-
-DROP TABLE IF EXISTS lams_kumalive_score;
-
-
-CREATE TABLE lams_kumalive_score (
-  score_id bigint NOT NULL AUTO_INCREMENT,
-  rubric_id bigint NOT NULL,
-  user_id bigint DEFAULT NULL,
-  batch bigint DEFAULT NULL,
-  score tinyint DEFAULT NULL,
-  PRIMARY KEY (score_id),
-  KEY FK_lams_kumalive_score_1 (rubric_id),
-  KEY FK_lams_kumalive_score_2 (user_id),
-  CONSTRAINT FK_lams_kumalive_score_1 FOREIGN KEY (rubric_id) REFERENCES lams_kumalive_rubric (rubric_id) ON DELETE CASCADE ON UPDATE CASCADE,
-  CONSTRAINT FK_lams_kumalive_score_2 FOREIGN KEY (user_id) REFERENCES lams_user (user_id) ON DELETE CASCADE ON UPDATE CASCADE
-) ENGINE=InnoDB DEFAULT CHARSET=utf8mb4 COLLATE=utf8mb4_unicode_ci;
-
-DROP TABLE IF EXISTS lams_learner_progress;
-
-
-CREATE TABLE lams_learner_progress (
-  learner_progress_id bigint NOT NULL AUTO_INCREMENT,
-  user_id bigint NOT NULL,
-  lesson_id bigint NOT NULL,
-  lesson_completed_flag tinyint(1) NOT NULL DEFAULT '0',
-  waiting_flag tinyint NOT NULL,
-  start_date_time datetime NOT NULL,
-  finish_date_time datetime DEFAULT NULL,
-  current_activity_id bigint DEFAULT NULL,
-  next_activity_id bigint DEFAULT NULL,
-  previous_activity_id bigint DEFAULT NULL,
-  requires_restart_flag tinyint(1) NOT NULL,
-  PRIMARY KEY (learner_progress_id),
-  UNIQUE KEY IX_lams_learner_progress_1 (user_id,lesson_id),
-  KEY user_id (user_id),
-  KEY lesson_id (lesson_id),
-  KEY current_activity_id (current_activity_id),
-  KEY next_activity_id (next_activity_id),
-  KEY previous_activity_id (previous_activity_id),
-  CONSTRAINT FK_lams_learner_progress_1 FOREIGN KEY (user_id) REFERENCES lams_user (user_id),
-  CONSTRAINT FK_lams_learner_progress_2 FOREIGN KEY (lesson_id) REFERENCES lams_lesson (lesson_id),
-  CONSTRAINT FK_lams_learner_progress_3 FOREIGN KEY (current_activity_id) REFERENCES lams_learning_activity (activity_id),
-  CONSTRAINT FK_lams_learner_progress_4 FOREIGN KEY (next_activity_id) REFERENCES lams_learning_activity (activity_id),
-  CONSTRAINT FK_lams_learner_progress_5 FOREIGN KEY (previous_activity_id) REFERENCES lams_learning_activity (activity_id)
-) ENGINE=InnoDB DEFAULT CHARSET=utf8mb4 COLLATE=utf8mb4_unicode_ci;
-
-DROP TABLE IF EXISTS lams_learner_progress_archive;
-
-
-CREATE TABLE lams_learner_progress_archive (
-  learner_progress_id bigint NOT NULL AUTO_INCREMENT,
-  user_id bigint NOT NULL,
-  lesson_id bigint NOT NULL,
-  attempt_id tinyint NOT NULL DEFAULT '1',
-  lesson_completed_flag tinyint(1) NOT NULL DEFAULT '0',
-  start_date_time datetime NOT NULL,
-  finish_date_time datetime DEFAULT NULL,
-  current_activity_id bigint DEFAULT NULL,
-  archive_date datetime DEFAULT NULL,
-  PRIMARY KEY (learner_progress_id),
-  UNIQUE KEY IX_lams_learner_progress_archive_1 (user_id,lesson_id,attempt_id),
-  KEY FK_lams_learner_progress_archive_2 (lesson_id),
-  KEY FK_lams_learner_progress_archive_3 (current_activity_id),
-  CONSTRAINT FK_lams_learner_progress_archive_1 FOREIGN KEY (user_id) REFERENCES lams_user (user_id) ON DELETE CASCADE ON UPDATE CASCADE,
-  CONSTRAINT FK_lams_learner_progress_archive_2 FOREIGN KEY (lesson_id) REFERENCES lams_lesson (lesson_id) ON DELETE CASCADE ON UPDATE CASCADE,
-  CONSTRAINT FK_lams_learner_progress_archive_3 FOREIGN KEY (current_activity_id) REFERENCES lams_learning_activity (activity_id) ON DELETE SET NULL ON UPDATE CASCADE
-) ENGINE=InnoDB DEFAULT CHARSET=utf8mb4 COLLATE=utf8mb4_unicode_ci;
-
-DROP TABLE IF EXISTS lams_learning_activity;
-
-
-CREATE TABLE lams_learning_activity (
-  activity_id bigint NOT NULL AUTO_INCREMENT,
-  activity_ui_id int DEFAULT NULL,
-  `description` mediumtext CHARACTER SET utf8mb4 COLLATE utf8mb4_unicode_ci,
-  title varchar(255) CHARACTER SET utf8mb4 COLLATE utf8mb4_unicode_ci DEFAULT NULL,
-  xcoord int DEFAULT NULL,
-  ycoord int DEFAULT NULL,
-  parent_activity_id bigint DEFAULT NULL,
-  parent_ui_id int DEFAULT NULL,
-  learning_activity_type_id int NOT NULL DEFAULT '0',
-  grouping_support_type_id int NOT NULL,
-  apply_grouping_flag tinyint(1) NOT NULL,
-  grouping_id bigint DEFAULT NULL,
-  grouping_ui_id int DEFAULT NULL,
-  order_id int DEFAULT NULL,
-  learning_design_id bigint DEFAULT NULL,
-  learning_library_id bigint DEFAULT NULL,
-  create_date_time datetime NOT NULL,
-  max_number_of_options int DEFAULT NULL,
-  min_number_of_options int DEFAULT NULL,
-  options_instructions mediumtext CHARACTER SET utf8mb4 COLLATE utf8mb4_unicode_ci,
-  tool_id bigint DEFAULT NULL,
-  tool_content_id bigint DEFAULT NULL,
-  activity_category_id int,
-  gate_activity_level_id int DEFAULT NULL,
-  gate_open_flag tinyint(1) DEFAULT NULL,
-  gate_open_user bigint DEFAULT NULL,
-  gate_open_time datetime DEFAULT NULL,
-  gate_start_time_offset bigint DEFAULT NULL,
-  gate_end_time_offset bigint DEFAULT NULL,
-  gate_activity_completion_based tinyint(1) DEFAULT NULL,
-  gate_password varchar(32) COLLATE utf8mb4_unicode_ci DEFAULT NULL,
-  library_activity_ui_image varchar(255) CHARACTER SET utf8mb4 COLLATE utf8mb4_unicode_ci DEFAULT NULL,
-  create_grouping_id bigint DEFAULT NULL,
-  create_grouping_ui_id int DEFAULT NULL,
-  library_activity_id bigint DEFAULT NULL,
-  language_file varchar(255) CHARACTER SET utf8mb4 COLLATE utf8mb4_unicode_ci DEFAULT NULL,
-  system_tool_id bigint DEFAULT NULL,
+) ENGINE=InnoDB DEFAULT CHARSET=utf8mb4 COLLATE=utf8mb4_unicode_ci;
+
+
+--
+-- Table structure for table `lams_gradebook_user_lesson_archive`
+--
+
+DROP TABLE IF EXISTS `lams_gradebook_user_lesson_archive`;
+
+CREATE TABLE `lams_gradebook_user_lesson_archive` (
+  `uid` bigint(20) NOT NULL,
+  `lesson_id` bigint(20) NOT NULL,
+  `user_id` bigint(20) NOT NULL,
+  `mark` double DEFAULT NULL,
+  `feedback` mediumtext COLLATE utf8mb4_unicode_ci,
+  `archive_date` datetime DEFAULT NULL,
+  PRIMARY KEY (`uid`),
+  KEY `lesson_id` (`lesson_id`,`user_id`),
+  KEY `FK_lams_gradebook_user_lesson_archive_2` (`user_id`),
+  CONSTRAINT `FK_lams_gradebook_user_lesson_archive_1` FOREIGN KEY (`lesson_id`) REFERENCES `lams_lesson` (`lesson_id`) ON DELETE CASCADE ON UPDATE CASCADE,
+  CONSTRAINT `FK_lams_gradebook_user_lesson_archive_2` FOREIGN KEY (`user_id`) REFERENCES `lams_user` (`user_id`) ON DELETE CASCADE ON UPDATE CASCADE
+) ENGINE=InnoDB DEFAULT CHARSET=utf8mb4 COLLATE=utf8mb4_unicode_ci;
+
+
+--
+-- Table structure for table `lams_group`
+--
+
+DROP TABLE IF EXISTS `lams_group`;
+
+CREATE TABLE `lams_group` (
+  `group_id` bigint(20) NOT NULL AUTO_INCREMENT,
+  `group_name` varchar(255) COLLATE utf8mb4_unicode_ci NOT NULL,
+  `grouping_id` bigint(20) NOT NULL,
+  `order_id` int(6) NOT NULL DEFAULT '1',
+  `group_ui_id` int(11) DEFAULT NULL,
+  PRIMARY KEY (`group_id`),
+  UNIQUE KEY `UQ_lams_group_1` (`grouping_id`,`order_id`),
+  KEY `grouping_id` (`grouping_id`),
+  CONSTRAINT `FK_lams_learning_group_1` FOREIGN KEY (`grouping_id`) REFERENCES `lams_grouping` (`grouping_id`)
+) ENGINE=InnoDB DEFAULT CHARSET=utf8mb4 COLLATE=utf8mb4_unicode_ci;
+
+
+--
+-- Table structure for table `lams_grouping`
+--
+
+DROP TABLE IF EXISTS `lams_grouping`;
+
+CREATE TABLE `lams_grouping` (
+  `grouping_id` bigint(20) NOT NULL AUTO_INCREMENT,
+  `grouping_ui_id` int(11) DEFAULT NULL,
+  `grouping_type_id` int(11) NOT NULL,
+  `number_of_groups` int(11) DEFAULT NULL,
+  `learners_per_group` int(11) DEFAULT NULL,
+  `staff_group_id` bigint(20) DEFAULT '0',
+  `max_number_of_groups` int(3) DEFAULT NULL,
+  `equal_number_of_learners_per_group` tinyint(1) DEFAULT '0',
+  `view_students_before_selection` tinyint(1) DEFAULT '0',
+  PRIMARY KEY (`grouping_id`),
+  KEY `grouping_type_id` (`grouping_type_id`),
+  CONSTRAINT `FK_lams_learning_grouping_1` FOREIGN KEY (`grouping_type_id`) REFERENCES `lams_grouping_type` (`grouping_type_id`)
+) ENGINE=InnoDB DEFAULT CHARSET=utf8mb4 COLLATE=utf8mb4_unicode_ci;
+
+
+--
+-- Table structure for table `lams_grouping_support_type`
+--
+
+DROP TABLE IF EXISTS `lams_grouping_support_type`;
+
+CREATE TABLE `lams_grouping_support_type` (
+  `grouping_support_type_id` int(3) NOT NULL,
+  `description` varchar(64) COLLATE utf8mb4_unicode_ci NOT NULL,
+  PRIMARY KEY (`grouping_support_type_id`)
+) ENGINE=InnoDB DEFAULT CHARSET=utf8mb4 COLLATE=utf8mb4_unicode_ci;
+
+
+--
+-- Table structure for table `lams_grouping_type`
+--
+
+DROP TABLE IF EXISTS `lams_grouping_type`;
+
+CREATE TABLE `lams_grouping_type` (
+  `grouping_type_id` int(11) NOT NULL,
+  `description` varchar(128) COLLATE utf8mb4_unicode_ci NOT NULL,
+  PRIMARY KEY (`grouping_type_id`)
+) ENGINE=InnoDB DEFAULT CHARSET=utf8mb4 COLLATE=utf8mb4_unicode_ci;
+
+
+--
+-- Table structure for table `lams_input_activity`
+--
+
+DROP TABLE IF EXISTS `lams_input_activity`;
+
+CREATE TABLE `lams_input_activity` (
+  `activity_id` bigint(20) NOT NULL,
+  `input_activity_id` bigint(20) NOT NULL,
+  UNIQUE KEY `UQ_lams_input_activity_1` (`activity_id`,`input_activity_id`),
+  KEY `activity_id` (`activity_id`),
+  CONSTRAINT `FK_lams_input_activity_1` FOREIGN KEY (`activity_id`) REFERENCES `lams_learning_activity` (`activity_id`),
+  CONSTRAINT `FK_lams_input_activity_2` FOREIGN KEY (`activity_id`) REFERENCES `lams_learning_activity` (`activity_id`)
+) ENGINE=InnoDB DEFAULT CHARSET=utf8mb4 COLLATE=utf8mb4_unicode_ci;
+
+
+--
+-- Table structure for table `lams_kumalive`
+--
+
+DROP TABLE IF EXISTS `lams_kumalive`;
+
+CREATE TABLE `lams_kumalive` (
+  `kumalive_id` bigint(20) NOT NULL AUTO_INCREMENT,
+  `organisation_id` bigint(20) NOT NULL,
+  `created_by` bigint(20) DEFAULT NULL,
+  `finished` tinyint(1) NOT NULL DEFAULT '0',
+  `name` varchar(250) COLLATE utf8mb4_unicode_ci DEFAULT NULL,
+  PRIMARY KEY (`kumalive_id`),
+  KEY `FK_lams_kumalive_1` (`organisation_id`),
+  KEY `FK_lams_kumalive_2` (`created_by`),
+  CONSTRAINT `FK_lams_kumalive_1` FOREIGN KEY (`organisation_id`) REFERENCES `lams_organisation` (`organisation_id`) ON DELETE CASCADE ON UPDATE CASCADE,
+  CONSTRAINT `FK_lams_kumalive_2` FOREIGN KEY (`created_by`) REFERENCES `lams_user` (`user_id`) ON DELETE SET NULL ON UPDATE CASCADE
+) ENGINE=InnoDB DEFAULT CHARSET=utf8mb4 COLLATE=utf8mb4_unicode_ci;
+
+
+--
+-- Table structure for table `lams_kumalive_log`
+--
+
+DROP TABLE IF EXISTS `lams_kumalive_log`;
+
+CREATE TABLE `lams_kumalive_log` (
+  `log_id` bigint(20) NOT NULL AUTO_INCREMENT,
+  `kumalive_id` bigint(20) NOT NULL,
+  `user_id` bigint(20) DEFAULT NULL,
+  `log_date` datetime NOT NULL,
+  `log_type` tinyint(4) DEFAULT NULL,
+  PRIMARY KEY (`log_id`),
+  KEY `FK_lams_kumalive_log_1` (`kumalive_id`),
+  KEY `FK_lams_kumalive_log_2` (`user_id`),
+  CONSTRAINT `FK_lams_kumalive_log_1` FOREIGN KEY (`kumalive_id`) REFERENCES `lams_kumalive` (`kumalive_id`) ON DELETE CASCADE ON UPDATE CASCADE,
+  CONSTRAINT `FK_lams_kumalive_log_2` FOREIGN KEY (`user_id`) REFERENCES `lams_user` (`user_id`) ON DELETE SET NULL ON UPDATE CASCADE
+) ENGINE=InnoDB DEFAULT CHARSET=utf8mb4 COLLATE=utf8mb4_unicode_ci;
+
+
+--
+-- Table structure for table `lams_kumalive_poll`
+--
+
+DROP TABLE IF EXISTS `lams_kumalive_poll`;
+
+CREATE TABLE `lams_kumalive_poll` (
+  `poll_id` bigint(20) NOT NULL AUTO_INCREMENT,
+  `kumalive_id` bigint(20) NOT NULL,
+  `name` varchar(250) COLLATE utf8mb4_unicode_ci DEFAULT NULL,
+  `votes_released` tinyint(1) DEFAULT '0',
+  `voters_released` tinyint(1) DEFAULT '0',
+  `start_date` datetime NOT NULL,
+  `finish_date` datetime DEFAULT NULL,
+  PRIMARY KEY (`poll_id`),
+  KEY `FK_lams_kumalive_poll_1` (`kumalive_id`),
+  CONSTRAINT `FK_lams_kumalive_poll_1` FOREIGN KEY (`kumalive_id`) REFERENCES `lams_kumalive` (`kumalive_id`) ON DELETE CASCADE ON UPDATE CASCADE
+) ENGINE=InnoDB DEFAULT CHARSET=utf8mb4 COLLATE=utf8mb4_unicode_ci;
+
+
+--
+-- Table structure for table `lams_kumalive_poll_answer`
+--
+
+DROP TABLE IF EXISTS `lams_kumalive_poll_answer`;
+
+CREATE TABLE `lams_kumalive_poll_answer` (
+  `answer_id` bigint(20) NOT NULL AUTO_INCREMENT,
+  `poll_id` bigint(20) NOT NULL,
+  `order_id` tinyint(4) NOT NULL,
+  `name` varchar(250) COLLATE utf8mb4_unicode_ci DEFAULT NULL,
+  PRIMARY KEY (`answer_id`),
+  KEY `FK_lams_kumalive_poll_answer_1` (`poll_id`),
+  CONSTRAINT `FK_lams_kumalive_poll_answer_1` FOREIGN KEY (`poll_id`) REFERENCES `lams_kumalive_poll` (`poll_id`) ON DELETE CASCADE ON UPDATE CASCADE
+) ENGINE=InnoDB DEFAULT CHARSET=utf8mb4 COLLATE=utf8mb4_unicode_ci;
+
+
+--
+-- Table structure for table `lams_kumalive_poll_vote`
+--
+
+DROP TABLE IF EXISTS `lams_kumalive_poll_vote`;
+
+CREATE TABLE `lams_kumalive_poll_vote` (
+  `answer_id` bigint(20) NOT NULL,
+  `user_id` bigint(20) NOT NULL,
+  `vote_date` datetime DEFAULT NULL,
+  PRIMARY KEY (`answer_id`,`user_id`),
+  KEY `FK_lams_kumalive_poll_vote_2` (`user_id`),
+  CONSTRAINT `FK_lams_kumalive_poll_vote_1` FOREIGN KEY (`answer_id`) REFERENCES `lams_kumalive_poll_answer` (`answer_id`) ON DELETE CASCADE ON UPDATE CASCADE,
+  CONSTRAINT `FK_lams_kumalive_poll_vote_2` FOREIGN KEY (`user_id`) REFERENCES `lams_user` (`user_id`) ON DELETE CASCADE ON UPDATE CASCADE
+) ENGINE=InnoDB DEFAULT CHARSET=utf8mb4 COLLATE=utf8mb4_unicode_ci;
+
+
+--
+-- Table structure for table `lams_kumalive_rubric`
+--
+
+DROP TABLE IF EXISTS `lams_kumalive_rubric`;
+
+CREATE TABLE `lams_kumalive_rubric` (
+  `rubric_id` bigint(20) NOT NULL AUTO_INCREMENT,
+  `organisation_id` bigint(20) NOT NULL,
+  `kumalive_id` bigint(20) DEFAULT NULL,
+  `order_id` tinyint(4) NOT NULL,
+  `name` varchar(250) COLLATE utf8mb4_unicode_ci DEFAULT NULL,
+  PRIMARY KEY (`rubric_id`),
+  KEY `FK_lams_kumalive_rubric_1` (`organisation_id`),
+  KEY `FK_lams_kumalive_rubric_2` (`kumalive_id`),
+  CONSTRAINT `FK_lams_kumalive_rubric_1` FOREIGN KEY (`organisation_id`) REFERENCES `lams_organisation` (`organisation_id`) ON DELETE CASCADE ON UPDATE CASCADE,
+  CONSTRAINT `FK_lams_kumalive_rubric_2` FOREIGN KEY (`kumalive_id`) REFERENCES `lams_kumalive` (`kumalive_id`) ON DELETE CASCADE ON UPDATE CASCADE
+) ENGINE=InnoDB DEFAULT CHARSET=utf8mb4 COLLATE=utf8mb4_unicode_ci;
+
+
+--
+-- Table structure for table `lams_kumalive_score`
+--
+
+DROP TABLE IF EXISTS `lams_kumalive_score`;
+
+CREATE TABLE `lams_kumalive_score` (
+  `score_id` bigint(20) NOT NULL AUTO_INCREMENT,
+  `rubric_id` bigint(20) NOT NULL,
+  `user_id` bigint(20) DEFAULT NULL,
+  `batch` bigint(10) DEFAULT NULL,
+  `score` tinyint(4) DEFAULT NULL,
+  PRIMARY KEY (`score_id`),
+  KEY `FK_lams_kumalive_score_1` (`rubric_id`),
+  KEY `FK_lams_kumalive_score_2` (`user_id`),
+  CONSTRAINT `FK_lams_kumalive_score_1` FOREIGN KEY (`rubric_id`) REFERENCES `lams_kumalive_rubric` (`rubric_id`) ON DELETE CASCADE ON UPDATE CASCADE,
+  CONSTRAINT `FK_lams_kumalive_score_2` FOREIGN KEY (`user_id`) REFERENCES `lams_user` (`user_id`) ON DELETE CASCADE ON UPDATE CASCADE
+) ENGINE=InnoDB DEFAULT CHARSET=utf8mb4 COLLATE=utf8mb4_unicode_ci;
+
+
+--
+-- Table structure for table `lams_learner_progress`
+--
+
+DROP TABLE IF EXISTS `lams_learner_progress`;
+
+CREATE TABLE `lams_learner_progress` (
+  `learner_progress_id` bigint(20) NOT NULL AUTO_INCREMENT,
+  `user_id` bigint(20) NOT NULL,
+  `lesson_id` bigint(20) NOT NULL,
+  `lesson_completed_flag` tinyint(1) NOT NULL DEFAULT '0',
+  `waiting_flag` tinyint(4) NOT NULL,
+  `start_date_time` datetime NOT NULL,
+  `finish_date_time` datetime DEFAULT NULL,
+  `current_activity_id` bigint(20) DEFAULT NULL,
+  `next_activity_id` bigint(20) DEFAULT NULL,
+  `previous_activity_id` bigint(20) DEFAULT NULL,
+  `requires_restart_flag` tinyint(1) NOT NULL,
+  PRIMARY KEY (`learner_progress_id`),
+  UNIQUE KEY `IX_lams_learner_progress_1` (`user_id`,`lesson_id`),
+  KEY `user_id` (`user_id`),
+  KEY `lesson_id` (`lesson_id`),
+  KEY `current_activity_id` (`current_activity_id`),
+  KEY `next_activity_id` (`next_activity_id`),
+  KEY `previous_activity_id` (`previous_activity_id`),
+  CONSTRAINT `FK_lams_learner_progress_1` FOREIGN KEY (`user_id`) REFERENCES `lams_user` (`user_id`),
+  CONSTRAINT `FK_lams_learner_progress_2` FOREIGN KEY (`lesson_id`) REFERENCES `lams_lesson` (`lesson_id`),
+  CONSTRAINT `FK_lams_learner_progress_3` FOREIGN KEY (`current_activity_id`) REFERENCES `lams_learning_activity` (`activity_id`),
+  CONSTRAINT `FK_lams_learner_progress_4` FOREIGN KEY (`next_activity_id`) REFERENCES `lams_learning_activity` (`activity_id`),
+  CONSTRAINT `FK_lams_learner_progress_5` FOREIGN KEY (`previous_activity_id`) REFERENCES `lams_learning_activity` (`activity_id`)
+) ENGINE=InnoDB DEFAULT CHARSET=utf8mb4 COLLATE=utf8mb4_unicode_ci;
+
+
+--
+-- Table structure for table `lams_learner_progress_archive`
+--
+
+DROP TABLE IF EXISTS `lams_learner_progress_archive`;
+
+CREATE TABLE `lams_learner_progress_archive` (
+  `learner_progress_id` bigint(20) NOT NULL AUTO_INCREMENT,
+  `user_id` bigint(20) NOT NULL,
+  `lesson_id` bigint(20) NOT NULL,
+  `attempt_id` tinyint(4) NOT NULL DEFAULT '1',
+  `lesson_completed_flag` tinyint(1) NOT NULL DEFAULT '0',
+  `start_date_time` datetime NOT NULL,
+  `finish_date_time` datetime DEFAULT NULL,
+  `current_activity_id` bigint(20) DEFAULT NULL,
+  `archive_date` datetime DEFAULT NULL,
+  PRIMARY KEY (`learner_progress_id`),
+  UNIQUE KEY `IX_lams_learner_progress_archive_1` (`user_id`,`lesson_id`,`attempt_id`),
+  KEY `FK_lams_learner_progress_archive_2` (`lesson_id`),
+  KEY `FK_lams_learner_progress_archive_3` (`current_activity_id`),
+  CONSTRAINT `FK_lams_learner_progress_archive_1` FOREIGN KEY (`user_id`) REFERENCES `lams_user` (`user_id`) ON DELETE CASCADE ON UPDATE CASCADE,
+  CONSTRAINT `FK_lams_learner_progress_archive_2` FOREIGN KEY (`lesson_id`) REFERENCES `lams_lesson` (`lesson_id`) ON DELETE CASCADE ON UPDATE CASCADE,
+  CONSTRAINT `FK_lams_learner_progress_archive_3` FOREIGN KEY (`current_activity_id`) REFERENCES `lams_learning_activity` (`activity_id`) ON DELETE SET NULL ON UPDATE CASCADE
+) ENGINE=InnoDB DEFAULT CHARSET=utf8mb4 COLLATE=utf8mb4_unicode_ci;
+
+
+--
+-- Table structure for table `lams_learning_activity`
+--
+
+DROP TABLE IF EXISTS `lams_learning_activity`;
+
+CREATE TABLE `lams_learning_activity` (
+  `activity_id` bigint(20) NOT NULL AUTO_INCREMENT,
+  `activity_ui_id` int(11) DEFAULT NULL,
+  `description` mediumtext COLLATE utf8mb4_unicode_ci,
+  `title` varchar(255) COLLATE utf8mb4_unicode_ci DEFAULT NULL,
+  `xcoord` int(11) DEFAULT NULL,
+  `ycoord` int(11) DEFAULT NULL,
+  `parent_activity_id` bigint(20) DEFAULT NULL,
+  `parent_ui_id` int(11) DEFAULT NULL,
+  `learning_activity_type_id` int(11) NOT NULL DEFAULT '0',
+  `grouping_support_type_id` int(3) NOT NULL,
+  `apply_grouping_flag` tinyint(1) NOT NULL,
+  `grouping_id` bigint(20) DEFAULT NULL,
+  `grouping_ui_id` int(11) DEFAULT NULL,
+  `order_id` int(11) DEFAULT NULL,
+  `learning_design_id` bigint(20) DEFAULT NULL,
+  `learning_library_id` bigint(20) DEFAULT NULL,
+  `create_date_time` datetime NOT NULL,
+  `max_number_of_options` int(5) DEFAULT NULL,
+  `min_number_of_options` int(5) DEFAULT NULL,
+  `options_instructions` mediumtext COLLATE utf8mb4_unicode_ci,
+  `tool_id` bigint(20) DEFAULT NULL,
+  `tool_content_id` bigint(20) DEFAULT NULL,
+  `activity_category_id` int(3),
+  `gate_activity_level_id` int(11) DEFAULT NULL,
+  `gate_open_flag` tinyint(1) DEFAULT NULL,
+  `gate_open_user` bigint(20) DEFAULT NULL,
+  `gate_open_time` datetime DEFAULT NULL,
+  `gate_start_time_offset` bigint(38) DEFAULT NULL,
+  `gate_end_time_offset` bigint(38) DEFAULT NULL,
+  `gate_activity_completion_based` tinyint(1) DEFAULT NULL,
+  `gate_password` varchar(32) COLLATE utf8mb4_unicode_ci DEFAULT NULL,
+  `library_activity_ui_image` varchar(255) COLLATE utf8mb4_unicode_ci DEFAULT NULL,
+  `create_grouping_id` bigint(20) DEFAULT NULL,
+  `create_grouping_ui_id` int(11) DEFAULT NULL,
+  `library_activity_id` bigint(20) DEFAULT NULL,
+  `language_file` varchar(255) COLLATE utf8mb4_unicode_ci DEFAULT NULL,
+  `system_tool_id` bigint(20) DEFAULT NULL,
   `read_only` tinyint(1) DEFAULT '0',
-<<<<<<< HEAD
   `initialised` tinyint(1) DEFAULT '0',
   `default_activity_id` bigint(20) DEFAULT NULL,
   `start_xcoord` int(11) DEFAULT NULL,
@@ -953,255 +1033,8 @@
   CONSTRAINT `FK_learning_activity_3` FOREIGN KEY (`learning_activity_type_id`) REFERENCES `lams_learning_activity_type` (`learning_activity_type_id`),
   CONSTRAINT `FK_learning_activity_6` FOREIGN KEY (`grouping_id`) REFERENCES `lams_grouping` (`grouping_id`)
 ) ENGINE=InnoDB AUTO_INCREMENT=32 DEFAULT CHARSET=utf8mb4 COLLATE=utf8mb4_unicode_ci;
-=======
-  initialised tinyint(1) DEFAULT '0',
-  default_activity_id bigint DEFAULT NULL,
-  start_xcoord int DEFAULT NULL,
-  start_ycoord int DEFAULT NULL,
-  end_xcoord int DEFAULT NULL,
-  end_ycoord int DEFAULT NULL,
-  stop_after_activity tinyint(1) NOT NULL DEFAULT '0',
-  transition_to_id bigint DEFAULT NULL,
-  transition_from_id bigint DEFAULT NULL,
-  PRIMARY KEY (activity_id),
-  KEY lams_learning_activity_tool_content_id (tool_content_id),
-  KEY learning_library_id (learning_library_id),
-  KEY learning_design_id (learning_design_id),
-  KEY parent_activity_id (parent_activity_id),
-  KEY learning_activity_type_id (learning_activity_type_id),
-  KEY grouping_id (grouping_id),
-  KEY tool_id (tool_id),
-  KEY gate_activity_level_id (gate_activity_level_id),
-  KEY create_grouping_id (create_grouping_id),
-  KEY library_activity_id (library_activity_id),
-  KEY activity_category_id (activity_category_id),
-  KEY grouping_support_type_id (grouping_support_type_id),
-  KEY system_tool_id (system_tool_id),
-  KEY FK_lams_learning_activity_15 (transition_to_id),
-  KEY FK_lams_learning_activity_16 (transition_from_id),
-  KEY FK_lams_learning_activity_17 (gate_open_user),
-  CONSTRAINT FK_lams_learning_activity_10 FOREIGN KEY (gate_activity_level_id) REFERENCES lams_gate_activity_level (gate_activity_level_id),
-  CONSTRAINT FK_lams_learning_activity_11 FOREIGN KEY (library_activity_id) REFERENCES lams_learning_activity (activity_id),
-  CONSTRAINT FK_lams_learning_activity_12 FOREIGN KEY (activity_category_id) REFERENCES lams_activity_category (activity_category_id),
-  CONSTRAINT FK_lams_learning_activity_13 FOREIGN KEY (grouping_support_type_id) REFERENCES lams_grouping_support_type (grouping_support_type_id),
-  CONSTRAINT FK_lams_learning_activity_14 FOREIGN KEY (system_tool_id) REFERENCES lams_system_tool (system_tool_id),
-  CONSTRAINT FK_lams_learning_activity_15 FOREIGN KEY (transition_to_id) REFERENCES lams_learning_transition (transition_id) ON DELETE SET NULL ON UPDATE CASCADE,
-  CONSTRAINT FK_lams_learning_activity_16 FOREIGN KEY (transition_from_id) REFERENCES lams_learning_transition (transition_id) ON DELETE SET NULL ON UPDATE CASCADE,
-  CONSTRAINT FK_lams_learning_activity_17 FOREIGN KEY (gate_open_user) REFERENCES lams_user (user_id) ON DELETE SET NULL ON UPDATE CASCADE,
-  CONSTRAINT FK_lams_learning_activity_6 FOREIGN KEY (learning_design_id) REFERENCES lams_learning_design (learning_design_id) ON DELETE CASCADE ON UPDATE CASCADE,
-  CONSTRAINT FK_lams_learning_activity_7 FOREIGN KEY (learning_library_id) REFERENCES lams_learning_library (learning_library_id),
-  CONSTRAINT FK_lams_learning_activity_8 FOREIGN KEY (tool_id) REFERENCES lams_tool (tool_id),
-  CONSTRAINT FK_lams_learning_activity_9 FOREIGN KEY (create_grouping_id) REFERENCES lams_grouping (grouping_id),
-  CONSTRAINT FK_learning_activity_2 FOREIGN KEY (parent_activity_id) REFERENCES lams_learning_activity (activity_id),
-  CONSTRAINT FK_learning_activity_3 FOREIGN KEY (learning_activity_type_id) REFERENCES lams_learning_activity_type (learning_activity_type_id),
-  CONSTRAINT FK_learning_activity_6 FOREIGN KEY (grouping_id) REFERENCES lams_grouping (grouping_id)
-) ENGINE=InnoDB AUTO_INCREMENT=63 DEFAULT CHARSET=utf8mb4 COLLATE=utf8mb4_unicode_ci;
-
-DROP TABLE IF EXISTS lams_learning_activity_type;
-
-
-CREATE TABLE lams_learning_activity_type (
-  learning_activity_type_id int NOT NULL,
-  `description` varchar(255) CHARACTER SET utf8mb4 COLLATE utf8mb4_unicode_ci NOT NULL,
-  PRIMARY KEY (learning_activity_type_id)
-) ENGINE=InnoDB DEFAULT CHARSET=utf8mb4 COLLATE=utf8mb4_unicode_ci;
-
-DROP TABLE IF EXISTS lams_learning_command;
-
-
-CREATE TABLE lams_learning_command (
-  uid bigint NOT NULL AUTO_INCREMENT,
-  lesson_id bigint DEFAULT NULL,
-  user_name varchar(191) CHARACTER SET utf8mb4 COLLATE utf8mb4_unicode_ci DEFAULT NULL,
-  create_date datetime NOT NULL,
-  command_TEXT text CHARACTER SET utf8mb4 COLLATE utf8mb4_unicode_ci,
-  PRIMARY KEY (uid),
-  KEY idx_lesson_id (lesson_id),
-  KEY idx_user_name (user_name),
-  KEY idx_create_date (create_date)
-) ENGINE=InnoDB DEFAULT CHARSET=utf8mb4 COLLATE=utf8mb4_unicode_ci;
-
-DROP TABLE IF EXISTS lams_learning_design;
-
-
-CREATE TABLE lams_learning_design (
-  learning_design_id bigint NOT NULL AUTO_INCREMENT,
-  learning_design_ui_id int DEFAULT NULL,
-  `description` mediumtext CHARACTER SET utf8mb4 COLLATE utf8mb4_unicode_ci,
-  title varchar(255) CHARACTER SET utf8mb4 COLLATE utf8mb4_unicode_ci DEFAULT NULL,
-  first_activity_id bigint DEFAULT NULL,
-  floating_activity_id bigint DEFAULT NULL,
-  max_id int DEFAULT NULL,
-  valid_design_flag tinyint(1) NOT NULL,
-  read_only_flag tinyint(1) NOT NULL,
-  date_read_only datetime DEFAULT NULL,
-  user_id bigint NOT NULL,
-  original_user_id bigint NOT NULL,
-  help_text mediumtext CHARACTER SET utf8mb4 COLLATE utf8mb4_unicode_ci,
-  copy_type_id tinyint NOT NULL,
-  create_date_time datetime NOT NULL,
-  version varchar(56) CHARACTER SET utf8mb4 COLLATE utf8mb4_unicode_ci DEFAULT NULL,
-  original_learning_design_id bigint DEFAULT NULL,
-  workspace_folder_id bigint DEFAULT NULL,
-  duration bigint DEFAULT NULL,
-  license_id bigint DEFAULT NULL,
-  license_TEXT mediumtext CHARACTER SET utf8mb4 COLLATE utf8mb4_unicode_ci,
-  last_modified_date_time datetime DEFAULT NULL,
-  content_folder_id char(36) CHARACTER SET utf8mb4 COLLATE utf8mb4_unicode_ci DEFAULT NULL,
-  edit_override_lock tinyint(1) DEFAULT '0',
-  edit_override_user_id bigint DEFAULT NULL,
-  design_version int DEFAULT '1',
-  removed tinyint(1) NOT NULL DEFAULT '0',
-  design_type varchar(255) CHARACTER SET utf8mb4 COLLATE utf8mb4_unicode_ci DEFAULT NULL,
-  PRIMARY KEY (learning_design_id),
-  KEY user_id (user_id),
-  KEY workspace_folder_id (workspace_folder_id),
-  KEY license_id (license_id),
-  KEY copy_type_id (copy_type_id),
-  KEY edit_override_user_id (edit_override_user_id),
-  KEY idx_design_parent_id (original_learning_design_id),
-  KEY idx_design_first_act (first_activity_id),
-  KEY idx_design_floating_act (floating_activity_id),
-  CONSTRAINT FK_lams_learning_design_3 FOREIGN KEY (user_id) REFERENCES lams_user (user_id),
-  CONSTRAINT FK_lams_learning_design_4 FOREIGN KEY (workspace_folder_id) REFERENCES lams_workspace_folder (workspace_folder_id),
-  CONSTRAINT FK_lams_learning_design_5 FOREIGN KEY (license_id) REFERENCES lams_license (license_id),
-  CONSTRAINT FK_lams_learning_design_6 FOREIGN KEY (copy_type_id) REFERENCES lams_copy_type (copy_type_id),
-  CONSTRAINT FK_lams_learning_design_7 FOREIGN KEY (edit_override_user_id) REFERENCES lams_user (user_id)
-) ENGINE=InnoDB DEFAULT CHARSET=utf8mb4 COLLATE=utf8mb4_unicode_ci;
-
-DROP TABLE IF EXISTS lams_learning_design_access;
-
-
-CREATE TABLE lams_learning_design_access (
-  learning_design_id bigint NOT NULL,
-  user_id bigint NOT NULL,
-  access_date datetime DEFAULT NULL,
-  PRIMARY KEY (learning_design_id,user_id),
-  KEY FK_lams_learning_design_access_2 (user_id),
-  CONSTRAINT FK_lams_learning_design_access_1 FOREIGN KEY (learning_design_id) REFERENCES lams_learning_design (learning_design_id) ON DELETE CASCADE ON UPDATE CASCADE,
-  CONSTRAINT FK_lams_learning_design_access_2 FOREIGN KEY (user_id) REFERENCES lams_user (user_id) ON DELETE CASCADE ON UPDATE CASCADE
-) ENGINE=InnoDB DEFAULT CHARSET=utf8mb4 COLLATE=utf8mb4_unicode_ci;
-
-DROP TABLE IF EXISTS lams_learning_design_annotation;
-
-
-CREATE TABLE lams_learning_design_annotation (
-  uid bigint NOT NULL AUTO_INCREMENT,
-  learning_design_id bigint NOT NULL,
-  ui_id int DEFAULT NULL,
-  title varchar(1024) CHARACTER SET utf8mb4 COLLATE utf8mb4_unicode_ci DEFAULT NULL,
-  xcoord int DEFAULT NULL,
-  ycoord int DEFAULT NULL,
-  end_xcoord int DEFAULT NULL,
-  end_ycoord int DEFAULT NULL,
-  color char(7) CHARACTER SET utf8mb4 COLLATE utf8mb4_unicode_ci DEFAULT NULL,
-  size tinyint DEFAULT NULL,
-  PRIMARY KEY (uid),
-  KEY FK_lams_learning_design_annotation_1 (learning_design_id),
-  CONSTRAINT FK_lams_learning_design_annotation_1 FOREIGN KEY (learning_design_id) REFERENCES lams_learning_design (learning_design_id) ON DELETE CASCADE ON UPDATE CASCADE
-) ENGINE=InnoDB DEFAULT CHARSET=utf8mb4 COLLATE=utf8mb4_unicode_ci;
-
-DROP TABLE IF EXISTS lams_learning_library;
-
-
-CREATE TABLE lams_learning_library (
-  learning_library_id bigint NOT NULL AUTO_INCREMENT,
-  `description` mediumtext CHARACTER SET utf8mb4 COLLATE utf8mb4_unicode_ci,
-  title varchar(255) CHARACTER SET utf8mb4 COLLATE utf8mb4_unicode_ci DEFAULT NULL,
-  valid_flag tinyint(1) NOT NULL DEFAULT '1',
-  create_date_time datetime NOT NULL,
-  PRIMARY KEY (learning_library_id)
-) ENGINE=InnoDB AUTO_INCREMENT=51 DEFAULT CHARSET=utf8mb4 COLLATE=utf8mb4_unicode_ci;
-
-DROP TABLE IF EXISTS lams_learning_library_group;
-
-
-CREATE TABLE lams_learning_library_group (
-  group_id int NOT NULL AUTO_INCREMENT,
-  `name` varchar(64) CHARACTER SET utf8mb4 COLLATE utf8mb4_unicode_ci NOT NULL,
-  PRIMARY KEY (group_id)
-) ENGINE=InnoDB DEFAULT CHARSET=utf8mb4 COLLATE=utf8mb4_unicode_ci;
-
-DROP TABLE IF EXISTS lams_learning_library_to_group;
-
-
-CREATE TABLE lams_learning_library_to_group (
-  group_id int NOT NULL,
-  learning_library_id bigint NOT NULL,
-  PRIMARY KEY (group_id,learning_library_id)
-) ENGINE=InnoDB DEFAULT CHARSET=utf8mb4 COLLATE=utf8mb4_unicode_ci;
-
-DROP TABLE IF EXISTS lams_learning_transition;
-
-
-CREATE TABLE lams_learning_transition (
-  transition_id bigint NOT NULL AUTO_INCREMENT,
-  transition_ui_id int DEFAULT NULL,
-  `description` mediumtext CHARACTER SET utf8mb4 COLLATE utf8mb4_unicode_ci,
-  title varchar(255) CHARACTER SET utf8mb4 COLLATE utf8mb4_unicode_ci DEFAULT NULL,
-  to_activity_id bigint NOT NULL,
-  from_activity_id bigint NOT NULL,
-  learning_design_id bigint DEFAULT NULL,
-  create_date_time datetime NOT NULL,
-  to_ui_id int DEFAULT NULL,
-  from_ui_id int DEFAULT NULL,
-  transition_type tinyint NOT NULL DEFAULT '0',
-  PRIMARY KEY (transition_id),
-  KEY from_activity_id (from_activity_id),
-  KEY to_activity_id (to_activity_id),
-  KEY learning_design_id (learning_design_id),
-  CONSTRAINT FK_learning_transition_2 FOREIGN KEY (to_activity_id) REFERENCES lams_learning_activity (activity_id),
-  CONSTRAINT FK_learning_transition_3 FOREIGN KEY (from_activity_id) REFERENCES lams_learning_activity (activity_id),
-  CONSTRAINT lddefn_transition_ibfk_1 FOREIGN KEY (learning_design_id) REFERENCES lams_learning_design (learning_design_id) ON DELETE CASCADE ON UPDATE CASCADE
-) ENGINE=InnoDB DEFAULT CHARSET=utf8mb4 COLLATE=utf8mb4_unicode_ci;
-
-DROP TABLE IF EXISTS lams_lesson;
-
-
-CREATE TABLE lams_lesson (
-  lesson_id bigint NOT NULL AUTO_INCREMENT,
-  learning_design_id bigint NOT NULL,
-  user_id bigint NOT NULL,
-  `name` varchar(255) CHARACTER SET utf8mb4 COLLATE utf8mb4_unicode_ci NOT NULL,
-  `description` mediumtext CHARACTER SET utf8mb4 COLLATE utf8mb4_unicode_ci,
-  create_date_time datetime NOT NULL,
-  organisation_id bigint DEFAULT NULL,
-  class_grouping_id bigint DEFAULT NULL,
-  lesson_state_id int NOT NULL,
-  start_date_time datetime DEFAULT NULL,
-  scheduled_number_days_to_lesson_finish int DEFAULT NULL,
-  schedule_start_date_time datetime DEFAULT NULL,
-  end_date_time datetime DEFAULT NULL,
-  schedule_end_date_time datetime DEFAULT NULL,
-  previous_state_id int DEFAULT NULL,
-  learner_presence_avail tinyint(1) NOT NULL DEFAULT '0',
-  learner_im_avail tinyint(1) NOT NULL DEFAULT '0',
-  live_edit_enabled tinyint(1) NOT NULL DEFAULT '0',
-  enable_lesson_notifications tinyint(1) NOT NULL DEFAULT '0',
-  locked_for_edit tinyint(1) NOT NULL DEFAULT '0',
-  marks_released tinyint(1) NOT NULL DEFAULT '0',
-  enable_lesson_intro tinyint(1) NOT NULL DEFAULT '0',
-  display_design_image tinyint(1) NOT NULL DEFAULT '0',
-  force_restart tinyint(1) NOT NULL DEFAULT '0',
-  allow_restart tinyint(1) NOT NULL DEFAULT '0',
-  gradebook_on_complete tinyint(1) NOT NULL DEFAULT '0',
-  PRIMARY KEY (lesson_id),
-  KEY learning_design_id (learning_design_id),
-  KEY user_id (user_id),
-  KEY organisation_id (organisation_id),
-  KEY lesson_state_id (lesson_state_id),
-  KEY class_grouping_id (class_grouping_id),
-  CONSTRAINT FK_lams_lesson_1_1 FOREIGN KEY (learning_design_id) REFERENCES lams_learning_design (learning_design_id),
-  CONSTRAINT FK_lams_lesson_2 FOREIGN KEY (user_id) REFERENCES lams_user (user_id),
-  CONSTRAINT FK_lams_lesson_3 FOREIGN KEY (organisation_id) REFERENCES lams_organisation (organisation_id),
-  CONSTRAINT FK_lams_lesson_4 FOREIGN KEY (lesson_state_id) REFERENCES lams_lesson_state (lesson_state_id),
-  CONSTRAINT FK_lams_lesson_5 FOREIGN KEY (class_grouping_id) REFERENCES lams_grouping (grouping_id)
-) ENGINE=InnoDB DEFAULT CHARSET=utf8mb4 COLLATE=utf8mb4_unicode_ci;
->>>>>>> 188d0e3d
-
-DROP TABLE IF EXISTS lams_lesson_dependency;
-
-<<<<<<< HEAD
+
+
 --
 -- Table structure for table `lams_learning_activity_type`
 --
@@ -1623,201 +1456,73 @@
   CONSTRAINT `FK_lams_organisation_1` FOREIGN KEY (`organisation_type_id`) REFERENCES `lams_organisation_type` (`organisation_type_id`),
   CONSTRAINT `FK_lams_organisation_3` FOREIGN KEY (`parent_organisation_id`) REFERENCES `lams_organisation` (`organisation_id`),
   CONSTRAINT `FK_lams_organisation_4` FOREIGN KEY (`organisation_state_id`) REFERENCES `lams_organisation_state` (`organisation_state_id`)
-=======
-
-CREATE TABLE lams_lesson_dependency (
-  lesson_id bigint NOT NULL,
-  preceding_lesson_id bigint NOT NULL,
-  PRIMARY KEY (lesson_id,preceding_lesson_id),
-  KEY FK_lams_lesson_dependency_2 (preceding_lesson_id),
-  CONSTRAINT FK_lams_lesson_dependency_1 FOREIGN KEY (lesson_id) REFERENCES lams_lesson (lesson_id) ON DELETE CASCADE ON UPDATE CASCADE,
-  CONSTRAINT FK_lams_lesson_dependency_2 FOREIGN KEY (preceding_lesson_id) REFERENCES lams_lesson (lesson_id) ON DELETE CASCADE ON UPDATE CASCADE
-) ENGINE=InnoDB DEFAULT CHARSET=utf8mb4 COLLATE=utf8mb4_unicode_ci;
-
-DROP TABLE IF EXISTS lams_lesson_state;
-
-
-CREATE TABLE lams_lesson_state (
-  lesson_state_id int NOT NULL,
-  `description` varchar(255) CHARACTER SET utf8mb4 COLLATE utf8mb4_unicode_ci NOT NULL,
-  PRIMARY KEY (lesson_state_id)
-) ENGINE=InnoDB DEFAULT CHARSET=utf8mb4 COLLATE=utf8mb4_unicode_ci;
-
-DROP TABLE IF EXISTS lams_license;
-
-
-CREATE TABLE lams_license (
-  license_id bigint NOT NULL,
-  `name` varchar(200) CHARACTER SET utf8mb4 COLLATE utf8mb4_unicode_ci NOT NULL,
-  `code` varchar(20) CHARACTER SET utf8mb4 COLLATE utf8mb4_unicode_ci NOT NULL,
-  url varchar(256) CHARACTER SET utf8mb4 COLLATE utf8mb4_unicode_ci DEFAULT NULL,
-  default_flag tinyint(1) NOT NULL DEFAULT '0',
-  picture_url varchar(256) CHARACTER SET utf8mb4 COLLATE utf8mb4_unicode_ci DEFAULT NULL,
-  order_id tinyint DEFAULT '0',
-  PRIMARY KEY (license_id)
-) ENGINE=InnoDB DEFAULT CHARSET=utf8mb4 COLLATE=utf8mb4_unicode_ci;
-
-DROP TABLE IF EXISTS lams_log_event;
-
-
-CREATE TABLE lams_log_event (
-  id bigint NOT NULL AUTO_INCREMENT,
-  log_event_type_id int NOT NULL,
-  user_id bigint DEFAULT NULL,
-  occurred_date_time datetime NOT NULL,
-  lesson_id bigint DEFAULT NULL,
-  activity_id bigint DEFAULT NULL,
-  target_user_id bigint DEFAULT NULL,
-  `description` text CHARACTER SET utf8mb4 COLLATE utf8mb4_unicode_ci,
-  PRIMARY KEY (id),
-  KEY event_log_occurred_date_time (occurred_date_time),
-  KEY FK_event_log_event_type_idx (log_event_type_id),
-  KEY event_log_date_and_type (occurred_date_time,log_event_type_id),
-  CONSTRAINT FK_event_log_event_type FOREIGN KEY (log_event_type_id) REFERENCES lams_log_event_type (log_event_type_id) ON DELETE RESTRICT ON UPDATE RESTRICT
-) ENGINE=InnoDB DEFAULT CHARSET=utf8mb4 COLLATE=utf8mb4_unicode_ci;
-
-DROP TABLE IF EXISTS lams_log_event_type;
-
-
-CREATE TABLE lams_log_event_type (
-  log_event_type_id int NOT NULL,
-  `description` varchar(255) CHARACTER SET utf8mb4 COLLATE utf8mb4_unicode_ci NOT NULL,
-  area varchar(255) CHARACTER SET utf8mb4 COLLATE utf8mb4_unicode_ci DEFAULT NULL,
-  PRIMARY KEY (log_event_type_id)
-) ENGINE=InnoDB DEFAULT CHARSET=utf8mb4 COLLATE=utf8mb4_unicode_ci;
-
-DROP TABLE IF EXISTS lams_notebook_entry;
-
-
-CREATE TABLE lams_notebook_entry (
-  uid bigint NOT NULL AUTO_INCREMENT,
-  external_id bigint DEFAULT NULL,
-  external_id_type int DEFAULT NULL,
-  external_signature varchar(255) CHARACTER SET utf8mb4 COLLATE utf8mb4_unicode_ci DEFAULT NULL,
-  user_id int DEFAULT NULL,
-  title varchar(255) CHARACTER SET utf8mb4 COLLATE utf8mb4_unicode_ci DEFAULT NULL,
-  entry mediumtext CHARACTER SET utf8mb4 COLLATE utf8mb4_unicode_ci,
-  create_date datetime DEFAULT NULL,
-  last_modified datetime DEFAULT NULL,
-  PRIMARY KEY (uid),
-  KEY ext_sig_user (external_id,external_id_type,external_signature,user_id),
-  KEY idx_create_date (create_date)
-) ENGINE=InnoDB DEFAULT CHARSET=utf8mb4 COLLATE=utf8mb4_unicode_ci;
-
-DROP TABLE IF EXISTS lams_notification_event;
-
-
-CREATE TABLE lams_notification_event (
-  uid bigint NOT NULL AUTO_INCREMENT,
-  scope varchar(128) CHARACTER SET utf8mb4 COLLATE utf8mb4_unicode_ci NOT NULL,
-  `name` varchar(128) CHARACTER SET utf8mb4 COLLATE utf8mb4_unicode_ci NOT NULL,
-  event_session_id bigint DEFAULT NULL,
-  `subject` varchar(255) CHARACTER SET utf8mb4 COLLATE utf8mb4_unicode_ci DEFAULT NULL,
-  message mediumtext CHARACTER SET utf8mb4 COLLATE utf8mb4_unicode_ci,
-  fail_time datetime DEFAULT NULL,
-  html_format tinyint(1) DEFAULT '0',
-  PRIMARY KEY (uid),
-  KEY scope (scope,`name`,event_session_id)
-) ENGINE=InnoDB DEFAULT CHARSET=utf8mb4 COLLATE=utf8mb4_unicode_ci;
-
-DROP TABLE IF EXISTS lams_notification_subscription;
-
-
-CREATE TABLE lams_notification_subscription (
-  uid bigint NOT NULL AUTO_INCREMENT,
-  user_id bigint DEFAULT NULL,
-  event_uid bigint DEFAULT NULL,
-  delivery_method_id tinyint unsigned DEFAULT NULL,
-  last_operation_message mediumtext CHARACTER SET utf8mb4 COLLATE utf8mb4_unicode_ci,
-  PRIMARY KEY (uid),
-  KEY EventSubscriptionsToUsers (user_id),
-  KEY event_uid (event_uid),
-  CONSTRAINT EventSubscriptionsToEvent FOREIGN KEY (event_uid) REFERENCES lams_notification_event (uid) ON DELETE CASCADE ON UPDATE CASCADE,
-  CONSTRAINT EventSubscriptionsToUsers FOREIGN KEY (user_id) REFERENCES lams_user (user_id) ON DELETE CASCADE ON UPDATE CASCADE
-) ENGINE=InnoDB DEFAULT CHARSET=utf8mb4 COLLATE=utf8mb4_unicode_ci;
-
-DROP TABLE IF EXISTS lams_organisation;
-
-
-CREATE TABLE lams_organisation (
-  organisation_id bigint NOT NULL AUTO_INCREMENT,
-  `name` varchar(250) CHARACTER SET utf8mb4 COLLATE utf8mb4_unicode_ci NOT NULL,
-  `code` varchar(20) CHARACTER SET utf8mb4 COLLATE utf8mb4_unicode_ci DEFAULT NULL,
-  `description` mediumtext CHARACTER SET utf8mb4 COLLATE utf8mb4_unicode_ci,
-  parent_organisation_id bigint DEFAULT NULL,
-  organisation_type_id int NOT NULL DEFAULT '0',
-  create_date datetime NOT NULL,
-  created_by bigint NOT NULL,
-  organisation_state_id int NOT NULL,
-  admin_add_new_users tinyint(1) NOT NULL DEFAULT '0',
-  admin_browse_all_users tinyint(1) NOT NULL DEFAULT '0',
-  admin_change_status tinyint(1) NOT NULL DEFAULT '0',
-  admin_create_guest tinyint(1) NOT NULL DEFAULT '0',
-  enable_course_notifications tinyint(1) NOT NULL DEFAULT '0',
-  enable_learner_gradebook tinyint(1) NOT NULL DEFAULT '0',
-  enable_single_activity_lessons tinyint(1) NOT NULL DEFAULT '1',
-  enable_live_edit tinyint(1) NOT NULL DEFAULT '1',
-  enable_kumalive tinyint(1) NOT NULL DEFAULT '0',
-  archived_date datetime DEFAULT NULL,
-  ordered_lesson_ids text CHARACTER SET utf8mb4 COLLATE utf8mb4_unicode_ci,
-  PRIMARY KEY (organisation_id),
-  KEY organisation_type_id (organisation_type_id),
-  KEY parent_organisation_id (parent_organisation_id),
-  KEY organisation_state_id (organisation_state_id),
-  CONSTRAINT FK_lams_organisation_1 FOREIGN KEY (organisation_type_id) REFERENCES lams_organisation_type (organisation_type_id),
-  CONSTRAINT FK_lams_organisation_3 FOREIGN KEY (parent_organisation_id) REFERENCES lams_organisation (organisation_id),
-  CONSTRAINT FK_lams_organisation_4 FOREIGN KEY (organisation_state_id) REFERENCES lams_organisation_state (organisation_state_id)
->>>>>>> 188d0e3d
 ) ENGINE=InnoDB AUTO_INCREMENT=8 DEFAULT CHARSET=utf8mb4 COLLATE=utf8mb4_unicode_ci;
 
-DROP TABLE IF EXISTS lams_organisation_group;
-
-
-CREATE TABLE lams_organisation_group (
-  group_id bigint NOT NULL AUTO_INCREMENT,
-  grouping_id bigint NOT NULL,
-  `name` varchar(255) CHARACTER SET utf8mb4 COLLATE utf8mb4_unicode_ci DEFAULT NULL,
-  PRIMARY KEY (group_id),
-  KEY FK_lams_organisation_group_1 (grouping_id),
-  CONSTRAINT FK_lams_organisation_group_1 FOREIGN KEY (grouping_id) REFERENCES lams_organisation_grouping (grouping_id) ON DELETE CASCADE ON UPDATE CASCADE
-) ENGINE=InnoDB DEFAULT CHARSET=utf8mb4 COLLATE=utf8mb4_unicode_ci;
-
-DROP TABLE IF EXISTS lams_organisation_grouping;
-
-
-CREATE TABLE lams_organisation_grouping (
-  grouping_id bigint NOT NULL AUTO_INCREMENT,
-  organisation_id bigint NOT NULL,
-  `name` varchar(255) CHARACTER SET utf8mb4 COLLATE utf8mb4_unicode_ci DEFAULT NULL,
-  PRIMARY KEY (grouping_id),
-  KEY FK_lams_organisation_grouping_1 (organisation_id),
-  CONSTRAINT FK_lams_organisation_grouping_1 FOREIGN KEY (organisation_id) REFERENCES lams_organisation (organisation_id) ON DELETE CASCADE ON UPDATE CASCADE
-) ENGINE=InnoDB DEFAULT CHARSET=utf8mb4 COLLATE=utf8mb4_unicode_ci;
-
-DROP TABLE IF EXISTS lams_organisation_state;
-
-
-CREATE TABLE lams_organisation_state (
-  organisation_state_id int NOT NULL,
-  `description` varchar(255) CHARACTER SET utf8mb4 COLLATE utf8mb4_unicode_ci DEFAULT NULL,
-  PRIMARY KEY (organisation_state_id)
-) ENGINE=InnoDB DEFAULT CHARSET=utf8mb4 COLLATE=utf8mb4_unicode_ci;
-
-DROP TABLE IF EXISTS lams_organisation_type;
-
-
-CREATE TABLE lams_organisation_type (
-  organisation_type_id int NOT NULL,
-  `name` varchar(64) CHARACTER SET utf8mb4 COLLATE utf8mb4_unicode_ci NOT NULL,
-  `description` varchar(255) CHARACTER SET utf8mb4 COLLATE utf8mb4_unicode_ci NOT NULL,
-  PRIMARY KEY (organisation_type_id),
-  UNIQUE KEY UQ_lams_organisation_type_name (`name`)
-) ENGINE=InnoDB DEFAULT CHARSET=utf8mb4 COLLATE=utf8mb4_unicode_ci;
-
-DROP TABLE IF EXISTS lams_outcome;
-
-
-<<<<<<< HEAD
+
+--
+-- Table structure for table `lams_organisation_group`
+--
+
+DROP TABLE IF EXISTS `lams_organisation_group`;
+
+CREATE TABLE `lams_organisation_group` (
+  `group_id` bigint(20) NOT NULL AUTO_INCREMENT,
+  `grouping_id` bigint(20) NOT NULL,
+  `name` varchar(255) COLLATE utf8mb4_unicode_ci DEFAULT NULL,
+  PRIMARY KEY (`group_id`),
+  KEY `FK_lams_organisation_group_1` (`grouping_id`),
+  CONSTRAINT `FK_lams_organisation_group_1` FOREIGN KEY (`grouping_id`) REFERENCES `lams_organisation_grouping` (`grouping_id`) ON DELETE CASCADE ON UPDATE CASCADE
+) ENGINE=InnoDB DEFAULT CHARSET=utf8mb4 COLLATE=utf8mb4_unicode_ci;
+
+
+--
+-- Table structure for table `lams_organisation_grouping`
+--
+
+DROP TABLE IF EXISTS `lams_organisation_grouping`;
+
+CREATE TABLE `lams_organisation_grouping` (
+  `grouping_id` bigint(20) NOT NULL AUTO_INCREMENT,
+  `organisation_id` bigint(20) NOT NULL,
+  `name` varchar(255) COLLATE utf8mb4_unicode_ci DEFAULT NULL,
+  PRIMARY KEY (`grouping_id`),
+  KEY `FK_lams_organisation_grouping_1` (`organisation_id`),
+  CONSTRAINT `FK_lams_organisation_grouping_1` FOREIGN KEY (`organisation_id`) REFERENCES `lams_organisation` (`organisation_id`) ON DELETE CASCADE ON UPDATE CASCADE
+) ENGINE=InnoDB DEFAULT CHARSET=utf8mb4 COLLATE=utf8mb4_unicode_ci;
+
+
+--
+-- Table structure for table `lams_organisation_state`
+--
+
+DROP TABLE IF EXISTS `lams_organisation_state`;
+
+CREATE TABLE `lams_organisation_state` (
+  `organisation_state_id` int(3) NOT NULL,
+  `description` varchar(255) COLLATE utf8mb4_unicode_ci DEFAULT NULL,
+  PRIMARY KEY (`organisation_state_id`)
+) ENGINE=InnoDB DEFAULT CHARSET=utf8mb4 COLLATE=utf8mb4_unicode_ci;
+
+
+--
+-- Table structure for table `lams_organisation_type`
+--
+
+DROP TABLE IF EXISTS `lams_organisation_type`;
+
+CREATE TABLE `lams_organisation_type` (
+  `organisation_type_id` int(3) NOT NULL,
+  `name` varchar(64) COLLATE utf8mb4_unicode_ci NOT NULL,
+  `description` varchar(255) COLLATE utf8mb4_unicode_ci NOT NULL,
+  PRIMARY KEY (`organisation_type_id`),
+  UNIQUE KEY `UQ_lams_organisation_type_name` (`name`)
+) ENGINE=InnoDB DEFAULT CHARSET=utf8mb4 COLLATE=utf8mb4_unicode_ci;
+
+
+--
+-- Table structure for table `lams_outcome`
+--
+
 DROP TABLE IF EXISTS `lams_outcome`;
 
 CREATE TABLE `lams_outcome` (
@@ -1898,493 +1603,524 @@
   PRIMARY KEY (`scale_id`),
   KEY `name` (`name`),
   KEY `code` (`code`)
-=======
-CREATE TABLE lams_outcome (
-  outcome_id mediumint NOT NULL AUTO_INCREMENT,
-  organisation_id bigint DEFAULT NULL,
-  scale_id mediumint NOT NULL,
-  `name` varchar(255) CHARACTER SET utf8mb4 COLLATE utf8mb4_unicode_ci DEFAULT NULL,
-  `code` varchar(50) CHARACTER SET utf8mb4 COLLATE utf8mb4_unicode_ci DEFAULT NULL,
-  `description` text CHARACTER SET utf8mb4 COLLATE utf8mb4_unicode_ci,
-  content_folder_id char(36) CHARACTER SET utf8mb4 COLLATE utf8mb4_unicode_ci DEFAULT NULL,
-  create_by bigint DEFAULT NULL,
-  create_date_time datetime NOT NULL,
-  PRIMARY KEY (outcome_id),
-  UNIQUE KEY code_2 (`code`,organisation_id),
-  KEY `name` (`name`),
-  KEY `code` (`code`),
-  KEY FK_lams_outcome_1 (organisation_id),
-  KEY FK_lams_outcome_2 (scale_id),
-  CONSTRAINT FK_lams_outcome_1 FOREIGN KEY (organisation_id) REFERENCES lams_organisation (organisation_id) ON DELETE CASCADE ON UPDATE CASCADE,
-  CONSTRAINT FK_lams_outcome_2 FOREIGN KEY (scale_id) REFERENCES lams_outcome_scale (scale_id) ON UPDATE CASCADE
-) ENGINE=InnoDB DEFAULT CHARSET=utf8mb4 COLLATE=utf8mb4_unicode_ci;
-
-DROP TABLE IF EXISTS lams_outcome_mapping;
-
-
-CREATE TABLE lams_outcome_mapping (
-  mapping_id bigint NOT NULL AUTO_INCREMENT,
-  outcome_id mediumint NOT NULL,
-  lesson_id bigint DEFAULT NULL,
-  tool_content_id bigint DEFAULT NULL,
-  item_id bigint DEFAULT NULL,
-  PRIMARY KEY (mapping_id),
-  KEY FK_lams_outcome_mapping_1 (outcome_id),
-  KEY FK_lams_outcome_mapping_2 (lesson_id),
-  KEY FK_lams_outcome_mapping_3 (tool_content_id),
-  CONSTRAINT FK_lams_outcome_mapping_1 FOREIGN KEY (outcome_id) REFERENCES lams_outcome (outcome_id) ON DELETE RESTRICT ON UPDATE CASCADE,
-  CONSTRAINT FK_lams_outcome_mapping_2 FOREIGN KEY (lesson_id) REFERENCES lams_lesson (lesson_id) ON DELETE CASCADE ON UPDATE CASCADE,
-  CONSTRAINT FK_lams_outcome_mapping_3 FOREIGN KEY (tool_content_id) REFERENCES lams_tool_content (tool_content_id) ON DELETE CASCADE ON UPDATE CASCADE
-) ENGINE=InnoDB DEFAULT CHARSET=utf8mb4 COLLATE=utf8mb4_unicode_ci;
-
-DROP TABLE IF EXISTS lams_outcome_result;
-
-
-CREATE TABLE lams_outcome_result (
-  result_id bigint NOT NULL AUTO_INCREMENT,
-  mapping_id bigint NOT NULL,
-  user_id bigint DEFAULT NULL,
-  `value` tinyint DEFAULT NULL,
-  create_by bigint DEFAULT NULL,
-  create_date_time datetime NOT NULL,
-  PRIMARY KEY (result_id),
-  KEY FK_lams_outcome_result_1 (mapping_id),
-  KEY FK_lams_outcome_result_2 (user_id),
-  KEY FK_lams_outcome_result_3 (create_by),
-  CONSTRAINT FK_lams_outcome_result_1 FOREIGN KEY (mapping_id) REFERENCES lams_outcome_mapping (mapping_id) ON DELETE CASCADE ON UPDATE CASCADE,
-  CONSTRAINT FK_lams_outcome_result_2 FOREIGN KEY (user_id) REFERENCES lams_user (user_id) ON DELETE CASCADE ON UPDATE CASCADE,
-  CONSTRAINT FK_lams_outcome_result_3 FOREIGN KEY (create_by) REFERENCES lams_user (user_id) ON DELETE SET NULL ON UPDATE CASCADE
-) ENGINE=InnoDB DEFAULT CHARSET=utf8mb4 COLLATE=utf8mb4_unicode_ci;
-
-DROP TABLE IF EXISTS lams_outcome_scale;
-
-
-CREATE TABLE lams_outcome_scale (
-  scale_id mediumint NOT NULL AUTO_INCREMENT,
-  organisation_id bigint DEFAULT NULL,
-  `name` varchar(255) CHARACTER SET utf8mb4 COLLATE utf8mb4_unicode_ci DEFAULT NULL,
-  `code` varchar(50) CHARACTER SET utf8mb4 COLLATE utf8mb4_unicode_ci DEFAULT NULL,
-  `description` text CHARACTER SET utf8mb4 COLLATE utf8mb4_unicode_ci,
-  content_folder_id char(36) CHARACTER SET utf8mb4 COLLATE utf8mb4_unicode_ci DEFAULT NULL,
-  create_by bigint DEFAULT NULL,
-  create_date_time datetime NOT NULL,
-  PRIMARY KEY (scale_id),
-  UNIQUE KEY code_2 (`code`,organisation_id),
-  KEY `name` (`name`),
-  KEY `code` (`code`),
-  KEY FK_lams_outcome_scale_1 (organisation_id),
-  CONSTRAINT FK_lams_outcome_scale_1 FOREIGN KEY (organisation_id) REFERENCES lams_organisation (organisation_id) ON DELETE CASCADE ON UPDATE CASCADE
->>>>>>> 188d0e3d
 ) ENGINE=InnoDB AUTO_INCREMENT=2 DEFAULT CHARSET=utf8mb4 COLLATE=utf8mb4_unicode_ci;
 
-DROP TABLE IF EXISTS lams_outcome_scale_item;
-
-
-CREATE TABLE lams_outcome_scale_item (
-  item_id int NOT NULL AUTO_INCREMENT,
-  scale_id mediumint DEFAULT NULL,
-  `value` tinyint DEFAULT NULL,
-  `name` varchar(255) CHARACTER SET utf8mb4 COLLATE utf8mb4_unicode_ci DEFAULT NULL,
-  PRIMARY KEY (item_id),
-  KEY FK_lams_outcome_scale_item_1 (scale_id),
-  CONSTRAINT FK_lams_outcome_scale_item_1 FOREIGN KEY (scale_id) REFERENCES lams_outcome_scale (scale_id) ON DELETE CASCADE ON UPDATE CASCADE
+
+--
+-- Table structure for table `lams_outcome_scale_item`
+--
+
+DROP TABLE IF EXISTS `lams_outcome_scale_item`;
+
+CREATE TABLE `lams_outcome_scale_item` (
+  `item_id` int(11) NOT NULL AUTO_INCREMENT,
+  `scale_id` mediumint(9) DEFAULT NULL,
+  `value` tinyint(4) DEFAULT NULL,
+  `name` varchar(255) COLLATE utf8mb4_unicode_ci DEFAULT NULL,
+  PRIMARY KEY (`item_id`),
+  KEY `FK_lams_outcome_scale_item_1` (`scale_id`),
+  CONSTRAINT `FK_lams_outcome_scale_item_1` FOREIGN KEY (`scale_id`) REFERENCES `lams_outcome_scale` (`scale_id`) ON DELETE CASCADE ON UPDATE CASCADE
 ) ENGINE=InnoDB AUTO_INCREMENT=3 DEFAULT CHARSET=utf8mb4 COLLATE=utf8mb4_unicode_ci;
 
-DROP TABLE IF EXISTS lams_password_request;
-
-
-CREATE TABLE lams_password_request (
-  request_id bigint NOT NULL AUTO_INCREMENT,
-  user_id bigint NOT NULL,
-  request_key char(36) CHARACTER SET utf8mb4 COLLATE utf8mb4_unicode_ci DEFAULT NULL,
-  request_date datetime NOT NULL,
-  PRIMARY KEY (request_id),
-  UNIQUE KEY IX_lams_psswd_rqst_key (request_key)
-) ENGINE=InnoDB DEFAULT CHARSET=utf8mb4 COLLATE=utf8mb4_unicode_ci;
-
-DROP TABLE IF EXISTS lams_planner_activity_metadata;
-
-
-CREATE TABLE lams_planner_activity_metadata (
-  activity_id bigint NOT NULL,
-  collapsed tinyint(1) DEFAULT '0',
-  expanded tinyint(1) DEFAULT '0',
-  hidden tinyint(1) DEFAULT '0',
-  editing_advice varchar(255) CHARACTER SET utf8mb4 COLLATE utf8mb4_unicode_ci DEFAULT NULL,
-  KEY FK_lams_planner_metadata_primary (activity_id),
-  CONSTRAINT FK_lams_planner_metadata_primary FOREIGN KEY (activity_id) REFERENCES lams_learning_activity (activity_id) ON DELETE CASCADE ON UPDATE CASCADE
-) ENGINE=InnoDB DEFAULT CHARSET=utf8mb4 COLLATE=utf8mb4_unicode_ci;
-
-DROP TABLE IF EXISTS lams_planner_node_role;
-
-
-CREATE TABLE lams_planner_node_role (
-  uid bigint NOT NULL AUTO_INCREMENT,
-  node_uid bigint NOT NULL,
-  user_id bigint NOT NULL,
-  role_id int NOT NULL,
-  PRIMARY KEY (uid),
-  KEY FK_planner_node_role_user (user_id),
-  KEY FK_planner_node_role_node (node_uid),
-  KEY FK_planner_node_role_role (role_id),
-  CONSTRAINT FK_planner_node_role_node FOREIGN KEY (node_uid) REFERENCES lams_planner_nodes (uid) ON DELETE CASCADE,
-  CONSTRAINT FK_planner_node_role_role FOREIGN KEY (role_id) REFERENCES lams_role (role_id) ON DELETE CASCADE,
-  CONSTRAINT FK_planner_node_role_user FOREIGN KEY (user_id) REFERENCES lams_user (user_id) ON DELETE CASCADE
-) ENGINE=InnoDB DEFAULT CHARSET=utf8mb4 COLLATE=utf8mb4_unicode_ci;
-
-DROP TABLE IF EXISTS lams_planner_nodes;
-
-
-CREATE TABLE lams_planner_nodes (
-  uid bigint NOT NULL AUTO_INCREMENT,
-  parent_uid bigint DEFAULT NULL,
-  order_id tinyint unsigned NOT NULL,
+
+--
+-- Table structure for table `lams_password_request`
+--
+
+DROP TABLE IF EXISTS `lams_password_request`;
+
+CREATE TABLE `lams_password_request` (
+  `request_id` bigint(20) NOT NULL AUTO_INCREMENT,
+  `user_id` bigint(20) NOT NULL,
+  `request_key` char(36) COLLATE utf8mb4_unicode_ci DEFAULT NULL,
+  `request_date` datetime NOT NULL,
+  PRIMARY KEY (`request_id`),
+  UNIQUE KEY `IX_lams_psswd_rqst_key` (`request_key`)
+) ENGINE=InnoDB DEFAULT CHARSET=utf8mb4 COLLATE=utf8mb4_unicode_ci;
+
+
+--
+-- Table structure for table `lams_planner_activity_metadata`
+--
+
+DROP TABLE IF EXISTS `lams_planner_activity_metadata`;
+
+CREATE TABLE `lams_planner_activity_metadata` (
+  `activity_id` bigint(20) NOT NULL,
+  `collapsed` tinyint(1) DEFAULT '0',
+  `expanded` tinyint(1) DEFAULT '0',
+  `hidden` tinyint(1) DEFAULT '0',
+  `editing_advice` varchar(255) COLLATE utf8mb4_unicode_ci DEFAULT NULL,
+  KEY `FK_lams_planner_metadata_primary` (`activity_id`),
+  CONSTRAINT `FK_lams_planner_metadata_primary` FOREIGN KEY (`activity_id`) REFERENCES `lams_learning_activity` (`activity_id`) ON DELETE CASCADE ON UPDATE CASCADE
+) ENGINE=InnoDB DEFAULT CHARSET=utf8mb4 COLLATE=utf8mb4_unicode_ci;
+
+
+--
+-- Table structure for table `lams_planner_node_role`
+--
+
+DROP TABLE IF EXISTS `lams_planner_node_role`;
+
+CREATE TABLE `lams_planner_node_role` (
+  `uid` bigint(20) NOT NULL AUTO_INCREMENT,
+  `node_uid` bigint(20) NOT NULL,
+  `user_id` bigint(20) NOT NULL,
+  `role_id` int(6) NOT NULL,
+  PRIMARY KEY (`uid`),
+  KEY `FK_planner_node_role_user` (`user_id`),
+  KEY `FK_planner_node_role_node` (`node_uid`),
+  KEY `FK_planner_node_role_role` (`role_id`),
+  CONSTRAINT `FK_planner_node_role_node` FOREIGN KEY (`node_uid`) REFERENCES `lams_planner_nodes` (`uid`) ON DELETE CASCADE,
+  CONSTRAINT `FK_planner_node_role_role` FOREIGN KEY (`role_id`) REFERENCES `lams_role` (`role_id`) ON DELETE CASCADE,
+  CONSTRAINT `FK_planner_node_role_user` FOREIGN KEY (`user_id`) REFERENCES `lams_user` (`user_id`) ON DELETE CASCADE
+) ENGINE=InnoDB DEFAULT CHARSET=utf8mb4 COLLATE=utf8mb4_unicode_ci;
+
+
+--
+-- Table structure for table `lams_planner_nodes`
+--
+
+DROP TABLE IF EXISTS `lams_planner_nodes`;
+
+CREATE TABLE `lams_planner_nodes` (
+  `uid` bigint(20) NOT NULL AUTO_INCREMENT,
+  `parent_uid` bigint(20) DEFAULT NULL,
+  `order_id` tinyint(3) unsigned NOT NULL,
   `locked` tinyint(1) NOT NULL DEFAULT '0',
-  content_folder_id char(36) CHARACTER SET utf8mb4 COLLATE utf8mb4_unicode_ci DEFAULT NULL,
-  title varchar(255) CHARACTER SET utf8mb4 COLLATE utf8mb4_unicode_ci NOT NULL,
-  brief_desc mediumtext CHARACTER SET utf8mb4 COLLATE utf8mb4_unicode_ci,
-  full_desc mediumtext CHARACTER SET utf8mb4 COLLATE utf8mb4_unicode_ci,
-  ld_id bigint DEFAULT NULL,
-  user_id bigint DEFAULT NULL,
-  permissions int DEFAULT NULL,
-  PRIMARY KEY (uid),
-  UNIQUE KEY parent_uid (parent_uid,order_id),
-  KEY FK_lams_planner_node_user (user_id),
-  CONSTRAINT FK_lams_planner_node_parent FOREIGN KEY (parent_uid) REFERENCES lams_planner_nodes (uid) ON DELETE CASCADE ON UPDATE CASCADE,
-  CONSTRAINT FK_lams_planner_node_user FOREIGN KEY (user_id) REFERENCES lams_user (user_id) ON DELETE SET NULL ON UPDATE SET NULL
-) ENGINE=InnoDB DEFAULT CHARSET=utf8mb4 COLLATE=utf8mb4_unicode_ci;
-
-DROP TABLE IF EXISTS lams_planner_recent_learning_designs;
-
-
-CREATE TABLE lams_planner_recent_learning_designs (
-  user_id bigint NOT NULL,
-  learning_design_id bigint NOT NULL,
-  last_modified_date timestamp NULL DEFAULT CURRENT_TIMESTAMP ON UPDATE CURRENT_TIMESTAMP,
-  PRIMARY KEY (user_id,learning_design_id),
-  KEY FK_lams_planner_recent_learning_designs_2 (learning_design_id),
-  CONSTRAINT FK_lams_planner_recent_learning_designs_1 FOREIGN KEY (user_id) REFERENCES lams_user (user_id) ON DELETE CASCADE ON UPDATE CASCADE,
-  CONSTRAINT FK_lams_planner_recent_learning_designs_2 FOREIGN KEY (learning_design_id) REFERENCES lams_learning_design (learning_design_id) ON DELETE CASCADE ON UPDATE CASCADE
-) ENGINE=InnoDB DEFAULT CHARSET=utf8mb4 COLLATE=utf8mb4_unicode_ci;
-
-DROP TABLE IF EXISTS lams_policy;
-
-
-CREATE TABLE lams_policy (
-  uid bigint NOT NULL AUTO_INCREMENT,
-  policy_id bigint DEFAULT NULL,
-  created_by bigint NOT NULL,
-  policy_name varchar(255) CHARACTER SET utf8mb4 COLLATE utf8mb4_unicode_ci NOT NULL,
-  version mediumtext CHARACTER SET utf8mb4 COLLATE utf8mb4_unicode_ci,
-  summary text CHARACTER SET utf8mb4 COLLATE utf8mb4_unicode_ci,
-  full_policy text CHARACTER SET utf8mb4 COLLATE utf8mb4_unicode_ci,
-  last_modified datetime NOT NULL,
-  policy_state_id int NOT NULL,
-  policy_type_id int NOT NULL,
-  PRIMARY KEY (uid),
-  KEY created_by (created_by),
-  KEY policy_state_id (policy_state_id),
-  KEY policy_type_id (policy_type_id),
-  CONSTRAINT FK_lams_lesson_1 FOREIGN KEY (created_by) REFERENCES lams_user (user_id),
-  CONSTRAINT FK_lams_policy_2 FOREIGN KEY (policy_state_id) REFERENCES lams_policy_state (policy_state_id),
-  CONSTRAINT FK_lams_policy_3 FOREIGN KEY (policy_type_id) REFERENCES lams_policy_type (policy_type_id)
-) ENGINE=InnoDB DEFAULT CHARSET=utf8mb4 COLLATE=utf8mb4_unicode_ci;
-
-DROP TABLE IF EXISTS lams_policy_consent;
-
-
-CREATE TABLE lams_policy_consent (
-  uid bigint NOT NULL AUTO_INCREMENT,
-  date_agreed_on datetime NOT NULL,
-  policy_uid bigint NOT NULL,
-  user_id bigint NOT NULL,
-  PRIMARY KEY (uid),
-  KEY policy_uid (policy_uid),
-  KEY user_id (user_id),
-  CONSTRAINT FK_lams_consent_1_1 FOREIGN KEY (policy_uid) REFERENCES lams_policy (uid),
-  CONSTRAINT FK_lams_consent_2 FOREIGN KEY (user_id) REFERENCES lams_user (user_id)
-) ENGINE=InnoDB DEFAULT CHARSET=utf8mb4 COLLATE=utf8mb4_unicode_ci;
-
-DROP TABLE IF EXISTS lams_policy_state;
-
-
-CREATE TABLE lams_policy_state (
-  policy_state_id int NOT NULL,
-  `description` varchar(255) CHARACTER SET utf8mb4 COLLATE utf8mb4_unicode_ci NOT NULL,
-  PRIMARY KEY (policy_state_id)
-) ENGINE=InnoDB DEFAULT CHARSET=utf8mb4 COLLATE=utf8mb4_unicode_ci;
-
-DROP TABLE IF EXISTS lams_policy_type;
-
-
-CREATE TABLE lams_policy_type (
-  policy_type_id int NOT NULL,
-  `description` varchar(255) CHARACTER SET utf8mb4 COLLATE utf8mb4_unicode_ci NOT NULL,
-  PRIMARY KEY (policy_type_id)
-) ENGINE=InnoDB DEFAULT CHARSET=utf8mb4 COLLATE=utf8mb4_unicode_ci;
-
-DROP TABLE IF EXISTS lams_presence_chat_msgs;
-
-
-CREATE TABLE lams_presence_chat_msgs (
-  uid bigint NOT NULL AUTO_INCREMENT,
-  lesson_id bigint DEFAULT NULL,
-  from_user varchar(191) CHARACTER SET utf8mb4 COLLATE utf8mb4_unicode_ci DEFAULT NULL,
-  to_user varchar(191) CHARACTER SET utf8mb4 COLLATE utf8mb4_unicode_ci DEFAULT NULL,
-  date_sent datetime DEFAULT NULL,
-  message varchar(1023) CHARACTER SET utf8mb4 COLLATE utf8mb4_unicode_ci DEFAULT NULL,
-  PRIMARY KEY (uid),
-  KEY FK_lams_presence_chat_msgs_lesson (lesson_id),
-  KEY idx_lams_presence_chat_msgs_from (from_user),
-  KEY idx_lams_presence_chat_msgs_to (to_user),
-  CONSTRAINT FK_lams_presence_chat_msgs_lesson FOREIGN KEY (lesson_id) REFERENCES lams_lesson (lesson_id) ON DELETE CASCADE ON UPDATE CASCADE
-) ENGINE=InnoDB DEFAULT CHARSET=utf8mb4 COLLATE=utf8mb4_unicode_ci;
-
-DROP TABLE IF EXISTS lams_presence_user;
-
-
-CREATE TABLE lams_presence_user (
-  nickname varchar(191) CHARACTER SET utf8mb4 COLLATE utf8mb4_unicode_ci NOT NULL,
-  lesson_id bigint NOT NULL,
-  last_presence datetime DEFAULT NULL,
-  PRIMARY KEY (nickname,lesson_id),
-  KEY FK_lams_presence_user_lesson (lesson_id),
-  CONSTRAINT FK_lams_presence_user_lesson FOREIGN KEY (lesson_id) REFERENCES lams_lesson (lesson_id) ON DELETE CASCADE ON UPDATE CASCADE
-) ENGINE=InnoDB DEFAULT CHARSET=utf8mb4 COLLATE=utf8mb4_unicode_ci;
-
-DROP TABLE IF EXISTS lams_progress_attempted;
-
-
-CREATE TABLE lams_progress_attempted (
-  learner_progress_id bigint NOT NULL,
-  activity_id bigint NOT NULL,
-  start_date_time datetime DEFAULT NULL,
-  PRIMARY KEY (learner_progress_id,activity_id),
-  KEY learner_progress_id (learner_progress_id),
-  KEY activity_id (activity_id),
-  CONSTRAINT FK_lams_progress_current_1 FOREIGN KEY (learner_progress_id) REFERENCES lams_learner_progress (learner_progress_id) ON DELETE CASCADE ON UPDATE CASCADE,
-  CONSTRAINT FK_lams_progress_current_2 FOREIGN KEY (activity_id) REFERENCES lams_learning_activity (activity_id) ON DELETE CASCADE ON UPDATE CASCADE
-) ENGINE=InnoDB DEFAULT CHARSET=utf8mb4 COLLATE=utf8mb4_unicode_ci;
-
-DROP TABLE IF EXISTS lams_progress_attempted_archive;
-
-
-CREATE TABLE lams_progress_attempted_archive (
-  learner_progress_id bigint NOT NULL,
-  activity_id bigint NOT NULL,
-  start_date_time datetime DEFAULT NULL,
-  PRIMARY KEY (learner_progress_id,activity_id),
-  KEY FK_lams_progress_current_archive_2 (activity_id),
-  CONSTRAINT FK_lams_progress_current_archive_1 FOREIGN KEY (learner_progress_id) REFERENCES lams_learner_progress_archive (learner_progress_id) ON DELETE CASCADE ON UPDATE CASCADE,
-  CONSTRAINT FK_lams_progress_current_archive_2 FOREIGN KEY (activity_id) REFERENCES lams_learning_activity (activity_id) ON DELETE CASCADE ON UPDATE CASCADE
-) ENGINE=InnoDB DEFAULT CHARSET=utf8mb4 COLLATE=utf8mb4_unicode_ci;
-
-DROP TABLE IF EXISTS lams_progress_completed;
-
-
-CREATE TABLE lams_progress_completed (
-  learner_progress_id bigint NOT NULL,
-  activity_id bigint NOT NULL,
-  completed_date_time datetime DEFAULT NULL,
-  start_date_time datetime DEFAULT NULL,
-  PRIMARY KEY (learner_progress_id,activity_id),
-  KEY learner_progress_id (learner_progress_id),
-  KEY activity_id (activity_id),
-  CONSTRAINT FK_lams_progress_completed_1 FOREIGN KEY (learner_progress_id) REFERENCES lams_learner_progress (learner_progress_id) ON DELETE CASCADE ON UPDATE CASCADE,
-  CONSTRAINT FK_lams_progress_completed_2 FOREIGN KEY (activity_id) REFERENCES lams_learning_activity (activity_id) ON DELETE CASCADE ON UPDATE CASCADE
-) ENGINE=InnoDB DEFAULT CHARSET=utf8mb4 COLLATE=utf8mb4_unicode_ci;
-
-DROP TABLE IF EXISTS lams_progress_completed_archive;
-
-
-CREATE TABLE lams_progress_completed_archive (
-  learner_progress_id bigint NOT NULL,
-  activity_id bigint NOT NULL,
-  completed_date_time datetime DEFAULT NULL,
-  start_date_time datetime DEFAULT NULL,
-  PRIMARY KEY (learner_progress_id,activity_id),
-  KEY FK_lams_progress_completed_archive_2 (activity_id),
-  CONSTRAINT FK_lams_progress_completed_archive_1 FOREIGN KEY (learner_progress_id) REFERENCES lams_learner_progress_archive (learner_progress_id) ON DELETE CASCADE ON UPDATE CASCADE,
-  CONSTRAINT FK_lams_progress_completed_archive_2 FOREIGN KEY (activity_id) REFERENCES lams_learning_activity (activity_id) ON DELETE CASCADE ON UPDATE CASCADE
-) ENGINE=InnoDB DEFAULT CHARSET=utf8mb4 COLLATE=utf8mb4_unicode_ci;
-
-DROP TABLE IF EXISTS lams_rating;
-
-
-CREATE TABLE lams_rating (
-  uid bigint NOT NULL AUTO_INCREMENT,
-  rating_criteria_id bigint NOT NULL,
-  item_id bigint DEFAULT NULL,
-  user_id bigint NOT NULL,
-  rating float DEFAULT NULL,
-  tool_session_id bigint DEFAULT NULL,
-  PRIMARY KEY (uid),
-  KEY rating_criteria_id (rating_criteria_id),
-  KEY user_id (user_id),
-  KEY FK_lams_rating_3 (tool_session_id),
-  CONSTRAINT FK_lams_rating_1 FOREIGN KEY (rating_criteria_id) REFERENCES lams_rating_criteria (rating_criteria_id) ON DELETE CASCADE ON UPDATE CASCADE,
-  CONSTRAINT FK_lams_rating_2 FOREIGN KEY (user_id) REFERENCES lams_user (user_id) ON DELETE CASCADE ON UPDATE CASCADE
-) ENGINE=InnoDB DEFAULT CHARSET=utf8mb4 COLLATE=utf8mb4_unicode_ci;
-
-DROP TABLE IF EXISTS lams_rating_comment;
-
-
-CREATE TABLE lams_rating_comment (
-  uid bigint NOT NULL AUTO_INCREMENT,
-  rating_criteria_id bigint NOT NULL,
-  item_id bigint DEFAULT NULL,
-  user_id bigint NOT NULL,
-  `comment` mediumtext CHARACTER SET utf8mb4 COLLATE utf8mb4_unicode_ci,
-  posted_date datetime DEFAULT NULL,
-  tool_session_id bigint DEFAULT NULL,
-  PRIMARY KEY (uid),
-  KEY rating_criteria_id (rating_criteria_id),
-  KEY user_id (user_id),
-  KEY FK_lams_rating_comment_3 (tool_session_id),
-  CONSTRAINT FK_lams_rating_comment_1 FOREIGN KEY (rating_criteria_id) REFERENCES lams_rating_criteria (rating_criteria_id) ON DELETE CASCADE ON UPDATE CASCADE,
-  CONSTRAINT FK_lams_rating_comment_2 FOREIGN KEY (user_id) REFERENCES lams_user (user_id) ON DELETE CASCADE ON UPDATE CASCADE
-) ENGINE=InnoDB DEFAULT CHARSET=utf8mb4 COLLATE=utf8mb4_unicode_ci;
-
-DROP TABLE IF EXISTS lams_rating_criteria;
-
-
-CREATE TABLE lams_rating_criteria (
-  rating_criteria_id bigint NOT NULL AUTO_INCREMENT,
-  title varchar(255) CHARACTER SET utf8mb4 COLLATE utf8mb4_unicode_ci DEFAULT NULL,
-  rating_criteria_type_id int NOT NULL DEFAULT '0',
-  comments_enabled tinyint(1) NOT NULL DEFAULT '0',
-  comments_min_words_limit int DEFAULT '0',
-  order_id int NOT NULL,
-  tool_content_id bigint DEFAULT NULL,
-  item_id bigint DEFAULT NULL,
-  lesson_id bigint DEFAULT NULL,
-  rating_style bigint NOT NULL DEFAULT '1',
-  max_rating bigint NOT NULL DEFAULT '5',
-  minimum_rates int DEFAULT '0',
-  maximum_rates int DEFAULT '0',
-  PRIMARY KEY (rating_criteria_id),
-  KEY rating_criteria_type_id (rating_criteria_type_id),
-  KEY tool_content_id (tool_content_id),
-  KEY lesson_id (lesson_id),
-  CONSTRAINT FK_lams_rating_criteria_1 FOREIGN KEY (rating_criteria_type_id) REFERENCES lams_rating_criteria_type (rating_criteria_type_id),
-  CONSTRAINT FK_lams_rating_criteria_2 FOREIGN KEY (tool_content_id) REFERENCES lams_tool_content (tool_content_id),
-  CONSTRAINT FK_lams_rating_criteria_3 FOREIGN KEY (lesson_id) REFERENCES lams_lesson (lesson_id)
-) ENGINE=InnoDB DEFAULT CHARSET=utf8mb4 COLLATE=utf8mb4_unicode_ci;
-
-DROP TABLE IF EXISTS lams_rating_criteria_type;
-
-
-CREATE TABLE lams_rating_criteria_type (
-  rating_criteria_type_id int NOT NULL,
-  `description` varchar(255) CHARACTER SET utf8mb4 COLLATE utf8mb4_unicode_ci NOT NULL,
-  PRIMARY KEY (rating_criteria_type_id)
-) ENGINE=InnoDB DEFAULT CHARSET=utf8mb4 COLLATE=utf8mb4_unicode_ci;
-
-DROP TABLE IF EXISTS lams_role;
-
-
-CREATE TABLE lams_role (
-  role_id int NOT NULL,
-  `name` varchar(64) CHARACTER SET utf8mb4 COLLATE utf8mb4_unicode_ci NOT NULL,
-  `description` text CHARACTER SET utf8mb4 COLLATE utf8mb4_unicode_ci,
-  create_date datetime NOT NULL,
-  PRIMARY KEY (role_id),
-  KEY gname (`name`)
-) ENGINE=InnoDB DEFAULT CHARSET=utf8mb4 COLLATE=utf8mb4_unicode_ci;
-
-DROP TABLE IF EXISTS lams_signup_organisation;
-
-
-CREATE TABLE lams_signup_organisation (
-  signup_organisation_id bigint NOT NULL AUTO_INCREMENT,
-  organisation_id bigint NOT NULL,
-  add_to_lessons tinyint(1) DEFAULT '1',
-  add_as_staff tinyint(1) DEFAULT '0',
-  add_with_author tinyint(1) DEFAULT '0',
-  add_with_monitor tinyint(1) DEFAULT '0',
-  email_verify tinyint(1) DEFAULT '0',
-  course_key varchar(255) CHARACTER SET utf8mb4 COLLATE utf8mb4_unicode_ci DEFAULT NULL,
-  blurb text CHARACTER SET utf8mb4 COLLATE utf8mb4_unicode_ci,
-  create_date datetime DEFAULT NULL,
-  disabled tinyint(1) DEFAULT '0',
-  `conTEXT` varchar(191) CHARACTER SET utf8mb4 COLLATE utf8mb4_unicode_ci NOT NULL,
-  login_tab_active tinyint(1) DEFAULT '0',
-  PRIMARY KEY (signup_organisation_id),
+  `content_folder_id` char(36) COLLATE utf8mb4_unicode_ci DEFAULT NULL,
+  `title` varchar(255) COLLATE utf8mb4_unicode_ci NOT NULL,
+  `brief_desc` mediumtext COLLATE utf8mb4_unicode_ci,
+  `full_desc` mediumtext COLLATE utf8mb4_unicode_ci,
+  `ld_id` bigint(20) DEFAULT NULL,
+  `user_id` bigint(20) DEFAULT NULL,
+  `permissions` int(11) DEFAULT NULL,
+  PRIMARY KEY (`uid`),
+  UNIQUE KEY `parent_uid` (`parent_uid`,`order_id`),
+  KEY `FK_lams_planner_node_user` (`user_id`),
+  CONSTRAINT `FK_lams_planner_node_parent` FOREIGN KEY (`parent_uid`) REFERENCES `lams_planner_nodes` (`uid`) ON DELETE CASCADE ON UPDATE CASCADE,
+  CONSTRAINT `FK_lams_planner_node_user` FOREIGN KEY (`user_id`) REFERENCES `lams_user` (`user_id`) ON DELETE SET NULL ON UPDATE SET NULL
+) ENGINE=InnoDB DEFAULT CHARSET=utf8mb4 COLLATE=utf8mb4_unicode_ci;
+
+
+--
+-- Table structure for table `lams_planner_recent_learning_designs`
+--
+
+DROP TABLE IF EXISTS `lams_planner_recent_learning_designs`;
+
+CREATE TABLE `lams_planner_recent_learning_designs` (
+  `user_id` bigint(20) NOT NULL,
+  `learning_design_id` bigint(20) NOT NULL,
+  `last_modified_date` timestamp NULL DEFAULT CURRENT_TIMESTAMP ON UPDATE CURRENT_TIMESTAMP,
+  PRIMARY KEY (`user_id`,`learning_design_id`),
+  KEY `FK_lams_planner_recent_learning_designs_2` (`learning_design_id`),
+  CONSTRAINT `FK_lams_planner_recent_learning_designs_1` FOREIGN KEY (`user_id`) REFERENCES `lams_user` (`user_id`) ON DELETE CASCADE ON UPDATE CASCADE,
+  CONSTRAINT `FK_lams_planner_recent_learning_designs_2` FOREIGN KEY (`learning_design_id`) REFERENCES `lams_learning_design` (`learning_design_id`) ON DELETE CASCADE ON UPDATE CASCADE
+) ENGINE=InnoDB DEFAULT CHARSET=utf8mb4 COLLATE=utf8mb4_unicode_ci;
+
+
+--
+-- Table structure for table `lams_policy`
+--
+
+DROP TABLE IF EXISTS `lams_policy`;
+
+CREATE TABLE `lams_policy` (
+  `uid` bigint(20) NOT NULL AUTO_INCREMENT,
+  `policy_id` bigint(20) DEFAULT NULL,
+  `created_by` bigint(20) NOT NULL,
+  `policy_name` varchar(255) COLLATE utf8mb4_unicode_ci NOT NULL,
+  `version` mediumtext COLLATE utf8mb4_unicode_ci,
+  `summary` text COLLATE utf8mb4_unicode_ci,
+  `full_policy` text COLLATE utf8mb4_unicode_ci,
+  `last_modified` datetime NOT NULL,
+  `policy_state_id` int(3) NOT NULL,
+  `policy_type_id` int(3) NOT NULL,
+  PRIMARY KEY (`uid`),
+  KEY `created_by` (`created_by`),
+  KEY `policy_state_id` (`policy_state_id`),
+  KEY `policy_type_id` (`policy_type_id`),
+  CONSTRAINT `FK_lams_lesson_1` FOREIGN KEY (`created_by`) REFERENCES `lams_user` (`user_id`),
+  CONSTRAINT `FK_lams_policy_2` FOREIGN KEY (`policy_state_id`) REFERENCES `lams_policy_state` (`policy_state_id`),
+  CONSTRAINT `FK_lams_policy_3` FOREIGN KEY (`policy_type_id`) REFERENCES `lams_policy_type` (`policy_type_id`)
+) ENGINE=InnoDB DEFAULT CHARSET=utf8mb4 COLLATE=utf8mb4_unicode_ci;
+
+
+--
+-- Table structure for table `lams_policy_consent`
+--
+
+DROP TABLE IF EXISTS `lams_policy_consent`;
+
+CREATE TABLE `lams_policy_consent` (
+  `uid` bigint(20) NOT NULL AUTO_INCREMENT,
+  `date_agreed_on` datetime NOT NULL,
+  `policy_uid` bigint(20) NOT NULL,
+  `user_id` bigint(20) NOT NULL,
+  PRIMARY KEY (`uid`),
+  KEY `policy_uid` (`policy_uid`),
+  KEY `user_id` (`user_id`),
+  CONSTRAINT `FK_lams_consent_1_1` FOREIGN KEY (`policy_uid`) REFERENCES `lams_policy` (`uid`),
+  CONSTRAINT `FK_lams_consent_2` FOREIGN KEY (`user_id`) REFERENCES `lams_user` (`user_id`)
+) ENGINE=InnoDB DEFAULT CHARSET=utf8mb4 COLLATE=utf8mb4_unicode_ci;
+
+
+--
+-- Table structure for table `lams_policy_state`
+--
+
+DROP TABLE IF EXISTS `lams_policy_state`;
+
+ 
+CREATE TABLE `lams_policy_state` (
+  `policy_state_id` int(3) NOT NULL,
+  `description` varchar(255) COLLATE utf8mb4_unicode_ci NOT NULL,
+  PRIMARY KEY (`policy_state_id`)
+) ENGINE=InnoDB DEFAULT CHARSET=utf8mb4 COLLATE=utf8mb4_unicode_ci;
+
+
+--
+-- Table structure for table `lams_policy_type`
+--
+
+DROP TABLE IF EXISTS `lams_policy_type`;
+
+CREATE TABLE `lams_policy_type` (
+  `policy_type_id` int(3) NOT NULL,
+  `description` varchar(255) COLLATE utf8mb4_unicode_ci NOT NULL,
+  PRIMARY KEY (`policy_type_id`)
+) ENGINE=InnoDB DEFAULT CHARSET=utf8mb4 COLLATE=utf8mb4_unicode_ci;
+
+
+--
+-- Table structure for table `lams_presence_chat_msgs`
+--
+
+DROP TABLE IF EXISTS `lams_presence_chat_msgs`;
+
+CREATE TABLE `lams_presence_chat_msgs` (
+  `uid` bigint(20) NOT NULL AUTO_INCREMENT,
+  `lesson_id` bigint(20) DEFAULT NULL,
+  `from_user` varchar(191) COLLATE utf8mb4_unicode_ci DEFAULT NULL,
+  `to_user` varchar(191) COLLATE utf8mb4_unicode_ci DEFAULT NULL,
+  `date_sent` datetime DEFAULT NULL,
+  `message` varchar(1023) COLLATE utf8mb4_unicode_ci DEFAULT NULL,
+  PRIMARY KEY (`uid`),
+  KEY `FK_lams_presence_chat_msgs_lesson` (`lesson_id`),
+  KEY `idx_lams_presence_chat_msgs_from` (`from_user`),
+  KEY `idx_lams_presence_chat_msgs_to` (`to_user`),
+  CONSTRAINT `FK_lams_presence_chat_msgs_lesson` FOREIGN KEY (`lesson_id`) REFERENCES `lams_lesson` (`lesson_id`) ON DELETE CASCADE ON UPDATE CASCADE
+) ENGINE=InnoDB DEFAULT CHARSET=utf8mb4 COLLATE=utf8mb4_unicode_ci;
+
+
+--
+-- Table structure for table `lams_presence_user`
+--
+
+DROP TABLE IF EXISTS `lams_presence_user`;
+
+CREATE TABLE `lams_presence_user` (
+  `nickname` varchar(191) COLLATE utf8mb4_unicode_ci NOT NULL,
+  `lesson_id` bigint(20) NOT NULL,
+  `last_presence` datetime DEFAULT NULL,
+  PRIMARY KEY (`nickname`,`lesson_id`),
+  KEY `FK_lams_presence_user_lesson` (`lesson_id`),
+  CONSTRAINT `FK_lams_presence_user_lesson` FOREIGN KEY (`lesson_id`) REFERENCES `lams_lesson` (`lesson_id`) ON DELETE CASCADE ON UPDATE CASCADE
+) ENGINE=InnoDB DEFAULT CHARSET=utf8mb4 COLLATE=utf8mb4_unicode_ci;
+
+
+--
+-- Table structure for table `lams_progress_attempted`
+--
+
+DROP TABLE IF EXISTS `lams_progress_attempted`;
+
+CREATE TABLE `lams_progress_attempted` (
+  `learner_progress_id` bigint(20) NOT NULL,
+  `activity_id` bigint(20) NOT NULL,
+  `start_date_time` datetime DEFAULT NULL,
+  PRIMARY KEY (`learner_progress_id`,`activity_id`),
+  KEY `learner_progress_id` (`learner_progress_id`),
+  KEY `activity_id` (`activity_id`),
+  CONSTRAINT `FK_lams_progress_current_1` FOREIGN KEY (`learner_progress_id`) REFERENCES `lams_learner_progress` (`learner_progress_id`) ON DELETE CASCADE ON UPDATE CASCADE,
+  CONSTRAINT `FK_lams_progress_current_2` FOREIGN KEY (`activity_id`) REFERENCES `lams_learning_activity` (`activity_id`) ON DELETE CASCADE ON UPDATE CASCADE
+) ENGINE=InnoDB DEFAULT CHARSET=utf8mb4 COLLATE=utf8mb4_unicode_ci;
+
+
+--
+-- Table structure for table `lams_progress_attempted_archive`
+--
+
+DROP TABLE IF EXISTS `lams_progress_attempted_archive`;
+
+CREATE TABLE `lams_progress_attempted_archive` (
+  `learner_progress_id` bigint(20) NOT NULL,
+  `activity_id` bigint(20) NOT NULL,
+  `start_date_time` datetime DEFAULT NULL,
+  PRIMARY KEY (`learner_progress_id`,`activity_id`),
+  KEY `FK_lams_progress_current_archive_2` (`activity_id`),
+  CONSTRAINT `FK_lams_progress_current_archive_1` FOREIGN KEY (`learner_progress_id`) REFERENCES `lams_learner_progress_archive` (`learner_progress_id`) ON DELETE CASCADE ON UPDATE CASCADE,
+  CONSTRAINT `FK_lams_progress_current_archive_2` FOREIGN KEY (`activity_id`) REFERENCES `lams_learning_activity` (`activity_id`) ON DELETE CASCADE ON UPDATE CASCADE
+) ENGINE=InnoDB DEFAULT CHARSET=utf8mb4 COLLATE=utf8mb4_unicode_ci;
+
+
+--
+-- Table structure for table `lams_progress_completed`
+--
+
+DROP TABLE IF EXISTS `lams_progress_completed`;
+
+CREATE TABLE `lams_progress_completed` (
+  `learner_progress_id` bigint(20) NOT NULL,
+  `activity_id` bigint(20) NOT NULL,
+  `completed_date_time` datetime DEFAULT NULL,
+  `start_date_time` datetime DEFAULT NULL,
+  PRIMARY KEY (`learner_progress_id`,`activity_id`),
+  KEY `learner_progress_id` (`learner_progress_id`),
+  KEY `activity_id` (`activity_id`),
+  CONSTRAINT `FK_lams_progress_completed_1` FOREIGN KEY (`learner_progress_id`) REFERENCES `lams_learner_progress` (`learner_progress_id`) ON DELETE CASCADE ON UPDATE CASCADE,
+  CONSTRAINT `FK_lams_progress_completed_2` FOREIGN KEY (`activity_id`) REFERENCES `lams_learning_activity` (`activity_id`) ON DELETE CASCADE ON UPDATE CASCADE
+) ENGINE=InnoDB DEFAULT CHARSET=utf8mb4 COLLATE=utf8mb4_unicode_ci;
+
+
+--
+-- Table structure for table `lams_progress_completed_archive`
+--
+
+DROP TABLE IF EXISTS `lams_progress_completed_archive`;
+
+CREATE TABLE `lams_progress_completed_archive` (
+  `learner_progress_id` bigint(20) NOT NULL,
+  `activity_id` bigint(20) NOT NULL,
+  `completed_date_time` datetime DEFAULT NULL,
+  `start_date_time` datetime DEFAULT NULL,
+  PRIMARY KEY (`learner_progress_id`,`activity_id`),
+  KEY `FK_lams_progress_completed_archive_2` (`activity_id`),
+  CONSTRAINT `FK_lams_progress_completed_archive_1` FOREIGN KEY (`learner_progress_id`) REFERENCES `lams_learner_progress_archive` (`learner_progress_id`) ON DELETE CASCADE ON UPDATE CASCADE,
+  CONSTRAINT `FK_lams_progress_completed_archive_2` FOREIGN KEY (`activity_id`) REFERENCES `lams_learning_activity` (`activity_id`) ON DELETE CASCADE ON UPDATE CASCADE
+) ENGINE=InnoDB DEFAULT CHARSET=utf8mb4 COLLATE=utf8mb4_unicode_ci;
+
+
+--
+-- Table structure for table `lams_rating`
+--
+
+DROP TABLE IF EXISTS `lams_rating`;
+
+CREATE TABLE `lams_rating` (
+  `uid` bigint(20) NOT NULL AUTO_INCREMENT,
+  `rating_criteria_id` bigint(20) NOT NULL,
+  `item_id` bigint(20) DEFAULT NULL,
+  `user_id` bigint(20) NOT NULL,
+  `rating` float DEFAULT NULL,
+  `tool_session_id` bigint(20) DEFAULT NULL,
+  PRIMARY KEY (`uid`),
+  KEY `rating_criteria_id` (`rating_criteria_id`),
+  KEY `user_id` (`user_id`),
+  KEY `FK_lams_rating_3` (`tool_session_id`),
+  CONSTRAINT `FK_lams_rating_1` FOREIGN KEY (`rating_criteria_id`) REFERENCES `lams_rating_criteria` (`rating_criteria_id`) ON DELETE CASCADE ON UPDATE CASCADE,
+  CONSTRAINT `FK_lams_rating_2` FOREIGN KEY (`user_id`) REFERENCES `lams_user` (`user_id`) ON DELETE CASCADE ON UPDATE CASCADE
+) ENGINE=InnoDB DEFAULT CHARSET=utf8mb4 COLLATE=utf8mb4_unicode_ci;
+
+
+--
+-- Table structure for table `lams_rating_comment`
+--
+
+DROP TABLE IF EXISTS `lams_rating_comment`;
+
+CREATE TABLE `lams_rating_comment` (
+  `uid` bigint(20) NOT NULL AUTO_INCREMENT,
+  `rating_criteria_id` bigint(20) NOT NULL,
+  `item_id` bigint(20) DEFAULT NULL,
+  `user_id` bigint(20) NOT NULL,
+  `comment` mediumtext COLLATE utf8mb4_unicode_ci,
+  `posted_date` datetime DEFAULT NULL,
+  `tool_session_id` bigint(20) DEFAULT NULL,
+  PRIMARY KEY (`uid`),
+  KEY `rating_criteria_id` (`rating_criteria_id`),
+  KEY `user_id` (`user_id`),
+  KEY `FK_lams_rating_comment_3` (`tool_session_id`),
+  CONSTRAINT `FK_lams_rating_comment_1` FOREIGN KEY (`rating_criteria_id`) REFERENCES `lams_rating_criteria` (`rating_criteria_id`) ON DELETE CASCADE ON UPDATE CASCADE,
+  CONSTRAINT `FK_lams_rating_comment_2` FOREIGN KEY (`user_id`) REFERENCES `lams_user` (`user_id`) ON DELETE CASCADE ON UPDATE CASCADE
+) ENGINE=InnoDB DEFAULT CHARSET=utf8mb4 COLLATE=utf8mb4_unicode_ci;
+
+
+--
+-- Table structure for table `lams_rating_criteria`
+--
+
+DROP TABLE IF EXISTS `lams_rating_criteria`;
+ 
+CREATE TABLE `lams_rating_criteria` (
+  `rating_criteria_id` bigint(20) NOT NULL AUTO_INCREMENT,
+  `title` varchar(255) COLLATE utf8mb4_unicode_ci DEFAULT NULL,
+  `rating_criteria_type_id` int(11) NOT NULL DEFAULT '0',
+  `comments_enabled` tinyint(1) NOT NULL DEFAULT '0',
+  `comments_min_words_limit` int(11) DEFAULT '0',
+  `order_id` int(11) NOT NULL,
+  `tool_content_id` bigint(20) DEFAULT NULL,
+  `item_id` bigint(20) DEFAULT NULL,
+  `lesson_id` bigint(20) DEFAULT NULL,
+  `rating_style` bigint(20) NOT NULL DEFAULT '1',
+  `max_rating` bigint(20) NOT NULL DEFAULT '5',
+  `minimum_rates` int(11) DEFAULT '0',
+  `maximum_rates` int(11) DEFAULT '0',
+  PRIMARY KEY (`rating_criteria_id`),
+  KEY `rating_criteria_type_id` (`rating_criteria_type_id`),
+  KEY `tool_content_id` (`tool_content_id`),
+  KEY `lesson_id` (`lesson_id`),
+  CONSTRAINT `FK_lams_rating_criteria_1` FOREIGN KEY (`rating_criteria_type_id`) REFERENCES `lams_rating_criteria_type` (`rating_criteria_type_id`),
+  CONSTRAINT `FK_lams_rating_criteria_2` FOREIGN KEY (`tool_content_id`) REFERENCES `lams_tool_content` (`tool_content_id`),
+  CONSTRAINT `FK_lams_rating_criteria_3` FOREIGN KEY (`lesson_id`) REFERENCES `lams_lesson` (`lesson_id`)
+) ENGINE=InnoDB DEFAULT CHARSET=utf8mb4 COLLATE=utf8mb4_unicode_ci;
+
+
+--
+-- Table structure for table `lams_rating_criteria_type`
+--
+
+DROP TABLE IF EXISTS `lams_rating_criteria_type`;
+
+CREATE TABLE `lams_rating_criteria_type` (
+  `rating_criteria_type_id` int(11) NOT NULL,
+  `description` varchar(255) COLLATE utf8mb4_unicode_ci NOT NULL,
+  PRIMARY KEY (`rating_criteria_type_id`)
+) ENGINE=InnoDB DEFAULT CHARSET=utf8mb4 COLLATE=utf8mb4_unicode_ci;
+
+
+--
+-- Table structure for table `lams_role`
+--
+
+DROP TABLE IF EXISTS `lams_role`;
+
+CREATE TABLE `lams_role` (
+  `role_id` int(6) NOT NULL,
+  `name` varchar(64) COLLATE utf8mb4_unicode_ci NOT NULL,
+  `description` text COLLATE utf8mb4_unicode_ci,
+  `create_date` datetime NOT NULL,
+  PRIMARY KEY (`role_id`),
+  KEY `gname` (`name`)
+) ENGINE=InnoDB DEFAULT CHARSET=utf8mb4 COLLATE=utf8mb4_unicode_ci;
+
+
+--
+-- Table structure for table `lams_signup_organisation`
+--
+
+DROP TABLE IF EXISTS `lams_signup_organisation`;
+
+CREATE TABLE `lams_signup_organisation` (
+  `signup_organisation_id` bigint(20) NOT NULL AUTO_INCREMENT,
+  `organisation_id` bigint(20) NOT NULL,
+  `add_to_lessons` tinyint(1) DEFAULT '1',
+  `add_as_staff` tinyint(1) DEFAULT '0',
+  `add_with_author` tinyint(1) DEFAULT '0',
+  `add_with_monitor` tinyint(1) DEFAULT '0',
+  `email_verify` tinyint(1) DEFAULT '0',
+  `course_key` varchar(255) COLLATE utf8mb4_unicode_ci DEFAULT NULL,
+  `blurb` text COLLATE utf8mb4_unicode_ci,
+  `create_date` datetime DEFAULT NULL,
+  `disabled` tinyint(1) DEFAULT '0',
+  `conTEXT` varchar(191) COLLATE utf8mb4_unicode_ci NOT NULL,
+  `login_tab_active` tinyint(1) DEFAULT '0',
+  PRIMARY KEY (`signup_organisation_id`),
   UNIQUE KEY `conTEXT` (`conTEXT`),
-  KEY organisation_id (organisation_id)
-) ENGINE=InnoDB DEFAULT CHARSET=utf8mb4 COLLATE=utf8mb4_unicode_ci;
-
-DROP TABLE IF EXISTS lams_supported_locale;
-
-
-CREATE TABLE lams_supported_locale (
-  locale_id int NOT NULL AUTO_INCREMENT,
-  language_iso_code varchar(2) CHARACTER SET utf8mb4 COLLATE utf8mb4_unicode_ci NOT NULL,
-  country_iso_code varchar(2) CHARACTER SET utf8mb4 COLLATE utf8mb4_unicode_ci DEFAULT NULL,
-  `description` varchar(255) CHARACTER SET utf8mb4 COLLATE utf8mb4_unicode_ci NOT NULL,
-  direction varchar(3) CHARACTER SET utf8mb4 COLLATE utf8mb4_unicode_ci NOT NULL,
-  fckeditor_code varchar(10) CHARACTER SET utf8mb4 COLLATE utf8mb4_unicode_ci DEFAULT NULL,
-  PRIMARY KEY (locale_id)
+  KEY `organisation_id` (`organisation_id`)
+) ENGINE=InnoDB DEFAULT CHARSET=utf8mb4 COLLATE=utf8mb4_unicode_ci;
+
+
+--
+-- Table structure for table `lams_supported_locale`
+--
+
+DROP TABLE IF EXISTS `lams_supported_locale`;
+
+CREATE TABLE `lams_supported_locale` (
+  `locale_id` int(11) NOT NULL AUTO_INCREMENT,
+  `language_iso_code` varchar(2) COLLATE utf8mb4_unicode_ci NOT NULL,
+  `country_iso_code` varchar(2) COLLATE utf8mb4_unicode_ci DEFAULT NULL,
+  `description` varchar(255) COLLATE utf8mb4_unicode_ci NOT NULL,
+  `direction` varchar(3) COLLATE utf8mb4_unicode_ci NOT NULL,
+  `fckeditor_code` varchar(10) COLLATE utf8mb4_unicode_ci DEFAULT NULL,
+  PRIMARY KEY (`locale_id`)
 ) ENGINE=InnoDB AUTO_INCREMENT=32 DEFAULT CHARSET=utf8mb4 COLLATE=utf8mb4_unicode_ci;
 
-DROP TABLE IF EXISTS lams_system_tool;
-
-
-CREATE TABLE lams_system_tool (
-  system_tool_id bigint NOT NULL AUTO_INCREMENT,
-  learning_activity_type_id int NOT NULL,
-  tool_display_name varchar(255) CHARACTER SET utf8mb4 COLLATE utf8mb4_unicode_ci NOT NULL,
-  `description` text CHARACTER SET utf8mb4 COLLATE utf8mb4_unicode_ci,
-  learner_url text CHARACTER SET utf8mb4 COLLATE utf8mb4_unicode_ci,
-  learner_preview_url text CHARACTER SET utf8mb4 COLLATE utf8mb4_unicode_ci,
-  learner_progress_url text CHARACTER SET utf8mb4 COLLATE utf8mb4_unicode_ci,
-  monitor_url text CHARACTER SET utf8mb4 COLLATE utf8mb4_unicode_ci,
-  contribute_url text CHARACTER SET utf8mb4 COLLATE utf8mb4_unicode_ci,
-  help_url text CHARACTER SET utf8mb4 COLLATE utf8mb4_unicode_ci,
-  create_date_time datetime NOT NULL,
-  admin_url text CHARACTER SET utf8mb4 COLLATE utf8mb4_unicode_ci,
-  pedagogical_planner_url text CHARACTER SET utf8mb4 COLLATE utf8mb4_unicode_ci,
-  PRIMARY KEY (system_tool_id),
-  UNIQUE KEY UQ_systool_activity_type (learning_activity_type_id),
-  CONSTRAINT FK_lams_system_tool FOREIGN KEY (learning_activity_type_id) REFERENCES lams_learning_activity_type (learning_activity_type_id)
-) ENGINE=InnoDB AUTO_INCREMENT=13 DEFAULT CHARSET=utf8mb4 COLLATE=utf8mb4_unicode_ci;
-
-DROP TABLE IF EXISTS lams_text_search_condition;
-
-
-CREATE TABLE lams_text_search_condition (
-  condition_id bigint NOT NULL,
-  text_search_all_words text CHARACTER SET utf8mb4 COLLATE utf8mb4_unicode_ci,
-  text_search_phrase text CHARACTER SET utf8mb4 COLLATE utf8mb4_unicode_ci,
-  text_search_any_words text CHARACTER SET utf8mb4 COLLATE utf8mb4_unicode_ci,
-  text_search_excluded_words text CHARACTER SET utf8mb4 COLLATE utf8mb4_unicode_ci,
-  PRIMARY KEY (condition_id),
-  CONSTRAINT TextSearchConditionInheritance FOREIGN KEY (condition_id) REFERENCES lams_branch_condition (condition_id) ON DELETE CASCADE ON UPDATE CASCADE
-) ENGINE=InnoDB DEFAULT CHARSET=utf8mb4 COLLATE=utf8mb4_unicode_ci;
-
-DROP TABLE IF EXISTS lams_theme;
-
-
-CREATE TABLE lams_theme (
-  theme_id bigint NOT NULL AUTO_INCREMENT,
-  `name` varchar(100) CHARACTER SET utf8mb4 COLLATE utf8mb4_unicode_ci NOT NULL,
-  `description` varchar(100) CHARACTER SET utf8mb4 COLLATE utf8mb4_unicode_ci DEFAULT NULL,
-  image_directory varchar(100) CHARACTER SET utf8mb4 COLLATE utf8mb4_unicode_ci DEFAULT NULL,
-  PRIMARY KEY (theme_id),
-  UNIQUE KEY UQ_name (`name`)
+
+--
+-- Table structure for table `lams_system_tool`
+--
+
+DROP TABLE IF EXISTS `lams_system_tool`;
+
+CREATE TABLE `lams_system_tool` (
+  `system_tool_id` bigint(20) NOT NULL AUTO_INCREMENT,
+  `learning_activity_type_id` int(11) NOT NULL,
+  `tool_display_name` varchar(255) COLLATE utf8mb4_unicode_ci NOT NULL,
+  `description` text COLLATE utf8mb4_unicode_ci,
+  `learner_url` text COLLATE utf8mb4_unicode_ci,
+  `learner_preview_url` text COLLATE utf8mb4_unicode_ci,
+  `learner_progress_url` text COLLATE utf8mb4_unicode_ci,
+  `monitor_url` text COLLATE utf8mb4_unicode_ci,
+  `contribute_url` text COLLATE utf8mb4_unicode_ci,
+  `help_url` text COLLATE utf8mb4_unicode_ci,
+  `create_date_time` datetime NOT NULL,
+  `admin_url` text COLLATE utf8mb4_unicode_ci,
+  `pedagogical_planner_url` text COLLATE utf8mb4_unicode_ci,
+  PRIMARY KEY (`system_tool_id`),
+  UNIQUE KEY `UQ_systool_activity_type` (`learning_activity_type_id`),
+  CONSTRAINT `FK_lams_system_tool` FOREIGN KEY (`learning_activity_type_id`) REFERENCES `lams_learning_activity_type` (`learning_activity_type_id`)
+) ENGINE=InnoDB AUTO_INCREMENT=12 DEFAULT CHARSET=utf8mb4 COLLATE=utf8mb4_unicode_ci;
+
+
+--
+-- Table structure for table `lams_text_search_condition`
+--
+
+DROP TABLE IF EXISTS `lams_text_search_condition`;
+
+CREATE TABLE `lams_text_search_condition` (
+  `condition_id` bigint(20) NOT NULL,
+  `text_search_all_words` text COLLATE utf8mb4_unicode_ci,
+  `text_search_phrase` text COLLATE utf8mb4_unicode_ci,
+  `text_search_any_words` text COLLATE utf8mb4_unicode_ci,
+  `text_search_excluded_words` text COLLATE utf8mb4_unicode_ci,
+  PRIMARY KEY (`condition_id`),
+  CONSTRAINT `TextSearchConditionInheritance` FOREIGN KEY (`condition_id`) REFERENCES `lams_branch_condition` (`condition_id`) ON DELETE CASCADE ON UPDATE CASCADE
+) ENGINE=InnoDB DEFAULT CHARSET=utf8mb4 COLLATE=utf8mb4_unicode_ci;
+
+
+--
+-- Table structure for table `lams_theme`
+--
+
+DROP TABLE IF EXISTS `lams_theme`;
+
+CREATE TABLE `lams_theme` (
+  `theme_id` bigint(20) NOT NULL AUTO_INCREMENT,
+  `name` varchar(100) COLLATE utf8mb4_unicode_ci NOT NULL,
+  `description` varchar(100) COLLATE utf8mb4_unicode_ci DEFAULT NULL,
+  `image_directory` varchar(100) COLLATE utf8mb4_unicode_ci DEFAULT NULL,
+  PRIMARY KEY (`theme_id`),
+  UNIQUE KEY `UQ_name` (`name`)
 ) ENGINE=InnoDB AUTO_INCREMENT=3 DEFAULT CHARSET=utf8mb4 COLLATE=utf8mb4_unicode_ci;
 
-DROP TABLE IF EXISTS lams_timezone;
-
-
-CREATE TABLE lams_timezone (
-  id bigint NOT NULL AUTO_INCREMENT,
-  timezone_id varchar(255) CHARACTER SET utf8mb4 COLLATE utf8mb4_unicode_ci NOT NULL,
-  server_timezone tinyint(1) DEFAULT '0',
-  PRIMARY KEY (id)
+
+--
+-- Table structure for table `lams_timezone`
+--
+
+DROP TABLE IF EXISTS `lams_timezone`;
+
+CREATE TABLE `lams_timezone` (
+  `id` bigint(20) NOT NULL AUTO_INCREMENT,
+  `timezone_id` varchar(255) COLLATE utf8mb4_unicode_ci NOT NULL,
+  `server_timezone` tinyint(1) DEFAULT '0',
+  PRIMARY KEY (`id`)
 ) ENGINE=InnoDB AUTO_INCREMENT=28 DEFAULT CHARSET=utf8mb4 COLLATE=utf8mb4_unicode_ci;
 
-<<<<<<< HEAD
 
 --
 -- Table structure for table `lams_tool`
@@ -2556,285 +2292,153 @@
   CONSTRAINT `FK_lams_user_5` FOREIGN KEY (`theme_id`) REFERENCES `lams_theme` (`theme_id`),
   CONSTRAINT `FK_lams_user_6` FOREIGN KEY (`locale_id`) REFERENCES `lams_supported_locale` (`locale_id`),
   CONSTRAINT `FK_lams_user_7` FOREIGN KEY (`last_visited_organisation_id`) REFERENCES `lams_organisation` (`organisation_id`)
-=======
-DROP TABLE IF EXISTS lams_tool;
-
-
-CREATE TABLE lams_tool (
-  tool_id bigint NOT NULL AUTO_INCREMENT,
-  tool_signature varchar(64) CHARACTER SET utf8mb4 COLLATE utf8mb4_unicode_ci NOT NULL,
-  service_name varchar(191) CHARACTER SET utf8mb4 COLLATE utf8mb4_unicode_ci NOT NULL,
-  tool_display_name varchar(255) CHARACTER SET utf8mb4 COLLATE utf8mb4_unicode_ci NOT NULL,
-  `description` text CHARACTER SET utf8mb4 COLLATE utf8mb4_unicode_ci,
-  tool_identifier varchar(64) CHARACTER SET utf8mb4 COLLATE utf8mb4_unicode_ci NOT NULL,
-  tool_version varchar(10) CHARACTER SET utf8mb4 COLLATE utf8mb4_unicode_ci NOT NULL,
-  learning_library_id bigint DEFAULT NULL,
-  default_tool_content_id bigint DEFAULT NULL,
-  valid_flag tinyint(1) NOT NULL DEFAULT '1',
-  grouping_support_type_id int NOT NULL,
-  learner_url text CHARACTER SET utf8mb4 COLLATE utf8mb4_unicode_ci NOT NULL,
-  learner_preview_url text CHARACTER SET utf8mb4 COLLATE utf8mb4_unicode_ci,
-  learner_progress_url text CHARACTER SET utf8mb4 COLLATE utf8mb4_unicode_ci,
-  author_url text CHARACTER SET utf8mb4 COLLATE utf8mb4_unicode_ci NOT NULL,
-  monitor_url text CHARACTER SET utf8mb4 COLLATE utf8mb4_unicode_ci,
-  pedagogical_planner_url text CHARACTER SET utf8mb4 COLLATE utf8mb4_unicode_ci,
-  help_url text CHARACTER SET utf8mb4 COLLATE utf8mb4_unicode_ci,
-  create_date_time datetime NOT NULL,
-  language_file varchar(255) CHARACTER SET utf8mb4 COLLATE utf8mb4_unicode_ci DEFAULT NULL,
-  modified_date_time datetime DEFAULT NULL,
-  admin_url text CHARACTER SET utf8mb4 COLLATE utf8mb4_unicode_ci,
-  supports_outputs tinyint(1) DEFAULT '0',
-  ext_lms_id varchar(255) CHARACTER SET utf8mb4 COLLATE utf8mb4_unicode_ci DEFAULT NULL,
-  PRIMARY KEY (tool_id),
-  UNIQUE KEY UQ_lams_tool_sig (tool_signature),
-  UNIQUE KEY UQ_lams_tool_class_name (service_name),
-  KEY learning_library_id (learning_library_id),
-  KEY grouping_support_type_id (grouping_support_type_id),
-  CONSTRAINT FK_lams_tool_1 FOREIGN KEY (learning_library_id) REFERENCES lams_learning_library (learning_library_id),
-  CONSTRAINT FK_lams_tool_2 FOREIGN KEY (grouping_support_type_id) REFERENCES lams_grouping_support_type (grouping_support_type_id)
-) ENGINE=InnoDB AUTO_INCREMENT=45 DEFAULT CHARSET=utf8mb4 COLLATE=utf8mb4_unicode_ci;
-
-DROP TABLE IF EXISTS lams_tool_content;
-
-
-CREATE TABLE lams_tool_content (
-  tool_content_id bigint NOT NULL AUTO_INCREMENT,
-  tool_id bigint NOT NULL,
-  PRIMARY KEY (tool_content_id),
-  KEY tool_id (tool_id),
-  CONSTRAINT FK_lams_tool_content_1 FOREIGN KEY (tool_id) REFERENCES lams_tool (tool_id)
-) ENGINE=InnoDB AUTO_INCREMENT=45 DEFAULT CHARSET=utf8mb4 COLLATE=utf8mb4_unicode_ci;
-
-DROP TABLE IF EXISTS lams_tool_session;
-
-
-CREATE TABLE lams_tool_session (
-  tool_session_id bigint NOT NULL AUTO_INCREMENT,
-  tool_session_name varchar(255) CHARACTER SET utf8mb4 COLLATE utf8mb4_unicode_ci NOT NULL,
-  tool_session_type_id int NOT NULL,
-  lesson_id bigint NOT NULL,
-  activity_id bigint NOT NULL,
-  tool_session_state_id int NOT NULL,
-  create_date_time datetime NOT NULL,
-  group_id bigint DEFAULT NULL,
-  user_id bigint DEFAULT NULL,
-  unique_key varchar(128) CHARACTER SET utf8mb4 COLLATE utf8mb4_unicode_ci NOT NULL,
-  PRIMARY KEY (tool_session_id),
-  UNIQUE KEY UQ_lams_tool_session_1 (unique_key),
-  KEY tool_session_state_id (tool_session_state_id),
-  KEY user_id (user_id),
-  KEY tool_session_type_id (tool_session_type_id),
-  KEY activity_id (activity_id),
-  KEY group_id (group_id),
-  CONSTRAINT FK_lams_tool_session_1 FOREIGN KEY (group_id) REFERENCES lams_group (group_id),
-  CONSTRAINT FK_lams_tool_session_4 FOREIGN KEY (tool_session_state_id) REFERENCES lams_tool_session_state (tool_session_state_id),
-  CONSTRAINT FK_lams_tool_session_5 FOREIGN KEY (user_id) REFERENCES lams_user (user_id),
-  CONSTRAINT FK_lams_tool_session_7 FOREIGN KEY (tool_session_type_id) REFERENCES lams_tool_session_type (tool_session_type_id),
-  CONSTRAINT FK_lams_tool_session_8 FOREIGN KEY (activity_id) REFERENCES lams_learning_activity (activity_id)
-) ENGINE=InnoDB DEFAULT CHARSET=utf8mb4 COLLATE=utf8mb4_unicode_ci;
-
-DROP TABLE IF EXISTS lams_tool_session_state;
-
-
-CREATE TABLE lams_tool_session_state (
-  tool_session_state_id int NOT NULL,
-  `description` varchar(255) CHARACTER SET utf8mb4 COLLATE utf8mb4_unicode_ci NOT NULL,
-  PRIMARY KEY (tool_session_state_id)
-) ENGINE=InnoDB DEFAULT CHARSET=utf8mb4 COLLATE=utf8mb4_unicode_ci;
-
-DROP TABLE IF EXISTS lams_tool_session_type;
-
-
-CREATE TABLE lams_tool_session_type (
-  tool_session_type_id int NOT NULL,
-  `description` varchar(255) CHARACTER SET utf8mb4 COLLATE utf8mb4_unicode_ci NOT NULL,
-  PRIMARY KEY (tool_session_type_id)
-) ENGINE=InnoDB DEFAULT CHARSET=utf8mb4 COLLATE=utf8mb4_unicode_ci;
-
-DROP TABLE IF EXISTS lams_user;
-
-
-CREATE TABLE lams_user (
-  user_id bigint NOT NULL AUTO_INCREMENT,
-  login varchar(191) CHARACTER SET utf8mb4 COLLATE utf8mb4_unicode_ci NOT NULL,
-  `password` char(64) CHARACTER SET utf8mb4 COLLATE utf8mb4_unicode_ci NOT NULL,
-  salt char(64) CHARACTER SET utf8mb4 COLLATE utf8mb4_unicode_ci DEFAULT NULL,
-  two_factor_auth_enabled tinyint(1) DEFAULT '0',
-  two_factor_auth_secret char(64) CHARACTER SET utf8mb4 COLLATE utf8mb4_unicode_ci DEFAULT NULL,
-  title varchar(32) CHARACTER SET utf8mb4 COLLATE utf8mb4_unicode_ci DEFAULT NULL,
-  first_name varchar(128) CHARACTER SET utf8mb4 COLLATE utf8mb4_unicode_ci DEFAULT NULL,
-  last_name varchar(128) CHARACTER SET utf8mb4 COLLATE utf8mb4_unicode_ci DEFAULT NULL,
-  address_line_1 varchar(64) CHARACTER SET utf8mb4 COLLATE utf8mb4_unicode_ci DEFAULT NULL,
-  address_line_2 varchar(64) CHARACTER SET utf8mb4 COLLATE utf8mb4_unicode_ci DEFAULT NULL,
-  address_line_3 varchar(64) CHARACTER SET utf8mb4 COLLATE utf8mb4_unicode_ci DEFAULT NULL,
-  city varchar(64) CHARACTER SET utf8mb4 COLLATE utf8mb4_unicode_ci DEFAULT NULL,
-  state varchar(64) CHARACTER SET utf8mb4 COLLATE utf8mb4_unicode_ci DEFAULT NULL,
-  postcode varchar(10) CHARACTER SET utf8mb4 COLLATE utf8mb4_unicode_ci DEFAULT NULL,
-  country varchar(2) CHARACTER SET utf8mb4 COLLATE utf8mb4_unicode_ci DEFAULT NULL,
-  day_phone varchar(64) CHARACTER SET utf8mb4 COLLATE utf8mb4_unicode_ci DEFAULT NULL,
-  evening_phone varchar(64) CHARACTER SET utf8mb4 COLLATE utf8mb4_unicode_ci DEFAULT NULL,
-  mobile_phone varchar(64) CHARACTER SET utf8mb4 COLLATE utf8mb4_unicode_ci DEFAULT NULL,
-  fax varchar(64) CHARACTER SET utf8mb4 COLLATE utf8mb4_unicode_ci DEFAULT NULL,
-  email varchar(128) CHARACTER SET utf8mb4 COLLATE utf8mb4_unicode_ci DEFAULT NULL,
-  email_verified tinyint(1) DEFAULT '1',
-  disabled_flag tinyint(1) NOT NULL DEFAULT '0',
-  create_date datetime NOT NULL,
-  authentication_method_id bigint NOT NULL DEFAULT '0',
-  workspace_folder_id bigint DEFAULT NULL,
-  theme_id bigint DEFAULT NULL,
-  locale_id int DEFAULT NULL,
-  portrait_uuid bigint DEFAULT NULL,
-  change_password tinyint(1) DEFAULT '0',
-  timezone varchar(255) CHARACTER SET utf8mb4 COLLATE utf8mb4_unicode_ci DEFAULT NULL,
-  first_login tinyint(1) DEFAULT '1',
-  modified_date datetime DEFAULT NULL,
-  last_visited_organisation_id bigint DEFAULT NULL,
-  failed_attempts tinyint DEFAULT NULL,
-  lock_out_time datetime DEFAULT NULL,
-  PRIMARY KEY (user_id),
-  UNIQUE KEY UQ_lams_user_login (login),
-  KEY authentication_method_id (authentication_method_id),
-  KEY workspace_folder_id (workspace_folder_id),
-  KEY theme_id (theme_id),
-  KEY locale_id (locale_id),
-  KEY FK_lams_user_7 (last_visited_organisation_id),
-  KEY email (email),
-  CONSTRAINT FK_lams_user_1 FOREIGN KEY (authentication_method_id) REFERENCES lams_authentication_method (authentication_method_id),
-  CONSTRAINT FK_lams_user_2 FOREIGN KEY (workspace_folder_id) REFERENCES lams_workspace_folder (workspace_folder_id),
-  CONSTRAINT FK_lams_user_5 FOREIGN KEY (theme_id) REFERENCES lams_theme (theme_id),
-  CONSTRAINT FK_lams_user_6 FOREIGN KEY (locale_id) REFERENCES lams_supported_locale (locale_id),
-  CONSTRAINT FK_lams_user_7 FOREIGN KEY (last_visited_organisation_id) REFERENCES lams_organisation (organisation_id)
->>>>>>> 188d0e3d
 ) ENGINE=InnoDB AUTO_INCREMENT=9 DEFAULT CHARSET=utf8mb4 COLLATE=utf8mb4_unicode_ci;
 
-DROP TABLE IF EXISTS lams_user_group;
-
-
-CREATE TABLE lams_user_group (
-  user_id bigint NOT NULL,
-  group_id bigint NOT NULL,
-  scheduled_lesson_end_date datetime DEFAULT NULL,
-  PRIMARY KEY (user_id,group_id),
-  KEY user_id (user_id),
-  KEY group_id (group_id),
-  CONSTRAINT FK_lams_user_group_1 FOREIGN KEY (user_id) REFERENCES lams_user (user_id),
-  CONSTRAINT FK_lams_user_group_2 FOREIGN KEY (group_id) REFERENCES lams_group (group_id)
-) ENGINE=InnoDB DEFAULT CHARSET=utf8mb4 COLLATE=utf8mb4_unicode_ci;
-
-DROP TABLE IF EXISTS lams_user_organisation;
-
-
-CREATE TABLE lams_user_organisation (
-  user_organisation_id bigint NOT NULL AUTO_INCREMENT,
-  organisation_id bigint NOT NULL,
-  user_id bigint NOT NULL,
-  PRIMARY KEY (user_organisation_id),
-  KEY organisation_id (organisation_id),
-  KEY user_id (user_id),
-  CONSTRAINT FK_lams_user_organisation_1 FOREIGN KEY (organisation_id) REFERENCES lams_organisation (organisation_id),
-  CONSTRAINT FK_lams_user_organisation_2 FOREIGN KEY (user_id) REFERENCES lams_user (user_id)
+
+--
+-- Table structure for table `lams_user_group`
+--
+
+DROP TABLE IF EXISTS `lams_user_group`;
+
+CREATE TABLE `lams_user_group` (
+  `user_id` bigint(20) NOT NULL,
+  `group_id` bigint(20) NOT NULL,
+  `scheduled_lesson_end_date` datetime DEFAULT NULL,
+  PRIMARY KEY (`user_id`,`group_id`),
+  KEY `user_id` (`user_id`),
+  KEY `group_id` (`group_id`),
+  CONSTRAINT `FK_lams_user_group_1` FOREIGN KEY (`user_id`) REFERENCES `lams_user` (`user_id`),
+  CONSTRAINT `FK_lams_user_group_2` FOREIGN KEY (`group_id`) REFERENCES `lams_group` (`group_id`)
+) ENGINE=InnoDB DEFAULT CHARSET=utf8mb4 COLLATE=utf8mb4_unicode_ci;
+
+
+--
+-- Table structure for table `lams_user_organisation`
+--
+
+DROP TABLE IF EXISTS `lams_user_organisation`;
+
+CREATE TABLE `lams_user_organisation` (
+  `user_organisation_id` bigint(20) NOT NULL AUTO_INCREMENT,
+  `organisation_id` bigint(20) NOT NULL,
+  `user_id` bigint(20) NOT NULL,
+  PRIMARY KEY (`user_organisation_id`),
+  KEY `organisation_id` (`organisation_id`),
+  KEY `user_id` (`user_id`),
+  CONSTRAINT `FK_lams_user_organisation_1` FOREIGN KEY (`organisation_id`) REFERENCES `lams_organisation` (`organisation_id`),
+  CONSTRAINT `FK_lams_user_organisation_2` FOREIGN KEY (`user_id`) REFERENCES `lams_user` (`user_id`)
 ) ENGINE=InnoDB AUTO_INCREMENT=30 DEFAULT CHARSET=utf8mb4 COLLATE=utf8mb4_unicode_ci;
 
-DROP TABLE IF EXISTS lams_user_organisation_collapsed;
-
-
-CREATE TABLE lams_user_organisation_collapsed (
-  uid bigint NOT NULL AUTO_INCREMENT,
-  organisation_id bigint NOT NULL,
-  user_id bigint NOT NULL,
-  collapsed tinyint(1) NOT NULL DEFAULT '0',
-  PRIMARY KEY (uid),
-  KEY organisation_id (organisation_id),
-  KEY user_id (user_id),
-  CONSTRAINT FK_lams_user_organisation_collapsed_1 FOREIGN KEY (organisation_id) REFERENCES lams_organisation (organisation_id),
-  CONSTRAINT FK_lams_user_organisation_collapsed_2 FOREIGN KEY (user_id) REFERENCES lams_user (user_id)
-) ENGINE=InnoDB DEFAULT CHARSET=utf8mb4 COLLATE=utf8mb4_unicode_ci;
-
-DROP TABLE IF EXISTS lams_user_organisation_group;
-
-
-CREATE TABLE lams_user_organisation_group (
-  group_id bigint NOT NULL,
-  user_id bigint NOT NULL,
-  PRIMARY KEY (group_id,user_id),
-  KEY FK_lams_user_organisation_group_2 (user_id),
-  CONSTRAINT FK_lams_user_organisation_group_1 FOREIGN KEY (group_id) REFERENCES lams_organisation_group (group_id) ON DELETE CASCADE ON UPDATE CASCADE,
-  CONSTRAINT FK_lams_user_organisation_group_2 FOREIGN KEY (user_id) REFERENCES lams_user (user_id) ON DELETE CASCADE ON UPDATE CASCADE
-) ENGINE=InnoDB DEFAULT CHARSET=utf8mb4 COLLATE=utf8mb4_unicode_ci;
-
-DROP TABLE IF EXISTS lams_user_organisation_role;
-
-
-CREATE TABLE lams_user_organisation_role (
-  user_organisation_role_id bigint NOT NULL AUTO_INCREMENT,
-  user_organisation_id bigint NOT NULL,
-  role_id int NOT NULL,
-  PRIMARY KEY (user_organisation_role_id),
-  KEY role_id (role_id),
-  KEY user_organisation_id (user_organisation_id),
-  CONSTRAINT FK_lams_user_organisation_role_2 FOREIGN KEY (role_id) REFERENCES lams_role (role_id),
-  CONSTRAINT FK_lams_user_organisation_role_3 FOREIGN KEY (user_organisation_id) REFERENCES lams_user_organisation (user_organisation_id)
+
+--
+-- Table structure for table `lams_user_organisation_group`
+--
+
+DROP TABLE IF EXISTS `lams_user_organisation_group`;
+
+CREATE TABLE `lams_user_organisation_group` (
+  `group_id` bigint(20) NOT NULL,
+  `user_id` bigint(20) NOT NULL,
+  PRIMARY KEY (`group_id`,`user_id`),
+  KEY `FK_lams_user_organisation_group_2` (`user_id`),
+  CONSTRAINT `FK_lams_user_organisation_group_1` FOREIGN KEY (`group_id`) REFERENCES `lams_organisation_group` (`group_id`) ON DELETE CASCADE ON UPDATE CASCADE,
+  CONSTRAINT `FK_lams_user_organisation_group_2` FOREIGN KEY (`user_id`) REFERENCES `lams_user` (`user_id`) ON DELETE CASCADE ON UPDATE CASCADE
+) ENGINE=InnoDB DEFAULT CHARSET=utf8mb4 COLLATE=utf8mb4_unicode_ci;
+
+
+--
+-- Table structure for table `lams_user_organisation_role`
+--
+
+DROP TABLE IF EXISTS `lams_user_organisation_role`;
+
+CREATE TABLE `lams_user_organisation_role` (
+  `user_organisation_role_id` bigint(20) NOT NULL AUTO_INCREMENT,
+  `user_organisation_id` bigint(20) NOT NULL,
+  `role_id` int(6) NOT NULL,
+  PRIMARY KEY (`user_organisation_role_id`),
+  KEY `role_id` (`role_id`),
+  KEY `user_organisation_id` (`user_organisation_id`),
+  CONSTRAINT `FK_lams_user_organisation_role_2` FOREIGN KEY (`role_id`) REFERENCES `lams_role` (`role_id`),
+  CONSTRAINT `FK_lams_user_organisation_role_3` FOREIGN KEY (`user_organisation_id`) REFERENCES `lams_user_organisation` (`user_organisation_id`)
 ) ENGINE=InnoDB AUTO_INCREMENT=75 DEFAULT CHARSET=utf8mb4 COLLATE=utf8mb4_unicode_ci;
 
-DROP TABLE IF EXISTS lams_workspace_folder;
-
-
-CREATE TABLE lams_workspace_folder (
-  workspace_folder_id bigint NOT NULL AUTO_INCREMENT,
-  parent_folder_id bigint DEFAULT NULL,
-  `name` varchar(255) CHARACTER SET utf8mb4 COLLATE utf8mb4_unicode_ci NOT NULL,
-  user_id bigint NOT NULL,
-  organisation_id bigint DEFAULT NULL,
-  create_date_time datetime NOT NULL,
-  last_modified_date_time datetime DEFAULT NULL,
-  lams_workspace_folder_type_id int NOT NULL,
-  PRIMARY KEY (workspace_folder_id),
-  KEY parent_folder_id (parent_folder_id),
-  KEY lams_workspace_folder_type_id (lams_workspace_folder_type_id),
-  CONSTRAINT FK_lams_workspace_folder_2 FOREIGN KEY (parent_folder_id) REFERENCES lams_workspace_folder (workspace_folder_id),
-  CONSTRAINT FK_lams_workspace_folder_4 FOREIGN KEY (lams_workspace_folder_type_id) REFERENCES lams_workspace_folder_type (lams_workspace_folder_type_id)
+
+--
+-- Table structure for table `lams_workspace_folder`
+--
+
+DROP TABLE IF EXISTS `lams_workspace_folder`;
+
+CREATE TABLE `lams_workspace_folder` (
+  `workspace_folder_id` bigint(20) NOT NULL AUTO_INCREMENT,
+  `parent_folder_id` bigint(20) DEFAULT NULL,
+  `name` varchar(255) COLLATE utf8mb4_unicode_ci NOT NULL,
+  `user_id` bigint(20) NOT NULL,
+  `organisation_id` bigint(20) DEFAULT NULL,
+  `create_date_time` datetime NOT NULL,
+  `last_modified_date_time` datetime DEFAULT NULL,
+  `lams_workspace_folder_type_id` int(3) NOT NULL,
+  PRIMARY KEY (`workspace_folder_id`),
+  KEY `parent_folder_id` (`parent_folder_id`),
+  KEY `lams_workspace_folder_type_id` (`lams_workspace_folder_type_id`),
+  CONSTRAINT `FK_lams_workspace_folder_2` FOREIGN KEY (`parent_folder_id`) REFERENCES `lams_workspace_folder` (`workspace_folder_id`),
+  CONSTRAINT `FK_lams_workspace_folder_4` FOREIGN KEY (`lams_workspace_folder_type_id`) REFERENCES `lams_workspace_folder_type` (`lams_workspace_folder_type_id`)
 ) ENGINE=InnoDB AUTO_INCREMENT=47 DEFAULT CHARSET=utf8mb4 COLLATE=utf8mb4_unicode_ci;
 
-DROP TABLE IF EXISTS lams_workspace_folder_content;
-
-
-CREATE TABLE lams_workspace_folder_content (
-  folder_content_id bigint NOT NULL AUTO_INCREMENT,
-  content_type_id int NOT NULL,
-  `name` varchar(64) CHARACTER SET utf8mb4 COLLATE utf8mb4_unicode_ci NOT NULL,
-  `description` varchar(64) CHARACTER SET utf8mb4 COLLATE utf8mb4_unicode_ci NOT NULL,
-  create_date_time datetime NOT NULL,
-  last_modified_date datetime NOT NULL,
-  workspace_folder_id bigint NOT NULL,
-  uuid bigint DEFAULT NULL,
-  version_id bigint DEFAULT NULL,
-  mime_type varchar(10) CHARACTER SET utf8mb4 COLLATE utf8mb4_unicode_ci NOT NULL,
-  PRIMARY KEY (folder_content_id),
-  UNIQUE KEY unique_content_name (`name`,workspace_folder_id,mime_type),
-  UNIQUE KEY unique_node_version (workspace_folder_id,uuid,version_id),
-  KEY content_type_id (content_type_id),
-  KEY workspace_folder_id (workspace_folder_id),
-  CONSTRAINT FK_lams_workspace_folder_content_1 FOREIGN KEY (workspace_folder_id) REFERENCES lams_workspace_folder (workspace_folder_id)
-) ENGINE=InnoDB DEFAULT CHARSET=utf8mb4 COLLATE=utf8mb4_unicode_ci;
-
-DROP TABLE IF EXISTS lams_workspace_folder_type;
-
-
-CREATE TABLE lams_workspace_folder_type (
-  lams_workspace_folder_type_id int NOT NULL,
-  `description` varchar(255) CHARACTER SET utf8mb4 COLLATE utf8mb4_unicode_ci NOT NULL,
-  PRIMARY KEY (lams_workspace_folder_type_id)
-) ENGINE=InnoDB DEFAULT CHARSET=utf8mb4 COLLATE=utf8mb4_unicode_ci;
-
-DROP TABLE IF EXISTS patches;
-
-
-CREATE TABLE patches (
-  system_name varchar(30) CHARACTER SET utf8mb4 COLLATE utf8mb4_unicode_ci NOT NULL,
-  patch_level int NOT NULL,
-  patch_date timestamp NOT NULL DEFAULT CURRENT_TIMESTAMP,
-  patch_in_progress char(1) CHARACTER SET utf8mb4 COLLATE utf8mb4_unicode_ci NOT NULL DEFAULT 'F',
-  PRIMARY KEY (system_name,patch_level)
+
+--
+-- Table structure for table `lams_workspace_folder_content`
+--
+
+DROP TABLE IF EXISTS `lams_workspace_folder_content`;
+
+CREATE TABLE `lams_workspace_folder_content` (
+  `folder_content_id` bigint(20) NOT NULL AUTO_INCREMENT,
+  `content_type_id` int(3) NOT NULL,
+  `name` varchar(64) COLLATE utf8mb4_unicode_ci NOT NULL,
+  `description` varchar(64) COLLATE utf8mb4_unicode_ci NOT NULL,
+  `create_date_time` datetime NOT NULL,
+  `last_modified_date` datetime NOT NULL,
+  `workspace_folder_id` bigint(20) NOT NULL,
+  `uuid` bigint(20) DEFAULT NULL,
+  `version_id` bigint(20) DEFAULT NULL,
+  `mime_type` varchar(10) COLLATE utf8mb4_unicode_ci NOT NULL,
+  PRIMARY KEY (`folder_content_id`),
+  UNIQUE KEY `unique_content_name` (`name`,`workspace_folder_id`,`mime_type`),
+  UNIQUE KEY `unique_node_version` (`workspace_folder_id`,`uuid`,`version_id`),
+  KEY `content_type_id` (`content_type_id`),
+  KEY `workspace_folder_id` (`workspace_folder_id`),
+  CONSTRAINT `FK_lams_workspace_folder_content_1` FOREIGN KEY (`workspace_folder_id`) REFERENCES `lams_workspace_folder` (`workspace_folder_id`)
+) ENGINE=InnoDB DEFAULT CHARSET=utf8mb4 COLLATE=utf8mb4_unicode_ci;
+
+
+--
+-- Table structure for table `lams_workspace_folder_type`
+--
+
+DROP TABLE IF EXISTS `lams_workspace_folder_type`;
+
+CREATE TABLE `lams_workspace_folder_type` (
+  `lams_workspace_folder_type_id` int(3) NOT NULL,
+  `description` varchar(255) COLLATE utf8mb4_unicode_ci NOT NULL,
+  PRIMARY KEY (`lams_workspace_folder_type_id`)
+) ENGINE=InnoDB DEFAULT CHARSET=utf8mb4 COLLATE=utf8mb4_unicode_ci;
+
+
+--
+-- Table structure for table `patches`
+--
+
+DROP TABLE IF EXISTS `patches`;
+
+CREATE TABLE `patches` (
+  `system_name` varchar(30) COLLATE utf8mb4_unicode_ci NOT NULL,
+  `patch_level` int(11) NOT NULL,
+  `patch_date` timestamp NOT NULL DEFAULT CURRENT_TIMESTAMP,
+  `patch_in_progress` char(1) COLLATE utf8mb4_unicode_ci NOT NULL DEFAULT 'F',
+  PRIMARY KEY (`system_name`,`patch_level`)
 ) ENGINE=InnoDB DEFAULT CHARSET=utf8mb4 COLLATE=utf8mb4_unicode_ci;
 
 
