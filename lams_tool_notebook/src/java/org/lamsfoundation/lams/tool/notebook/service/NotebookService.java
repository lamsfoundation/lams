/****************************************************************
 * Copyright (C) 2005 LAMS Foundation (http://lamsfoundation.org)
 * =============================================================
 * License Information: http://lamsfoundation.org/licensing/lams/2.0/
 *
 * This program is free software; you can redistribute it and/or modify
 * it under the terms of the GNU General Public License as published by
 * the Free Software Foundation.
 *
 * This program is distributed in the hope that it will be useful,
 * but WITHOUT ANY WARRANTY; without even the implied warranty of
 * MERCHANTABILITY or FITNESS FOR A PARTICULAR PURPOSE.  See the
 * GNU General Public License for more details.
 *
 * You should have received a copy of the GNU General Public License
 * along with this program; if not, write to the Free Software
 * Foundation, Inc., 51 Franklin Street, Fifth Floor, Boston, MA 02110-1301
 * USA
 *
 * http://www.gnu.org/licenses/gpl.txt
 * ****************************************************************
 */

package org.lamsfoundation.lams.tool.notebook.service;

import com.fasterxml.jackson.databind.node.ObjectNode;
import org.apache.log4j.Logger;
import org.lamsfoundation.lams.confidencelevel.ConfidenceLevelDTO;
import org.lamsfoundation.lams.contentrepository.client.IToolContentHandler;
import org.lamsfoundation.lams.events.IEventNotificationService;
import org.lamsfoundation.lams.learningdesign.service.ExportToolContentException;
import org.lamsfoundation.lams.learningdesign.service.IExportToolContentService;
import org.lamsfoundation.lams.learningdesign.service.ImportToolContentException;
import org.lamsfoundation.lams.logevent.service.ILogEventService;
import org.lamsfoundation.lams.rest.RestTags;
import org.lamsfoundation.lams.rest.ToolRestManager;
import org.lamsfoundation.lams.tool.ToolCompletionStatus;
import org.lamsfoundation.lams.tool.ToolContentManager;
import org.lamsfoundation.lams.tool.ToolOutput;
import org.lamsfoundation.lams.tool.ToolOutputDefinition;
import org.lamsfoundation.lams.tool.ToolSessionExportOutputData;
import org.lamsfoundation.lams.tool.ToolSessionManager;
import org.lamsfoundation.lams.tool.exception.DataMissingException;
import org.lamsfoundation.lams.tool.exception.ToolException;
import org.lamsfoundation.lams.tool.notebook.dao.INotebookDAO;
import org.lamsfoundation.lams.tool.notebook.dao.INotebookSessionDAO;
import org.lamsfoundation.lams.tool.notebook.dao.INotebookUserDAO;
import org.lamsfoundation.lams.tool.notebook.dto.StatisticDTO;
import org.lamsfoundation.lams.tool.notebook.model.Notebook;
import org.lamsfoundation.lams.tool.notebook.model.NotebookCondition;
import org.lamsfoundation.lams.tool.notebook.model.NotebookSession;
import org.lamsfoundation.lams.tool.notebook.model.NotebookUser;
import org.lamsfoundation.lams.tool.notebook.util.NotebookConstants;
import org.lamsfoundation.lams.tool.notebook.util.NotebookException;
import org.lamsfoundation.lams.tool.service.ILamsToolService;
import org.lamsfoundation.lams.usermanagement.User;
import org.lamsfoundation.lams.usermanagement.dto.UserDTO;
import org.lamsfoundation.lams.usermanagement.service.IUserManagementService;
import org.lamsfoundation.lams.util.JsonUtil;
import org.lamsfoundation.lams.util.MessageService;

import java.util.ArrayList;
import java.util.Collection;
import java.util.Date;
import java.util.List;
import java.util.Random;
import java.util.SortedMap;

/**
 * An implementation of the INotebookService interface.
 *
 * As a requirement, all LAMS tool's service bean must implement ToolContentManager and ToolSessionManager.
 */

public class NotebookService implements ToolSessionManager, ToolContentManager, INotebookService, ToolRestManager {

    private static Logger logger = Logger.getLogger(NotebookService.class.getName());

    private INotebookDAO notebookDAO = null;

    private INotebookSessionDAO notebookSessionDAO = null;

    private INotebookUserDAO notebookUserDAO = null;

    private ILamsToolService toolService;

    private IToolContentHandler notebookToolContentHandler = null;

    private ILogEventService logEventService = null;

    private IExportToolContentService exportContentService;

    private IEventNotificationService eventNotificationService;

    private IUserManagementService userManagementService;

    private MessageService messageService;

    private NotebookOutputFactory notebookOutputFactory;

    private Random generator = new Random();

    public NotebookService() {
	super();
    }

    /* ************ Methods from ToolSessionManager ************* */
    @Override
    public void createToolSession(Long toolSessionId, String toolSessionName, Long toolContentId) throws ToolException {
	if (NotebookService.logger.isDebugEnabled()) {
	    NotebookService.logger.debug(
		    "entering method createToolSession:" + " toolSessionId = " + toolSessionId + " toolSessionName = "
			    + toolSessionName + " toolContentId = " + toolContentId);
	}

	NotebookSession session = new NotebookSession();
	session.setSessionId(toolSessionId);
	session.setSessionName(toolSessionName);
	// learner starts
	// TODO need to also set other fields.
	Notebook notebook = notebookDAO.getByContentId(toolContentId);
	session.setNotebook(notebook);
	notebookSessionDAO.saveOrUpdate(session);
    }

    @Override
    public String leaveToolSession(Long toolSessionId, Long learnerId) throws DataMissingException, ToolException {
	return toolService.completeToolSession(toolSessionId, learnerId);
    }

    @Override
    public ToolSessionExportOutputData exportToolSession(Long toolSessionId)
	    throws DataMissingException, ToolException {
	return null;
    }

    @Override
    public ToolSessionExportOutputData exportToolSession(List toolSessionIds)
	    throws DataMissingException, ToolException {
	return null;
    }

    @Override
    public void removeToolSession(Long toolSessionId) throws DataMissingException, ToolException {
	notebookSessionDAO.deleteBySessionID(toolSessionId);
	// TODO check if cascade worked
    }

    @Override
    public SortedMap<String, ToolOutput> getToolOutput(List<String> names, Long toolSessionId, Long learnerId) {
	return getNotebookOutputFactory().getToolOutput(names, this, toolSessionId, learnerId);
    }

    @Override
    public ToolOutput getToolOutput(String name, Long toolSessionId, Long learnerId) {
	return getNotebookOutputFactory().getToolOutput(name, this, toolSessionId, learnerId);
    }

    @Override
    public List<ToolOutput> getToolOutputs(String name, Long toolContentId) {
	return new ArrayList<>();
    }

    @Override
    public List<ConfidenceLevelDTO> getConfidenceLevels(Long toolSessionId) {
	return null;
    }

    @Override
    public boolean isUserGroupLeader(Long userId, Long toolSessionId) {
	return false;
    }

    @Override
    public void forceCompleteUser(Long toolSessionId, User user) {
	//no actions required
    }

    /* ************ Methods from ToolContentManager ************************* */
    @Override
    public void copyToolContent(Long fromContentId, Long toContentId) throws ToolException {

	if (NotebookService.logger.isDebugEnabled()) {
	    NotebookService.logger.debug(
		    "entering method copyToolContent:" + " fromContentId=" + fromContentId + " toContentId="
			    + toContentId);
	}

	if (toContentId == null) {
	    String error = "Failed to copy tool content: toContentID is null";
	    throw new ToolException(error);
	}

	Notebook fromContent = null;
	if (fromContentId != null) {
	    fromContent = notebookDAO.getByContentId(fromContentId);
	}
	if (fromContent == null) {
	    // create the fromContent using the default tool content
	    fromContent = getDefaultContent();
	}
	Notebook toContent = Notebook.newInstance(fromContent, toContentId);
	notebookDAO.saveOrUpdate(toContent);
    }

    @Override
    public void resetDefineLater(Long toolContentId) throws DataMissingException, ToolException {
	Notebook notebook = notebookDAO.getByContentId(toolContentId);
	if (notebook == null) {
	    throw new ToolException("Could not find tool with toolContentID: " + toolContentId);
	}
	notebook.setDefineLater(false);
	notebookDAO.saveOrUpdate(notebook);
    }

    @Override
    public void removeToolContent(Long toolContentId) throws ToolException {
	Notebook notebook = notebookDAO.getByContentId(toolContentId);
	if (notebook == null) {
	    NotebookService.logger.warn("Can not remove the tool content as it does not exist, ID: " + toolContentId);
	    return;
	}

	notebookDAO.delete(notebook);
    }

    @Override
    @SuppressWarnings("unchecked")
    public void removeLearnerContent(Long toolContentId, Integer userId, boolean resetActivityCompletionOnly)
	    throws ToolException {
	if (logger.isDebugEnabled()) {
	    if (resetActivityCompletionOnly) {
		logger.debug(
			"Resetting Notebook completion for user ID " + userId + " and toolContentId " + toolContentId);
	    } else {
		logger.debug("Removing Notebook entries for user ID " + userId + " and toolContentId " + toolContentId);
	    }
	}

	Notebook notebook = notebookDAO.getByContentId(toolContentId);
	if (!resetActivityCompletionOnly) {
	    if (notebook == null) {
		NotebookService.logger.warn(
			"Did not find activity with toolContentId: " + toolContentId + " to remove learner content");
		return;
	    }
	}

	for (NotebookSession session : notebook.getNotebookSessions()) {
	    NotebookUser user = notebookUserDAO.getByUserIdAndSessionId(userId.longValue(), session.getSessionId());
	    if (user != null) {
<<<<<<< HEAD
		if (resetActivityCompletionOnly) {
		    user.setFinishedActivity(false);
		    saveOrUpdateNotebookUser(user);
		} else {
		    if (user.getEntryUID() != null) {
			NotebookEntry entry = coreNotebookService.getEntry(user.getEntryUID());
			notebookDAO.delete(entry);
		    }

		    notebookUserDAO.delete(user);
		}
=======
		notebookUserDAO.delete(user);
>>>>>>> 9d966e02
	    }
	}
    }

    /**
     * Export the XML fragment for the tool's content, along with any files needed for the content.
     *
     * @throws DataMissingException
     * 	if no tool content matches the toolSessionId
     * @throws ToolException
     * 	if any other error occurs
     */

    @Override
    public void exportToolContent(Long toolContentId, String rootPath) throws DataMissingException, ToolException {
	Notebook notebook = notebookDAO.getByContentId(toolContentId);
	if (notebook == null) {
	    notebook = getDefaultContent();
	}
	if (notebook == null) {
	    throw new DataMissingException("Unable to find default content for the notebook tool");
	}

	// set ResourceToolContentHandler as null to avoid copy file node in
	// repository again.
	notebook = Notebook.newInstance(notebook, toolContentId);
	notebook.setNotebookSessions(null);
	try {
	    exportContentService.exportToolContent(toolContentId, notebook, notebookToolContentHandler, rootPath);
	} catch (ExportToolContentException e) {
	    throw new ToolException(e);
	}
    }

    /**
     * Import the XML fragment for the tool's content, along with any files needed for the content.
     *
     * @throws ToolException
     * 	if any other error occurs
     */
    @Override
    public void importToolContent(Long toolContentId, Integer newUserUid, String toolContentPath, String fromVersion,
	    String toVersion) throws ToolException {
	try {
	    // register version filter class
	    exportContentService.registerImportVersionFilterClass(NotebookImportContentVersionFilter.class);

	    Object toolPOJO = exportContentService.importToolContent(toolContentPath, notebookToolContentHandler,
		    fromVersion, toVersion);
	    if (!(toolPOJO instanceof Notebook)) {
		throw new ImportToolContentException(
			"Import Notebook tool content failed. Deserialized object is " + toolPOJO);
	    }
	    Notebook notebook = (Notebook) toolPOJO;

	    // reset it to new toolContentId
	    notebook.setToolContentId(toolContentId);
	    notebook.setCreateBy(new Long(newUserUid.longValue()));

	    notebookDAO.saveOrUpdate(notebook);
	} catch (ImportToolContentException e) {
	    throw new ToolException(e);
	}
    }

    /**
     * Get the definitions for possible output for an activity, based on the toolContentId. These may be definitions
     * that are always available for the tool (e.g. number of marks for Multiple Choice) or a custom definition created
     * for a particular activity such as the answer to the third question contains the word Koala and hence the need for
     * the toolContentId
     *
     * @return SortedMap of ToolOutputDefinitions with the key being the name of each definition
     */
    @Override
    public SortedMap<String, ToolOutputDefinition> getToolOutputDefinitions(Long toolContentId, int definitionType)
	    throws ToolException {
	Notebook notebook = getNotebookDAO().getByContentId(toolContentId);
	if (notebook == null) {
	    notebook = getDefaultContent();
	}
	return getNotebookOutputFactory().getToolOutputDefinitions(notebook, definitionType);
    }

    @Override
    public String getToolContentTitle(Long toolContentId) {
	return getNotebookByContentId(toolContentId).getTitle();
    }

    @Override
    public boolean isContentEdited(Long toolContentId) {
	return getNotebookByContentId(toolContentId).isDefineLater();
    }

    @Override
    public boolean isReadOnly(Long toolContentId) {
	Notebook notebook = notebookDAO.getByContentId(toolContentId);
	for (NotebookSession session : notebook.getNotebookSessions()) {
	    if (!session.getNotebookUsers().isEmpty()) {
		return true;
	    }
	}

	return false;
    }

    /* ********** INotebookService Methods ********************************* */

    @Override
    public String finishToolSession(NotebookUser notebookUser, Boolean isContentEditable, String entryText) {
	Long userId = notebookUser.getUserId();
	Long toolSessionId = notebookUser.getNotebookSession().getSessionId();

	// learningForm.getContentEditable() will be null if the deadline has passed
	if (isContentEditable != null && isContentEditable) {
	    // save the entry
	    notebookUser.setNotebookEntry(entryText);
	    notebookUser.setNotebookEntryModifiedDate(new Date());
	    notebookUser.setFinishedActivity(true);
	    saveOrUpdateNotebookUser(notebookUser);
	}

	return leaveToolSession(toolSessionId, userId);
    }

    @Override
    public Long getDefaultContentIdBySignature(String toolSignature) {
	Long toolContentId = toolService.getToolDefaultContentIdBySignature(toolSignature);
	if (toolContentId == null) {
	    String error = "Could not retrieve default content id for this tool";
	    NotebookService.logger.error(error);
	    throw new NotebookException(error);
	}
	return toolContentId;
    }

    @Override
    public Notebook getDefaultContent() {
	Long defaultContentID = getDefaultContentIdBySignature(NotebookConstants.TOOL_SIGNATURE);
	Notebook defaultContent = getNotebookByContentId(defaultContentID);
	if (defaultContent == null) {
	    String error = "Could not retrieve default content record for this tool";
	    NotebookService.logger.error(error);
	    throw new NotebookException(error);
	}
	return defaultContent;
    }

    @Override
    public Notebook copyDefaultContent(Long newContentID) {

	if (newContentID == null) {
	    String error = "Cannot copy the Notebook tools default content: + " + "newContentID is null";
	    NotebookService.logger.error(error);
	    throw new NotebookException(error);
	}

	Notebook defaultContent = getDefaultContent();
	// create new notebook using the newContentID
	Notebook newContent = new Notebook();
	newContent = Notebook.newInstance(defaultContent, newContentID);
	notebookDAO.saveOrUpdate(newContent);
	return newContent;
    }

    @Override
    public Notebook getNotebookByContentId(Long toolContentID) {
	Notebook notebook = notebookDAO.getByContentId(toolContentID);
	if (notebook == null) {
	    NotebookService.logger.debug("Could not find the content with toolContentID:" + toolContentID);
	}
	return notebook;
    }

    @Override
    public NotebookSession getSessionBySessionId(Long toolSessionId) {
	NotebookSession notebookSession = notebookSessionDAO.getBySessionId(toolSessionId);
	if (notebookSession == null) {
	    NotebookService.logger.debug("Could not find the notebook session with toolSessionID:" + toolSessionId);
	}
	return notebookSession;
    }

    @Override
    public NotebookUser getUserByUserIdAndSessionId(Long userId, Long toolSessionId) {
	return notebookUserDAO.getByUserIdAndSessionId(userId, toolSessionId);
    }

    public NotebookUser getUserByLoginNameAndSessionId(String loginName, Long toolSessionId) {
	return notebookUserDAO.getByLoginNameAndSessionId(loginName, toolSessionId);
    }

    @Override
    public NotebookUser getUserByUID(Long uid) {
	return notebookUserDAO.getByUID(uid);
    }

    @Override
    public void saveOrUpdateNotebook(Notebook notebook) {
	notebookDAO.saveOrUpdate(notebook);
    }

    @Override
    public void saveOrUpdateNotebookSession(NotebookSession notebookSession) {
	notebookSessionDAO.saveOrUpdate(notebookSession);
    }

    @Override
    public void saveOrUpdateNotebookUser(NotebookUser notebookUser) {
	notebookUserDAO.saveOrUpdate(notebookUser);
    }

    @Override
    public NotebookUser createNotebookUser(UserDTO user, NotebookSession notebookSession) {
	NotebookUser notebookUser = new NotebookUser(user, notebookSession);
	saveOrUpdateNotebookUser(notebookUser);
	return notebookUser;
    }

    @Override
    public boolean notifyUser(Integer userId, String comment) {
	boolean isHtmlFormat = false;

	return eventNotificationService.sendMessage(null, userId, IEventNotificationService.DELIVERY_METHOD_MAIL,
		getLocalisedMessage("event.teacher.comment.subject", new Object[] {}),
		getLocalisedMessage("event.teacher.comment.body", new Object[] { comment }), isHtmlFormat);
    }

    private String getLocalisedMessage(String key, Object[] args) {
	return messageService.getMessage(key, args);
    }

    @Override
    public List<Object[]> getUsersEntriesDates(final Long sessionId, Integer page, Integer size, int sorting,
	    String searchString) {
	return notebookUserDAO.getUsersEntriesDates(sessionId, page, size, sorting, searchString, userManagementService);
    }

    @Override
    public int getCountUsersBySession(final Long sessionId, String searchString) {
	return notebookUserDAO.getCountUsersBySession(sessionId, searchString);
    }

    @Override
    public List<StatisticDTO> getStatisticsBySession(final Long contentId) {
	return notebookUserDAO.getStatisticsBySession(contentId);
    }

    // =========================================================================================
    /* ********** Used by Spring to "inject" the linked objects ************* */

    public INotebookDAO getNotebookDAO() {
	return notebookDAO;
    }

    public void setNotebookDAO(INotebookDAO notebookDAO) {
	this.notebookDAO = notebookDAO;
    }

    public IToolContentHandler getNotebookToolContentHandler() {
	return notebookToolContentHandler;
    }

    public void setNotebookToolContentHandler(IToolContentHandler notebookToolContentHandler) {
	this.notebookToolContentHandler = notebookToolContentHandler;
    }

    public INotebookSessionDAO getNotebookSessionDAO() {
	return notebookSessionDAO;
    }

    public void setNotebookSessionDAO(INotebookSessionDAO sessionDAO) {
	notebookSessionDAO = sessionDAO;
    }

    public ILamsToolService getToolService() {
	return toolService;
    }

    public void setToolService(ILamsToolService toolService) {
	this.toolService = toolService;
    }

    public INotebookUserDAO getNotebookUserDAO() {
	return notebookUserDAO;
    }

    public void setNotebookUserDAO(INotebookUserDAO userDAO) {
	notebookUserDAO = userDAO;
    }

    public IExportToolContentService getExportContentService() {
	return exportContentService;
    }

    public void setExportContentService(IExportToolContentService exportContentService) {
	this.exportContentService = exportContentService;
    }

    public ILogEventService getLogEventService() {
	return logEventService;
    }

    public void setLogEventService(ILogEventService logEventService) {
	this.logEventService = logEventService;
    }

    public IUserManagementService getUserManagementService() {
	return userManagementService;
    }

    public void setUserManagementService(IUserManagementService userManagementService) {
	this.userManagementService = userManagementService;
    }

    public void setEventNotificationService(IEventNotificationService eventNotificationService) {
	this.eventNotificationService = eventNotificationService;
    }

    public void setMessageService(MessageService messageService) {
	this.messageService = messageService;
    }

    public NotebookOutputFactory getNotebookOutputFactory() {
	return notebookOutputFactory;
    }

    public void setNotebookOutputFactory(NotebookOutputFactory notebookOutputFactory) {
	this.notebookOutputFactory = notebookOutputFactory;
    }

    /**
     * {@inheritDoc}
     */
    @Override
    public String createConditionName(Collection<NotebookCondition> existingConditions) {
	String uniqueNumber = null;
	do {
	    uniqueNumber = String.valueOf(Math.abs(generator.nextInt()));
	    for (NotebookCondition condition : existingConditions) {
		String[] splitedName = getNotebookOutputFactory().splitConditionName(condition.getName());
		if (uniqueNumber.equals(splitedName[1])) {
		    uniqueNumber = null;
		}
	    }
	} while (uniqueNumber == null);
	return getNotebookOutputFactory().buildUserEntryConditionName(uniqueNumber);
    }

    @Override
    public void releaseConditionsFromCache(Notebook notebook) {
	if (notebook.getConditions() != null) {
	    for (NotebookCondition condition : notebook.getConditions()) {
		getNotebookDAO().releaseFromCache(condition);
	    }
	}
    }

    @Override
    public void deleteCondition(NotebookCondition condition) {
	if ((condition != null) && (condition.getConditionId() != null)) {
	    notebookDAO.delete(condition);
	}
    }

    @Override
    public boolean isGroupedActivity(long toolContentID) {
	return toolService.isGroupedActivity(toolContentID);
    }

    @Override
    public void auditLogStartEditingActivityInMonitor(long toolContentID) {
	toolService.auditLogStartEditingActivityInMonitor(toolContentID);
    }

    @Override
    public boolean isLastActivity(Long toolSessionId) {
	return toolService.isLastActivity(toolSessionId);
    }

    @Override
    public String getLearnerContentFolder(Long toolSessionId, Long userId) {
	return toolService.getLearnerContentFolder(toolSessionId, userId);
    }

    @Override
    public Class[] getSupportedToolOutputDefinitionClasses(int definitionType) {
	return getNotebookOutputFactory().getSupportedDefinitionClasses(definitionType);
    }

    @Override
    public ToolCompletionStatus getCompletionStatus(Long learnerId, Long toolSessionId) {
	// db doesn't have a start/finish date for learner, and session start/finish is null
	NotebookUser learner = getUserByUserIdAndSessionId(learnerId, toolSessionId);
	if (learner == null) {
	    return new ToolCompletionStatus(ToolCompletionStatus.ACTIVITY_NOT_ATTEMPTED, null, null);
	}

	return new ToolCompletionStatus(learner.isFinishedActivity()
		? ToolCompletionStatus.ACTIVITY_COMPLETED
		: ToolCompletionStatus.ACTIVITY_ATTEMPTED, null, null);
    }

    // ****************** REST methods *************************

    /**
     * Rest call to create a new Notebook content. Required fields in toolContentJSON: "title", "instructions".
     */
    @Override
    public void createRestToolContent(Integer userID, Long toolContentID, ObjectNode toolContentJSON) {
	Date updateDate = new Date();

	Notebook nb = new Notebook();
	nb.setToolContentId(toolContentID);
	nb.setTitle(JsonUtil.optString(toolContentJSON, RestTags.TITLE));
	nb.setInstructions(JsonUtil.optString(toolContentJSON, RestTags.INSTRUCTIONS));
	nb.setCreateBy(userID.longValue());
	nb.setCreateDate(updateDate);
	nb.setUpdateDate(updateDate);

	nb.setLockOnFinished(JsonUtil.optBoolean(toolContentJSON, RestTags.LOCK_WHEN_FINISHED, Boolean.FALSE));
	nb.setAllowRichEditor(JsonUtil.optBoolean(toolContentJSON, RestTags.ALLOW_RICH_TEXT_EDITOR, Boolean.FALSE));
	// submissionDeadline is set in monitoring

	nb.setContentInUse(false);
	nb.setDefineLater(false);
	this.saveOrUpdateNotebook(nb);

	// TODO
	// nb.setConditions(conditions);

    }

}<|MERGE_RESOLUTION|>--- conflicted
+++ resolved
@@ -249,21 +249,12 @@
 	for (NotebookSession session : notebook.getNotebookSessions()) {
 	    NotebookUser user = notebookUserDAO.getByUserIdAndSessionId(userId.longValue(), session.getSessionId());
 	    if (user != null) {
-<<<<<<< HEAD
 		if (resetActivityCompletionOnly) {
 		    user.setFinishedActivity(false);
 		    saveOrUpdateNotebookUser(user);
 		} else {
-		    if (user.getEntryUID() != null) {
-			NotebookEntry entry = coreNotebookService.getEntry(user.getEntryUID());
-			notebookDAO.delete(entry);
-		    }
-
 		    notebookUserDAO.delete(user);
 		}
-=======
-		notebookUserDAO.delete(user);
->>>>>>> 9d966e02
 	    }
 	}
     }
