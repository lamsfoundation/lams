--- conflicted
+++ resolved
@@ -1,4 +1,3 @@
-<<<<<<< HEAD
 <?xml version="1.0" encoding="UTF-8"?>
 
 <project name="build_base" basedir="." default="print-usage">
@@ -22,6 +21,7 @@
 		<fileset dir="../../lams/lams_build/lib">
 			<include name="**/*.jar" />
 		</fileset>
+		<fileset file="../../lams/lams_common/build/lib/lams.jar" />
 		<!-- Same list as in projects' .classpath file references to WildFly modules.
 			 They need to be exactly listed as **/*.jar would load other versions of JARs
 			 that are also present in lams_build/lib.
@@ -157,497 +157,11 @@
 	<!-- Compilations								                      -->
 	<!-- ================================================================ -->
 
-	<target name="_compile-java" depends="_clean-dirs">
-		<!-- Internal target: Compile Java sources. -->
-		<echo>${ant.project.name}: Compiling Java sources</echo>
-		<javac srcdir="${src.java.dir}"
-			   compiler="modern"
-	           source="1.8"
-			   target="1.8"
-               debug="on"
-               includeantruntime="false"
-			   debuglevel="lines,vars,source"
-               classpathref="libs.classpath"
-               destdir="${basedir}/build/classes/java">
-               <compilerarg line="-encoding utf-8"/>
-        </javac>
-        
-		<echo>${ant.project.name}: Copying additional non-Java resources</echo>
-	 	<copy todir="${basedir}/build/classes/java" overwrite="true">
-			<fileset dir="${src.java.dir}">
-				<include name="**/*.xml"/>
-				<include name="**/*.properties"/>
-				<!-- Autopatch -->
-				<include name="**/*.sql"/>
-			</fileset>
-		</copy>
-	</target>
-
-	<!-- ================================================================ -->
-	<!-- Build archives        		    	          					  -->
-	<!-- ================================================================ -->
-
-	<target name="_copy-hbm">
-		<echo>${ant.project.name}: Copying Hibernate mapping files</echo>
-		<copy todir="${basedir}/build/classes/java" overwrite="true">
-			<fileset dir="${conf.dir}/hibernate/mappings" erroronmissingdir="false">
-				<include name="**/*.hbm.xml"/>
-			</fileset>
-		</copy>
-	</target>
-					
-	
-	<target name="_copy-language" if="product.core">
-		<!-- Internal target: Copies language tags to build dir for easier EAR assembly.
-		     Required only for base products, not Tools -->
-		<echo>${ant.project.name}: Copying language files to build dir</echo>
-		<copy todir="${basedir}/build/lib/language/${product.path.filesystem}">
-			<fileset dir="${conf.dir}/language/lams">
-				<include name="**/*.properties"/>
-				<include name="**/*.txt"/>
-			</fileset>
-		</copy>
-	</target>
-	
-	
-	<target name="_build-manifest">
-		<!-- Internal target: Creates a JAR/WAR manifest out of a template. -->
-		<echo>${ant.project.name}: Preparing manifest</echo>
-		<copy tofile="${basedir}/build/MANIFEST.MF" verbose="true">
-			<fileset dir="${base.dir}/conf/j2ee">
-				<include name="MANIFEST-template.MF" />
-			</fileset>
-	        <filterset>
-	        	<filter token="product" value="${ant.project.name}"/>
-	        	<filter token="version" value="${project.version}"/>
-	        </filterset>
-		</copy>
-	</target>
-	
-	
-	<target name="_build-jar" depends="_compile-java, _copy-hbm, _build-manifest, _copy-language">
-		<!-- Internal target: Creates JAR file. -->
-		<echo>${ant.project.name}: Building JAR</echo>
-		<jar jarfile="${basedir}/build/lib/${product}.jar"
-			 manifest="${basedir}/build/MANIFEST.MF">
-			<fileset dir="${basedir}/build/classes/java" />
-		</jar>
-	</target>
-
-	
-	<target name="_build-war" depends="_build-manifest, _copy-language, _copy-jsp, _copy-libs, _copy-deployment-handler">
-		<!-- Internal target: Creates WAR file. -->
-		<echo>${ant.project.name}: Building WAR</echo>
-		
-		<!-- Add extra dir for CKEditor connector -->
-		<mkdir dir="${basedir}/build/war/userfiles"/>
-		
-		<war warfile="${basedir}/build/lib/${product}.war" 
-  		     webxml="${basedir}/build/war/WEB-INF/web.xml"
-			 manifest="${basedir}/build/MANIFEST.MF">
-			<fileset dir="${basedir}/build/war" />
-		</war>
-	</target>
-	
-	
-	<!-- This is needed for lams_build, otherwise building WAR deletes JAR and other way around -->
-	<target name="_build-product" depends="_build-jar, _build-war" />
-
-	<!-- =================================================================== -->
-	<!-- Product deployment			                                         -->
-	<!-- =================================================================== -->
-	
-	<target name="deploy-jar" depends="_build-jar" description="Deploys JAR.">	
-		<echo>${ant.project.name}: Deploying JAR</echo>
-		<copy file="${basedir}/build/lib/${product}.jar" todir="${server.home}/standalone/deployments/lams.ear/lib" overwrite="true" verbose="true" />
-	</target>
-	
-	
-	<target name="deploy-war" depends="_build-war, explode-war-delete" description="Deploys WAR.">
-		<echo>${ant.project.name}: Deploying WAR</echo>
-		<copy file="${basedir}/build/lib/${product}.war" todir="${server.home}/standalone/deployments/lams.ear" overwrite="true" verbose="true" />
-		
-		<echo>Copying language files for ${ant.project.name}, if exist</echo>
-		<copy todir="${server.home}/standalone/deployments/lams.ear/lams-dictionary.jar/${product.path.filesystem}" overwrite="true">
-		   <fileset dir="${conf.dir}/language/lams" erroronmissingdir="false">
-		    <include name="**/*.properties"/>
-		    <include name="**/*.txt"/>
-		   </fileset>
-		</copy>
-	</target>
-	
-	
-	<target name="copy-to-lams-lib" if="product.core" depends="_build-jar"
-		    description="Copies JAR file to lams_build/lib/lams for other projects to use.">
-  		<copy overwrite="yes" todir="../../lams/lams_build/lib/lams">
-  			<fileset dir="${basedir}/build/lib">
-  				<include name="${product}.jar"/>
-  			</fileset>
-  		</copy>	
-	</target>
-	
-	
-	<target name="_add-conf-module">
-		<!-- Internal target: Adds subprojects' JAR/WAR to LAMS EAR application.xml -->
-		<property name="moduleActivationPlaceholder" value="&lt;!-- Optional Module Placeholder - do not remove --&gt;" />
-		<loadfile srcFile="conf/moduleActivation.xml" property="moduleActivationEntry" quiet="true" />
-		<echo>${ant.project.name}: Enable module in EAR config files</echo>
-		<!-- Remove existing entries first, so it is possible to run target multiple times -->
-		<replaceregexp file="${server.home}/standalone/deployments/lams.ear/META-INF/application.xml"
-					   flags="gi"
-		               match="${moduleActivationEntry}" 
-			           replace=""
-		/>
-		<replaceregexp file="${server.home}/standalone/deployments/lams.ear/META-INF/application.xml"
-			 		   flags="i"
-			           match="(${moduleActivationPlaceholder})"
-			           replace="${moduleActivationEntry}    \1"
-		/>
-	</target>
-
-	<!-- =================================================================== -->
-	<!-- Explode WAR                                        				 -->
-	<!-- =================================================================== -->
-	
-	<available property="product.war.exists" file="${server.home}/standalone/deployments/lams.ear/${product}.war" type="file" />
-	
-	<target name="explode-war" if="product.war.exists" description="Explodes deployed WAR to folder.">
-		<echo>${ant.project.name}: Renaming existing WAR</echo>
-		<move tofile="${server.home}/standalone/deployments/lams.ear/temp-${product}.war" file="${server.home}/standalone/deployments/lams.ear/${product}.war" />
-		<echo>${ant.project.name}: Exploding WAR to folder</echo>
-		<unjar src="${server.home}/standalone/deployments/lams.ear/temp-${product}.war" dest="${server.home}/standalone/deployments/lams.ear/${product}.war" />
-		<echo>${ant.project.name}: Removing temporary WAR</echo>
-		<delete>
-			<fileset dir="${server.home}/standalone/deployments/lams.ear">
-				<include name="temp-${product}.war" />
-			</fileset>
-		</delete>
-	</target>
-	
-	
-	<target name="explode-war-synchronize" description="Copies web files into exploded WAR folder.">
-		<echo>Overwriting deployed ${ant.project.name} web files with source files</echo>
-		<copy todir="${server.home}/standalone/deployments/lams.ear/${product}.war" verbose="yes">
-			<fileset dir="${conf.web.dir}">
-				<include name="**/*.*" />
-				<exclude name="**/*.scss"/>
-			</fileset>
-		</copy>
-	</target>
-	
-	
-	<target name="explode-war-delete" description="Deletes exploded WAR folder.">
-		<echo>${ant.project.name}: Removing WAR folder</echo>
-		<delete dir="${server.home}/standalone/deployments/lams.ear/${product}.war" quiet="true" />
-
-		<echo>Removing temporary WAR for ${ant.project.name}, if exists</echo>
-		<delete file="${server.home}/standalone/deployments/lams.ear/temp-${product}.war" quiet="true" />
-	</target>
-	
-	
-	<target name="_copy-jsp" depends="sass.compile, _js-minify">
-		<!-- Internal target: Copies JSP files. -->
-		<echo>${ant.project.name}: Copying JSP files</echo>
-
-		<!-- No processing is needed so copy files straight to assembly dir to create WAR -->
-		<echo>Copying web resources</echo>
-	 	<copy todir="${basedir}/build/war">
-			<fileset dir="${conf.web.dir}">
-				<exclude name="**/*.scss"/>
-			</fileset>
-	 	</copy>
-	</target>
-	
-	<target name="_copy-libs">
-		<echo>${ant.project.name}: Copying additional libraries</echo>
-	 	<copy todir="${basedir}/build/war/WEB-INF/lib" flatten="true" verbose="true">
-			<fileset dir="${basedir}/lib" erroronmissingdir="false">
-				<include name="**/*"/>
-			</fileset>
-	 	</copy>
-	</target>
-	
-	<target name="_copy-deployment-handler">
-		<!-- Internal target: Copies WildFly deployment handler -->
-		<echo>${ant.project.name}: Copying deployment handler</echo>
-
-	 	<copy todir="${basedir}/build/war/META-INF/services"
-	 		  file="../../lams/lams_build/conf/deployment-handler/io.undertow.servlet.ServletExtension" />
-	</target>
-
-	<!-- ====================================================================== -->
-	<!--  Compile scss files to css files. Assumes SASS is installed. See       -->
-	<!--  sass_exec_file in unix/windows.properties.						    -->
-	<!--  sass.compile compiles all .sccs files.    						    -->
-	<!--  sass.compile.auto compiles modified .sccs files. Use for auto builds. -->
-	<!-- ====================================================================== -->
-	<target name="_sass.do.compile">
-        <apply dest="${basedir}/build/css" executable="${sass_exec_file}" failonerror="true" verbose="true">
-        	<arg value="--sourcemap=none"/>
-        	<arg value="--load-path=${scss.common.variables}"/>
-            <srcfile/>
-            <targetfile/>
-	        <fileset dir="${scss.css.dir}" erroronmissingdir="false">
-		        <include name="*.scss"/>
-	            <exclude name="_*.scss" />
- 	        </fileset>
-            <mapper from="*.scss" to="*.css" type="glob"/>
-        </apply>
-	    <ant target="_css.minify.copy"/>
-	    	<ant target="_css.nominify.copy"/>
-	</target>
-	
-	<target name="_css.minify.copy"  if="${css.minify}">
-		<echo> Minifying Files </echo>
-	    <apply executable="java" parallel="false">
-	        <fileset dir="${basedir}/build/css">
-		        	<include name="*.css"/>
-		        	<exclude name="*-min.css"/>
-		    </fileset>
-	        <arg line="-jar"/>
-	        <arg path="${yuicompressor}"/>
-	         <srcfile/>
-	        <arg line="-o"/>
-	        <mapper type="glob" from="*.css" to="${basedir}/build/css/*-min.css"/>
-	        <targetfile/>
-	    </apply>
-    		<echo>Copying css files from build area to web/css directory. The .map files are not copied. </echo>
-	 	<copy todir="${scss.css.dir}">
-			<fileset dir="${basedir}/build/css" erroronmissingdir="false">
-				<include name="*.css"/>
-			</fileset>
-		    <mapper type="glob" from="*-min.css" to="*.css"/>
-	 	</copy>
-	</target>
-
-	<target name="_css.nominify.copy" unless="${css.minify}">
-    		<echo>Copying css files from build area to web/css directory. The .map files are not copied. </echo>
-	 	<copy todir="${scss.css.dir}" verbose="true">
-			<fileset dir="${basedir}/build/css" erroronmissingdir="false">
-				<include name="*.css"/>
-		        	<exclude name="*-min.css"/>
-			</fileset>
-		    <mapper type="glob" from="*.css" to="*.css"/>
-	 	</copy>
-	</target>
-
-	<target name="_sass.build.clean">
-		<delete quiet="true">
-    			<fileset dir="${basedir}/build/css" includes="*.css"/>
-		</delete>
-	</target>
-	
-    <target name="sass.compile" description="Creates css files from scss (sass) files"  depends="_sass.build.clean">
-		<echo>Compiling ALL .sccs files from ${scss.css.dir} using ${sass_exec_file}</echo>
-		<mkdir dir="${basedir}/build/css" />
-		<touch verbose="true">
-	        <fileset dir="${scss.css.dir}" erroronmissingdir="false">
-		        <include name="**/*.scss"/>
- 	        </fileset>
-   	 	</touch>
-  	  	<ant target="_sass.do.compile"/>
-    </target>
-
-    <target name="sass.compile.auto" description="Creates css files from *modified* scss (sass) files">
-		<echo>Compiling modified .sccs files from ${scss.css.dir} using ${sass_exec_file}</echo>
-		<mkdir dir="${basedir}/build/css" />
-		<ant target="_sass.do.compile"/>
-    </target>
-
-	<!-- Minify specific javascript files -->
-	<fileset id="js.to.minify" dir="${basedir}/web/includes/javascript">
-        	<include name="*.js"/>
-    </fileset>
-
-	<target name="_set-do.js.minify">
-		<condition property="do.js.minify">
-	    		<and>
-		      <istrue value="${js.minify}"/>
-		      <available file="${basedir}/web/includes/javascript" type="dir"/>
-		    </and>
-		</condition>
-	</target>
-	
-  	<!-- Must run before the general web copy or the minified files will not be included as the files are up to date. -->
-	<target name="_js-minify" depends="_set-do.js.minify" if="do.js.minify">
-		<echo>Minifying Javascript Files</echo>
-		<mkdir dir="${basedir}/build/war/includes/javascript" />
-	    <apply executable="java" parallel="false">
-	        <fileset refid="js.to.minify"/>
-	        <arg line="-jar"/>
-	        <arg path="${yuicompressor}"/>
-	        <srcfile/>
-	        <arg line="-o"/>
-	        <mapper type="glob" from="*.js" to="${basedir}/build/war/includes/javascript/*.js"/>
-	        <targetfile/>
-	    </apply>
-	</target>
-
-=======
-<?xml version="1.0" encoding="UTF-8"?>
-
-<project name="build_base" basedir="." default="print-usage">
-	<description>
-		This is a base for most LAMS build.xml files.
-		It contains several most common tasks.
-	</description>
-	
-	<!-- Directory of this parent file -->
-	<dirname property="base.dir" file="${ant.file.build_base}"/>
-	 
-	<!-- Import project specific property file; base dir for this is the importing build.xml file -->
-	<property file="build.properties" />
-	<!-- Import common property files; base dir for this is the current file -->
-	<property file="${base.dir}/build.properties"/>
-	<property file="${base.dir}/common.properties"/>
-	<property file="${base.dir}/${osPropertiesName}.properties"/>
-	
-	<!-- Set library paths -->
-	<path id="libs.classpath" >
-		<fileset dir="../../lams/lams_build/lib">
-			<include name="**/*.jar" />
-		</fileset>
-		<fileset file="../../lams/lams_common/build/lib/lams.jar" />
-		<!-- Same list as in projects' .classpath file references to WildFly modules.
-			 They need to be exactly listed as **/*.jar would load other versions of JARs
-			 that are also present in lams_build/lib.
-		-->
-		<fileset dir="${server.home}/modules/system/layers/base">
-			<include name="io/undertow/core/main/undertow-core-*.jar" />
-			<include name="io/undertow/servlet/main/undertow-servlet-*.jar" />
-			<include name="javax/servlet/api/main/jboss-servlet-api*.jar" />
-			<include name="javax/servlet/jsp/api/main/jboss-jsp-api*.jar" />
-			<include name="javax/servlet/jstl/api/main/jboss-jstl-api*.jar" />
-			<include name="javax/transaction/api/main/jboss-transaction-*.jar" />
-			<include name="org/javassist/main/javassist-*.jar" />
-			<include name="org/hibernate/main/hibernate-core-*.jar" />
-			<include name="org/picketbox/main/picketbox-*.jar" />
-			<include name="org/jboss/logging/main/jboss-logging-*.jar" />
-			<include name="org/jboss/log4j/logmanager/main/log4j-jboss-logmanager-*.jar" />
-			<include name="org/jboss/logmanager/main/jboss-logmanager-*.jar" />
-			<include name="org/slf4j/main/slf4j-api-*.jar" />
-			<include name="org/slf4j/impl/main/slf4j-jboss-logmanager-*.jar" />
-			<include name="org/slf4j/jcl-over-slf4j/main/jcl-over-slf4j-*.jar" /> <!-- Alias for Commons Logging -->
-			<include name="org/apache/xerces/main/xercesImpl-*.jar" />
-			<include name="javax/xml/rpc/api/main/jboss-jaxrpc-api*.jar" />
-			<include name="javax/mail/api/main/javax.mail-*.jar" />
-			<include name="org/jboss/remoting-jmx/main/remoting-jmx-*.jar" />
-			<include name="org/apache/commons/beanutils/main/commons-beanutils-*.jar" />
-			<include name="org/apache/commons/collections/main/commons-collections-*.jar" />
-			<include name="org/apache/commons/io/main/commons-io-*.jar" />
-			<include name="org/apache/commons/lang/main/commons-lang-*.jar" />
-			<include name="org/apache/commons/codec/main/commons-codec-*.jar" />
-			<include name="org/apache/httpcomponents/main/httpclient-*.jar" />
-			<include name="org/apache/httpcomponents/main/httpcore-*.jar" />
-			<include name="javax/websocket/api/main/jboss-websocket-api*.jar" />
-			<include name="org/jboss/as/controller-client/main/wildfly-controller-client-*.jar" />
-			<include name="org/jboss/dmr/main/jboss-dmr-*.jar" />
-		</fileset>
-		<!-- Optional project own libraries -->
-		<fileset dir="lib" erroronmissingdir="false">
-			<include name="**/*.jar"/>
-		</fileset>
-	</path>
-	
-	<path id="product.classpath">
-		<path refid="libs.classpath"/>
-		<pathelement location="${basedir}/build/classes/java"/>
-	</path>
-
-	
-	<!-- ================================================================ -->
-	<!-- Print information								                  -->
-	<!-- ================================================================ -->
-	
-	<target name="print-usage" description="Displays Ant targets descriptions">
-		<echo>
-		${ant.project.name} build file
-		------------------------------------------------------
-		
-		Available targets are:
-			
-		print-usage				--> Display this information
-		copy-tags               --> Copies custom JSP tags from Central
-		deploy-jar         		--> Deploys JAR to EAR
-		deploy-war         		--> Deploys WAR to EAR
-		explode-war             --> Unpacks WAR in EAR
-		explode-war-synchronize --> Updates web content in exploded WAR
-		explode-war-delete      --> Removes exploded WAR
-		</echo>	
-	</target>
-	
-	<target name="_print-classpath">
-		<!-- Internal target: Prints out paths to library and project classes. -->
-		<echo message="java.class.path = ${java.class.path}" />
-		<property name="libs.classpath.string" refid="libs.classpath" />
-		<echo message="libs.classpath = ${libs.classpath.string}" />
-	</target>
-	
-	
-	<target name="_target-not-available">
-		<echo>This target is not implemented or applicable for ${ant.project.name}</echo>
-	</target>
-	
-	<!-- ================================================================ -->
-	<!-- Preparations									                  -->
-	<!-- ================================================================ -->
-
-	<target name="_clean-dirs">
-		<!-- Internal target: Recreates dirs for compiled output files. -->
-		<echo>${ant.project.name}: Removing cache and build folders</echo>
-		<delete dir="${server.home}server/default/tmp" quiet="true" />
-		<delete dir="${server.home}server/default/work" quiet="true" />
-		<delete dir="${basedir}/build" quiet="true" />
-				
-		<echo>${ant.project.name}: Creating build dir structure</echo>
-		<mkdir dir="${basedir}/build/classes/java" />
-		<mkdir dir="${basedir}/build/lib" />
-		<mkdir dir="${basedir}/build/deploy" />
-		<mkdir dir="${basedir}/build/deploy/sql" />
-		<mkdir dir="${basedir}/build/deploy/language" />
-		<mkdir dir="${basedir}/build/war" />
-		<mkdir dir="${basedir}/build/css" />
-	</target>
-	
-	
-	<target name="copy-tags" description="Copies LAMS TLD and TAGs.">
-		<echo>${ant.project.name}: Copying tags from Central</echo>
-   		<copy todir="${conf.web.dir}/WEB-INF/tlds/lams" 
-   			  file="../../lams/lams_central/web/WEB-INF/tlds/lams/lams.tld" overwrite="true" verbose="true" />	
-		<copy todir="${conf.web.dir}/WEB-INF/tags" overwrite="true" verbose="true">
-			<fileset dir="../../lams/lams_central/web/WEB-INF/tags" />
-		</copy>
-	</target>
-	
-	<!-- =================================================================== -->
-	<!-- Database Tasks                                             		 -->
-	<!-- =================================================================== -->
-	
-	<target name="_db-script">
-		<!-- Internal target: Runs SQL script given by call parameter. -->
-		<sql driver="com.mysql.jdbc.Driver"
-		     url="${db.url.build}"
-			 userid="${db.username}"
-			 password="${db.password}"
-			 encoding="utf8">
-			<classpath>
-				<fileset dir="../../lams/lams_build/lib/mysql" includes="*.jar"/> 
-			</classpath>
-			<transaction src="${sql.script}" />
-		</sql>
-	</target>
-	
-	<!-- ================================================================ -->
-	<!-- Compilations								                      -->
-	<!-- ================================================================ -->
-
-	
 	<available property="common.jar.exists" file="../../lams/lams_common/build/lib/lams.jar" type="file" />
 	
 	<target name="_build-common" unless="common.jar.exists">
 		<ant antfile="../lams_common/build.xml" target="_build-jar" inheritAll="false"/>
 	</target>
-	
 	
 	<target name="_compile-java-nocommon" depends="_clean-dirs">
 		<!-- Internal target: Compile Java sources. -->
@@ -674,7 +188,7 @@
 			</fileset>
 		</copy>
 	</target>
-	
+
 	<target name="_compile-java" depends="_build-common, _compile-java-nocommon" />
 
 	<!-- ================================================================ -->
@@ -729,7 +243,7 @@
 	</target>
 
 	
-	<target name="_build-war" depends="_build-manifest, _copy-language, _copy-jsp, _copy-libs">
+	<target name="_build-war" depends="_build-manifest, _copy-language, _copy-jsp, _copy-libs, _copy-deployment-handler">
 		<!-- Internal target: Creates WAR file. -->
 		<echo>${ant.project.name}: Building WAR</echo>
 		
@@ -849,6 +363,14 @@
 				<include name="**/*"/>
 			</fileset>
 	 	</copy>
+	</target>
+	
+	<target name="_copy-deployment-handler">
+		<!-- Internal target: Copies WildFly deployment handler -->
+		<echo>${ant.project.name}: Copying deployment handler</echo>
+
+	 	<copy todir="${basedir}/build/war/META-INF/services"
+	 		  file="../../lams/lams_build/conf/deployment-handler/io.undertow.servlet.ServletExtension" />
 	</target>
 
 	<!-- ====================================================================== -->
@@ -959,5 +481,4 @@
 	    </apply>
 	</target>
 
->>>>>>> 693e7c3c
 </project>