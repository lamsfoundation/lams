--- conflicted
+++ resolved
@@ -86,7 +86,6 @@
 			<ant antfile="../lams_tool_bbb/build.xml"           target="_clean-dirs" inheritAll="false" />
 			<ant antfile="../lams_tool_dimdim/build.xml"        target="_clean-dirs" inheritAll="false" />
 			<ant antfile="../lams_tool_gmap/build.xml"          target="_clean-dirs" inheritAll="false" />
-			<ant antfile="../lams_tool_lamc/build.xml"          target="_clean-dirs" inheritAll="false"/>
 			
 			<ant antfile="../lams_tool_doku/build.xml"          target="_clean-dirs" inheritAll="false" />
 			<ant antfile="../lams_tool_zoom/build.xml"          target="_clean-dirs" inheritAll="false" />
@@ -427,8 +426,6 @@
 		<copy tofile="${server.home}/modules/system/layers/base/org/apache/xmlbeans/main/module.xml"
 			  file="lib/apache-poi/xmlbeans.module.xml" overwrite="true" verbose="true" />
 		
-<<<<<<< HEAD
-=======
 		<copy todir="${server.home}/modules/system/layers/base/com/zaxxer/sparsebits/main" overwrite="true" verbose="true">
 			<fileset dir="lib/apache-poi">
 				<include name="SparseBitSet-*.jar" />
@@ -438,7 +435,6 @@
 			  file="lib/apache-poi/sparse-bit-set.module.xml" overwrite="true" verbose="true" />
 		
 		
->>>>>>> 4436ad48
 		<copy todir="${server.home}/modules/system/layers/base/org/apache/tika/main" overwrite="true" verbose="true">
 			<fileset dir="lib/apache-tika">
 				<include name="tika-*.jar" />
