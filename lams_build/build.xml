--- conflicted
+++ resolved
@@ -525,6 +525,8 @@
 		<copy tofile="${server.home}/modules/system/layers/base/org/scilab/forge/jlatexmath/main/module.xml"
 			  file="lib/jlatexmath/jlatexmath.module.xml" overwrite="true" verbose="true" />
 
+		
+		
 		<copy todir="${server.home}/modules/system/layers/base/org/json/simple/main" overwrite="true" verbose="true">
 			<fileset dir="lib/json">
 				<include name="json-simple-*.jar" />
@@ -540,7 +542,6 @@
 		</copy>
 		<copy tofile="${server.home}/modules/system/layers/base/io/jsonwebtoken/main/module.xml"
 			  file="lib/json/jjwt.module.xml" overwrite="true" verbose="true" />
-		
 		
 		
 		<copy todir="${server.home}/modules/system/layers/base/com/mysql/main" overwrite="true" verbose="true">
@@ -829,11 +830,8 @@
 			</fileset>
 			<!-- Libraries -->
 			<fileset dir="${server.home}/modules/system/layers/base/">
-<<<<<<< HEAD
 				<include name="ch/"/>
 				<include name="com/google/guava/"/>
-=======
->>>>>>> 3af43e58
 				<include name="com/h2database/"/>
 				<include name="com/microsoft/"/>
 				<include name="gnu/"/>
