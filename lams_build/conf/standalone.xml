--- conflicted
+++ resolved
@@ -142,10 +142,7 @@
                 <pattern-formatter
                     pattern="%d{yyyy-MM-dd HH:mm:ss,SSS} [%t:%x] %-5p %c - %m%n" />
             </formatter>
-<<<<<<< HEAD
-
-=======
->>>>>>> 4a7a8f7f
+            
             <!-- ABSOLUTE date format -->
             <formatter name="CONSOLEPATTERN">
                 <pattern-formatter pattern="%d{HH:mm:ss,SSS} %-5p [%c{1}] %m%n" />
