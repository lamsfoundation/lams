<?xml version='1.0' encoding='UTF-8'?>

<server xmlns="urn:jboss:domain:8.0">
    <extensions>
        <extension module="org.jboss.as.clustering.infinispan"/>
        <extension module="org.jboss.as.connector"/>
        <extension module="org.jboss.as.deployment-scanner"/>
        <extension module="org.jboss.as.ee"/>
        <extension module="org.jboss.as.jmx"/>
        <extension module="org.jboss.as.jpa"/>
        <extension module="org.jboss.as.logging"/>
        <extension module="org.jboss.as.naming"/>
        <extension module="org.jboss.as.remoting"/>
        <extension module="org.jboss.as.security"/>
        <extension module="org.jboss.as.transactions"/>
        <extension module="org.wildfly.extension.io"/>
        <extension module="org.wildfly.extension.undertow"/>
    </extensions>
    <management>
        <security-realms>
            <security-realm name="ManagementRealm">
                <authentication>
                    <local default-user="$local" skip-group-loading="true"/>
                    <properties path="mgmt-users.properties" relative-to="jboss.server.config.dir"/>
                </authentication>
                <authorization map-groups-to-roles="false">
                    <properties path="mgmt-groups.properties" relative-to="jboss.server.config.dir"/>
                </authorization>
            </security-realm>
            <security-realm name="ApplicationRealm">
                <authentication>
                    <local default-user="$local" allowed-users="*" skip-group-loading="true"/>
                    <properties path="application-users.properties" relative-to="jboss.server.config.dir"/>
                </authentication>
                <authorization>
                    <properties path="application-roles.properties" relative-to="jboss.server.config.dir"/>
                </authorization>
            </security-realm>
        </security-realms>
        <audit-log>
            <formatters>
                <json-formatter name="json-formatter"/>
            </formatters>
            <handlers>
                <file-handler name="file" formatter="json-formatter" path="audit-log.log" relative-to="jboss.server.data.dir"/>
            </handlers>
            <logger log-boot="true" log-read-only="false" enabled="false">
                <handlers>
                    <handler name="file"/>
                </handlers>
            </logger>
        </audit-log>
        <management-interfaces>
            <http-interface security-realm="ManagementRealm">
                <http-upgrade enabled="true"/>
                <socket-binding http="management-http"/>
            </http-interface>
        </management-interfaces>
    </management>
    <profile>
        <subsystem xmlns="urn:jboss:domain:logging:6.0">
        	<use-deployment-logging-config value="false" />
            <add-logging-api-dependencies value="true" />
        	
            <periodic-rotating-file-handler name="FILE"
                autoflush="true">
                <formatter>
                    <named-formatter name="PATTERN" />
                </formatter>
                <file relative-to="jboss.server.log.dir" path="server.log" />
                <suffix value="'.'yyyy-MM-dd" />
                <append value="true" />

            </periodic-rotating-file-handler>

            <console-handler name="CONSOLE">
                <target name="System.out" />
                <level name="INFO" />
                <formatter>
                    <named-formatter name="CONSOLEPATTERN" />
                </formatter>
            </console-handler>

            <size-rotating-file-handler name="LAMSFILE"
                autoflush="true">
                <level name="DEBUG" />
                <formatter>
                    <named-formatter name="LAMSPATTERN" />
                </formatter>
                <file relative-to="jboss.server.log.dir" path="lams.log" />
                <rotate-size value="5m" />
                <max-backup-index value="20" />
                <append value="true" />
            </size-rotating-file-handler>

            <console-handler name="LAMSCONSOLE">
                <target name="System.out" />
                <level name="DEBUG" />
                <formatter>
                    <named-formatter name="LAMSCONSOLEPATTERN" />
                </formatter>
            </console-handler>

            <size-rotating-file-handler name="HIBERNATEFILE"
                autoflush="true">
                <level name="DEBUG" />
                <formatter>
                    <named-formatter name="HIBERNATEPATTERN" />
                </formatter>
                <file relative-to="jboss.server.log.dir" path="hibernatelams.log" />
                <rotate-size value="5m" />
                <max-backup-index value="20" />
                <append value="true" />
            </size-rotating-file-handler>

            <periodic-rotating-file-handler name="LAMSAUDIT"
                autoflush="true">
                <formatter>
                    <named-formatter name="LAMSAUDITPATTERN" />
                </formatter>
                <file relative-to="jboss.server.log.dir" path="lamsaudit.log" />
                <suffix value="'.'yyyy-MM-dd" />
                <append value="true" />
            </periodic-rotating-file-handler>

            <!-- ISO8601 date format -->
            <formatter name="HIBERNATEPATTERN">
                <pattern-formatter pattern="%d{yyyy-MM-dd HH:mm:ss,SSS} [%t] %-5p %c - %m%n" />
            </formatter>
            <formatter name="LAMSCONSOLEPATTERN">
                <pattern-formatter pattern="%d{yyyy-MM-dd HH:mm:ss,SSS} %-5p [%c{1}] %m%n" />
            </formatter>
            <formatter name="LAMSPATTERN">
                <pattern-formatter
                    pattern="%d{yyyy-MM-dd HH:mm:ss,SSS} [%t:%x] %-5p %c - %m%n" />
            </formatter>
            <formatter name="LAMSAUDITPATTERN">
                <pattern-formatter
                    pattern="%d{yyyy-MM-dd HH:mm:ss,SSS} %m%n" />
            </formatter>
            
            <!-- ABSOLUTE date format -->
            <formatter name="CONSOLEPATTERN">
                <pattern-formatter pattern="%d{HH:mm:ss,SSS} %-5p [%c{1}] %m%n" />
            </formatter>
            <formatter name="PATTERN">
                <pattern-formatter pattern="%d %-5p [%c] (%t) %m%n" />
            </formatter>

            <logger category="org.lamsfoundation.lams"
                use-parent-handlers="false">
                <level name="DEBUG" />
                <handlers>
                    <handler name="LAMSFILE" />
                    <handler name="LAMSCONSOLE" />
                </handlers>
            </logger>

            <logger category="org.wildfly" use-parent-handlers="false">
                <level name="DEBUG" />
                <handlers>
                    <handler name="LAMSFILE" />
                    <handler name="LAMSCONSOLE" />
                </handlers>
            </logger>

            <logger category="org.hibernate"
            	use-parent-handlers="false">
                <level name="INFO" />
                <handlers>
                    <handler name="HIBERNATEFILE" />
                </handlers>
            </logger>

            <logger category="org.springframework.beans.factory.support.DefaultListableBeanFactory">
            	<level name="INFO"/>
            </logger>
            
            <logger category="org.lamsfoundation.lams.context">
            	<level name="INFO"/>
            </logger>
            
            <logger category="org.lamsfoundation.lams.util.hibernate.TransactionAwareSessionContext">
            	<level name="ERROR"/>
            </logger>
            
            <logger category="org.hibernate.engine.internal.StatefulPersistenceContext">
                <level name="ERROR"/>
            </logger>
            
             <logger category="org.hibernate.hql.internal.ast.HqlSqlWalker">
                <level name="ERROR"/>
            </logger>
            
            <logger category="org.jboss">
                <level name="INFO" />
            </logger>

            <logger category="org.apache">
                <level name="INFO" />
            </logger>

            <logger category="jacorb">
                <level name="WARN" />
            </logger>

            <logger category="javax.enterprise.resource.webcontainer.jsf">
                <level name="INFO" />
            </logger>

            <logger category="org.jgroups">
                <level name="WARN" />
            </logger>

            <logger category="org.quartz">
                <level name="INFO" />
            </logger>

            <logger category="org.jboss.management">
                <level name="INFO" />
            </logger>

            <logger category="org.jboss.serial">
                <level name="INFO" />
            </logger>
            
            <logger category="org.springframework.transaction.jta">
                <level name="INFO"/>
            </logger>
            
            <logger category="org.springframework.orm.hibernate5">
                <level name="INFO"/>
            </logger>
            
            <logger category="org.springframework.beans.factory.annotation">
                <level name="WARN"/>
            </logger>
                        
            <logger category="org.hibernate.engine.internal.StatisticalLoggingSessionEventListener">
            	<level name="WARN"/>
            </logger>
            
            <logger category="Owasp.CsrfGuard" use-parent-handlers="false">
                <level name="WARN" />
                <handlers>
                    <handler name="LAMSFILE" />
                    <handler name="LAMSCONSOLE" />
                </handlers>
            </logger>
            
<<<<<<< HEAD
=======
            <logger category="org.owasp.csrfguard" use-parent-handlers="false">
                <level name="WARN" />
                <handlers>
                    <handler name="LAMSFILE" />
                    <handler name="LAMSCONSOLE" />
                </handlers>
            </logger>
            
>>>>>>> 1024255b
            <logger category="org.lamsfoundation.lams.web.filter.AuditLogFilter" use-parent-handlers="false">
                <level name="INFO" />
                <handlers>
                    <handler name="LAMSAUDIT" />
                </handlers>
            </logger>
            
            <!-- On production change below settings to INFO -->
            
           	 <logger category="io.undertow.request">
                <level name="DEBUG"/>
            </logger>
            
            <logger category="org.springframework.web">
                <level name="DEBUG"/>
            </logger>
                       
           <logger category="org.hibernate.cache.internal.QueryResultsCacheImpl"
            	use-parent-handlers="false">
                <level name="DEBUG" />
                <handlers>
                    <handler name="HIBERNATEFILE" />
                </handlers>
            </logger>
            
            <!-- On production change above settings to INFO -->
            
            <root-logger>
                <level name="DEBUG" />
                <handlers>
                    <handler name="CONSOLE" />
                    <handler name="FILE" />
                </handlers>
            </root-logger>
        </subsystem>
        <subsystem xmlns="urn:jboss:domain:datasources:5.0">
            <datasources>
				<datasource jndi-name="java:jboss/datasources/lams-ds" pool-name="lams-ds" spy="false" jta="true" statistics-enabled="true">
				    <connection-url>@db.url.run@</connection-url>
				    <driver>MySQL</driver>
				    <connection-property name="characterEncoding">utf8</connection-property>
				    <connection-property name="useUnicode">true</connection-property>
				    <connection-property name="zeroDateTimeBehavior">CONVERT_TO_NULL</connection-property>
				    <connection-property name="useSSL">false</connection-property>
				    <connection-property name="autoReconnect">true</connection-property>
				    <connection-property name="allowPublicKeyRetrieval">true</connection-property>
				    <connection-property name="useLegacyDatetimeCode">false</connection-property>
				    <connection-property name="serverTimezone">@db.timezone@</connection-property>
				    
				    <transaction-isolation>TRANSACTION_READ_COMMITTED</transaction-isolation>
				    <pool>
				      <min-pool-size>0</min-pool-size>
				      <initial-pool-size>0</initial-pool-size>
				      <max-pool-size>64</max-pool-size>
				      <prefill>false</prefill>
				      <use-strict-min>false</use-strict-min>
				      <flush-strategy>FailingConnectionOnly</flush-strategy>
				    </pool>
				    <security>
				      <user-name>@db.username@</user-name>
				      <password>@db.password@</password>
				    </security>
				    <validation>
				      <valid-connection-checker class-name="org.jboss.jca.adapters.jdbc.extensions.mysql.MySQLValidConnectionChecker"/>
				      <validate-on-match>true</validate-on-match>
				      <background-validation>false</background-validation>
				      <use-fast-fail>false</use-fast-fail>
				    </validation>
				    <timeout>
				      <idle-timeout-minutes>5</idle-timeout-minutes>
				      <xa-resource-timeout>0</xa-resource-timeout>
				    </timeout>
				    <statement>
				      <track-statements>false</track-statements>
				    </statement>
			  	</datasource>
			  
                <drivers>
                    <driver name="MySQL" module="com.mysql" />
                </drivers>
            </datasources>
        </subsystem>
        <subsystem xmlns="urn:jboss:domain:deployment-scanner:2.0">
            <deployment-scanner path="deployments" relative-to="jboss.server.base.dir" scan-interval="5000"
            					runtime-failure-causes-rollback="${jboss.deployment.scanner.rollback.on.failure:false}" auto-deploy-zipped="false"/>
        </subsystem>
        <subsystem xmlns="urn:jboss:domain:ee:4.0">
            <spec-descriptor-property-replacement>false</spec-descriptor-property-replacement>
            <concurrent>
                <context-services>
                    <context-service name="default" jndi-name="java:jboss/ee/concurrency/context/default" use-transaction-setup-provider="true"/>
                </context-services>
                <managed-thread-factories>
                    <managed-thread-factory name="default" jndi-name="java:jboss/ee/concurrency/factory/default" context-service="default"/>
                </managed-thread-factories>
                <managed-executor-services>
                    <managed-executor-service name="default" jndi-name="java:jboss/ee/concurrency/executor/default" context-service="default" hung-task-threshold="60000" keepalive-time="5000"/>
                </managed-executor-services>
                <managed-scheduled-executor-services>
                    <managed-scheduled-executor-service name="default" jndi-name="java:jboss/ee/concurrency/scheduler/default" context-service="default" hung-task-threshold="60000" keepalive-time="3000"/>
                </managed-scheduled-executor-services>
            </concurrent>
            <default-bindings context-service="java:jboss/ee/concurrency/context/default" datasource="java:jboss/datasources/lams-ds" managed-executor-service="java:jboss/ee/concurrency/executor/default" managed-scheduled-executor-service="java:jboss/ee/concurrency/scheduler/default" managed-thread-factory="java:jboss/ee/concurrency/factory/default"/>
        </subsystem>
        <subsystem xmlns="urn:jboss:domain:infinispan:7.0">
            <cache-container name="server" default-cache="default" module="org.wildfly.clustering.server">
                <local-cache name="default">
                    <transaction mode="BATCH"/>
                </local-cache>
            </cache-container>
            <cache-container name="web" default-cache="lams" module="org.wildfly.clustering.web.infinispan">
                <local-cache name="passivation">
                    <locking isolation="REPEATABLE_READ"/>
                    <transaction mode="BATCH"/>
                    <file-store passivation="true" purge="false"/>
                </local-cache>
  				<!-- 
                The default cache below has been added for LAMS.
                	 In vanilla WildFly "passivation" cache above is used for storing web sessions,
                	 which allows sessions to be kept between server restarts -->
                <local-cache name="lams" >
                	<binary-memory />
                	<locking isolation="NONE" />
                    <transaction mode="NONE"/>
                </local-cache> 
            </cache-container>
            <cache-container name="hibernate" default-cache="entity" module="org.infinispan.hibernate-cache" statistics-enabled="true">
            	<local-cache name="entity">
                    <transaction mode="NON_XA"/>
                    <object-memory size="10000"/>
                    <expiration max-idle="100000"/>
                </local-cache>
            </cache-container>
        </subsystem>
        <subsystem xmlns="urn:jboss:domain:io:3.0">
            <worker name="default"/>
            <buffer-pool name="default"/>
        </subsystem>
        <subsystem xmlns="urn:jboss:domain:jca:5.0">
            <archive-validation enabled="true" fail-on-error="true" fail-on-warn="false"/>
            <bean-validation enabled="true"/>
            <default-workmanager>
                <short-running-threads>
                    <core-threads count="50"/>
                    <queue-length count="50"/>
                    <max-threads count="50"/>
                    <keepalive-time time="10" unit="seconds"/>
                </short-running-threads>
                <long-running-threads>
                    <core-threads count="50"/>
                    <queue-length count="50"/>
                    <max-threads count="50"/>
                    <keepalive-time time="10" unit="seconds"/>
                </long-running-threads>
            </default-workmanager>
            <cached-connection-manager/>
        </subsystem>
        <subsystem xmlns="urn:jboss:domain:jmx:1.3">
            <expose-resolved-model/>
            <expose-expression-model/>
            <remoting-connector/>
        </subsystem>
        <subsystem xmlns="urn:jboss:domain:jpa:1.1">
            <jpa default-datasource="" default-extended-persistence-inheritance="DEEP"/>
        </subsystem>
        <subsystem xmlns="urn:jboss:domain:naming:2.0">
            <remote-naming/>
        </subsystem>
        <subsystem xmlns="urn:jboss:domain:remoting:4.0">
            <http-connector name="http-remoting-connector" connector-ref="default" security-realm="ApplicationRealm"/>
        </subsystem>
        <subsystem xmlns="urn:jboss:domain:security:2.0">
            <security-domains>
                <security-domain name="lams" cache-type="default">
                    <authentication>
                        <login-module code="org.lamsfoundation.lams.security.UniversalLoginModule" flag="required">
                            <module-option name="dsJndiName" value="java:jboss/datasources/lams-ds"/>
                        </login-module>
                    </authentication>
                </security-domain>
            </security-domains>
        </subsystem>
        <subsystem xmlns="urn:jboss:domain:transactions:5.0">
            <core-environment node-identifier="${jboss.tx.node.id:1}">
                <process-id>
                    <uuid/>
                </process-id>
            </core-environment>
            <recovery-environment socket-binding="txn-recovery-environment" status-socket-binding="txn-status-manager"/>
            <object-store path="tx-object-store" relative-to="jboss.server.data.dir"/>
        </subsystem>
        <subsystem xmlns="urn:jboss:domain:undertow:7.0" default-server="default-server" default-virtual-host="default-host" default-servlet-container="default" default-security-domain="other">
            <buffer-cache name="default"/>
            <server name="default-server">
                <http-listener name="default" socket-binding="http" enable-http2="true" max-post-size="209715200" />
                <host name="default-host" alias="localhost">
                	<location name="/" handler="welcome-content"/>
                 	<access-log pattern="combined" />
                 	<http-invoker security-realm="ApplicationRealm"/>
                    <!-- Enable if running https see (LDEV-3888)
                    	<filter-ref name="hsts"/>
                    -->
                </host>
            </server>
 			<servlet-container name="default" default-encoding="UTF-8" disable-caching-for-secured-pages="false">
                <jsp-config x-powered-by="false" development="true" trim-spaces="true"/>
                <websockets/>
            </servlet-container>
            <handlers>
                <file name="welcome-content" path="${jboss.home.dir}/welcome-content"/>
            </handlers>
            <filters>
                <response-header name="hsts" header-name="Strict-Transport-Security" header-value="max-age=3600"/>
            </filters>
        </subsystem>
    </profile>
    <interfaces>
        <interface name="management">
            <inet-address value="${jboss.bind.address.management:127.0.0.1}"/>
        </interface>
        <interface name="public">
            <inet-address value="${jboss.bind.address:127.0.0.1}"/>
        </interface>
    </interfaces>
    <socket-binding-group name="standard-sockets" default-interface="public" port-offset="${jboss.socket.binding.port-offset:0}">
        <socket-binding name="management-http" interface="management" port="${jboss.management.http.port:9990}"/>
        <socket-binding name="management-https" interface="management" port="${jboss.management.https.port:9993}"/>
        <socket-binding name="ajp" port="${jboss.ajp.port:8009}"/>
        <socket-binding name="http" port="${jboss.http.port:8080}"/>
        <socket-binding name="https" port="${jboss.https.port:8443}"/>
        <socket-binding name="txn-recovery-environment" port="4712"/>
        <socket-binding name="txn-status-manager" port="4713"/>
    </socket-binding-group>
</server><|MERGE_RESOLUTION|>--- conflicted
+++ resolved
@@ -248,8 +248,6 @@
                 </handlers>
             </logger>
             
-<<<<<<< HEAD
-=======
             <logger category="org.owasp.csrfguard" use-parent-handlers="false">
                 <level name="WARN" />
                 <handlers>
@@ -258,7 +256,6 @@
                 </handlers>
             </logger>
             
->>>>>>> 1024255b
             <logger category="org.lamsfoundation.lams.web.filter.AuditLogFilter" use-parent-handlers="false">
                 <level name="INFO" />
                 <handlers>
