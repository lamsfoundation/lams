--- conflicted
+++ resolved
@@ -24,17 +24,10 @@
 
 <module xmlns="urn:jboss:module:1.5" name="org.apache.poi">
   <resources>
-<<<<<<< HEAD
-    <resource-root path="poi-4.0.1.jar"/>
-    <resource-root path="poi-ooxml-4.0.1.jar"/>
-    <resource-root path="poi-ooxml-schemas-4.0.1.jar"/>
-    <resource-root path="poi-scratchpad-4.0.1.jar"/>
-=======
     <resource-root path="poi-4.1.2.jar"/>
     <resource-root path="poi-ooxml-4.1.2.jar"/>
     <resource-root path="poi-ooxml-schemas-4.1.2.jar"/>
     <resource-root path="poi-scratchpad-4.1.2.jar"/>
->>>>>>> 4436ad48
   </resources>
   <dependencies>
     <module name="javax.api"/>
