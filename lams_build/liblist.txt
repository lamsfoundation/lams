*****Deployed Libraries*****

Folder            Library                               Version                License                       Vendor                           Description

<<<<<<< HEAD
apache-poi        poi-4.0.1.jar           				4.0.1                  Apache License 2.0            Apache                           the Java API for Microsoft Documents
                  poi-ooxml-4.0.1.jar
                  poi-ooxml-schemas-4.0.1.jar
                  poi-scratchpad-4.0.1.jar
                  xmlbeans-3.0.2.jar					3.0.2
=======
apache-poi        poi-4.1.2.jar           				4.1.2                  Apache License 2.0            Apache                           the Java API for Microsoft Documents
                  poi-ooxml-4.1.2.jar
                  poi-ooxml-schemas-4.1.2.jar
                  poi-scratchpad-4.1.2.jar
                  xmlbeans-3.1.0.jar					3.1.0

apache-tika       tika-core-1.24.jar             		1.24                   Apache License 2.0            Apache                           a content analysis toolkit that detects and extracts metadata and text from over a thousand different file types
                  tika-parsers-1.24.jar
>>>>>>> 4436ad48

apache-tika       tika-core-1.24.jar             		1.24                   Apache License 2.0            Apache                           a content analysis toolkit that detects and extracts metadata and text from over a thousand different file types
                  tika-parsers-1.24.jar

autopatch		  autopatch-1.4.2-lams.jar			    1.4.2-lams		       Apache License				 Tacit Knowledge				  automated Java patching system
				  discovery-1.0.5-lams.jar				1.0.5-lams				  

basiclti-util     basiclti-util-1.2.0.jar               1.2.0                  Apache License 2.0            IMS Global Learning Consortium   Set of utility classes to aid in the development of BasicLTI consumers andproviders
                  oauth-20100527.jar                    20100527               Apache License 2.0            Sean Sullivan, JM Kristian       An open protocol to allow API authentication in a simple and standard method from desktop and web applications
                  oauth-provider-20100527.jar           
                  signpost-commonshttp4-1.2.1.2.jar     1.2.1.2                Apache License 2.0            Matthias Käppler, Qype GmbH      A simple, light-weight, and modular OAuth client library
                  signpost-core-1.2.1.2.jar             

batik             batik-1.7.jar                         1.7                    Apache License 2.0            Apache                           toolkit for manipulating images in SVG format

clamav-client	  clamav-client-2.0.2.jar				2.0.2				   MIT							 cdarras on GitHub				  ClamAV antivirus client 

csrfguard		  csrfguard-4.1.3-custom-2022.04.03.jar	custom build   		   BSD License 					 OWASP							  prevents CSRF attacks
														based on 4.1.3																		  4.1.3 tag with a custom modification in CsrfGuardUtils.java
etherpad		  etherpad_lite_client-1.2.13.jar		1.2.13					Apache License 2.0			 Nils Fredrik Gjerull			  Client for Etherpad

fckeditor         fckeditor-java-core-2.6.jar           2.6					   GPL, LGPL, MPL				 Frederico Caldeira Knabben       Java connector for CKEditor                                                        

googleauth        googleauth-1.1.1.jar                  1.1.1				   Public Domain				 Enrico M. Crisostomo             Java server library that implements the Time-based One-time Password (TOTP) algorithm

hibernate		  hibernate-core-5.3.6.Final.jar		5.3.6				   LGPL							 Hibernate						  ORM library
				  hibernate-envers-5.3.6.Final.jar
				  
jakarta-commons   commons-codec-1.15.jar				1.15				   Apache Software License 2.0   The Apache Software Foundation   provides implementations of common encoders and decoders
				  commons-collections4-4.4.jar			4.4					   Apache Software License 2.0   The Apache Software Foundation   adds many powerful data structures that accelerate development of Java applications
				  commons-digester-2.1.jar              2.1                    Apache Software License 2.0   The Apache Software Foundation   XML -> Java object mapping tool
                  commons-fileupload-1.3.3.jar          1.3.3                  Apache Software License 1.1   The Apache Software Foundation   File upload component for Java servlets
                  commons-validator-1.6.jar             1.6	                   Apache License 2.0            The Apache Software Foundation   Commons Validator
                  commons-discovery-0.5.jar             0.5	                   Apache License 2.0            The Apache Software Foundation
                  commons-compress-1.19.jar             1.19                   Apache License 2.0            The Apache Software Foundation   Defines an API for working with ar, cpio, Unix dump, tar, zip, gzip, XZ, Pack200, bzip2, 7z, arj, lzma, snappy, DEFLATE, lz4, Brotli, Zstandard, DEFLATE64 and Z files

jlatexmath		  jlatexmath-1.0.8.jar                  1.0.8                  GPL                           scilab.org                       A Java API to render LaTeX

json-simple       json-simple-1.1.1.jar                 1.1.1                  Apache License 2.0            fangyidong                       A simple Java toolkit for JSON

jsonwebtoken	  jjwt-api-0.11.2.jar					0.11.2				   JWTK							 Apache
				  jjwt-impl-0.11.2.jar
				  jjwt-jackson-0.11.2.jar
				  jwks-rsa-0.20.0.jar

kotlin-stdlib	  kotlin-stdlib-1.3.11.jar				1.3.11				   Apache License 2.0			 JetBrains						  Kotlin runtime

kotlin-logging	  kotlin-logging-1.6.22.jar				1.6.22				   Apache License 2.0			 MicroUtils						  Kotlin logging

mysql             mysql-connector-java-8.0.11.jar		8.0.11				   GPL							 Oracle 						  Java connector for MySQL                                                                          

odmg              odmg-3.0.jar                          3.0                                                                                   

passpol			  passpol-0.7.1-SNAPSHOT.jar			0.7.1				   Apache License 2.0			 Codahale						  For checking for weak or compromised password. Recompiled manually with Java 11.

reactive-streams  reactive-streams-1.0.3.jar			1.0.3		   	   	   Public Domain			 	 Reactive StreamsVMWare			  Reactive protocol

reactor			  reactor-core-3.4.12.jar				3.4.12			   	   Apache License 2.0			 VMWare							  Reactive backend

quartz			  quartz-2.2.3.jar						2.2.3			   	   Apache License 2.0			 Terracotta						  For running scheduled jobs

spring            spring-core-5.3.18.jar				5.3.18				   Apache License 2.0			 VMWare							  programming and configuration model for modern Java-based enterprise applications
				  spring-beans-5.3.18.jar
				  spring-context-5.3.18.jar
				  spring-context-support-5.3.18.jar
				  spring-expression-5.3.18.jar
				  spring-jdbc-5.3.18.jar
				  spring-orm-5.3.18.jar
				  spring-tx-5.3.18.jar
				  spring-web-5.3.18.jar
				  spring-webmvc-5.3.18.jar

urlrewritefilter urlrewritefilter-4.0.3.jar             4.0.3                  BSD License              	 tuckey.org         			  Java Web Filter which allows rewriting URLs

xstream           xstream-1.4.11.jar            		1.4.11																				  XML serializer

yuicompressor	  yuicompressor-2.4.9					2.4.9				   BSD License					YUI								  CSS and JS minifier <|MERGE_RESOLUTION|>--- conflicted
+++ resolved
@@ -2,22 +2,11 @@
 
 Folder            Library                               Version                License                       Vendor                           Description
 
-<<<<<<< HEAD
-apache-poi        poi-4.0.1.jar           				4.0.1                  Apache License 2.0            Apache                           the Java API for Microsoft Documents
-                  poi-ooxml-4.0.1.jar
-                  poi-ooxml-schemas-4.0.1.jar
-                  poi-scratchpad-4.0.1.jar
-                  xmlbeans-3.0.2.jar					3.0.2
-=======
 apache-poi        poi-4.1.2.jar           				4.1.2                  Apache License 2.0            Apache                           the Java API for Microsoft Documents
                   poi-ooxml-4.1.2.jar
                   poi-ooxml-schemas-4.1.2.jar
                   poi-scratchpad-4.1.2.jar
                   xmlbeans-3.1.0.jar					3.1.0
-
-apache-tika       tika-core-1.24.jar             		1.24                   Apache License 2.0            Apache                           a content analysis toolkit that detects and extracts metadata and text from over a thousand different file types
-                  tika-parsers-1.24.jar
->>>>>>> 4436ad48
 
 apache-tika       tika-core-1.24.jar             		1.24                   Apache License 2.0            Apache                           a content analysis toolkit that detects and extracts metadata and text from over a thousand different file types
                   tika-parsers-1.24.jar
