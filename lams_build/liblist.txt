--- conflicted
+++ resolved
@@ -31,16 +31,9 @@
 
 json-simple       json-simple-1.1.1.jar                 1.1.1                  Apache License 2.0            fangyidong                       A simple Java toolkit for JSON
 
-<<<<<<< HEAD
-mysql             mysql-connector-java-5.1.46-bin.jar	5.1.46				   GPL							 Oracle 						  Java connector for MySQL                                                                          
-=======
 jsonwebtoken	  jjwt-0.9.0.jar						0.9.0				   JWTK							 Apache
 
-lucene			  lucene-core-2.4.0.jar					2.4.0				   Apache License 2.0			 Apache							  text search engine library
-				  lucene-snowball-2.4.0.jar				2.4.0
-
-mysql             mysql-connector-java-5.1.38-bin.jar	5.1.31				   GPL							 Oracle 						  Java connector for MySQL                                                                          
->>>>>>> 3af43e58
+mysql             mysql-connector-java-5.1.46-bin.jar	5.1.46				   GPL							 Oracle 						  Java connector for MySQL                                                                          
 
 odmg              odmg-3.0.jar                          3.0                                                                                   
 
