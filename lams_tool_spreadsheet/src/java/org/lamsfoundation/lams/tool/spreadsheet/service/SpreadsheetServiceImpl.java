--- conflicted
+++ resolved
@@ -23,15 +23,12 @@
 
 package org.lamsfoundation.lams.tool.spreadsheet.service;
 
-<<<<<<< HEAD
-=======
 import java.util.ArrayList;
 import java.util.Date;
 import java.util.List;
 import java.util.SortedMap;
 import java.util.TreeMap;
 
->>>>>>> 9d966e02
 import org.apache.log4j.Logger;
 import org.lamsfoundation.lams.confidencelevel.ConfidenceLevelDTO;
 import org.lamsfoundation.lams.contentrepository.client.IToolContentHandler;
@@ -63,16 +60,6 @@
 import org.lamsfoundation.lams.usermanagement.service.IUserManagementService;
 import org.lamsfoundation.lams.util.MessageService;
 
-import java.util.ArrayList;
-import java.util.Date;
-import java.util.HashMap;
-import java.util.List;
-import java.util.Map;
-import java.util.Set;
-import java.util.SortedMap;
-import java.util.TreeMap;
-import java.util.TreeSet;
-
 /**
  * @author Andrey Balan
  */
@@ -506,18 +493,8 @@
 				user.getUserModifiedSpreadsheet().getUid());
 		    }
 
-<<<<<<< HEAD
-		    NotebookEntry entry = getEntry(session.getSessionId(), CoreNotebookConstants.NOTEBOOK_TOOL,
-			    SpreadsheetConstants.TOOL_SIGNATURE, userId);
-		    if (entry != null) {
-			spreadsheetDao.removeObject(NotebookEntry.class, entry.getUid());
-		    }
-
 		    spreadsheetUserDao.removeObject(SpreadsheetUser.class, user.getUid());
 		}
-=======
-		spreadsheetUserDao.removeObject(SpreadsheetUser.class, user.getUid());
->>>>>>> 9d966e02
 	    }
 	}
     }
