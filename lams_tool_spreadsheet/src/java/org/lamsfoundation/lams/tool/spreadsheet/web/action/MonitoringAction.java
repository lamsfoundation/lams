/****************************************************************
 * Copyright (C) 2005 LAMS Foundation (http://lamsfoundation.org)
 * =============================================================
 * License Information: http://lamsfoundation.org/licensing/lams/2.0/
 *
 * This program is free software; you can redistribute it and/or modify
 * it under the terms of the GNU General Public License version 2.0
 * as published by the Free Software Foundation.
 *
 * This program is distributed in the hope that it will be useful,
 * but WITHOUT ANY WARRANTY; without even the implied warranty of
 * MERCHANTABILITY or FITNESS FOR A PARTICULAR PURPOSE.  See the
 * GNU General Public License for more details.
 *
 * You should have received a copy of the GNU General Public License
 * along with this program; if not, write to the Free Software
 * Foundation, Inc., 51 Franklin Street, Fifth Floor, Boston, MA 02110-1301
 * USA
 *
 * http://www.gnu.org/licenses/gpl.txt
 * ****************************************************************
 */

package org.lamsfoundation.lams.tool.spreadsheet.web.action;

import java.io.ByteArrayOutputStream;
import java.io.IOException;
import java.io.PrintWriter;
import java.util.List;

import javax.servlet.ServletException;
import javax.servlet.http.HttpServletRequest;
import javax.servlet.http.HttpServletResponse;

import org.apache.commons.lang.StringUtils;
import org.apache.log4j.Logger;
import org.apache.poi.hssf.usermodel.HSSFCell;
import org.apache.poi.hssf.usermodel.HSSFRow;
import org.apache.poi.hssf.usermodel.HSSFSheet;
import org.apache.poi.hssf.usermodel.HSSFWorkbook;
import org.apache.struts.action.Action;
import org.apache.struts.action.ActionErrors;
import org.apache.struts.action.ActionForm;
import org.apache.struts.action.ActionForward;
import org.apache.struts.action.ActionMapping;
import org.apache.struts.action.ActionMessage;
import org.apache.struts.action.ActionMessages;
import org.lamsfoundation.lams.tool.spreadsheet.SpreadsheetConstants;
import org.lamsfoundation.lams.tool.spreadsheet.dto.StatisticDTO;
import org.lamsfoundation.lams.tool.spreadsheet.dto.Summary;
import org.lamsfoundation.lams.tool.spreadsheet.model.Spreadsheet;
import org.lamsfoundation.lams.tool.spreadsheet.model.SpreadsheetMark;
import org.lamsfoundation.lams.tool.spreadsheet.model.SpreadsheetSession;
import org.lamsfoundation.lams.tool.spreadsheet.model.SpreadsheetUser;
import org.lamsfoundation.lams.tool.spreadsheet.service.ISpreadsheetService;
import org.lamsfoundation.lams.tool.spreadsheet.web.form.MarkForm;
import org.lamsfoundation.lams.util.NumberUtil;
import org.lamsfoundation.lams.util.WebUtil;
import org.lamsfoundation.lams.web.util.AttributeNames;
import org.lamsfoundation.lams.web.util.SessionMap;
import org.springframework.web.context.WebApplicationContext;
import org.springframework.web.context.support.WebApplicationContextUtils;
import org.springframework.web.util.HtmlUtils;

import com.fasterxml.jackson.databind.node.ArrayNode;
import com.fasterxml.jackson.databind.node.JsonNodeFactory;
import com.fasterxml.jackson.databind.node.ObjectNode;

public class MonitoringAction extends Action {
    public static Logger log = Logger.getLogger(MonitoringAction.class);

    @Override
    public ActionForward execute(ActionMapping mapping, ActionForm form, HttpServletRequest request,
	    HttpServletResponse response) throws IOException, ServletException {
	String param = mapping.getParameter();

	request.setAttribute("initialTabId", WebUtil.readLongParam(request, AttributeNames.PARAM_CURRENT_TAB, true));

	if (param.equals("summary")) {
	    return summary(mapping, form, request, response);
	}
	if (param.equals("getUsers")) {
	    return getUsers(mapping, form, request, response);
	}
	if (param.equals("doStatistic")) {
	    return doStatistic(mapping, form, request, response);
	}
	if (param.equals("viewAllMarks")) {
	    return viewAllMarks(mapping, form, request, response);
	}
	if (param.equals("releaseMarks")) {
	    return releaseMarks(mapping, form, request, response);
	}
	if (param.equals("downloadMarks")) {
	    return downloadMarks(mapping, form, request, response);
	}
	if (param.equals("editMark")) {
	    return editMark(mapping, form, request, response);
	}
	if (param.equals("saveMark")) {
	    return saveMark(mapping, form, request, response);
	}
	return mapping.findForward(SpreadsheetConstants.ERROR);
    }

    private ActionForward summary(ActionMapping mapping, ActionForm form, HttpServletRequest request,
	    HttpServletResponse response) {
	//initial Session Map
	SessionMap sessionMap = new SessionMap();
	request.getSession().setAttribute(sessionMap.getSessionID(), sessionMap);
	request.setAttribute(SpreadsheetConstants.ATTR_SESSION_MAP_ID, sessionMap.getSessionID());

	Long contentId = WebUtil.readLongParam(request, AttributeNames.PARAM_TOOL_CONTENT_ID);
	ISpreadsheetService service = getSpreadsheetService();
	List<Summary> summaryList = service.getSummary(contentId);

	List<StatisticDTO> statisticList = getSpreadsheetService().getStatistics(contentId);
	request.setAttribute(SpreadsheetConstants.ATTR_STATISTIC_LIST, statisticList);

	Spreadsheet spreadsheet = service.getSpreadsheetByContentId(contentId);

	//cache into sessionMap
	sessionMap.put(SpreadsheetConstants.ATTR_SUMMARY_LIST, summaryList);
	sessionMap.put(SpreadsheetConstants.PAGE_EDITABLE, spreadsheet.isContentInUse());
	sessionMap.put(SpreadsheetConstants.ATTR_RESOURCE, spreadsheet);
	sessionMap.put(SpreadsheetConstants.ATTR_TOOL_CONTENT_ID, contentId);
	sessionMap.put(AttributeNames.PARAM_CONTENT_FOLDER_ID,
		WebUtil.readStrParam(request, AttributeNames.PARAM_CONTENT_FOLDER_ID));
	sessionMap.put(SpreadsheetConstants.ATTR_IS_GROUPED_ACTIVITY, service.isGroupedActivity(contentId));

	return mapping.findForward(SpreadsheetConstants.SUCCESS);
    }

    private ActionForward getUsers(ActionMapping mapping, ActionForm form, HttpServletRequest request,
	    HttpServletResponse response) throws IOException {

	Long sessionID = new Long(WebUtil.readLongParam(request, AttributeNames.PARAM_TOOL_SESSION_ID));
	Long contentId = WebUtil.readLongParam(request, AttributeNames.PARAM_TOOL_CONTENT_ID);

	// paging parameters of tablesorter
	int size = WebUtil.readIntParam(request, "size");
	int page = WebUtil.readIntParam(request, "page");
	Integer sortByName = WebUtil.readIntParam(request, "column[0]", true);
	Integer sortByMarked = WebUtil.readIntParam(request, "column[1]", true);
	String searchString = request.getParameter("fcol[0]");

	int sorting = SpreadsheetConstants.SORT_BY_NO;
	if (sortByName != null) {
	    sorting = sortByName.equals(0) ? SpreadsheetConstants.SORT_BY_USERNAME_ASC
		    : SpreadsheetConstants.SORT_BY_USERNAME_DESC;
	} else if (sortByMarked != null) {
	    sorting = sortByMarked.equals(0) ? SpreadsheetConstants.SORT_BY_MARKED_ASC
		    : SpreadsheetConstants.SORT_BY_MARKED_DESC;
	}

	//return user list according to the given sessionID
	ISpreadsheetService service = getSpreadsheetService();
	Spreadsheet spreadsheet = service.getSpreadsheetByContentId(contentId);
	List<Object[]> users = service.getUsersForTablesorter(sessionID, page, size, sorting, searchString,
		spreadsheet.isReflectOnActivity());

	ArrayNode rows = JsonNodeFactory.instance.arrayNode();
	ObjectNode responsedata = JsonNodeFactory.instance.objectNode();
	responsedata.put("total_rows", service.getCountUsersBySession(sessionID, searchString));

	for (Object[] userAndReflection : users) {

	    ObjectNode responseRow = JsonNodeFactory.instance.objectNode();

	    SpreadsheetUser user = (SpreadsheetUser) userAndReflection[0];
	    responseRow.put(SpreadsheetConstants.ATTR_USER_UID, user.getUid());
	    responseRow.put(SpreadsheetConstants.ATTR_USER_ID, user.getUserId());
	    responseRow.put(SpreadsheetConstants.ATTR_USER_NAME, HtmlUtils.htmlEscape(user.getFullUsername()));
	    if (user.getUserModifiedSpreadsheet() != null) {
		responseRow.put("userModifiedSpreadsheet", "true");
		if (user.getUserModifiedSpreadsheet().getMark() != null) {
		    responseRow.put("mark",
			    NumberUtil.formatLocalisedNumber(user.getUserModifiedSpreadsheet().getMark().getMarks(),
				    request.getLocale(), SpreadsheetConstants.MARK_NUM_DEC_PLACES));
		}
	    }

	    if (userAndReflection.length > 1 && userAndReflection[1] != null) {
<<<<<<< HEAD
		responseRow.put("reflection", (String) userAndReflection[1]);
=======
		responseRow.put("reflection", HtmlUtils.htmlEscape((String)userAndReflection[1]));
	    }

	    if (userAndReflection.length > 2 && userAndReflection[2] != null) {
		responseRow.put("portraitId", userAndReflection[2]);
>>>>>>> ac9c27fe
	    }

	    rows.add(responseRow);
	}
	responsedata.set("rows", rows);
	response.setContentType("application/json;charset=utf-8");
	response.getWriter().print(new String(responsedata.toString()));
	return null;
    }

    /**
     * AJAX call to refresh statistic page.
     *
     * @param mapping
     * @param form
     * @param request
     * @param response
     * @return
     */
    public ActionForward doStatistic(ActionMapping mapping, ActionForm form, HttpServletRequest request,
	    HttpServletResponse response) {
	Long contentId = new Long(WebUtil.readLongParam(request, AttributeNames.PARAM_TOOL_CONTENT_ID));
	ISpreadsheetService service = getSpreadsheetService();

	List<StatisticDTO> statisticList = service.getStatistics(contentId);
	request.setAttribute(SpreadsheetConstants.ATTR_STATISTIC_LIST, statisticList);
	request.setAttribute(SpreadsheetConstants.ATTR_IS_GROUPED_ACTIVITY, service.isGroupedActivity(contentId));

	return mapping.findForward(SpreadsheetConstants.SUCCESS);
    }

    /**
     * View mark of all learner from same tool content ID.
     *
     * @param mapping
     * @param form
     * @param request
     * @param response
     * @return
     */
    public ActionForward viewAllMarks(ActionMapping mapping, ActionForm form, HttpServletRequest request,
	    HttpServletResponse response) {

	Long sessionId = new Long(WebUtil.readLongParam(request, AttributeNames.PARAM_TOOL_SESSION_ID));
	ISpreadsheetService service = getSpreadsheetService();

	//return FileDetailsDTO list according to the given sessionID
	List<SpreadsheetUser> userList = service.getUserListBySessionId(sessionId);
	request.setAttribute(AttributeNames.PARAM_TOOL_SESSION_ID, sessionId);
	request.setAttribute(SpreadsheetConstants.ATTR_USER_LIST, userList);
	request.setAttribute(SpreadsheetConstants.ATTR_SESSION_MAP_ID,
		WebUtil.readStrParam(request, SpreadsheetConstants.ATTR_SESSION_MAP_ID));

	return mapping.findForward("viewAllMarks");
    }

    /**
     * Release mark
     *
     * @param mapping
     * @param form
     * @param request
     * @param response
     * @return
     */
    public ActionForward releaseMarks(ActionMapping mapping, ActionForm form, HttpServletRequest request,
	    HttpServletResponse response) {

	//get service then update report table
	ISpreadsheetService service = getSpreadsheetService();
	Long sessionID = new Long(WebUtil.readLongParam(request, AttributeNames.PARAM_TOOL_SESSION_ID));

	service.releaseMarksForSession(sessionID);
	try {
	    response.setContentType("text/html;charset=utf-8");
	    PrintWriter out = response.getWriter();
	    SpreadsheetSession session = service.getSessionBySessionId(sessionID);
	    String sessionName = "";
	    if (session != null) {
		sessionName = session.getSessionName();
	    }
	    out.write(service.getMessageService().getMessage("msg.mark.released", new String[] { sessionName }));
	    out.flush();
	} catch (IOException e) {
	}

	return null;
    }

    /**
     * Download Spreadsheet marks by MS Excel file format.
     *
     * @param mapping
     * @param form
     * @param request
     * @param response
     * @return
     */
    public ActionForward downloadMarks(ActionMapping mapping, ActionForm form, HttpServletRequest request,
	    HttpServletResponse response) {

	Long sessionID = new Long(WebUtil.readLongParam(request, AttributeNames.PARAM_TOOL_SESSION_ID));
	//return user list according to the given sessionID
	ISpreadsheetService service = getSpreadsheetService();
	List<SpreadsheetUser> userList = service.getUserListBySessionId(sessionID);

	//construct Excel file format and download
	String errors = null;
	try {
	    //create an empty excel file
	    HSSFWorkbook wb = new HSSFWorkbook();
	    HSSFSheet sheet = wb.createSheet("Marks");
	    sheet.setColumnWidth(0, 5000);
	    sheet.setColumnWidth(2, 8000);
	    HSSFRow row;
	    HSSFCell cell;

	    int idx = 0;

	    row = sheet.createRow(idx++);
	    cell = row.createCell(0);
	    cell.setCellValue(service.getMessageService().getMessage("label.monitoring.downloadmarks.learner.name"));

	    cell = row.createCell(1);
	    cell.setCellValue(service.getMessageService().getMessage("label.monitoring.downloadmarks.marks"));

	    cell = row.createCell(2);
	    cell.setCellValue(service.getMessageService().getMessage("label.monitoring.downloadmarks.comments"));

	    for (SpreadsheetUser user : userList) {
		if (user.getUserModifiedSpreadsheet() != null && user.getUserModifiedSpreadsheet().getMark() != null) {
		    SpreadsheetMark mark = user.getUserModifiedSpreadsheet().getMark();
		    row = sheet.createRow(idx++);

		    int count = 0;

		    cell = row.createCell(count++);
		    cell.setCellValue(user.getLoginName());

		    //sheet.setColumnWidth(count,8000);

		    cell = row.createCell(count++);
		    if (mark.getMarks() != null) {
			cell.setCellValue(NumberUtil.formatLocalisedNumber(mark.getMarks(), request.getLocale(),
				SpreadsheetConstants.MARK_NUM_DEC_PLACES));
		    } else {
			cell.setCellValue("");
		    }

		    cell = row.createCell(count++);
		    cell.setCellValue(mark.getComments());
		}
	    }

	    ByteArrayOutputStream bos = new ByteArrayOutputStream();
	    wb.write(bos);

	    //construct download file response header
	    String fileName = "marks" + sessionID + ".xls";
	    String mineType = "application/vnd.ms-excel";
	    String header = "attachment; filename=\"" + fileName + "\";";
	    response.setContentType(mineType);
	    response.setHeader("Content-Disposition", header);

	    byte[] data = bos.toByteArray();
	    response.getOutputStream().write(data, 0, data.length);
	    response.getOutputStream().flush();
	} catch (Exception e) {
	    MonitoringAction.log.error(e);
	    errors = new ActionMessage("monitoring.download.error", e.toString()).toString();
	}

	if (errors != null) {
	    try {
		PrintWriter out = response.getWriter();
		out.write(errors);
		out.flush();
	    } catch (IOException e) {
	    }
	}

	return null;
    }

    public ActionForward editMark(ActionMapping mapping, ActionForm form, HttpServletRequest request,
	    HttpServletResponse response) {
	String sessionMapID = WebUtil.readStrParam(request, SpreadsheetConstants.ATTR_SESSION_MAP_ID);
	Long userUid = WebUtil.readLongParam(request, SpreadsheetConstants.ATTR_USER_UID);
	SpreadsheetUser user = getSpreadsheetService().getUser(userUid);

	//		if((user == null) || (user.getUserModifiedSpreadsheet() == null)){
	//			ActionErrors errors = new ActionErrors();
	//			errors.add(ActionMessages.GLOBAL_MESSAGE,new ActionMessage(SpreadsheetConstants.ERROR_MSG_MARKS_BLANK));
	//			this.addErrors(request,errors);
	//			return mapping.findForward("error");
	//		}

	MarkForm markForm = (MarkForm) form;
	markForm.setSessionMapID(sessionMapID);
	markForm.setUserUid(user.getUid());
	markForm.setUserName(user.getFullUsername());

	String code = null;
	if (user.getUserModifiedSpreadsheet() != null) {
	    markForm.setCode(user.getUserModifiedSpreadsheet().getUserModifiedSpreadsheet());

	    if (user.getUserModifiedSpreadsheet().getMark() != null) {
		SpreadsheetMark mark = user.getUserModifiedSpreadsheet().getMark();
		markForm.setMarks(NumberUtil.formatLocalisedNumber(mark.getMarks(), request.getLocale(),
			SpreadsheetConstants.MARK_NUM_DEC_PLACES));
		markForm.setComments(mark.getComments());
	    }

	}
	request.setAttribute(SpreadsheetConstants.ATTR_CODE, code);

	return mapping.findForward(SpreadsheetConstants.SUCCESS);
    }

    public ActionForward saveMark(ActionMapping mapping, ActionForm form, HttpServletRequest request,
	    HttpServletResponse response) {
	MarkForm markForm = (MarkForm) form;

	Float markFloat = null;
	String markComment = null;

	// get the mark details, validating as we go.
	ActionErrors errors = new ActionErrors();
	String markStr = markForm.getMarks();
	if (StringUtils.isBlank(markStr)) {
	    errors.add(ActionMessages.GLOBAL_MESSAGE, new ActionMessage(SpreadsheetConstants.ERROR_MSG_MARKS_BLANK));
	} else {
	    try {
		markFloat = NumberUtil.getLocalisedFloat(markStr, request.getLocale());
	    } catch (Exception e) {
		errors.add(ActionMessages.GLOBAL_MESSAGE,
			new ActionMessage(SpreadsheetConstants.ERROR_MSG_MARKS_INVALID_NUMBER));
	    }
	}

	markComment = markForm.getComments();
	if (StringUtils.isBlank(markComment)) {
	    errors.add(ActionMessages.GLOBAL_MESSAGE, new ActionMessage(SpreadsheetConstants.ERROR_MSG_COMMENTS_BLANK));
	}

	if (!errors.isEmpty()) {
	    this.addErrors(request, errors);
	    return mapping.findForward("editMark");
	}

	// passed validation so proceed to save
	Long userUid = markForm.getUserUid();
	SpreadsheetUser user = getSpreadsheetService().getUser(userUid);
	if (user != null && user.getUserModifiedSpreadsheet() != null) {
	    //check whether it is "edit(old item)" or "add(new item)"
	    SpreadsheetMark mark;
	    if (user.getUserModifiedSpreadsheet().getMark() == null) { //new mark
		mark = new SpreadsheetMark();
		user.getUserModifiedSpreadsheet().setMark(mark);
	    } else { //edit
		mark = user.getUserModifiedSpreadsheet().getMark();
	    }

	    mark.setMarks(markFloat);
	    mark.setComments(markComment);

	    getSpreadsheetService().saveOrUpdateUserModifiedSpreadsheet(user.getUserModifiedSpreadsheet());
	}

	request.setAttribute("mark", NumberUtil.formatLocalisedNumber(markFloat, request.getLocale(),
		SpreadsheetConstants.MARK_NUM_DEC_PLACES)); // reduce it to the standard number of decimal places for redisplay
	request.setAttribute("userUid", userUid);

	//set session map ID so that itemlist.jsp can get sessionMAP
	request.setAttribute(SpreadsheetConstants.ATTR_SESSION_MAP_ID, markForm.getSessionMapID());

	return mapping.findForward(SpreadsheetConstants.SUCCESS);
    }

    // *************************************************************************************
    // Private method
    // *************************************************************************************

    /**
     * Save statistic information into request
     *
     * @param request
     * @param submitFilesSessionList
     */
    private void statistic(HttpServletRequest request, List submitFilesSessionList) {
	Long contentId = WebUtil.readLongParam(request, AttributeNames.PARAM_TOOL_CONTENT_ID);
	List<StatisticDTO> statisticList = getSpreadsheetService().getStatistics(contentId);

    }

    private ISpreadsheetService getSpreadsheetService() {
	WebApplicationContext wac = WebApplicationContextUtils
		.getRequiredWebApplicationContext(getServlet().getServletContext());
	return (ISpreadsheetService) wac.getBean(SpreadsheetConstants.RESOURCE_SERVICE);
    }

}<|MERGE_RESOLUTION|>--- conflicted
+++ resolved
@@ -181,15 +181,7 @@
 	    }
 
 	    if (userAndReflection.length > 1 && userAndReflection[1] != null) {
-<<<<<<< HEAD
-		responseRow.put("reflection", (String) userAndReflection[1]);
-=======
-		responseRow.put("reflection", HtmlUtils.htmlEscape((String)userAndReflection[1]));
-	    }
-
-	    if (userAndReflection.length > 2 && userAndReflection[2] != null) {
-		responseRow.put("portraitId", userAndReflection[2]);
->>>>>>> ac9c27fe
+		responseRow.put("reflection", HtmlUtils.htmlEscape((String) userAndReflection[1]));
 	    }
 
 	    rows.add(responseRow);
