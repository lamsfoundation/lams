--- conflicted
+++ resolved
@@ -184,15 +184,7 @@
 		responseRow.put("reflection", (String) userAndReflection[1]);
 	    }
 
-<<<<<<< HEAD
 	    rows.add(responseRow);
-=======
-	    if (userAndReflection.length > 2 && userAndReflection[2] != null) {
-		responseRow.put("portraitId", userAndReflection[2]);
-	    }
-
-	    rows.put(responseRow);
->>>>>>> 7c213fca
 	}
 	responsedata.set("rows", rows);
 	response.setContentType("application/json;charset=utf-8");
