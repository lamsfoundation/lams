<%@ taglib uri="tags-core" prefix="c"%>
<%@ taglib uri="tags-fmt" prefix="fmt"%>
<%@ taglib uri="tags-lams" prefix="lams"%>
<%@ taglib uri="http://www.springframework.org/tags/form" prefix="form" %> 

<!--question content goes here-->
<c:forEach var="questionEntry" items="${generalLearnerFlowDTO.mapQuestionContentLearner}">

	<c:if test="${questionEntry.key == generalLearnerFlowDTO.currentQuestionIndex}">

		<div class="row no-gutter">
			<div class="col-xs-12">
				<div class="panel panel-default">
					<div class="panel-heading">
						<div class="panel-title">
							<c:out value="${questionEntry.key}" />. <c:out value="${questionEntry.value.name}" escapeXml="false" />
						</div>
					</div>
					
					<div class="panel-body">
						<c:if test="${not empty questionEntry.value.description}">
							<div class="panel">
								<c:out value="${questionEntry.value.description}" escapeXml="false" />
							</div>
						</c:if>
						
						<div class="answer-req">
							<fmt:message key="label.learning.yourAnswer" />
							<c:if test="${questionEntry.value.required}">
								<small>
									<mark>
										<fmt:message key="label.required" />
									</mark>
								</small>
							</c:if>
							<c:if test="${questionEntry.value.minWordsLimit != 0}">
								<br />
								<fmt:message key="label.words.required" />: <span id="words-required-"></span>
							</c:if>
						</div>

						<div data-sequence-id="${questionEntry.key}" data-is-ckeditor="${generalLearnerFlowDTO.allowRichEditor}"
							data-min-words-limit="${questionEntry.value.minWordsLimit}"
							<c:if test="${questionEntry.value.minWordsLimit != 0}">class="min-words-limit-enabled"</c:if>>
							<c:choose>
								<c:when test="${generalLearnerFlowDTO.allowRichEditor}">
									<lams:CKEditor id="answer" value="${generalLearnerFlowDTO.currentAnswer}"
										contentFolderID="${sessionMap.learnerContentFolder}" toolbarSet="DefaultLearner">
									</lams:CKEditor>
								</c:when>

								<c:otherwise>
									<lams:textarea name="answer" id="answer" rows="5" class="form-control">
										<c:out value='${generalLearnerFlowDTO.currentAnswer}' escapeXml='false' />
									</lams:textarea>
								</c:otherwise>
							</c:choose>
						</div>

						<input type="hidden" name="currentQuestionIndex" value="${questionEntry.key}" />
					</div>
				</div>
			</div>
		</div>
	</c:if>
</c:forEach>

<div class="">
	<!--question content ends here-->
	<c:choose>
		<c:when test="${(generalLearnerFlowDTO.currentQuestionIndex == generalLearnerFlowDTO.totalQuestionCount) && 
				  				  (generalLearnerFlowDTO.totalQuestionCount != 1) }">
			<button id="btnGetPrevious" type="button" onclick="javascript:submitMethod('getPreviousQuestion');"
				class="btn btn-sm btn-default voffset10">
				<i class="fa fa-arrow-left"></i>
				<fmt:message key="button.getPreviousQuestion" />
			</button>

			<div align="right-buttons">
				<button id="btnDone" type="button" onclick="javascript:submitMethod('submitAnswersContent');"
					class="btn btn-primary voffset10 pull-right">
					<fmt:message key="button.done" />
				</button>
			</div>
		</c:when>

		<c:when test="${(generalLearnerFlowDTO.currentQuestionIndex == generalLearnerFlowDTO.totalQuestionCount) && 
				  				  (generalLearnerFlowDTO.totalQuestionCount == 1) }">
			<div align="right-buttons">
				<button id="btnDone" type="button" onclick="javascript:submitMethod('submitAnswersContent');"
					class="btn btn-primary pull-right voffset10">
					<fmt:message key="button.done" />
				</button>
			</div>
		</c:when>

		<c:when test="${generalLearnerFlowDTO.currentQuestionIndex != generalLearnerFlowDTO.totalQuestionCount && 
				 				  generalLearnerFlowDTO.currentQuestionIndex > 1}">
			<button id="btnGetPrevious" type="button" onclick="javascript:submitMethod('getPreviousQuestion');"
				class="btn btn-sm btn-default voffset10">
				<i class="fa fa-arrow-left"></i>&nbsp;
				<fmt:message key="button.getPreviousQuestion" />
			</button>
			<button id="btnGetNext" type="button" onclick="javascript:submitMethod('getNextQuestion');"
				class="btn btn-sm btn-default voffset10 pull-right">
				<fmt:message key="button.getNextQuestion" />
				&nbsp; <i class="fa fa-arrow-right"></i>
			</button>
		</c:when>

		<c:otherwise>
			<button id="btnGetNext" type="button" onclick="javascript:submitMethod('getNextQuestion');"
				class="btn btn-sm btn-default voffset10 pull-right">
				<fmt:message key="button.getNextQuestion" />
				&nbsp; <i class="fa fa-arrow-right"></i>
			</button>
		</c:otherwise>
	</c:choose>

</div>
<<<<<<< HEAD
<!-- End pane body -->

<script type="text/javascript">
	window.onload = function() {
		document.getElementById("answer").focus();
	}
</script>
=======
<!-- End pane body -->
>>>>>>> 71a5c4dc
<|MERGE_RESOLUTION|>--- conflicted
+++ resolved
@@ -118,14 +118,4 @@
 	</c:choose>
 
 </div>
-<<<<<<< HEAD
-<!-- End pane body -->
-
-<script type="text/javascript">
-	window.onload = function() {
-		document.getElementById("answer").focus();
-	}
-</script>
-=======
-<!-- End pane body -->
->>>>>>> 71a5c4dc
+<!-- End pane body -->