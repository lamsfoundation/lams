<!DOCTYPE html>
<%@ include file="/common/taglibs.jsp"%>

<c:set var="lams">
	<lams:LAMSURL />
</c:set>
<c:set var="sessionMap" value="${sessionScope[generalLearnerFlowDTO.httpSessionID]}" />
<c:set var="isUserLeader" value="${sessionMap.isUserLeader}" />
<c:set var="mode" value="${sessionMap.mode}" />
<c:set var="qaContent" value="${sessionMap.content}" />
<c:set var="isLeadershipEnabled" value="${qaContent.useSelectLeaderToolOuput}" />
<c:set var="isCommentsEnabled" value="${sessionMap.isCommentsEnabled}" />
<c:set var="hasEditRight" value="${!isLeadershipEnabled || isLeadershipEnabled && isUserLeader}" />
<c:set var="localeLanguage"><lams:user property="localeLanguage" /></c:set>

<lams:html>
<lams:head>
	<title><fmt:message key="activity.title" /></title>
	<lams:css suffix="jquery.jRating"/>
	<link rel="stylesheet" href="${lams}css/jquery.tablesorter.theme-blue.css">
	<link rel="stylesheet" href="${lams}css/jquery.tablesorter.pager.css">
	<link rel="stylesheet" href="${lams}css/jquery.tablesorter.theme.bootstrap.css">
	<link rel="stylesheet" href="<lams:WebAppURL/>includes/css/qalearning.css">
	<lams:css />
	<style>
		#rating-comment-info {
			margin: 10px 0;
    		padding: 5px;
		}
		
		.other-users-responses {
			margin: 0 -15px -35px -15px;
		}
		
		.add-comment {
			margin-left: 10px;
			float: left !important;
			margin-top: auto;
		}
		
		.comment-textarea {
			float: left;
    		width: 85%;
		}
		
		.other-users-responses .table>thead>tr>th {
			line-height: 0.2;
		}
	</style>

	<script type="text/javascript">
		//var for jquery.jRating.js
		var pathToImageFolder = "${lams}images/css/";
		
		//vars for rating.js
		var MAX_RATES = ${qaContent.maximumRates},
		MIN_RATES = ${qaContent.minimumRates},
		COMMENTS_MIN_WORDS_LIMIT = ${sessionMap.commentsMinWordsLimit},
		LAMS_URL = '${lams}',
		COUNT_RATED_ITEMS = ${sessionMap.countRatedItems},
		COMMENT_TEXTAREA_TIP_LABEL = '<fmt:message key="label.comment.textarea.tip"/>',
		WARN_COMMENTS_IS_BLANK_LABEL = '<fmt:message key="warning.comment.blank"/>',
		WARN_MIN_NUMBER_WORDS_LABEL = "<fmt:message key="warning.minimum.number.words"><fmt:param value="${sessionMap.commentsMinWordsLimit}"/></fmt:message>",
		ALLOW_RERATE = false,
		SESSION_ID = ${toolSessionID};
	</script>
	<script src="${lams}includes/javascript/jquery.js" type="text/javascript"></script>
	<script src="${lams}includes/javascript/jquery.jRating.js" type="text/javascript"></script>
	<script src="${lams}includes/javascript/jquery.tablesorter.js" type="text/javascript"></script>
	<script src="${lams}includes/javascript/jquery.tablesorter-pager.js" type="text/javascript"></script>
	<script src="${lams}includes/javascript/jquery.timeago.js" type="text/javascript"></script>
	<script src="${lams}includes/javascript/common.js" type="text/javascript"></script>
	<script src="${lams}includes/javascript/rating.js" type="text/javascript"></script>
	<script src="${lams}includes/javascript/bootstrap.min.js" type="text/javascript"></script>
	<script src="${lams}includes/javascript/jquery.tablesorter-widgets.js" type="text/javascript"></script>
	<script src="${lams}includes/javascript/timeagoi18n/jquery.timeago.${fn:toLowerCase(localeLanguage)}.js" type="text/javascript"></script>
	<script src="${lams}includes/javascript/portrait.js" type="text/javascript" ></script>

	<script type="text/javascript">
		var AVG_RATING_LABEL = '<fmt:message key="label.average.rating"><fmt:param>@1@</fmt:param><fmt:param>@2@</fmt:param></fmt:message>',
		YOUR_RATING_LABEL = '<fmt:message key="label.your.rating"><fmt:param>@1@</fmt:param><fmt:param>@2@</fmt:param><fmt:param>@3@</fmt:param></fmt:message>',
		IS_DISABLED =  ${sessionMap.isDisabled};
		
		$(document).ready(function(){
			
			jQuery("time.timeago").timeago();
			
			$(".tablesorter").tablesorter({
				theme: 'bootstrap',
				headerTemplate : '{content} {icon}',
			    widthFixed: true,
			    widgets: ['uitheme','zebra'],
		        headers: { 
		            2: {
		                sorter: false 
		            } 
		        } 
			});
			
			$(".tablesorter").each(function() {
				$(this).tablesorterPager({
					// set to false otherwise it remembers setting from other jsFiddle demos
					savePages: false,
				      // use this format: "http:/mydatabase.com?page={page}&size={size}&{sortList:col}"
				      // where {page} is replaced by the page number (or use {page+1} to get a one-based index),
				      // {size} is replaced by the number of records to show,
				      // {sortList:col} adds the sortList to the url into a "col" array, and {filterList:fcol} adds
				      // the filterList to the url into an "fcol" array.
				      // So a sortList = [[2,0],[3,0]] becomes "&col[2]=0&col[3]=0" in the url
					ajaxUrl : "<c:url value='getResponses.do'/>?page={page}&size={size}&{sortList:column}&isAllowRateAnswers=${qaContent.allowRateAnswers}&isAllowRichEditor=${qaContent.allowRichEditor}&qaContentId=${qaContent.qaContentId}&qaSessionId=" + $("#toolSessionID").val() + "&questionUid=" + $(this).attr('data-question-uid') + "&userId=" + $("#userID").val() + "&reqID=" + (new Date()).getTime(),
					ajaxProcessing: function (data) {
				    	if (data && data.hasOwnProperty('rows')) {
				    		var rows = [],
				            json = {},
							countRatedItems = data.countRatedItems;
				    		
							for (i = 0; i < data.rows.length; i++){
								var userData = data.rows[i];
								var itemId = userData["responseUid"];
								var isItemAuthoredByUser = userData["isItemAuthoredByUser"];
								
								rows += '<tr>';
								rows += '<td style="vertical-align:top;">';
								
								if (${generalLearnerFlowDTO.userNameVisible}) {
									rows += definePortraitMiniHeader(userData["portraitId"], userData["userID"], '${lams}', userData["userName"], 
											'<time class="timeago" title="' + userData["attemptTime"] + '" datetime="' + userData["timeAgo"] + '"></time>', 
											false, "sbox-heading bg-warning")
								}
								
								rows += 	'<div class="user-answer">';
								if (userData["visible"] == 'true') {
									rows += 	userData["answer"];
								} else {
									rows += 	'<i><fmt:message key="label.hidden"/></i>';
								}
								rows += 	'</div>';
								
								rows += '</td>';
								
								var usesRatings = false;
								var hasStartedRating = false;

								if (${generalLearnerFlowDTO.allowRateAnswers}) {
									rows += '<td style="width:150px;vertical-align:top;">';
									
									if (userData["visible"] == 'true') {
										rows += '<div class="rating-stars-holder">';

										// if the user has left a comment or done a rating in a batch of ratings, we need to keep all related ratings open.
										usesRatings = true;
										for (j = 0; !hasStartedRating && j < userData.criteriaDtos.length; j++){
											hasStartedRating = userData.criteriaDtos[j].userRating != "";
											if ( hasStartedRating) {
												idsBeingRated.push(itemId); // idsBeingRated defined in rating.js
											}
										}
										hasStartedRating = hasStartedRating || ${isCommentsEnabled} && userData["commentPostedByUser"] != "";

										for (j = 0; j < userData.criteriaDtos.length; j++){
											var criteriaDto = userData.criteriaDtos[j];
											var objectId = criteriaDto["ratingCriteriaId"] + "-" + itemId;
											var averageRating = criteriaDto.averageRating;
											var numberOfVotes = criteriaDto.numberOfVotes;
											var userRating = criteriaDto.userRating;
											var isCriteriaNotRatedByUser = userRating == "";
											var averageRatingDisplayed = (isItemAuthoredByUser || !isCriteriaNotRatedByUser) ? averageRating : 0;
											var ratingStarsClass = (IS_DISABLED || isItemAuthoredByUser || (MAX_RATES > 0) && (countRatedItems >= MAX_RATES)  && (!hasStartedRating) || !isCriteriaNotRatedByUser) ? "rating-stars-disabled" : "rating-stars";
								
											rows += '<strong>';
											rows += 	 criteriaDto.title;
											rows += '</strong>';
											
											rows += '<div class="'+ ratingStarsClass +' rating-stars-new" data-average="'+ averageRatingDisplayed +'" data-id="'+ objectId +'">';
											rows += '</div>';
											
											if (isItemAuthoredByUser) {
												rows += '<div class="rating-stars-caption">';
												rows += 	AVG_RATING_LABEL.replace("@1@", averageRating).replace("@2@", numberOfVotes);
												rows += '</div>';
												
											} else {
												rows += '<div class="rating-stars-caption" id="rating-stars-caption-'+ objectId +'"';
												if (isCriteriaNotRatedByUser) {
													rows += ' style="visibility: hidden;"';	
												}
												rows += '>';
												var temp = YOUR_RATING_LABEL.replace("@1@", '<span id="user-rating-'+ objectId +'">'+ userRating + '</span>');
												temp = temp.replace("@2@", '<span id="average-rating-'+ objectId +'">'+ averageRating + '</span>');
												temp = temp.replace("@3@", '<span id="number-of-votes-'+ objectId +'">'+ numberOfVotes + '</span>');
												rows += 	temp;
												rows += '</div>';
											}
										}
										
										rows += '</div>';
									}
									
									rows += '</td>';
								} else {
									// need a column or sorting is confused
									rows += '<td style="display:none;"></td>';
								}
								
								if (${isCommentsEnabled}) {
									rows += '<td style="width:30%; min-width: 250px; vertical-align:top;" id="comments-area-' + itemId + '">';
									
									if (userData["visible"] == 'true') {
										var commentsCriteriaId = userData["commentsCriteriaId"];
										var commentPostedByUser = userData["commentPostedByUser"];
										
										//show all comments needs to be shown
										if (isItemAuthoredByUser) {
											for (j = 0; i < userData.comments.length; j++){
												var comment = userData.comments[j];
												rows += '<div class="rating-comment">';
												rows += 	comment.comment;
												rows += '</div>';
											}
											
										} else if (commentPostedByUser != "") {
											rows += '<div class="rating-comment">';
											rows += 	commentPostedByUser;
											rows += '</div>';
											
										//show comments textarea and a submit button
										} else if (! (IS_DISABLED || usesRatings && MAX_RATES>0 && countRatedItems >= MAX_RATES && !hasStartedRating)) {
											rows += '<div id="add-comment-area-' + itemId + '">';											
											rows +=		'<textarea class="form-control comment-textarea" name="comment" rows="4" id="comment-textarea-'+ itemId +'" onfocus="if(this.value==this.defaultValue)this.value=\'\';" onblur="if(this.value==\'\')this.value=this.defaultValue;"><fmt:message key="label.comment.textarea.tip"/></textarea>';
											
											rows += 	'<div class="button add-comment add-comment-new" data-item-id="'+ itemId +'" data-comment-criteria-id="'+ commentsCriteriaId +'">';
											rows += 	'</div>';
											rows += '</div>';											
										}
									}
									
									rows += '</td>';
								}
								
								rows += '</tr>';
							}
				            
							json.total = data.total_rows; // only allow 100 rows in total
							//json.filteredRows = 100; // no filtering
							json.rows = $(rows);
							return json;
				            
				    	}
					},
					container: $(this).find(".ts-pager"),
					output: '{startRow} to {endRow} ({totalRows})',
				  	cssPageDisplay: '.pagedisplay',
					cssPageSize: '.pagesize',
					cssDisabled: 'disabled'
				})
				
				// bind to pager events
				.bind('pagerInitialized pagerComplete', function(event, options){
					initializeJRating();
					jQuery("time.timeago").timeago();
				});
			});
		 });

		function refreshPage(reload) {
			if ( "reload" == reload ) { 
				location.href = "<lams:WebAppURL/>learning/learning.do?mode=learner&toolSessionID="+SESSION_ID;
			} else {
				submitMethod('refreshAllResults');
			}
		}
		function submitMethod(actionMethod) {
			$('.btn').prop('disabled', true);
			document.forms.qaLearningForm.action=actionMethod+".do"; 
			document.forms.qaLearningForm.submit();
		}
	</script>
</lams:head>

<body class="stripes">

	<!-- form needs to be outside page so that the form bean can be picked up by Page tag. -->
	<form:form action="/lams/tool/laqa11/learning/learning.do"  modelAttribute="qaLearningForm" method="POST" target="_self">
		<form:hidden path="toolSessionID" id="toolSessionID" />
		<form:hidden path="userID" id="userID" />
		<form:hidden path="httpSessionID" />
		<form:hidden path="totalQuestionCount" />
		<form:hidden path="refreshAnswers" />

		<lams:Page type="learner" title="${qaContent.title}">
	
			<!-- Announcements -->
	
			<c:if test="${not empty sessionMap.submissionDeadline}">
				<lams:Alert id="submission-deadline" type="danger" close="false">
					<fmt:message key="authoring.info.teacher.set.restriction">
						<fmt:param>
							<lams:Date value="${sessionMap.submissionDeadline}" />
						</fmt:param>
					</fmt:message>
				</lams:Alert>
			</c:if>
	
			<!-- Rating limits info -->
			<c:if test="${generalLearnerFlowDTO.allowRateAnswers && (qaContent.minimumRates ne 0 || qaContent.maximumRates ne 0)}">
	
				<lams:Alert id="rating-info" type="info" close="true">
					<c:choose>
						<c:when test="${qaContent.minimumRates ne 0 and qaContent.maximumRates ne 0}">
							<fmt:message key="label.rate.limits.reminder">
								<fmt:param value="${qaContent.minimumRates}" />
								<fmt:param value="${qaContent.maximumRates}" />
							</fmt:message>
						</c:when>
	
						<c:when test="${qaContent.minimumRates ne 0 and qaContent.maximumRates eq 0}">
							<fmt:message key="label.rate.limits.reminder.min">
								<fmt:param value="${qaContent.minimumRates}" />
							</fmt:message>
						</c:when>
	
						<c:when test="${qaContent.minimumRates eq 0 and qaContent.maximumRates ne 0}">
							<fmt:message key="label.rate.limits.reminder.max">
								<fmt:param value="${qaContent.maximumRates}" />
							</fmt:message>
						</c:when>
					</c:choose>
					<br>
	
					<fmt:message key="label.rate.limits.topic.reminder">
						<fmt:param value="<span id='count-rated-items'>${sessionMap.countRatedItems}</span>" />
					</fmt:message>
				</lams:Alert>
			</c:if>
	
			<c:if test="${isLeadershipEnabled}">
				<lams:LeaderDisplay idName="leader-enabled" username="${sessionMap.groupLeader.fullname}" userId="${sessionMap.groupLeader.queUsrId}"/>
			</c:if>
	
			<!-- Questions and answers -->
			<c:forEach var="question" items="${generalLearnerFlowDTO.questions}" varStatus="status">
				<div class="row no-gutter voffset20">
					<div class="col-xs-12">
						<div class="panel panel-default">
						<c:if test="${generalLearnerFlowDTO.userResponses.size() != 1}">
							<div class="panel-heading panel-title">
								<fmt:message key="label.question" />&nbsp;${status.count}
							</div>
						</c:if>	
							<div class="panel-body">
								<div class="panel">
									<c:out value="${question.question}" escapeXml="false" />
								</div>
	
								<%--User own responses---------------------------------------%>
								<c:set var="userResponse" value="${question.userResponse}"/>
								<c:if test="${userResponse != null}">
									<div class="row no-gutter">
										<!-- split if ratings are on -->
										<c:set var="splitRow" value="col-xs-12" />
										<c:if test="${generalLearnerFlowDTO.allowRateAnswers}">
											<c:set var="splitRow" value="col-xs-12 col-sm-9 col-md-10 col-lg-10" />
										</c:if>
										<div class="${splitRow}">
											<div class="sbox">
												<div class="sbox-heading bg-warning">
													<div class="pull-left roffset5"><lams:Portrait userId="${userResponse.qaQueUser.queUsrId}"/></div>
														<span><c:out value="${userResponse.qaQueUser.fullname}" /></span>
														<br><span style="font-size: smaller"><lams:Date value="${userResponse.attemptTime}" timeago="true"/></span>
												</div>
												<div class="sbox-body">
													<c:out value="${userResponse.answer}" escapeXml="false" />
												</div>
											</div>
										</div>
										<c:if test="${generalLearnerFlowDTO.allowRateAnswers}">
											<div class="col-xs-12 col-sm-3 col-md-2 col-lg-2">
												<h4 class="text-center">
													<fmt:message key="label.learning.rating" />
												</h4>
												<lams:Rating itemRatingDto="${userResponse.itemRatingDto}" disabled="true" isItemAuthoredByUser="true"
													maxRates="${qaContent.maximumRates}" />
											</div>
										</c:if>
									</div>
								</c:if>
								
								<!-- Others users' responses -->
								<c:if test="${generalLearnerFlowDTO.showOtherAnswers}">
									<c:if test="${isCommentsEnabled && sessionMap.commentsMinWordsLimit != 0}">
										<lams:Alert id="rating-comment-info" type="info" close="false" >
											<fmt:message key="label.comment.minimum.number.words">
												<fmt:param>: ${sessionMap.commentsMinWordsLimit}</fmt:param>
											</fmt:message>
										</lams:Alert>
									</c:if>
					
									<c:choose>
										<c:when test="${isCommentsEnabled}">
											<c:set var="numColumns" value="3" />
										</c:when>
										<c:when test="${!isCommentsEnabled and generalLearnerFlowDTO.allowRateAnswers}">
											<c:set var="numColumns" value="2" />
										</c:when>
										<c:otherwise>
											<c:set var="numColumns" value="1" />
										</c:otherwise>
									</c:choose>
					
									<div class="other-users-responses">
										<lams:TSTable numColumns="${numColumns}" dataId='data-question-uid="${question.uid}"' >
											<thead>
												<tr>
													<th title="<fmt:message key='label.sort.by.answer'/>"><fmt:message key="label.learning.answer" /></th>
													<c:choose>
													<c:when test="${generalLearnerFlowDTO.allowRateAnswers}">
														<th title="<fmt:message key='label.sort.by.rating'/>"><fmt:message key="label.learning.rating" /></th>
													</c:when>
													<c:otherwise>
														<th style="display:none;"></th>
													</c:otherwise>
													</c:choose>
													<c:if test="${isCommentsEnabled}">
														<th><fmt:message key="label.comment" /></th>
													</c:if>
												</tr>
											</thead>
											<tbody>
						
											</tbody>
										</lams:TSTable>
									</div>
								</c:if>
								
							</div>
						</div>
					</div>
				</div>
			</c:forEach>
			<!-- End questions and answers -->
				
			<!-- reflections -->
			<c:if test="${generalLearnerFlowDTO.reflection == 'true' && generalLearnerFlowDTO.isLearnerFinished}">
				<div class="row no-gutter">
					<div class="col-xs-12">
						<div class="panel panel-default voffset10">
							<div class="panel-heading panel-title">
								<fmt:message key="label.reflection" />
							</div>
							<div class="panel-body">
								<div class="reflectionInstructions">
									<lams:out value="${generalLearnerFlowDTO.reflectionSubject}" escapeHtml="true" />
								</div>
								<div class="panel">
									<lams:out value="${qaLearningForm.entryText}" escapeHtml="true" />
								</div>
	
<<<<<<< HEAD
								<c:if test="${hasEditRight && mode != 'teacher'}">
									<button name="forwardtoReflection" type="button" class="btn btn-default pull-left"
										onclick="submitMethod('forwardtoReflection');">
										<fmt:message key="label.edit" />
									</button>
								</c:if>
							</div>
						</div>
					</div>
				</div>
			</c:if>
	
			<!-- buttons -->
			<c:if test="${mode != 'teacher'}">
				<div class="right-buttons voffset5" align="right" id="learner-submit">
					<c:if test="${!generalLearnerFlowDTO.isLearnerFinished}">
						<button type="button" class="btn btn-default voffset5 roffset5 pull-left"
								onclick="refreshPage('${qaLearningForm.refreshAnswers}');">
							<fmt:message key="label.refresh" />
						</button>
=======
			<!-- Others questions -->
	
			<c:if test="${generalLearnerFlowDTO.showOtherAnswers}">
				<h4>
					<fmt:message key="label.other.answers" /> 
				</h4>
	
				<c:forEach var="question" items="${generalLearnerFlowDTO.questions}" varStatus="status">
					<div class="panel">
					    <c:if test="${generalLearnerFlowDTO.questions.size() != 1}">
							<strong> <fmt:message key="label.question" />&nbsp;${status.count}:
							</strong>
						</c:if>
						<c:out value="${question.question}" escapeXml="false" />
					</div>	

					<c:if test="${isCommentsEnabled && sessionMap.commentsMinWordsLimit != 0}">
						<lams:Alert id="rating-info" type="info" close="false">
							<fmt:message key="label.comment.minimum.number.words">
								<fmt:param>: ${sessionMap.commentsMinWordsLimit}</fmt:param>
							</fmt:message>
						</lams:Alert>
>>>>>>> e00e04b6
					</c:if>
	
					<c:if test="${(generalLearnerFlowDTO.lockWhenFinished != 'true') && hasEditRight}">
						<button name="redoQuestions" type="button" class="btn btn-default voffset5  pull-left"
								onclick="submitMethod('redoQuestions');">
							<fmt:message key="label.redo" />
						</button>
					</c:if>
					
					<c:choose>
						<c:when test="${(generalLearnerFlowDTO.reflection == 'true') && hasEditRight && !generalLearnerFlowDTO.isLearnerFinished}">
							<button type="button" name="forwardtoReflection" onclick="javascript:submitMethod('forwardtoReflection');"
									class="btn btn-default">
								<fmt:message key="label.continue" />
							</button>
						</c:when>
	
						<c:when test="${(generalLearnerFlowDTO.reflection != 'true') || !hasEditRight || generalLearnerFlowDTO.isLearnerFinished}">
							<button type="button" id="finishButton"
									onclick="javascript:submitMethod('endLearning'); return false;" class="btn btn-primary pull-right na">
								<c:choose>
									<c:when test="${sessionMap.isLastActivity}">
										<fmt:message key="button.submit" />
									</c:when>
									<c:otherwise>
										<fmt:message key="button.endLearning" />
									</c:otherwise>
								</c:choose>
							</button>
						</c:when>
					</c:choose>
				</div>
			</c:if>
	
			<div id="footer"></div>
		</lams:Page>
	</form:form>
</body>
</lams:html><|MERGE_RESOLUTION|>--- conflicted
+++ resolved
@@ -455,7 +455,6 @@
 									<lams:out value="${qaLearningForm.entryText}" escapeHtml="true" />
 								</div>
 	
-<<<<<<< HEAD
 								<c:if test="${hasEditRight && mode != 'teacher'}">
 									<button name="forwardtoReflection" type="button" class="btn btn-default pull-left"
 										onclick="submitMethod('forwardtoReflection');">
@@ -476,30 +475,6 @@
 								onclick="refreshPage('${qaLearningForm.refreshAnswers}');">
 							<fmt:message key="label.refresh" />
 						</button>
-=======
-			<!-- Others questions -->
-	
-			<c:if test="${generalLearnerFlowDTO.showOtherAnswers}">
-				<h4>
-					<fmt:message key="label.other.answers" /> 
-				</h4>
-	
-				<c:forEach var="question" items="${generalLearnerFlowDTO.questions}" varStatus="status">
-					<div class="panel">
-					    <c:if test="${generalLearnerFlowDTO.questions.size() != 1}">
-							<strong> <fmt:message key="label.question" />&nbsp;${status.count}:
-							</strong>
-						</c:if>
-						<c:out value="${question.question}" escapeXml="false" />
-					</div>	
-
-					<c:if test="${isCommentsEnabled && sessionMap.commentsMinWordsLimit != 0}">
-						<lams:Alert id="rating-info" type="info" close="false">
-							<fmt:message key="label.comment.minimum.number.words">
-								<fmt:param>: ${sessionMap.commentsMinWordsLimit}</fmt:param>
-							</fmt:message>
-						</lams:Alert>
->>>>>>> e00e04b6
 					</c:if>
 	
 					<c:if test="${(generalLearnerFlowDTO.lockWhenFinished != 'true') && hasEditRight}">
