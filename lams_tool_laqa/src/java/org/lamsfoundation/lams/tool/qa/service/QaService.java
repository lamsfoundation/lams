/****************************************************************
 * Copyright (C) 2005 LAMS Foundation (http://lamsfoundation.org)
 * =============================================================
 * License Information: http://lamsfoundation.org/licensing/lams/2.0/
 *
 * This program is free software; you can redistribute it and/or modify
 * it under the terms of the GNU General Public License as published by
 * the Free Software Foundation.
 *
 * This program is distributed in the hope that it will be useful,
 * but WITHOUT ANY WARRANTY; without even the implied warranty of
 * MERCHANTABILITY or FITNESS FOR A PARTICULAR PURPOSE.  See the
 * GNU General Public License for more details.
 *
 * You should have received a copy of the GNU General Public License
 * along with this program; if not, write to the Free Software
 * Foundation, Inc., 51 Franklin Street, Fifth Floor, Boston, MA 02110-1301
 * USA
 *
 * http://www.gnu.org/licenses/gpl.txt
 * ****************************************************************
 */

package org.lamsfoundation.lams.tool.qa.service;

import java.util.ArrayList;
import java.util.Collection;
import java.util.Date;
import java.util.List;
import java.util.Random;
import java.util.Set;
import java.util.SortedMap;
import java.util.TreeSet;

import javax.servlet.http.HttpServletRequest;
import javax.servlet.http.HttpSession;

import org.apache.log4j.Logger;
import org.lamsfoundation.lams.confidencelevel.ConfidenceLevelDTO;
import org.lamsfoundation.lams.contentrepository.client.IToolContentHandler;
import org.lamsfoundation.lams.events.IEventNotificationService;
import org.lamsfoundation.lams.learningdesign.service.ExportToolContentException;
import org.lamsfoundation.lams.learningdesign.service.IExportToolContentService;
import org.lamsfoundation.lams.learningdesign.service.ImportToolContentException;
import org.lamsfoundation.lams.logevent.service.ILogEventService;
import org.lamsfoundation.lams.notebook.model.NotebookEntry;
import org.lamsfoundation.lams.notebook.service.CoreNotebookConstants;
import org.lamsfoundation.lams.notebook.service.ICoreNotebookService;
import org.lamsfoundation.lams.qb.model.QbQuestion;
import org.lamsfoundation.lams.qb.service.IQbService;
import org.lamsfoundation.lams.rating.dto.ItemRatingDTO;
import org.lamsfoundation.lams.rating.model.LearnerItemRatingCriteria;
import org.lamsfoundation.lams.rating.model.RatingCriteria;
import org.lamsfoundation.lams.rating.service.IRatingService;
import org.lamsfoundation.lams.rest.RestTags;
import org.lamsfoundation.lams.rest.ToolRestManager;
import org.lamsfoundation.lams.tool.Tool;
import org.lamsfoundation.lams.tool.ToolCompletionStatus;
import org.lamsfoundation.lams.tool.ToolContentManager;
import org.lamsfoundation.lams.tool.ToolOutput;
import org.lamsfoundation.lams.tool.ToolOutputDefinition;
import org.lamsfoundation.lams.tool.ToolSessionExportOutputData;
import org.lamsfoundation.lams.tool.ToolSessionManager;
import org.lamsfoundation.lams.tool.exception.DataMissingException;
import org.lamsfoundation.lams.tool.exception.ToolException;
import org.lamsfoundation.lams.tool.qa.QaAppConstants;
import org.lamsfoundation.lams.tool.qa.dao.IQaContentDAO;
import org.lamsfoundation.lams.tool.qa.dao.IQaQueUsrDAO;
import org.lamsfoundation.lams.tool.qa.dao.IQaQuestionDAO;
import org.lamsfoundation.lams.tool.qa.dao.IQaSessionDAO;
import org.lamsfoundation.lams.tool.qa.dao.IQaUsrRespDAO;
import org.lamsfoundation.lams.tool.qa.model.QaCondition;
import org.lamsfoundation.lams.tool.qa.model.QaContent;
import org.lamsfoundation.lams.tool.qa.model.QaQueContent;
import org.lamsfoundation.lams.tool.qa.model.QaQueUsr;
import org.lamsfoundation.lams.tool.qa.model.QaSession;
import org.lamsfoundation.lams.tool.qa.model.QaUsrResp;
import org.lamsfoundation.lams.tool.service.ILamsToolService;
import org.lamsfoundation.lams.usermanagement.User;
import org.lamsfoundation.lams.usermanagement.dto.UserDTO;
import org.lamsfoundation.lams.usermanagement.service.IUserManagementService;
import org.lamsfoundation.lams.util.JsonUtil;
import org.lamsfoundation.lams.util.MessageService;
import org.lamsfoundation.lams.web.session.SessionManager;
import org.lamsfoundation.lams.web.util.AttributeNames;
import org.springframework.dao.DataAccessException;

import com.fasterxml.jackson.databind.JsonNode;
import com.fasterxml.jackson.databind.node.ArrayNode;
import com.fasterxml.jackson.databind.node.ObjectNode;

/**
 * The POJO implementation of Qa service. All business logics of Qa tool are implemented in this class. It translate the
 * request from presentation layer and perform approporiate database operation.
 *
 * @author Ozgur Demirtas
 */
public class QaService implements IQaService, ToolContentManager, ToolSessionManager, ToolRestManager, QaAppConstants {
    private static Logger logger = Logger.getLogger(QaService.class.getName());

    private IQaContentDAO qaDAO;
    private IQaQuestionDAO qaQuestionDAO;
    private IQaSessionDAO qaSessionDAO;
    private IQaQueUsrDAO qaQueUsrDAO;
    private IQaUsrRespDAO qaUsrRespDAO;

    private IToolContentHandler qaToolContentHandler = null;
    private IUserManagementService userManagementService;
    private ILamsToolService toolService;
    private ILogEventService logEventService;
    private IExportToolContentService exportContentService;
    private QaOutputFactory qaOutputFactory;
    private ICoreNotebookService coreNotebookService;
    private IRatingService ratingService;
    private IEventNotificationService eventNotificationService;
    private IQbService qbService;
    private MessageService messageService;

    private Random generator = new Random();

    @Override
    public boolean isUserGroupLeader(Long userId, Long toolSessionId) {
	QaSession session = this.getSessionById(toolSessionId);
	QaQueUsr groupLeader = session.getGroupLeader();

	boolean isUserLeader = (groupLeader != null) && userId.equals(groupLeader.getQueUsrId());
	return isUserLeader;
    }

    @Override
    public QaQueUsr checkLeaderSelectToolForSessionLeader(QaQueUsr user, Long toolSessionId) {
	if ((user == null) || (toolSessionId == null)) {
	    return null;
	}

	QaSession qaSession = this.getSessionById(toolSessionId);
	QaQueUsr leader = qaSession.getGroupLeader();
	// check leader select tool for a leader only in case QA tool doesn't know it. As otherwise it will screw
	// up previous scratches done
	if (leader == null) {

	    Long leaderUserId = toolService.getLeaderUserId(toolSessionId, user.getQueUsrId().intValue());
	    if (leaderUserId != null) {
		leader = getUserByIdAndSession(leaderUserId, toolSessionId);

		// create new user in a DB
		if (leader == null) {
		    User leaderDto = (User) getUserManagementService().findById(User.class, leaderUserId.intValue());
		    String userName = leaderDto.getLogin();
		    String fullName = leaderDto.getFirstName() + " " + leaderDto.getLastName();
		    leader = new QaQueUsr(leaderUserId, userName, fullName, qaSession, new TreeSet<>());
		    qaQueUsrDAO.createUsr(user);
		}

		// set group leader
		qaSession.setGroupLeader(leader);
		this.updateSession(qaSession);
	    }
	}

	return leader;
    }

    @Override
    public void copyAnswersFromLeader(QaQueUsr user, QaQueUsr leader) {

	if ((user == null) || (leader == null) || user.getUid().equals(leader.getUid())) {
	    return;
	}

	for (QaUsrResp leaderResponse : leader.getQaUsrResps()) {
	    QaQueContent question = leaderResponse.getQaQuestion();
	    QaUsrResp response = qaUsrRespDAO.getResponseByUserAndQuestion(user.getQueUsrId(), question.getUid());

	    // if response doesn't exist
	    if (response == null) {
		response = new QaUsrResp(leaderResponse.getAnswer(), leaderResponse.getAnswerAutosaved(),
			leaderResponse.getAttemptTime(), "", question, user, true);
		qaUsrRespDAO.createUserResponse(response);

		// if it's been changed by the leader
	    } else if (leaderResponse.getAttemptTime().compareTo(response.getAttemptTime()) != 0) {
		response.setAnswer(leaderResponse.getAnswer());
		response.setAttemptTime(leaderResponse.getAttemptTime());
		response.setTimezone("");
		qaUsrRespDAO.updateUserResponse(response);
	    }
	}
    }

    @Override
<<<<<<< HEAD
    public void setDefineLater(Long toolContentID, boolean value) {
	QaContent qaContent = getQaContent(toolContentID);
=======
    public void setDefineLater(String strToolContentID, boolean value) {
	QaContent qaContent = getQaContent(Long.parseLong(strToolContentID));
>>>>>>> 0b36db79

	if (qaContent != null) {
	    qaContent.setDefineLater(value);
	    saveOrUpdateQaContent(qaContent);
	}
    }

    @Override
    public List<QaQueUsr> getUsersBySessionId(Long toolSessionID) {
	QaSession session = qaSessionDAO.getQaSessionById(toolSessionID);
	return qaQueUsrDAO.getUserBySessionOnly(session);
    }

    @Override
    public QaContent getQaContent(long toolContentID) {
	return qaDAO.getQaByContentId(toolContentID);
    }

    @Override
    public void saveOrUpdateQaContent(QaContent qa) {
	qaDAO.saveOrUpdateQa(qa);
    }

    @Override
    public void releaseFromCache(Object object) {
	qaQuestionDAO.releaseFromCache(object);
    }

    @Override
    public QaQueContent getQuestionByContentAndDisplayOrder(Integer displayOrder, Long contentUid) {
	return qaQuestionDAO.getQuestionByDisplayOrder(displayOrder, contentUid);
    }

    @Override
    public QaQueContent getQuestionByUid(Long questionUid) {
	if (questionUid == null) {
	    return null;
	}

	return qaQuestionDAO.getQuestionByUid(questionUid);
    }

    @Override
    public void saveOrUpdate(Object entity) {
	qaQuestionDAO.saveOrUpdate(entity);
    }

    @Override
    public void createQuestion(QaQueContent question) {
	qaQuestionDAO.createQueContent(question);
    }

    @Override
    public QaQueUsr createUser(Long toolSessionID, Integer userId) {
	User user = (User) userManagementService.findById(User.class, userId);
	String userName = user.getLogin();
	String fullName = user.getFirstName() + " " + user.getLastName();
	QaSession qaSession = getSessionById(toolSessionID.longValue());

	QaQueUsr qaUser = new QaQueUsr(userId.longValue(), userName, fullName, qaSession, new TreeSet());
	// make sure the user was not created in the meantime
	QaQueUsr existingUser = getUserByIdAndSession(userId.longValue(), toolSessionID);
	if (existingUser == null) {
	    qaQueUsrDAO.createUsr(qaUser);
	    return qaUser;
	} else {
	    return existingUser;
	}
    }

    @Override
    public QaQueUsr getUserByIdAndSession(final Long queUsrId, final Long qaSessionId) {
	return qaQueUsrDAO.getQaUserBySession(queUsrId, qaSessionId);
    }

    @Override
    public List<QaUsrResp> getResponsesByUserUid(final Long userUid) {
	return qaUsrRespDAO.getResponsesByUserUid(userUid);
    }

    @Override
    public QaUsrResp getResponseByUserAndQuestion(final Long queUsrId, final Long qaQueContentId) {
	return qaUsrRespDAO.getResponseByUserAndQuestion(queUsrId, qaQueContentId);
    }

    @Override
    public List<QaUsrResp> getResponseBySessionAndQuestion(final Long qaSessionId, final Long questionId) {
	return qaUsrRespDAO.getResponseBySessionAndQuestion(qaSessionId, questionId);
    }

    @Override
    public List<QaUsrResp> getResponsesForTablesorter(final Long toolContentId, final Long qaSessionId,
	    final Long questionId, final Long excludeUserId, boolean isOnlyLeadersIncluded, int page, int size,
	    int sorting, String searchString) {
	return qaUsrRespDAO.getResponsesForTablesorter(toolContentId, qaSessionId, questionId, excludeUserId,
		isOnlyLeadersIncluded, page, size, sorting, searchString, userManagementService);
    }

    @Override
    public int getCountResponsesBySessionAndQuestion(final Long qaSessionId, final Long questionId,
	    final Long excludeUserId, boolean isOnlyLeadersIncluded, String searchString) {
	return qaUsrRespDAO.getCountResponsesBySessionAndQuestion(qaSessionId, questionId, excludeUserId,
		isOnlyLeadersIncluded, searchString);
    }

    @Override
    public void updateUserResponse(QaUsrResp resp) {
	qaUsrRespDAO.updateUserResponse(resp);
    }

    @Override
    public void updateResponseWithNewAnswer(String newAnswer, String toolSessionID, Integer questionDisplayOrder,
	    boolean isAutosave) {
	HttpSession ss = SessionManager.getSession();
	UserDTO toolUser = (UserDTO) ss.getAttribute(AttributeNames.USER);
	Long userId = new Long(toolUser.getUserID().longValue());
	QaQueUsr user = getUserByIdAndSession(userId, new Long(toolSessionID));

	QaSession session = getSessionById(new Long(toolSessionID));
	QaContent qaContent = session.getQaContent();

	QaQueContent question = getQuestionByContentAndDisplayOrder(questionDisplayOrder, qaContent.getUid());

	QaUsrResp response = getResponseByUserAndQuestion(user.getQueUsrId(), question.getUid());
	// if response doesn't exist
	if (response == null) {
	    response = isAutosave
		    ? new QaUsrResp(null, newAnswer, new Date(System.currentTimeMillis()), "", question, user, true)
		    : new QaUsrResp(newAnswer, null, new Date(System.currentTimeMillis()), "", question, user, true);
	    qaUsrRespDAO.createUserResponse(response);

	    // if answer has changed
	} else if (!newAnswer.equals(response.getAnswer())) {
	    if (isAutosave) {
		response.setAnswerAutosaved(newAnswer);
	    } else {
		response.setAnswer(newAnswer);
		response.setAnswerAutosaved(null);
	    }

	    response.setAttemptTime(new Date(System.currentTimeMillis()));
	    response.setTimezone("");
	    qaUsrRespDAO.updateUserResponse(response);
	}
    }

    @Override
    public void updateUser(QaQueUsr qaQueUsr) {
	qaQueUsrDAO.updateUsr(qaQueUsr);
    }

    @Override
    public QaUsrResp getResponseById(Long responseId) {
	return qaUsrRespDAO.getResponseById(responseId);
    }

    @Override
    public QaSession getSessionById(long qaSessionId) {
	return qaSessionDAO.getQaSessionById(qaSessionId);
    }

    @Override
    public void updateSession(QaSession qaSession) {
	qaSessionDAO.UpdateQaSession(qaSession);
    }

    @Override
    public void removeUserResponse(QaUsrResp resp) {
	Long toolContentId = null;
	if (resp.getQaQuestion() != null && resp.getQaQuestion().getQaContent() != null) {
	    toolContentId = resp.getQaQuestion().getQaContent().getQaContentId();
	}
	logEventService.logChangeLearnerContent(resp.getQaQueUser().getQueUsrId(), resp.getQaQueUser().getUsername(),
		toolContentId, resp.getAnswer(), null);
	qaUsrRespDAO.removeUserResponse(resp);
    }

    @Override
    public void updateResponseVisibility(Long responseUid, boolean isHideItem) {

	QaUsrResp response = getResponseById(responseUid);
	if (response != null) {
	    // createBy should be null for system default value.
	    Long userId = 0L;
	    String loginName = "No user";
	    if (response.getQaQueUser() != null) {
		userId = response.getQaQueUser().getQueUsrId();
		loginName = response.getQaQueUser().getUsername();
	    }
	    Long toolContentId = null;
	    if (response.getQaQuestion() != null && response.getQaQuestion().getQaContent() != null) {
		toolContentId = response.getQaQuestion().getQaContent().getQaContentId();
	    }
	    if (isHideItem) {
		logEventService.logHideLearnerContent(userId, loginName, toolContentId, response.getAnswer());
	    } else {
		logEventService.logShowLearnerContent(userId, loginName, toolContentId, response.getAnswer());
	    }
	    response.setVisible(!isHideItem);
	    updateUserResponse(response);
	}
    }

    @Override
    public List<QaQueContent> getAllQuestionEntries(final Long uid) {
	return qaQuestionDAO.getAllQuestionEntries(uid.longValue());
    }

    @Override
    public List<QaQueContent> getAllQuestionEntriesSorted(final long contentUid) {
	return qaQuestionDAO.getAllQuestionEntriesSorted(contentUid);
    }

    @Override
    public void removeQuestion(QaQueContent question) {
	qaQuestionDAO.removeQaQueContent(question);
    }

    @Override
    public void resetDefineLater(Long toolContentId) throws DataMissingException, ToolException {
	QaContent qaContent = qaDAO.getQaByContentId(toolContentId.longValue());
	if (qaContent == null) {
	    logger.error("throwing DataMissingException: WARNING!: retrieved qaContent is null.");
	    throw new DataMissingException("qaContent is missing");
	}
	qaContent.setDefineLater(false);
	saveOrUpdateQaContent(qaContent);
    }

    @Override
    public void copyToolContent(Long fromContentId, Long toContentId) {
	long defaultContentId = 0;
	if (fromContentId == null) {
	    defaultContentId = getToolDefaultContentIdBySignature(QaAppConstants.MY_SIGNATURE);
	    fromContentId = new Long(defaultContentId);
	}

	if (toContentId == null) {
	    logger.error("throwing ToolException: toContentId is null");
	    throw new ToolException("toContentId is missing");
	}

	QaContent fromContent = qaDAO.getQaByContentId(fromContentId.longValue());

	if (fromContent == null) {
	    defaultContentId = getToolDefaultContentIdBySignature(QaAppConstants.MY_SIGNATURE);
	    fromContentId = new Long(defaultContentId);

	    fromContent = qaDAO.getQaByContentId(fromContentId.longValue());
	}
	QaContent toContent = QaContent.newInstance(fromContent, toContentId);
	if (toContent == null) {
	    logger.error("throwing ToolException: WARNING!, retrieved toContent is null.");
	    throw new ToolException("WARNING! Fail to create toContent. Can't continue!");
	} else {
	    // save questions first, because if Hibernate decides to flush Conditions first,
	    // there is no cascade to questions and it may trigger an error
	    for (QaQueContent question : toContent.getQaQueContents()) {
		qaQuestionDAO.saveOrUpdate(question);
	    }
	    saveOrUpdateQaContent(toContent);
	}

    }

    @Override
    public void removeToolContent(Long toolContentId) throws ToolException {
	QaContent qaContent = qaDAO.getQaByContentId(toolContentId.longValue());
	if (qaContent == null) {
	    logger.warn("Can not remove the tool content as it does not exist, ID: " + toolContentId);
	    return;
	}

	for (QaSession session : qaContent.getQaSessions()) {
	    List<NotebookEntry> entries = coreNotebookService.getEntry(session.getQaSessionId(),
		    CoreNotebookConstants.NOTEBOOK_TOOL, QaAppConstants.MY_SIGNATURE);
	    for (NotebookEntry entry : entries) {
		coreNotebookService.deleteEntry(entry);
	    }
	}

	qaDAO.removeQa(toolContentId);
    }

    @Override
    public void removeLearnerContent(Long toolContentId, Integer userId) throws ToolException {
	if (logger.isDebugEnabled()) {
	    logger.debug("Removing Q&A answers for user ID " + userId + " and toolContentId " + toolContentId);
	}

	QaContent content = qaDAO.getQaByContentId(toolContentId);
	if (content != null) {
	    for (QaSession session : content.getQaSessions()) {
		QaQueUsr user = qaQueUsrDAO.getQaUserBySession(userId.longValue(), session.getQaSessionId());
		if (user != null) {
		    for (QaUsrResp response : user.getQaUsrResps()) {
			qaUsrRespDAO.removeUserResponse(response);
		    }

		    if ((session.getGroupLeader() != null) && session.getGroupLeader().getUid().equals(user.getUid())) {
			session.setGroupLeader(null);
		    }

		    qaQueUsrDAO.deleteQaQueUsr(user);

		    NotebookEntry entry = getEntry(session.getQaSessionId(), CoreNotebookConstants.NOTEBOOK_TOOL,
			    QaAppConstants.MY_SIGNATURE, userId);
		    if (entry != null) {
			qaDAO.delete(entry);
		    }
		}
	    }
	}
    }

    @Override
    public List<Object[]> getUserReflectionsForTablesorter(Long toolSessionId, int page, int size, int sorting,
	    String searchString) {
	return qaQueUsrDAO.getUserReflectionsForTablesorter(toolSessionId, page, size, sorting, searchString,
		getCoreNotebookService());
    }

    @Override
    public int getCountUsersBySessionWithSearch(Long toolSessionId, String searchString) {
	return qaQueUsrDAO.getCountUsersBySessionWithSearch(toolSessionId, searchString);
    }

    @Override
    public void notifyTeachersOnResponseSubmit(Long sessionId) {
	final String NEW_LINE_CHARACTER = "<br>";

	HttpSession ss = SessionManager.getSession();
	UserDTO userDto = (UserDTO) ss.getAttribute(AttributeNames.USER);
	Long userId = new Long(userDto.getUserID().longValue());
	QaQueUsr user = getUserByIdAndSession(userId, new Long(sessionId));
	String fullName = user.getFullname();

	// add question-answer pairs to email message
	List<QaUsrResp> responses = qaUsrRespDAO.getResponsesByUserUid(user.getUid());
	Date attemptTime = new Date();
	String message = new String();
	for (QaUsrResp response : responses) {
	    String question = response.getQaQuestion().getQbQuestion().getName();
	    String answer = response.getAnswer();

	    message += NEW_LINE_CHARACTER + NEW_LINE_CHARACTER + question + " " + answer;
	    attemptTime = response.getAttemptTime();
	}

	message = NEW_LINE_CHARACTER + NEW_LINE_CHARACTER
		+ messageService.getMessage("label.user.has.answered.questions", new Object[] { fullName, attemptTime })
		+ message + NEW_LINE_CHARACTER + NEW_LINE_CHARACTER;

	eventNotificationService.notifyLessonMonitors(sessionId, message, true);
    }

    @Override
    public void exportToolContent(Long toolContentID, String rootPath) {
	QaContent toolContentObj = qaDAO.getQaByContentId(toolContentID);
	if (toolContentObj == null) {
	    long defaultToolContentId = toolService.getToolDefaultContentIdBySignature(QaAppConstants.MY_SIGNATURE);
	    toolContentObj = getQaContent(defaultToolContentId);
	}
	if (toolContentObj == null) {
	    throw new DataMissingException("Unable to find default content for the question and answer tool");
	}

	try {
	    // set ToolContentHandler as null to avoid copy file node in
	    // repository again.
	    toolContentObj = QaContent.newInstance(toolContentObj, toolContentID);

	    // don't export following fields value
	    toolContentObj.setQaSessions(null);
	    Set<QaQueContent> questions = toolContentObj.getQaQueContents();
	    for (QaQueContent question : questions) {
		question.setQaContent(null);
	    }
	    for (LearnerItemRatingCriteria criteria : toolContentObj.getRatingCriterias()) {
		criteria.setToolContentId(null);
	    }

	    exportContentService.exportToolContent(toolContentID, toolContentObj, qaToolContentHandler, rootPath);
	} catch (ExportToolContentException e) {
	    throw new ToolException(e);
	}
    }

    @Override
    public void importToolContent(Long toolContentID, Integer newUserUid, String toolContentPath, String fromVersion,
	    String toVersion) throws ToolException {
	try {
	    // register version filter class
	    exportContentService.registerImportVersionFilterClass(QaImportContentVersionFilter.class);

	    Object toolPOJO = exportContentService.importToolContent(toolContentPath, qaToolContentHandler, fromVersion,
		    toVersion);
	    if (!(toolPOJO instanceof QaContent)) {
		throw new ImportToolContentException(
			"Import QA tool content failed. Deserialized object is " + toolPOJO);
	    }
	    QaContent toolContentObj = (QaContent) toolPOJO;

	    // reset it to new toolContentID
	    toolContentObj.setQaContentId(toolContentID);
	    toolContentObj.setCreatedBy(newUserUid);
	    Set<LearnerItemRatingCriteria> criterias = toolContentObj.getRatingCriterias();
	    if (criterias != null) {
		for (LearnerItemRatingCriteria criteria : toolContentObj.getRatingCriterias()) {
		    criteria.setToolContentId(toolContentID);
		    if (criteria.getMaxRating() == null || criteria.getRatingStyle() == null) {
			if (criteria.getOrderId() == 0) {
			    criteria.setMaxRating(0);
			    criteria.setRatingStyle(RatingCriteria.RATING_STYLE_COMMENT);
			} else {
			    criteria.setMaxRating(RatingCriteria.RATING_STYLE_STAR_DEFAULT_MAX);
			    criteria.setRatingStyle(RatingCriteria.RATING_STYLE_STAR);
			}
		    }
		}
	    }

	    long publicQbCollectionUid = qbService.getPublicCollection().getUid();

	    Set<QaQueContent> questions = toolContentObj.getQaQueContents();
	    for (QaQueContent question : questions) {
		// set back the tool content
		question.setQaContent(toolContentObj);

		QbQuestion qbQuestion = question.getQbQuestion();
		qbQuestion.clearID();

		// try to match the question to an existing QB question in DB
		QbQuestion existingQuestion = qbService.getQuestionByUUID(qbQuestion.getUuid());
		if (existingQuestion == null) {
		    // none found, create a new QB question
		    qbService.insertQuestion(qbQuestion);
		    qbService.addQuestionToCollection(publicQbCollectionUid, qbQuestion.getQuestionId(), false);
		} else {
		    // found, use the existing one
		    question.setQbQuestion(existingQuestion);
		}
	    }

	    qaDAO.saveOrUpdateQa(toolContentObj);
	} catch (ImportToolContentException e) {
	    throw new ToolException(e);
	}
    }

    @Override
    public SortedMap<String, ToolOutputDefinition> getToolOutputDefinitions(Long toolContentId, int definitionType)
	    throws ToolException {
	QaContent qaContent = qaDAO.getQaByContentId(toolContentId);
	if (qaContent == null) {
	    long defaultToolContentId = toolService.getToolDefaultContentIdBySignature(QaAppConstants.MY_SIGNATURE);
	    qaContent = getQaContent(defaultToolContentId);
	}
	return getQaOutputFactory().getToolOutputDefinitions(qaContent, definitionType);
    }

    @Override
    public String getToolContentTitle(Long toolContentId) {
	return qaDAO.getQaByContentId(toolContentId).getTitle();
    }

    @Override
    public boolean isContentEdited(Long toolContentId) {
	return qaDAO.getQaByContentId(toolContentId).isDefineLater();
    }

    @Override
    public boolean isReadOnly(Long toolContentId) {
	QaContent content = qaDAO.getQaByContentId(toolContentId);
	for (QaSession session : content.getQaSessions()) {
	    if (!session.getQaQueUsers().isEmpty()) {
		return true;
	    }
	}

	return false;
    }

    @Override
    public void createToolSession(Long toolSessionId, String toolSessionName, Long toolContentID) throws ToolException {
	if (toolSessionId == null) {
	    logger.error("toolSessionId is null");
	    throw new ToolException("toolSessionId is missing");
	}

	QaContent qaContent = qaDAO.getQaByContentId(toolContentID.longValue());

	/*
	 * create a new a new tool session if it does not already exist in the tool session table
	 */
	QaSession qaSession = getSessionById(toolSessionId);
	if (qaSession == null) {
	    try {
		qaSession = new QaSession(toolSessionId, new Date(System.currentTimeMillis()), QaSession.INCOMPLETE,
			toolSessionName, qaContent, new TreeSet<>());
		qaSessionDAO.createSession(qaSession);
	    } catch (Exception e) {
		logger.error("Error creating new toolsession in the db");
		throw new ToolException("Error creating new toolsession in the db: " + e);
	    }
	}
    }

    @Override
    public void removeToolSession(Long toolSessionId) throws DataMissingException, ToolException {
	if (toolSessionId == null) {
	    logger.error("toolSessionId is null");
	    throw new DataMissingException("toolSessionId is missing");
	}

	QaSession qaSession = null;
	try {
	    qaSession = getSessionById(toolSessionId.longValue());
	} catch (Exception e) {
	    throw new ToolException("error retrieving qaSession: " + e);
	}

	if (qaSession == null) {
	    logger.error("qaSession is null");
	    throw new DataMissingException("qaSession is missing");
	}

	qaSessionDAO.deleteQaSession(qaSession);
    }

    @Override
    public String leaveToolSession(Long toolSessionId, Long learnerId) throws DataMissingException, ToolException {
	if (toolSessionId == null) {
	    logger.error("toolSessionId is null");
	    throw new DataMissingException("toolSessionId is missing");
	}

	if (learnerId == null) {
	    logger.error("learnerId is null");
	    throw new DataMissingException("learnerId is missing");
	}

	QaSession qaSession = getSessionById(toolSessionId.longValue());
	qaSession.setSession_end_date(new Date(System.currentTimeMillis()));
	qaSession.setSession_status(QaAppConstants.COMPLETED);
	updateSession(qaSession);

	try {
	    String nextUrl = toolService.completeToolSession(toolSessionId, learnerId);
	    return nextUrl;
	} catch (DataAccessException e) {
	    throw new ToolException("Exception occured when user is leaving tool session: " + e);
	}
    }

    @Override
    public List<RatingCriteria> getRatingCriterias(Long toolContentId) {
	return ratingService.getCriteriasByToolContentId(toolContentId);
    }

    @Override
    public void saveRatingCriterias(HttpServletRequest request, Collection<RatingCriteria> oldCriterias,
	    Long toolContentId) {
	ratingService.saveRatingCriterias(request, oldCriterias, toolContentId);
    }

    @Override
    public boolean isCommentsEnabled(Long toolContentId) {
	return ratingService.isCommentsEnabled(toolContentId);
    }

    @Override
    public boolean isRatingsEnabled(QaContent qaContent) {
	//check if allow rate answers is ON and also that there is at least one non-comments rating criteria available
	boolean allowRateAnswers = false;
	if (qaContent.isAllowRateAnswers()) {
	    List<RatingCriteria> ratingCriterias = getRatingCriterias(qaContent.getQaContentId());
	    for (RatingCriteria ratingCriteria : ratingCriterias) {
		if (!ratingCriteria.isCommentsEnabled()) {
		    allowRateAnswers = true;
		    break;
		}
	    }
	}
	return allowRateAnswers;
    }

    @Override
    public List<ItemRatingDTO> getRatingCriteriaDtos(Long contentId, Long toolSessionId, Collection<Long> itemIds,
	    boolean isCommentsByOtherUsersRequired, Long userId) {
	return ratingService.getRatingCriteriaDtos(contentId, toolSessionId, itemIds, isCommentsByOtherUsersRequired,
		userId);
    }

    @Override
    public int getCountItemsRatedByUser(Long toolContentId, Integer userId) {
	return ratingService.getCountItemsRatedByUser(toolContentId, userId);
    }

    /**
     * ToolSessionManager CONTRACT
     */
    @Override
    public ToolSessionExportOutputData exportToolSession(Long toolSessionId)
	    throws DataMissingException, ToolException {
	throw new ToolException("not yet implemented");
    }

    /**
     * ToolSessionManager CONTRACT
     */
    @Override
    public ToolSessionExportOutputData exportToolSession(List toolSessionIds)
	    throws DataMissingException, ToolException {
	throw new ToolException("not yet implemented");
    }

    @Override
    public SortedMap<String, ToolOutput> getToolOutput(List<String> names, Long toolSessionId, Long learnerId) {
	return getQaOutputFactory().getToolOutput(names, this, toolSessionId, learnerId);
    }

    @Override
    public ToolOutput getToolOutput(String name, Long toolSessionId, Long learnerId) {
	return getQaOutputFactory().getToolOutput(name, this, toolSessionId, learnerId);
    }

    @Override
    public List<ToolOutput> getToolOutputs(String name, Long toolContentId) {
	return new ArrayList<>();
    }

    @Override
    public List<ConfidenceLevelDTO> getConfidenceLevels(Long toolSessionId) {
	return null;
    }

    @Override
    public void forceCompleteUser(Long toolSessionId, User user) {
	Long userId = user.getUserId().longValue();

	QaSession session = getSessionById(toolSessionId);
	if ((session == null) || (session.getQaContent() == null)) {
	    return;
	}
	QaContent content = session.getQaContent();

	QaQueUsr qaUser = getUserByIdAndSession(userId, toolSessionId);
	// create user if he hasn't accessed this activity yet
	if (qaUser == null) {
	    String userName = user.getLogin();
	    String fullName = user.getFirstName() + " " + user.getLastName();
	    qaUser = new QaQueUsr(userId, userName, fullName, session, new TreeSet<>());
	    qaQueUsrDAO.createUsr(qaUser);
	}
	
	//finalize the latest result, if it's still active
	content.getQaQueContents().forEach(question -> {
	    
	    QaUsrResp response = getResponseByUserAndQuestion(userId, question.getUid());
	    if (response != null && response.getAnswer() == null && response.getAnswerAutosaved() != null) {
		response.setAnswer(response.getAnswerAutosaved());
		response.setAnswerAutosaved(null);
		qaUsrRespDAO.updateUserResponse(response);
	    }
	});

	//if this is a leader finishes, complete all non-leaders as well, also copy leader results to them
	QaQueUsr groupLeader = checkLeaderSelectToolForSessionLeader(qaUser, toolSessionId);
	if (isUserGroupLeader(userId, toolSessionId)) {
	    session.getQaQueUsers().forEach(sessionUser -> {
		//finish users
		sessionUser.setResponseFinalized(true);
		sessionUser.setLearnerFinished(true);
		updateUser(sessionUser);

		//copy answers from leader to non-leaders
		copyAnswersFromLeader(sessionUser, groupLeader);
	    });
	    
	} else {
	    //finish user
	    qaUser.setResponseFinalized(true);
	    qaUser.setLearnerFinished(true);
	    updateUser(qaUser);
	}
    }

    @Override
    public Tool getToolBySignature(String toolSignature) {
	Tool tool = toolService.getToolBySignature(toolSignature);
	return tool;
    }

    @Override
    public long getToolDefaultContentIdBySignature(String toolSignature) {
	long contentId = 0;
	contentId = toolService.getToolDefaultContentIdBySignature(toolSignature);
	return contentId;
    }

    @Override
    public Long createNotebookEntry(Long id, Integer idType, String signature, Integer userID, String entry) {
	return coreNotebookService.createNotebookEntry(id, idType, signature, userID, "", entry);
    }

    @Override
    public NotebookEntry getEntry(Long id, Integer idType, String signature, Integer userID) {

	List<NotebookEntry> list = coreNotebookService.getEntry(id, idType, signature, userID);
	if ((list == null) || list.isEmpty()) {
	    return null;
	} else {
	    return list.get(0);
	}
    }

    @Override
    public boolean isGroupedActivity(long toolContentID) {
	return toolService.isGroupedActivity(toolContentID);
    }

    @Override
    public void auditLogStartEditingActivityInMonitor(long toolContentID) {
	toolService.auditLogStartEditingActivityInMonitor(toolContentID);
    }

    @Override
    public boolean isLastActivity(Long toolSessionId) {
	return toolService.isLastActivity(toolSessionId);
    }

    @Override
    public String getLearnerContentFolder(Long toolSessionId, Long userId) {
	return toolService.getLearnerContentFolder(toolSessionId, userId);
    }

    /**
     * @return Returns the userManagementService.
     */
    public IUserManagementService getUserManagementService() {
	return userManagementService;
    }

    public void setQaDAO(IQaContentDAO qaDAO) {
	this.qaDAO = qaDAO;
    }

    public void setQaQuestionDAO(IQaQuestionDAO qaQuestionDAO) {
	this.qaQuestionDAO = qaQuestionDAO;
    }

    public void setQaSessionDAO(IQaSessionDAO qaSessionDAO) {
	this.qaSessionDAO = qaSessionDAO;
    }

    public void setQaQueUsrDAO(IQaQueUsrDAO qaQueUsrDAO) {
	this.qaQueUsrDAO = qaQueUsrDAO;
    }

    public void setQaUsrRespDAO(IQaUsrRespDAO qaUsrRespDAO) {
	this.qaUsrRespDAO = qaUsrRespDAO;
    }

    /**
     * @return Returns the qaDAO.
     */
    public IQaContentDAO getQaDAO() {
	return qaDAO;
    }

    public void setUserManagementService(IUserManagementService userManagementService) {
	this.userManagementService = userManagementService;
    }

    public void setToolService(ILamsToolService toolService) {
	this.toolService = toolService;
    }

    /**
     * @param qaToolContentHandler
     *            The qaToolContentHandler to set.
     */
    public void setQaToolContentHandler(IToolContentHandler qaToolContentHandler) {
	this.qaToolContentHandler = qaToolContentHandler;
    }

    @Override
    public ILogEventService getLogEventService() {
	return logEventService;
    }

    public void setLogEventService(ILogEventService logEventService) {
	this.logEventService = logEventService;
    }

    public IExportToolContentService getExportContentService() {
	return exportContentService;
    }

    public void setExportContentService(IExportToolContentService exportContentService) {
	this.exportContentService = exportContentService;
    }

    public void setQbService(IQbService qbService) {
	this.qbService = qbService;
    }

    // =========================================================================================
    /**
     * @return Returns the coreNotebookService.
     */
    public ICoreNotebookService getCoreNotebookService() {
	return coreNotebookService;
    }

    /**
     * @param coreNotebookService
     *            The coreNotebookService to set.
     */
    public void setCoreNotebookService(ICoreNotebookService coreNotebookService) {
	this.coreNotebookService = coreNotebookService;
    }

    public void setRatingService(IRatingService ratingService) {
	this.ratingService = ratingService;
    }

    public void setEventNotificationService(IEventNotificationService eventNotificationService) {
	this.eventNotificationService = eventNotificationService;
    }

    public void setMessageService(MessageService messageService) {
	this.messageService = messageService;
    }

    @Override
    public void updateEntry(NotebookEntry notebookEntry) {
	coreNotebookService.updateEntry(notebookEntry);
    }

    public QaOutputFactory getQaOutputFactory() {
	return qaOutputFactory;
    }

    public void setQaOutputFactory(QaOutputFactory qaOutputFactory) {
	this.qaOutputFactory = qaOutputFactory;
    }

    @Override
    public QaContent getQaContentBySessionId(Long sessionId) {
	QaSession session = qaSessionDAO.getQaSessionById(sessionId);
	// to skip CGLib problem
	Long contentId = session.getQaContent().getQaContentId();
	QaContent qaContent = qaDAO.getQaByContentId(contentId);
	return qaContent;
    }

    @Override
    public String createConditionName(Collection<QaCondition> existingConditions) {
	String uniqueNumber = null;
	do {
	    uniqueNumber = String.valueOf(Math.abs(generator.nextInt()));
	    for (QaCondition condition : existingConditions) {
		String[] splitedName = getQaOutputFactory().splitConditionName(condition.getName());
		if (uniqueNumber.equals(splitedName[1])) {
		    uniqueNumber = null;
		}
	    }
	} while (uniqueNumber == null);
	return getQaOutputFactory().buildUserAnswersConditionName(uniqueNumber);
    }

    @Override
    public void deleteCondition(QaCondition condition) {
	if ((condition != null) && (condition.getConditionId() != null)) {
	    qaDAO.deleteCondition(condition);
	}
    }

    @Override
    public void removeQuestionsFromCache(QaContent qaContent) {
	qaDAO.removeQuestionsFromCache(qaContent);
    }

    @Override
    public void removeQaContentFromCache(QaContent qaContent) {
	qaDAO.removeQaContentFromCache(qaContent);
    }

    @Override
    public Class[] getSupportedToolOutputDefinitionClasses(int definitionType) {
	return getQaOutputFactory().getSupportedDefinitionClasses(definitionType);
    }

    @Override
    public ToolCompletionStatus getCompletionStatus(Long learnerId, Long toolSessionId) {
	QaQueUsr learner = qaQueUsrDAO.getQaUserBySession(learnerId, toolSessionId);
	if (learner == null) {
	    return new ToolCompletionStatus(ToolCompletionStatus.ACTIVITY_NOT_ATTEMPTED, null, null);
	}

	Date startDate = null;
	Date endDate = null;
	Set<QaUsrResp> attempts = learner.getQaUsrResps();
	for (QaUsrResp item : attempts) {
	    Date newDate = item.getAttemptTime();
	    if (newDate != null) {
		if (startDate == null || newDate.before(startDate)) {
		    startDate = newDate;
		}
		if (endDate == null || newDate.after(endDate)) {
		    endDate = newDate;
		}
	    }
	}

	if (learner.isLearnerFinished()) {
	    return new ToolCompletionStatus(ToolCompletionStatus.ACTIVITY_COMPLETED, startDate, endDate);
	} else {
	    return new ToolCompletionStatus(ToolCompletionStatus.ACTIVITY_ATTEMPTED, startDate, null);
	}
    }
    
    @Override
    public String finishToolSession(Long toolSessionID, Long userID) {
	QaQueUsr user = getUserByIdAndSession(userID, toolSessionID);
	user.setLearnerFinished(true);
	updateUser(user);
	
	//if this is a leader finishes, complete all non-leaders as well, also copy leader results to them
	QaSession session = user.getQaSession();
	QaQueUsr groupLeader = checkLeaderSelectToolForSessionLeader(user, toolSessionID);
	if (isUserGroupLeader(userID, toolSessionID)) {
	    session.getQaQueUsers().forEach(sessionUser -> {
		//finish users
		sessionUser.setResponseFinalized(true);
		sessionUser.setLearnerFinished(true);
		updateUser(user);
		
		//copy answers from leader to non-leaders
		copyAnswersFromLeader(sessionUser, groupLeader);
	    });
	}

	//return nextActivityUrl
	return leaveToolSession(toolSessionID, userID);
    }
    
    // ****************** REST methods *************************

    /**
     * Rest call to create a new Q&A content. Required fields in toolContentJSON: title, instructions, questions. The
     * questions entry should be ArrayNode containing JSON objects, which in turn must contain "questionText",
     * "displayOrder" and may also contain feedback and required (boolean)
     */
    @Override
    public void createRestToolContent(Integer userID, Long toolContentID, ObjectNode toolContentJSON) {

	QaContent qa = new QaContent();
	Date updateDate = new Date();

	qa.setCreationDate(updateDate);
	qa.setUpdateDate(updateDate);
	qa.setCreatedBy(userID.longValue());

	qa.setQaContentId(toolContentID);
	qa.setTitle(JsonUtil.optString(toolContentJSON, RestTags.TITLE));
	qa.setInstructions(JsonUtil.optString(toolContentJSON, RestTags.INSTRUCTIONS));

	qa.setDefineLater(false);

	qa.setLockWhenFinished(JsonUtil.optBoolean(toolContentJSON, RestTags.LOCK_WHEN_FINISHED, Boolean.FALSE));
	qa.setNoReeditAllowed(JsonUtil.optBoolean(toolContentJSON, "noReeditAllowed", Boolean.FALSE));
	qa.setAllowRichEditor(JsonUtil.optBoolean(toolContentJSON, RestTags.ALLOW_RICH_TEXT_EDITOR, Boolean.FALSE));
	qa.setUseSelectLeaderToolOuput(
		JsonUtil.optBoolean(toolContentJSON, RestTags.USE_SELECT_LEADER_TOOL_OUTPUT, Boolean.FALSE));
	qa.setMinimumRates(JsonUtil.optInt(toolContentJSON, RestTags.MINIMUM_RATES, 0));
	qa.setMaximumRates(JsonUtil.optInt(toolContentJSON, RestTags.MAXIMUM_RATES, 0));
	qa.setShowOtherAnswers(JsonUtil.optBoolean(toolContentJSON, "showOtherAnswers", Boolean.TRUE));
	qa.setUsernameVisible(JsonUtil.optBoolean(toolContentJSON, "usernameVisible", Boolean.FALSE));
	qa.setAllowRateAnswers(JsonUtil.optBoolean(toolContentJSON, "allowRateAnswers", Boolean.FALSE));
	qa.setNotifyTeachersOnResponseSubmit(
		JsonUtil.optBoolean(toolContentJSON, "notifyTeachersOnResponseSubmit", Boolean.FALSE));
	qa.setReflect(JsonUtil.optBoolean(toolContentJSON, RestTags.REFLECT_ON_ACTIVITY, Boolean.FALSE));
	qa.setReflectionSubject(JsonUtil.optString(toolContentJSON, RestTags.REFLECT_INSTRUCTIONS));
	qa.setQuestionsSequenced(JsonUtil.optBoolean(toolContentJSON, "questionsSequenced", Boolean.FALSE));

	// submissionDeadline is set in monitoring

	saveOrUpdateQaContent(qa);
	// Questions
	ArrayNode questions = JsonUtil.optArray(toolContentJSON, RestTags.QUESTIONS);
	for (JsonNode questionData : questions) {
	    QbQuestion qbQuestion = new QbQuestion();
	    qbQuestion.setType(QbQuestion.TYPE_ESSAY);
	    qbQuestion.setQuestionId(qbService.generateNextQuestionId());
	    qbQuestion.setVersion(1);

	    qbQuestion.setName(JsonUtil.optString(questionData, RestTags.QUESTION_TEXT));
	    qbQuestion.setFeedback(JsonUtil.optString(questionData, "feedback"));
	    qbQuestion.setAnswerRequired(JsonUtil.optBoolean(questionData, "required", Boolean.FALSE));
	    qbQuestion.setMinWordsLimit(JsonUtil.optInt(questionData, "minWordsLimit", 0));
	    saveOrUpdate(qbQuestion);

	    QaQueContent question = new QaQueContent(qbQuestion, JsonUtil.optInt(questionData, RestTags.DISPLAY_ORDER),
		    qa);
	    saveOrUpdate(question);
	}

	// TODO
	// qa.setConditions(conditions);

    }
}<|MERGE_RESOLUTION|>--- conflicted
+++ resolved
@@ -189,13 +189,8 @@
     }
 
     @Override
-<<<<<<< HEAD
     public void setDefineLater(Long toolContentID, boolean value) {
 	QaContent qaContent = getQaContent(toolContentID);
-=======
-    public void setDefineLater(String strToolContentID, boolean value) {
-	QaContent qaContent = getQaContent(Long.parseLong(strToolContentID));
->>>>>>> 0b36db79
 
 	if (qaContent != null) {
 	    qaContent.setDefineLater(value);
@@ -851,10 +846,10 @@
 	    qaUser = new QaQueUsr(userId, userName, fullName, session, new TreeSet<>());
 	    qaQueUsrDAO.createUsr(qaUser);
 	}
-	
+
 	//finalize the latest result, if it's still active
 	content.getQaQueContents().forEach(question -> {
-	    
+
 	    QaUsrResp response = getResponseByUserAndQuestion(userId, question.getUid());
 	    if (response != null && response.getAnswer() == null && response.getAnswerAutosaved() != null) {
 		response.setAnswer(response.getAnswerAutosaved());
@@ -875,7 +870,7 @@
 		//copy answers from leader to non-leaders
 		copyAnswersFromLeader(sessionUser, groupLeader);
 	    });
-	    
+
 	} else {
 	    //finish user
 	    qaUser.setResponseFinalized(true);
@@ -1119,13 +1114,13 @@
 	    return new ToolCompletionStatus(ToolCompletionStatus.ACTIVITY_ATTEMPTED, startDate, null);
 	}
     }
-    
+
     @Override
     public String finishToolSession(Long toolSessionID, Long userID) {
 	QaQueUsr user = getUserByIdAndSession(userID, toolSessionID);
 	user.setLearnerFinished(true);
 	updateUser(user);
-	
+
 	//if this is a leader finishes, complete all non-leaders as well, also copy leader results to them
 	QaSession session = user.getQaSession();
 	QaQueUsr groupLeader = checkLeaderSelectToolForSessionLeader(user, toolSessionID);
@@ -1135,7 +1130,7 @@
 		sessionUser.setResponseFinalized(true);
 		sessionUser.setLearnerFinished(true);
 		updateUser(user);
-		
+
 		//copy answers from leader to non-leaders
 		copyAnswersFromLeader(sessionUser, groupLeader);
 	    });
@@ -1144,7 +1139,7 @@
 	//return nextActivityUrl
 	return leaveToolSession(toolSessionID, userID);
     }
-    
+
     // ****************** REST methods *************************
 
     /**
