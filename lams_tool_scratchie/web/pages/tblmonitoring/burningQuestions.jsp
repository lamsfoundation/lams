<%@ include file="/common/taglibs.jsp"%>
<script>
	$(document).ready(function(){
		//handler for expand/collapse all button
		$("#toggle-burning-questions-button").click(function() {
			var isExpanded = eval($(this).data("expanded"));
				
			//fire the actual buttons so burning questions can be closed/expanded
			if (isExpanded) {
				$(".burning-question-title:not('.collapsed')").each(function() {
					this.click();
				});
								
			} else {
				$(".burning-question-title.collapsed").each(function() {
					this.click();
				});					
			}

			//change button label
			var newButtonLabel = isExpanded ? "<fmt:message key='label.expand.all' />" : "<fmt:message key='label.collapse.all' />";
			$(".hidden-xs", $(this)).text(newButtonLabel);

			//change button icon
			if (isExpanded) {
				$(".fa", $(this)).removeClass("fa-minus-circle").addClass("fa-plus-circle");
			} else {
				$(".fa", $(this)).removeClass("fa-plus-circle").addClass("fa-minus-circle");
			}

			//change button's data-expanded attribute
			$(this).data("expanded", !isExpanded);
		});
	});
	
	function showOptions(itemUid) {
		$('#options-show-' + itemUid).remove();
		$('#options-' + itemUid).show();
	}
</script>

<!-- Header -->
<div class="row no-gutter">
	<div class="col-xs-12">
        <button type="button" id="toggle-burning-questions-button" class="btn btn-sm btn-default pull-right voffset20" data-expanded="false">
           	<i class="fa fa-plus-circle"></i> 
           	<span class="hidden-xs">
           		<fmt:message key='label.expand.all' />
           	</span>
        </button>
            
		<h3>
			<fmt:message key="label.burning.questions"/>
		</h3>
	</div>
</div>
<!-- End header -->              

<!-- Tables -->
<div class="row no-gutter voffset10">
<div class="col-xs-12 col-md-12 col-lg-12">

	<c:forEach var="burningQuestionItemDto" items="${burningQuestionItemDtos}" varStatus="i">
		<c:set var="burningQsCount" value="${fn:length(burningQuestionItemDto.burningQuestionDtos)}"/>
		<c:set var="item" value="${burningQuestionItemDto.scratchieItem}"/>
		
		<div class="panel panel-default">
			<div class="panel-heading">
				<h4 class="panel-title panel-collapse">
					
					<!-- Don't display number prior to general burning question -->
					<c:set var="itemTitle">
						<c:choose>
							<c:when test="${empty burningQuestionItemDto.scratchieItem.uid}">
								<c:out value="${item.qbQuestion.name}" escapeXml="false"/>
							</c:when>
							<c:otherwise>
								Q${i.index+1}) 
								<c:if test="${not hideTitles}">
									<c:out value="${item.qbQuestion.name}" escapeXml="false"/>
								</c:if> 
							</c:otherwise>
						</c:choose>
					</c:set>
				
					<c:choose>
						<c:when test="${empty burningQuestionItemDto.scratchieItem.uid and burningQsCount == 0}">
							${itemTitle} 
						</c:when>
						<c:otherwise>
							<a data-toggle="collapse" data-itemuid="${item.uid}" class="collapsed burning-question-title">
								${itemTitle}
							</a>
							
							<span class="badge pull-right" style="margin-right: 4px">${burningQsCount}</span>
						</c:otherwise>
					</c:choose> 
				</h4>
			</div>
		
			<c:if test="${not empty burningQuestionItemDto.scratchieItem.uid or burningQsCount > 0}">
				<div id="collapse-${item.uid}" class="panel-collapse collapse">
				<div class="panel-body">
				
					<span class="burning-question-description">
						<c:out value="${item.qbQuestion.description}" escapeXml="false"/><br /> 
					</span>
					
					<c:if test="${not empty burningQuestionItemDto.scratchieItem.uid}">
						<a id="options-show-${item.uid}" href="#" onClick="javascript:showOptions(${item.uid})">
							<fmt:message key='label.options.show' />
						</a>
						<div  id="options-${item.uid}" class="table-responsive" style="display: none">
<<<<<<< HEAD
							<table class="table table-striped table-bordered table-hover">
								<tr>
									<th>
										<fmt:message key='label.scratchie.options' />
									</th>
								</tr>
								<c:forEach var="answer" items="${item.qbQuestion.qbOptions}">
									<tr>
										<td>
											<c:out value="${answer.name}" escapeXml="false"/> 
=======
							<table class="table table-striped table-hover">
								<c:forEach var="answer" items="${item.answers}" varStatus="j">
									<c:set var="cssClass"><c:if test='${answer.correct}'>bg-success</c:if></c:set>
									<tr>
										<td width="5px" class="${cssClass}">
											${ALPHABET[j.index]}.
										</td>
										<td class="${cssClass}">
											<c:out value="${answer.description}" escapeXml="false"/> 
>>>>>>> 452c05c7
										</td>
									</tr>
								</c:forEach>
							</table>
						</div>
					</c:if>
					
					<div class="table-responsive voffset10">
						<table class="table table-striped table-bordered table-hover">
							<tbody>
								<c:forEach var="burningQuestionDto" items="${burningQuestionItemDto.burningQuestionDtos}">
									<tr>
										<td class="text-nowrap">
											<c:out value="${burningQuestionDto.sessionName}" escapeXml="false"/>
										</td>
										<td>
											${burningQuestionDto.escapedBurningQuestion}
										</td>
										<td class="text-nowrap">
											<span class="badge">${burningQuestionDto.likeCount}</span> &nbsp; <i class="fa fa-thumbs-o-up" style="color:darkblue"></i>
										</td>
									</tr>
								</c:forEach>
							</tbody>
						</table>
					</div>
				</div>
				</div>
			</c:if>
			
		</div>
	</c:forEach>    
  
</div>
</div><|MERGE_RESOLUTION|>--- conflicted
+++ resolved
@@ -111,28 +111,15 @@
 							<fmt:message key='label.options.show' />
 						</a>
 						<div  id="options-${item.uid}" class="table-responsive" style="display: none">
-<<<<<<< HEAD
-							<table class="table table-striped table-bordered table-hover">
-								<tr>
-									<th>
-										<fmt:message key='label.scratchie.options' />
-									</th>
-								</tr>
+							<table class="table table-striped table-hover">
 								<c:forEach var="answer" items="${item.qbQuestion.qbOptions}">
-									<tr>
-										<td>
-											<c:out value="${answer.name}" escapeXml="false"/> 
-=======
-							<table class="table table-striped table-hover">
-								<c:forEach var="answer" items="${item.answers}" varStatus="j">
 									<c:set var="cssClass"><c:if test='${answer.correct}'>bg-success</c:if></c:set>
 									<tr>
 										<td width="5px" class="${cssClass}">
 											${ALPHABET[j.index]}.
 										</td>
 										<td class="${cssClass}">
-											<c:out value="${answer.description}" escapeXml="false"/> 
->>>>>>> 452c05c7
+											<c:out value="${answer.name}" escapeXml="false"/> 
 										</td>
 									</tr>
 								</c:forEach>
