<%@ include file="/common/taglibs.jsp"%>
<style>
	/* show horizontal scroller for iPads */
	body {
	    -webkit-overflow-scrolling: touch;
	}

	/*----  fixed first column ----*/
	table {
	  position: relative;
	}
	
	thead th {
	  position: -webkit-sticky; /* for Safari */
	  position: sticky;
	  top: 0;
	  background: #FFF;
	}
	
	thead th:first-child {
	  left: 0;
	  z-index: 1;
	}
	
	tbody th {
	  position: -webkit-sticky; /* for Safari */
	  position: sticky;
	  left: 0;
	  background: #FFF;
	}
</style>

<script>
	function exportExcel(){
		location.href = "<lams:LAMSURL/>tool/lascrt11/tblmonitoring/exportExcel.do?toolContentID=${toolContentID}&reqID=" + (new Date()).getTime();
	};
</script>

<!-- Header -->
<div class="row no-gutter">
	<div class="col-xs-12 col-md-12 col-lg-8">
		<h3>
			<fmt:message key="label.tra.questions.marks"/>
		</h3>
	</div>
</div>
<!-- End header -->

<!-- Notifications -->  
<div class="row">
	<div class="col-md-6 col-lg-4 ">
	</div>
	
	<div class="col-xs-12 col-md-6 col-lg-4 col-lg-offset-2">
		<a href="#nogo" type="button" class="btn btn-sm btn-default buttons_column"
				onclick="javascript:loadTab('tra'); return false;">
			<i class="fa fa-undo"></i>
			<fmt:message key="label.hide.students.choices"/>
		</a>
		<a href="#nogo" onclick="javascript:printTable(); return false;" type="button" class="btn btn-sm btn-default buttons_column">
			<i class="fa fa-print"></i>
			<fmt:message key="label.print"/>
		</a>
		<a href="#nogo" onclick="javascript:exportExcel(); return false;" type="button" class="btn btn-sm btn-default buttons_column">
			<i class="fa fa-file"></i>
			<fmt:message key="label.export.excel"/>
		</a>
	</div>
</div>
<br>
<!-- End notifications -->

<!-- Table --> 
<div class="row no-gutter">
<div class="col-xs-12 col-md-12 col-lg-12">
<div class="panel">
<div class="panel-body">
<div class="table-responsive">
	<table id="questions-data" class="table table-striped table-bordered table-hover table-condensed">
		<thead>
			<tr role="row">
			
				<th></th>
				<c:forEach var="item" items="${items}" varStatus="i">
					<th class="text-center">
						<a data-toggle="modal" href="#question${i.index}Modal">
							<fmt:message key="label.authoring.basic.question.text"/> ${i.index + 1}
						</a>
					</th>
				</c:forEach>
				<th class="text-center">
					<fmt:message key="label.total"/>
				</th>
				<th class="text-center">
					<fmt:message key="label.total"/> %
				</th>
				
			</tr>
		</thead>
		<tbody>
		
			<tr>
				<th>
					<b>
						<fmt:message key="label.correct.answer"/>
					</b>
<<<<<<< HEAD
				</td>
				<c:forEach begin="1" end="${fn:length(correctOptions) - 1}" var="i">
=======
				</th>
				<c:forEach begin="1" end="${fn:length(correctAnswers) - 1}" var="i">
>>>>>>> 3beab6f8
					<td class="text-center">
						${correctOptions[i].cellValue}
					</td>
				</c:forEach>
				<td class="text-center"></td>
				<td class="text-center"></td>
			</tr>
			
			<tr>
				<th colspan="0" style="font-weight: bold;">
					<fmt:message key="label.teams.notuppercase"/>
				</th> 
			</tr>
			
			<c:forEach var="sessionDto" items="${sessionDtos}" varStatus="i">
				<tr>
					<th class="text-center">
						${sessionDto.sessionName}
					</th>
					
					<c:choose>
						<c:when test="${empty sessionDto.itemDtos}">
							<c:forEach begin="1" end="${fn:length(items) + 2}">
								<td></td>
							</c:forEach>
						</c:when>
						
						<c:otherwise>
							<c:forEach var="itemDto" items="${sessionDto.itemDtos}">
								<td class="text-center">
									<c:forEach var="optionDto" items="${itemDto.optionDtos}">
										<c:if test="${optionDto.qbOption.name != ''}">
											<span class="user-response <c:if test="${optionDto.qbOption.correct}">successful-response</c:if> <c:if test="${!optionDto.qbOption.correct}">wrong-response</c:if>">
												<c:out value="${optionDto.qbOption.name}"></c:out>
											</span>
										</c:if>
									</c:forEach>
								</td>
							</c:forEach>
							
							<td class="text-center">
								${sessionDto.mark}
							</td>
							
							<td class="text-center">
								${sessionDto.totalPercentage}
							</td>
						</c:otherwise>
					</c:choose>
					
				</tr>
			</c:forEach>                                               
		</tbody>
	</table>
	</div>
</div>
</div>
</div>          
</div>

<!-- Question detail modal -->
<c:forEach var="item" items="${items}" varStatus="i">
	<div class="modal fade" id="question${i.index}Modal">
	<div class="modal-dialog">
	<div class="modal-content">
	<div class="modal-body">
	
		<div class="panel panel-default">
			<div class="panel-heading">
				<h4 class="panel-title"><span class="float-left space-right">Q${i.index+1})</span> ${item.qbQuestion.name}</h4>
			</div>
			<div class="panel-body">
			
				<div>
					${item.qbQuestion.description}
				</div>
			
				<div class="table-responsive voffset10">
					<table class="table table-striped table-hover">
						<tbody>
						
							<c:forEach var="optionDto" items="${item.optionDtos}" varStatus="j">
								<c:set var="cssClass"><c:if test='${optionDto.qbOption.correct}'>bg-success</c:if></c:set>
								<tr>
									<td width="5px" class="${cssClass}">
										${ALPHABET[j.index]}.
									</td>
									<td class="${cssClass}">
										<c:out value="${optionDto.qbOption.name}" escapeXml="false"/>
									</td>
								</tr>
							</c:forEach>
							
						</tbody>
					</table>
				</div>
			</div> 
		</div>
	            
		<div class="modal-footer">	
			<a href="#" data-dismiss="modal" class="btn btn-default">
				<fmt:message key="button.close"/>
			</a>
		</div>
	
	</div>
	</div>
	</div>
	</div>
</c:forEach>
<!-- End question detail modal --><|MERGE_RESOLUTION|>--- conflicted
+++ resolved
@@ -104,13 +104,8 @@
 					<b>
 						<fmt:message key="label.correct.answer"/>
 					</b>
-<<<<<<< HEAD
-				</td>
+				</th>
 				<c:forEach begin="1" end="${fn:length(correctOptions) - 1}" var="i">
-=======
-				</th>
-				<c:forEach begin="1" end="${fn:length(correctAnswers) - 1}" var="i">
->>>>>>> 3beab6f8
 					<td class="text-center">
 						${correctOptions[i].cellValue}
 					</td>
