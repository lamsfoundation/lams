<%@ include file="/common/taglibs.jsp"%>
<c:set var="sessionMap" value="${sessionScope[sessionMapID]}" />
<c:if test="${mode == null}"><c:set var="mode" value="${sessionMap.mode}" /></c:if>
<c:set var="isAuthoringRestricted" value="${mode == 'teacher'}" />

<%@ page import="org.lamsfoundation.lams.qb.service.IQbService" %>
<script type="text/javascript" src="<lams:LAMSURL/>includes/javascript/Sortable.js"></script>
<script>
	// Inform author whether the QB question was modified
	var qbQuestionModified = ${empty qbQuestionModified ? 0 : qbQuestionModified},
		qbMessage = null;
	switch (qbQuestionModified) {
		case <%= IQbService.QUESTION_MODIFIED_UPDATE %>: 
			qbMessage = '<fmt:message key="message.qb.modified.update" />';
		case <%= IQbService.QUESTION_MODIFIED_VERSION_BUMP %>: 
			let showMessage = true;
		
			// check if we are in main authoring environment
			if (typeof window.parent.GeneralLib != 'undefined') {
				// check if any other activities require updating
				let activitiesWithQuestion = window.parent.GeneralLib.checkQuestionExistsInToolActivities('${oldQbQuestionUid}');
				if (activitiesWithQuestion.length > 1) {
					showMessage = false;
					// update, if teacher agrees to it
					window.parent.GeneralLib.replaceQuestionInToolActivities('${sessionMap.toolContentID}', activitiesWithQuestion, 
																			 '${oldQbQuestionUid}','${newQbQuestionUid}');
				}
			}

			if (showMessage) {
				qbMessage = '<fmt:message key="message.qb.modified.version" />';
			}

			break;
		case <%= IQbService.QUESTION_MODIFIED_ID_BUMP %>: 
			qbMessage = '<fmt:message key="message.qb.modified.new" />';
			break;
	}
	if (qbMessage) {
		alert(qbMessage);
	}
	
<<<<<<< HEAD
$(document).ready(function(){
		
	    //init questions sorting
	    <c:if test="${not empty sessionMap.itemList}">
		    new Sortable($('#itemTable tbody')[0], {
			    animation: 150,
			    direction: 'vertical',
				store: {
					set: function (sortable) {
						//update all sequenceIds
						for (var i = 0; i < sortable.el.rows.length; i++) {
						 	var tr = sortable.el.rows[i];
						 	var input = $("input[name^=sequenceId]", tr);
						 	input.val(i);
						 	var displayOrder = $(".item-display-order", tr);
						 	displayOrder.text(i + 1 + ")");
						}
	
						//prepare SequenceIds parameter
						var serializedSequenceIds = "";
						$("[name^=sequenceId]").each(function() {
							serializedSequenceIds += "&" + this.name + "="  + this.value;
						});
	
						$.ajax({ 
						    url: '<c:url value="/authoring/cacheItemsOrder.do"/>',
							type: 'POST',
							data: {
								sessionMapID: "${sessionMapID}",
								sequenceIds: serializedSequenceIds
							}
						});
	
						//update names
						$("[name^=sequenceId]").each(function() {
							var newSequenceId = this.value;
							//update name of the hidden input
							this.name = "sequenceId" + newSequenceId;
						});
					}
				}
			});
		</c:if>
	});
=======
    $(document).ready(function(){
    	$('[data-toggle="tooltip"]').bootstrapTooltip();
    });	
>>>>>>> 188d0e3d
</script>

<!-- Dropdown menu for choosing a question from question bank -->
<div class="panel panel-default voffset20">
	<div class="panel-heading panel-title">
		<fmt:message key="label.questions"/>
	</div>
	<input type="hidden" name="itemCount" id="itemCount" value="${fn:length(sessionMap.itemList)}">
		
	<table id="itemTable" class="table table-condensed table-striped">
		<c:forEach var="item" items="${sessionMap.itemList}" varStatus="status">
			<tr>
				<td style="width:5%" class="item-display-order">
					${status.count})
				</td>
				<td style="padding-top:15px; padding-bottom:15px;">
					<input type="hidden" name="sequenceId${item.displayOrder}" value="${status.index}" class="item-sequence-id">
					
					<c:out value="${item.qbQuestion.name}" escapeXml="true"/>
				</td>
				
				<td style="width:1%; vertical-align: top">
					<span class='alert-info btn-xs question-type-alert'>
						<c:choose>
							<c:when test="${item.qbQuestion.type == 1}">
								<fmt:message key="label.type.multiple.choice" />
							</c:when>
							<c:when test="${item.qbQuestion.type == 3}">
								<fmt:message key="label.type.short.answer" />
							</c:when>
						</c:choose>
	       			</span>
				</td>
<<<<<<< HEAD
=======
				<td style="width:3%">
				    <c:set var="maxOtherVersion" />
				    <c:choose>
						<c:when test="${fn:length(item.qbQuestion.versionMap) == 1}">
							<button class="btn btn-default btn-xs dropdown-toggle2 question-version-dropdown" disabled="disabled">
							   <fmt:message key="label.authoring.question.version" /> ${item.qbQuestion.version}
							</button>
						</c:when>
			
						<c:otherwise>
							<div class="dropdown question-version-dropdown">
								<button class="btn btn-default btn-xs dropdown-toggle" type="button" data-toggle="dropdown" aria-haspopup="true" aria-expanded="false">
							    	<fmt:message key="label.authoring.question.version" />&nbsp;${item.qbQuestion.version}&nbsp;<span class="caret"></span>
								</button>
								
								<ul class="dropdown-menu" aria-labelledby="dropdownMenu1">
									<c:forEach items="${item.qbQuestion.versionMap}" var="otherVersion">
										 <c:set var="maxOtherVersion" value="${otherVersion}" />
										 
							    		<li <c:if test="${item.qbQuestion.version == otherVersion.key}">class="disabled"</c:if>>
							    			<a href="#nogo" data-toggle="tooltip" data-placement="top"
							    			   title="<fmt:message key="label.authoring.question.version.change.tooltip" />"
							    			   onclick="javascript:changeItemQuestionVersion(${status.index}, ${item.qbQuestion.uid}, ${otherVersion.value})">
							    				  <fmt:message key="label.authoring.question.version" />&nbsp;${otherVersion.key}
							    			</a>
							    			<a href="#nogo" class="pull-right" data-toggle="tooltip" data-placement="top"
							    			   title="<fmt:message key="label.authoring.question.version.stats.tooltip" />"
							    			   onClick='javascript:window.open("<lams:LAMSURL/>qb/stats/show.do?qbQuestionUid=${otherVersion.value}", "_blank")'>
								    			  <i class='fa fa-bar-chart'></i>
											</a>
							    		</li>
							    	</c:forEach>
								</ul>
	
							</div>			
						</c:otherwise>
					</c:choose>
				</td>
				
				<td style="width: 3%">
					<c:if test="${not empty maxOtherVersion and item.qbQuestion.version < maxOtherVersion.key}">
						<i class="fa fa-exclamation-triangle newer-version-prompt" data-toggle="tooltip" data-placement="top"
						   title="<fmt:message key="label.authoring.question.version.newer.tooltip" />" 
						   onClick='javascript:window.open("<lams:LAMSURL/>qb/stats/show.do?qbQuestionUid=${maxOtherVersion.value}", "_blank")'>
					</i>
					</c:if>
				</td>
				
				<td align="center" style="width:3%">
		    		<i class='fa fa-bar-chart' data-toggle="tooltip" data-placement="top" title="<fmt:message key="label.authoring.question.version.stats.tooltip" />"
	    			   onClick='javascript:window.open("<lams:LAMSURL/>qb/stats/show.do?qbQuestionUid=${item.qbQuestion.version}", "_blank")'>
	    			</i>
				</td>	
				
				<c:if test="${!isAuthoringRestricted}">
					<td class="arrows" style="width:3%">
						<c:if test="${not status.first}">
							<lams:Arrow state="up" titleKey="label.up" onclick="return upItem(${status.index})"/>
						</c:if>
			
						<c:if test="${not status.last}">
							<lams:Arrow state="down" titleKey="label.down" onclick="return downItem(${status.index})"/>
						</c:if>
					</td>
				</c:if>
>>>>>>> 188d0e3d
					
				<td align="center" style="width:3%">
					<c:set var="editItemUrl" >
						<c:url value='/authoring/editItem.do'/>?sessionMapID=${sessionMapID}&itemIndex=${status.index}&KeepThis=true&TB_iframe=true&modal=true
					</c:set>		
					<a href="${editItemUrl}" class="thickbox"> 
						<i class="fa fa-pencil"	title="<fmt:message key='label.edit' />"/></i>
					</a>
				</td>			
				
				<c:if test="${!isAuthoringRestricted}">
					<td align="center" style="width:3%">
						<i class="fa fa-times"	title="<fmt:message key="label.delete" />" id="delete${status.index}" 
							onclick="removeItem(${status.index})"></i>
					</td>
				</c:if>
			</tr>
		</c:forEach>
	</table>
</div><|MERGE_RESOLUTION|>--- conflicted
+++ resolved
@@ -40,8 +40,8 @@
 		alert(qbMessage);
 	}
 	
-<<<<<<< HEAD
 $(document).ready(function(){
+		$('[data-toggle="tooltip"]').bootstrapTooltip();
 		
 	    //init questions sorting
 	    <c:if test="${not empty sessionMap.itemList}">
@@ -85,11 +85,6 @@
 			});
 		</c:if>
 	});
-=======
-    $(document).ready(function(){
-    	$('[data-toggle="tooltip"]').bootstrapTooltip();
-    });	
->>>>>>> 188d0e3d
 </script>
 
 <!-- Dropdown menu for choosing a question from question bank -->
@@ -123,8 +118,6 @@
 						</c:choose>
 	       			</span>
 				</td>
-<<<<<<< HEAD
-=======
 				<td style="width:3%">
 				    <c:set var="maxOtherVersion" />
 				    <c:choose>
@@ -190,8 +183,7 @@
 						</c:if>
 					</td>
 				</c:if>
->>>>>>> 188d0e3d
-					
+				
 				<td align="center" style="width:3%">
 					<c:set var="editItemUrl" >
 						<c:url value='/authoring/editItem.do'/>?sessionMapID=${sessionMapID}&itemIndex=${status.index}&KeepThis=true&TB_iframe=true&modal=true
