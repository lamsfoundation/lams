--- conflicted
+++ resolved
@@ -108,22 +108,7 @@
 						</c:choose>
 	       			</span>
 				</td>
-<<<<<<< HEAD
-=======
-				
-				<c:if test="${!isAuthoringRestricted}">
-					<td class="arrows" style="width:5%">
-						<c:if test="${not status.first}">
-							<lams:Arrow state="up" titleKey="label.up" onclick="return upItem(${status.index})"/>
-						</c:if>
-			
-						<c:if test="${not status.last}">
-							<lams:Arrow state="down" titleKey="label.down" onclick="return downItem(${status.index})"/>
-						</c:if>
-					</td>
-				</c:if>
->>>>>>> 73db6f5a
-					
+
 				<td align="center" style="width:5%">
 					<c:set var="editItemUrl" >
 						<c:url value='/authoring/editItem.do'/>?sessionMapID=${sessionMapID}&itemIndex=${status.index}&KeepThis=true&TB_iframe=true&modal=true
