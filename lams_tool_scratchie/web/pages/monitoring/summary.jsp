--- conflicted
+++ resolved
@@ -135,12 +135,8 @@
 			   		{name:'groupName', index:'groupName', width:150},
 			   		{name:'feedback', index:'feedback', width:520},
 			   		{name:'count', index:'count', align:"right", width:70}
-<<<<<<< HEAD
 			   	],
 			   	// caption: "${scratchieItem.qbQuestion.name}"
-=======
-			   	]
->>>>>>> 3beab6f8
 			});
 			
 			<c:forEach var="burningQuestionDto" items="${burningQuestionItemDto.burningQuestionDtos}" varStatus="i">
