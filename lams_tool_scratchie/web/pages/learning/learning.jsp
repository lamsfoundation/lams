--- conflicted
+++ resolved
@@ -47,17 +47,13 @@
 	<script type="text/javascript" src="${lams}includes/javascript/jquery.jgrowl.js"></script>
 	<script type="text/javascript" src="${lams}includes/javascript/jquery.form.js"></script>
 	<script type="text/javascript">
-<<<<<<< HEAD
-		function scratchImage(itemUid, optionUid, isCorrect) {
-=======
 
 		$(document).ready(function(){
 			//initialize tooltips showing user names next to confidence levels
 			$('[data-toggle="tooltip"]').tooltip();
 		});
 	
-		function scratchImage(itemUid, answerUid, isCorrect) {
->>>>>>> 3beab6f8
+		function scratchImage(itemUid, optionUid, isCorrect) {
 			// first show animation, then put static image
 			var imageSuffix = isCorrect ? 'correct' : 'wrong';
 	    		$('#image-' + itemUid + '-' + optionUid).load(function(){
