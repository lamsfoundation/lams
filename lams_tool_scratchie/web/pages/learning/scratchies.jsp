<%@ include file="/common/taglibs.jsp"%>

<c:forEach var="item" items="${sessionMap.itemList}" varStatus="questionNumber">
	
	<div class="lead" id="questionTitle${questionNumber.count}">
        ${questionNumber.count})&nbsp;
        <c:if test="${not sessionMap.hideTitles}">
        	<c:out value="${item.qbQuestion.name}" escapeXml="true" />
       </c:if>
	</div>
	
	<div class="panel-body-sm">
		<c:out value="${item.qbQuestion.description}" escapeXml="false" />
	</div>

<<<<<<< HEAD
	<c:choose>
	<c:when test="${item.qbQuestion.type == 1}">
		<table class="table table-hover scratches">
			<c:forEach var="optionDto" items="${item.optionDtos}" varStatus="status">
				<tr id="tr${optionDto.qbOptionUid}">
					<td style="width: 40px;">
						<c:choose>
							<c:when test="${optionDto.scratched && optionDto.correct}">
								<img src="<lams:WebAppURL/>includes/images/scratchie-correct.png" class="scartchie-image"
									 id="image-${item.uid}-${optionDto.qbOptionUid}">
							</c:when>
							<c:when test="${optionDto.scratched && !optionDto.correct}">
								<img src="<lams:WebAppURL/>includes/images/scratchie-wrong.png" class="scartchie-image"
									 id="image-${item.uid}-${optionDto.qbOptionUid}">
							</c:when>
							<c:when test="${sessionMap.userFinished || item.unraveled || !isUserLeader || (mode == 'teacher') || showResults}">
								<img src="<lams:WebAppURL/>includes/images/answer-${status.index + 1}.png" class="scartchie-image"
									 id="image-${item.uid}-${optionDto.qbOptionUid}">
							</c:when>
							<c:otherwise>
								<a href="#nogo" onclick="scratchMcq(${item.uid}, ${optionDto.qbOptionUid}); return false;"
									id="imageLink-${item.uid}-${optionDto.qbOptionUid}"> <img
									src="<lams:WebAppURL/>includes/images/answer-${status.index + 1}.png" class="scartchie-image"
									id="image-${item.uid}-${optionDto.qbOptionUid}" />
								</a>
							</c:otherwise>
						</c:choose> 
						
						<c:if test="${(showResults || mode == 'teacher') && (optionDto.attemptOrder != -1)}">
							<div style="text-align: center; margin-top: 2px;">
								<fmt:message key="label.choice.number">
									<fmt:param>${optionDto.attemptOrder}</fmt:param>
								</fmt:message>
							</div>
						</c:if>
					</td>
	
					<td
						<c:if test="${fn:length(optionDto.confidenceLevelDtos) > 0}">class="answer-with-confidence-level-portrait"</c:if>
					>
						<div class="answer-description">
							<c:out value="${optionDto.answer}" escapeXml="false" />
						</div>
						
						<c:if test="${fn:length(optionDto.confidenceLevelDtos) > 0}">
							<hr class="hr-confidence-level" />
						
							<div>
								<c:forEach var="confidenceLevelDto" items="${optionDto.confidenceLevelDtos}" varStatus="status">
									<%@ include file="parts/confidenceLevelPortrait.jsp"%>
								</c:forEach>
							</div>
						</c:if>
					</td>
				</tr>
			</c:forEach>
		</table>
	</c:when>
	
	<c:otherwise>
		<table id="scratches-${item.uid}"  class="table table-hover scratches">
			<c:forEach var="optionDto" items="${item.optionDtos}" varStatus="status">
				<tr id="tr-${item.uid}-${optionDto.answerHash}">
				
					<td style="width: 40px; border: none;">
						<c:choose>
							<c:when test="${optionDto.scratched && optionDto.correct}">
								<img src="<lams:WebAppURL/>includes/images/scratchie-correct.png" class="scartchie-image"
									 id="image-${item.uid}-${optionDto.answerHash}">
							</c:when>
							<c:when test="${optionDto.scratched && !optionDto.correct}">
								<img src="<lams:WebAppURL/>includes/images/scratchie-wrong.png" class="scartchie-image"
									 id="image-${item.uid}-${optionDto.answerHash}">
							</c:when>
							<c:otherwise>
								<img src="<lams:WebAppURL/>includes/images/answer-${status.index + 1}.png" class="scartchie-image"
									id="image-${item.uid}-${optionDto.answerHash}" 
									<c:if test="${!sessionMap.userFinished && !item.unraveled && (mode != 'teacher') && !showResults}">style="visibility: hidden;"</c:if>
									/>
							</c:otherwise>
						</c:choose>
						
						<c:if test="${(showResults || mode == 'teacher') && (optionDto.attemptOrder != -1)}">
							<div style="text-align: center; margin-top: 2px;">
								<fmt:message key="label.choice.number">
									<fmt:param>${optionDto.attemptOrder}</fmt:param>
								</fmt:message>
							</div>
						</c:if>
					</td>
	
					<td class="answer-with-confidence-level-portrait">
						<div class="answer-description">
							<c:out value="${optionDto.answer}" escapeXml="true" />
						</div>
						
						<c:if test="${fn:length(optionDto.confidenceLevelDtos) > 0}">
							<hr class="hr-confidence-level" />
							
							<div>
								<c:forEach var="confidenceLevelDto" items="${optionDto.confidenceLevelDtos}" varStatus="status">
									<%@ include file="parts/confidenceLevelPortrait.jsp"%>
								</c:forEach>
							</div>
						</c:if>
					</td>
				</tr>
			</c:forEach>
		</table>

		<c:if test="${!sessionMap.userFinished && !item.unraveled && isUserLeader && (mode != 'teacher') && !showResults}">
			<div id="type-your-answer-${item.uid}" style="padding: 0 0 15px 100px; margin-top:-20px;"
				class="<c:if test='${item.qbQuestion.answerRequired}'>item-required</c:if>">
				<div>
					<fmt:message key="label.type.your.group.answer" />
				</div>
							
				<div>
					<input type="text" id="input-${item.uid}" size="70" class="form-control input-sm voffset5 submit-user-answer-input
						<c:if test="${item.qbQuestion.autocompleteEnabled}">ui-autocomplete-input</c:if>"
						style="display: inline-block; width: 70%;" data-item-uid="${item.uid}"/>
							
					<button class="btn btn-default btn-sm submit-user-answer" data-item-uid="${item.uid}" >
						<fmt:message key="label.button.submit" />
					</button>
				</div>		
			</div>
		</c:if>
	</c:otherwise>
	</c:choose>
=======
	<c:if test="${(sessionMap.userFinished && (mode == 'teacher')) || showResults}">
		<div class="panel-footer item-score">
			<fmt:message key="label.score" />&nbsp;${item.mark}
		</div>
	</c:if>

	<table id="scratches" class="table table-hover">
		<c:forEach var="answer" items="${item.answers}" varStatus="status">
			<tr id="tr${answer.uid}">
				<td style="width: 40px;vertical-align: top;">
					<c:choose>
						<c:when test="${answer.scratched && answer.correct}">
							<img src="<lams:WebAppURL/>includes/images/scratchie-correct.png" class="scartchie-image"
								 id="image-${item.uid}-${answer.uid}">
						</c:when>
						<c:when test="${answer.scratched && !answer.correct}">
							<img src="<lams:WebAppURL/>includes/images/scratchie-wrong.png" class="scartchie-image"
								 id="image-${item.uid}-${answer.uid}">
						</c:when>
						<c:when test="${sessionMap.userFinished || item.unraveled || !isUserLeader || (mode == 'teacher') || showResults}">
							<img src="<lams:WebAppURL/>includes/images/answer-${status.index + 1}.png" class="scartchie-image"
								 id="image-${item.uid}-${answer.uid}">
						</c:when>
						<c:otherwise>
							<a href="#nogo" onclick="scratchItem(${item.uid}, ${answer.uid}); return false;"
								id="imageLink-${item.uid}-${answer.uid}"> <img
								src="<lams:WebAppURL/>includes/images/answer-${status.index + 1}.png" class="scartchie-image"
								id="image-${item.uid}-${answer.uid}" />
							</a>
						</c:otherwise>
					</c:choose> 
					
					<c:if test="${(showResults || mode == 'teacher') && (answer.attemptOrder != -1)}">
						<div style="text-align: center; margin-top: 2px;">
							<fmt:message key="label.choice.number">
								<fmt:param>${answer.attemptOrder}</fmt:param>
							</fmt:message>
						</div>
					</c:if>
				</td>

				<td
					<c:if test="${fn:length(answer.confidenceLevelDtos) > 0}">class="answer-with-confidence-level-portrait"</c:if>
				 style="vertical-align: top;">
					<div class="answer-description">
						<c:out value="${answer.description}" escapeXml="false" />
					</div>
					
					<c:if test="${fn:length(answer.confidenceLevelDtos) > 0}">
						<hr class="hr-confidence-level" />
					
						<div>
							<c:forEach var="confidenceLevelDto" items="${answer.confidenceLevelDtos}">

								<div class="c100 p${confidenceLevelDto.level}0 small" data-toggle="tooltip" data-placement="top" title="${confidenceLevelDto.userName}">
									<span>
										<c:choose>
											<c:when test="${confidenceLevelDto.portraitUuid == null}">
												<div class="portrait-generic-sm portrait-color-${confidenceLevelDto.userId % 7}"></div>
											</c:when>
											<c:otherwise>
			    								<img class="portrait-sm portrait-round" src="${lams}download/?uuid=${confidenceLevelDto.portraitUuid}&preferDownload=false&version=4" alt="">
											</c:otherwise>
										</c:choose>
									</span>
									
									<div class="slice">
										<div class="bar"></div>
										<div class="fill"></div>
									</div>
									
									<div class="confidence-level-percentage">
										${confidenceLevelDto.level}0%
									</div>
								</div>
	    
							</c:forEach>
						</div>
					</c:if>
				</td>
			</tr>
		</c:forEach>
	</table>

>>>>>>> 6eb25c35
	
	<%-- show burning questions --%>
	<c:if test="${!showResults && scratchie.burningQuestionsEnabled && (isUserLeader || (mode == 'teacher'))}">
		<div class="form-group burning-question-container">
			<!-- LDEV-4532: href is needed for the collapsing to work on an ipad but do not make it the same as the data-target here or the screen will jump around. -->
			<a data-toggle="collapse" data-target="#burning-question-item${item.uid}" href="#bqi${item.uid}"
					<c:if test="${empty item.burningQuestion}">class="collapsed"</c:if>>
				<span class="if-collapsed"><i class="fa fa-xs fa-plus-square-o roffset5" aria-hidden="true"></i></span>
  				<span class="if-not-collapsed"><i class="fa fa-xs fa-minus-square-o roffset5" aria-hidden="true"></i></span>
				<fmt:message key="label.burning.question" />
			</a>
			
			<div id="burning-question-item${item.uid}" class="collapse <c:if test="${not empty item.burningQuestion}">in</c:if>">
				<textarea rows="5" name="burningQuestion${item.uid}" class="form-control"
					<c:if test="${mode == 'teacher'}">disabled="disabled"</c:if>
				>${item.burningQuestion}</textarea>
			</div>
		</div>
	</c:if>
	
	<%-- show link to burning questions (only for results page) --%>
	<c:if test="${showResults && mode != 'teacher' && scratchie.burningQuestionsEnabled}">
		<div class="scroll-down-to-bq">
			<a href='#gbox_burningQuestions${item.uid}' data-item-uid="${item.uid}" class='pull-right' title="<fmt:message key="label.scroll.down.to.burning.question"/>">
				<i class="fa fa-xs fa-angle-double-down roffset5"></i>
			</a>
		</div>
	</c:if>

</c:forEach><|MERGE_RESOLUTION|>--- conflicted
+++ resolved
@@ -12,14 +12,19 @@
 	<div class="panel-body-sm">
 		<c:out value="${item.qbQuestion.description}" escapeXml="false" />
 	</div>
+	
+	<c:if test="${(sessionMap.userFinished && (mode == 'teacher')) || showResults}">
+		<div class="panel-footer item-score">
+			<fmt:message key="label.score" />&nbsp;${item.mark}
+		</div>
+	</c:if>
 
-<<<<<<< HEAD
 	<c:choose>
 	<c:when test="${item.qbQuestion.type == 1}">
 		<table class="table table-hover scratches">
 			<c:forEach var="optionDto" items="${item.optionDtos}" varStatus="status">
 				<tr id="tr${optionDto.qbOptionUid}">
-					<td style="width: 40px;">
+					<td style="width: 40px;vertical-align: top;">
 						<c:choose>
 							<c:when test="${optionDto.scratched && optionDto.correct}">
 								<img src="<lams:WebAppURL/>includes/images/scratchie-correct.png" class="scartchie-image"
@@ -105,7 +110,7 @@
 						</c:if>
 					</td>
 	
-					<td class="answer-with-confidence-level-portrait">
+					<td class="answer-with-confidence-level-portrait" style="vertical-align: top;">
 						<div class="answer-description">
 							<c:out value="${optionDto.answer}" escapeXml="true" />
 						</div>
@@ -144,92 +149,6 @@
 		</c:if>
 	</c:otherwise>
 	</c:choose>
-=======
-	<c:if test="${(sessionMap.userFinished && (mode == 'teacher')) || showResults}">
-		<div class="panel-footer item-score">
-			<fmt:message key="label.score" />&nbsp;${item.mark}
-		</div>
-	</c:if>
-
-	<table id="scratches" class="table table-hover">
-		<c:forEach var="answer" items="${item.answers}" varStatus="status">
-			<tr id="tr${answer.uid}">
-				<td style="width: 40px;vertical-align: top;">
-					<c:choose>
-						<c:when test="${answer.scratched && answer.correct}">
-							<img src="<lams:WebAppURL/>includes/images/scratchie-correct.png" class="scartchie-image"
-								 id="image-${item.uid}-${answer.uid}">
-						</c:when>
-						<c:when test="${answer.scratched && !answer.correct}">
-							<img src="<lams:WebAppURL/>includes/images/scratchie-wrong.png" class="scartchie-image"
-								 id="image-${item.uid}-${answer.uid}">
-						</c:when>
-						<c:when test="${sessionMap.userFinished || item.unraveled || !isUserLeader || (mode == 'teacher') || showResults}">
-							<img src="<lams:WebAppURL/>includes/images/answer-${status.index + 1}.png" class="scartchie-image"
-								 id="image-${item.uid}-${answer.uid}">
-						</c:when>
-						<c:otherwise>
-							<a href="#nogo" onclick="scratchItem(${item.uid}, ${answer.uid}); return false;"
-								id="imageLink-${item.uid}-${answer.uid}"> <img
-								src="<lams:WebAppURL/>includes/images/answer-${status.index + 1}.png" class="scartchie-image"
-								id="image-${item.uid}-${answer.uid}" />
-							</a>
-						</c:otherwise>
-					</c:choose> 
-					
-					<c:if test="${(showResults || mode == 'teacher') && (answer.attemptOrder != -1)}">
-						<div style="text-align: center; margin-top: 2px;">
-							<fmt:message key="label.choice.number">
-								<fmt:param>${answer.attemptOrder}</fmt:param>
-							</fmt:message>
-						</div>
-					</c:if>
-				</td>
-
-				<td
-					<c:if test="${fn:length(answer.confidenceLevelDtos) > 0}">class="answer-with-confidence-level-portrait"</c:if>
-				 style="vertical-align: top;">
-					<div class="answer-description">
-						<c:out value="${answer.description}" escapeXml="false" />
-					</div>
-					
-					<c:if test="${fn:length(answer.confidenceLevelDtos) > 0}">
-						<hr class="hr-confidence-level" />
-					
-						<div>
-							<c:forEach var="confidenceLevelDto" items="${answer.confidenceLevelDtos}">
-
-								<div class="c100 p${confidenceLevelDto.level}0 small" data-toggle="tooltip" data-placement="top" title="${confidenceLevelDto.userName}">
-									<span>
-										<c:choose>
-											<c:when test="${confidenceLevelDto.portraitUuid == null}">
-												<div class="portrait-generic-sm portrait-color-${confidenceLevelDto.userId % 7}"></div>
-											</c:when>
-											<c:otherwise>
-			    								<img class="portrait-sm portrait-round" src="${lams}download/?uuid=${confidenceLevelDto.portraitUuid}&preferDownload=false&version=4" alt="">
-											</c:otherwise>
-										</c:choose>
-									</span>
-									
-									<div class="slice">
-										<div class="bar"></div>
-										<div class="fill"></div>
-									</div>
-									
-									<div class="confidence-level-percentage">
-										${confidenceLevelDto.level}0%
-									</div>
-								</div>
-	    
-							</c:forEach>
-						</div>
-					</c:if>
-				</td>
-			</tr>
-		</c:forEach>
-	</table>
-
->>>>>>> 6eb25c35
 	
 	<%-- show burning questions --%>
 	<c:if test="${!showResults && scratchie.burningQuestionsEnabled && (isUserLeader || (mode == 'teacher'))}">
