<c:forEach var="item" items="${sessionMap.itemList}">
	<div class="lead">
        <a name="${item.qbQuestion.name}" style="text-decoration:none;color:black"><c:out value="${item.qbQuestion.name}" escapeXml="true" /></a>
	</div>
	<div class="panel-body-sm">
		<c:out value="${item.qbQuestion.description}" escapeXml="false" />
	</div>

	<table id="scratches" class="table table-hover">
		<c:forEach var="optionDto" items="${item.optionDtos}" varStatus="status">
			<tr id="tr${optionDto.qbOption.uid}">
				<td style="width: 40px;">
					<c:choose>
						<c:when test="${optionDto.scratched && optionDto.qbOption.correct}">
							<img src="<lams:WebAppURL/>includes/images/scratchie-correct.png" class="scartchie-image"
								 id="image-${item.uid}-${optionDto.qbOption.uid}">
						</c:when>
						<c:when test="${optionDto.scratched && !optionDto.qbOption.correct}">
							<img src="<lams:WebAppURL/>includes/images/scratchie-wrong.png" class="scartchie-image"
								 id="image-${item.uid}-${optionDto.qbOption.uid}">
						</c:when>
						<c:when test="${sessionMap.userFinished || item.unraveled || !isUserLeader || (mode == 'teacher') || showResults}">
							<img src="<lams:WebAppURL/>includes/images/answer-${status.index + 1}.png" class="scartchie-image"
								 id="image-${item.uid}-${optionDto.qbOption.uid}">
						</c:when>
						<c:otherwise>
							<a href="#nogo" onclick="scratchItem(${item.uid}, ${optionDto.qbOption.uid}); return false;"
								id="imageLink-${item.uid}-${optionDto.qbOption.uid}"> <img
								src="<lams:WebAppURL/>includes/images/answer-${status.index + 1}.png" class="scartchie-image"
								id="image-${item.uid}-${optionDto.qbOption.uid}" />
							</a>
						</c:otherwise>
					</c:choose> 
					
					<c:if test="${(showResults || mode == 'teacher') && (optionDto.attemptOrder != -1)}">
						<div style="text-align: center; margin-top: 2px;">
							<fmt:message key="label.choice.number">
								<fmt:param>${optionDto.attemptOrder}</fmt:param>
							</fmt:message>
						</div>
					</c:if>
				</td>

<<<<<<< HEAD
				<td 
					<c:if test="${fn:length(optionDto.confidenceLevelDtos) > 0}">class="answer-with-confidence-level-portrait"</c:if>
=======
				<td
					<c:if test="${fn:length(answer.confidenceLevelDtos) > 0}">class="answer-with-confidence-level-portrait"</c:if>
>>>>>>> 3beab6f8
				>
					<div class="answer-description">
						<c:out value="${optionDto.qbOption.name}" escapeXml="false" />
					</div>
					
					<c:if test="${fn:length(answer.confidenceLevelDtos) > 0}">
						<hr class="hr-confidence-level" />
					
						<div>
<<<<<<< HEAD
							<c:forEach var="confidenceLevelDto" items="${optionDto.confidenceLevelDtos}" varStatus="status">
							
								<div class="c100 p${confidenceLevelDto.level}0 small">
=======
							<c:forEach var="confidenceLevelDto" items="${answer.confidenceLevelDtos}">

								<div class="c100 p${confidenceLevelDto.level}0 small" data-toggle="tooltip" data-placement="top" title="${confidenceLevelDto.userName}">
>>>>>>> 3beab6f8
									<span>
										<c:choose>
											<c:when test="${confidenceLevelDto.portraitUuid == null}">
												<div class="portrait-generic-sm portrait-color-${confidenceLevelDto.userId % 7}"></div>
											</c:when>
											<c:otherwise>
			    								<img class="portrait-sm portrait-round" src="${lams}download/?uuid=${confidenceLevelDto.portraitUuid}&preferDownload=false&version=4" alt="">
											</c:otherwise>
										</c:choose>
									</span>
									
									<div class="slice">
										<div class="bar"></div>
										<div class="fill"></div>
									</div>
									
									<div class="confidence-level-percentage">
										${confidenceLevelDto.level}0%
									</div>
								</div>
	    
							</c:forEach>
						</div>
					</c:if>
				</td>
			</tr>
		</c:forEach>
	</table>
	
	<%-- show burning questions --%>
	<c:if test="${!showResults && scratchie.burningQuestionsEnabled && (isUserLeader || (mode == 'teacher'))}">
		<div class="form-group burning-question-container">
			<!-- LDEV-4532: href is needed for the collapsing to work on an ipad but do not make it the same as the data-target here or the screen will jump around. -->
			<a data-toggle="collapse" data-target="#burning-question-item${item.uid}" href="#bqi${item.uid}"
					<c:if test="${empty item.burningQuestion}">class="collapsed"</c:if>>
				<span class="if-collapsed"><i class="fa fa-xs fa-plus-square-o roffset5" aria-hidden="true"></i></span>
  				<span class="if-not-collapsed"><i class="fa fa-xs fa-minus-square-o roffset5" aria-hidden="true"></i></span>
				<fmt:message key="label.burning.question" />
			</a>
			
			<div id="burning-question-item${item.uid}" class="collapse <c:if test="${not empty item.burningQuestion}">in</c:if>">
				<textarea rows="5" name="burningQuestion${item.uid}" class="form-control"
					<c:if test="${mode == 'teacher'}">disabled="disabled"</c:if>
				>${item.burningQuestion}</textarea>
			</div>
		</div>
	</c:if>
	
	<%-- show link to burning questions (only for results page) --%>
	<c:if test="${showResults && mode != 'teacher' && scratchie.burningQuestionsEnabled}">
		<div class="scroll-down-to-bq">
			<a href='#gbox_burningQuestions${item.uid}' data-item-uid="${item.uid}" class='pull-right' title="<fmt:message key="label.scroll.down.to.burning.question"/>">
				<i class="fa fa-xs fa-angle-double-down roffset5"></i>
			</a>
		</div>
	</c:if>

</c:forEach><|MERGE_RESOLUTION|>--- conflicted
+++ resolved
@@ -41,13 +41,8 @@
 					</c:if>
 				</td>
 
-<<<<<<< HEAD
-				<td 
+				<td
 					<c:if test="${fn:length(optionDto.confidenceLevelDtos) > 0}">class="answer-with-confidence-level-portrait"</c:if>
-=======
-				<td
-					<c:if test="${fn:length(answer.confidenceLevelDtos) > 0}">class="answer-with-confidence-level-portrait"</c:if>
->>>>>>> 3beab6f8
 				>
 					<div class="answer-description">
 						<c:out value="${optionDto.qbOption.name}" escapeXml="false" />
@@ -57,15 +52,9 @@
 						<hr class="hr-confidence-level" />
 					
 						<div>
-<<<<<<< HEAD
 							<c:forEach var="confidenceLevelDto" items="${optionDto.confidenceLevelDtos}" varStatus="status">
 							
-								<div class="c100 p${confidenceLevelDto.level}0 small">
-=======
-							<c:forEach var="confidenceLevelDto" items="${answer.confidenceLevelDtos}">
-
 								<div class="c100 p${confidenceLevelDto.level}0 small" data-toggle="tooltip" data-placement="top" title="${confidenceLevelDto.userName}">
->>>>>>> 3beab6f8
 									<span>
 										<c:choose>
 											<c:when test="${confidenceLevelDto.portraitUuid == null}">
