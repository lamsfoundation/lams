<%@ include file="/common/taglibs.jsp"%>
<c:set var="lams">
	<lams:LAMSURL />
</c:set>
<%-- param has higher level for request attribute --%>
<c:if test="${not empty param.sessionMapID}">
	<c:set var="sessionMapID" value="${param.sessionMapID}" />
</c:if>
<c:set var="sessionMap" value="${sessionScope[sessionMapID]}" />
<c:set var="mode" value="${sessionMap.mode}" />
<c:set var="toolSessionID" value="${sessionMap.toolSessionID}" />
<c:set var="scratchie" value="${sessionMap.scratchie}" />
<c:set var="isUserLeader" value="${sessionMap.isUserLeader}" />
<c:set var="isScratchingFinished" value="${sessionMap.isScratchingFinished}" />
<c:set var="isWaitingForLeaderToSubmitNotebook" value="${sessionMap.isWaitingForLeaderToSubmitNotebook}" />
<c:set var="hideFinishButton" value="${!isUserLeader && (!isScratchingFinished || isWaitingForLeaderToSubmitNotebook)}" />

<!-- Used by TestHarness 
	 isUserLeader=${isUserLeader}
	 hideFinishButton=${hideFinishButton} -->

<c:if test="${not isUserLeader}">
	<script type="text/javascript">
	$(document).ready(function(){
		// hide Finish button for non-leaders until leader finishes
		if (${hideFinishButton}) {
			$("#finishButton").hide();
		}
	});
	
	//init the connection with server using server URL but with different protocol
	var scratchieWebsocketInitTime = Date.now(),
		scratchieWebsocket = new WebSocket('<lams:WebAppURL />'.replace('http', 'ws') 
					+ 'learningWebsocket?toolSessionID=' + ${toolSessionID}),
		scratchieWebsocketPingTimeout = null,
		scratchieWebsocketPingFunc = null;
	
	scratchieWebsocket.onclose = function(e) {
		// react only on abnormal close
		if (e.code === 1006 &&
			Date.now() - scratchieWebsocketInitTime > 1000) {
			location.reload();		
		}
	};
	
	scratchieWebsocketPingFunc = function(skipPing){
		if (scratchieWebsocket.readyState == scratchieWebsocket.CLOSING 
				|| scratchieWebsocket.readyState == scratchieWebsocket.CLOSED){
			return;
		}
		
		// check and ping every 3 minutes
		scratchieWebsocketPingTimeout = setTimeout(scratchieWebsocketPingFunc, 3*60*1000);
		// initial set up does not send ping
		if (!skipPing) {
			scratchieWebsocket.send("ping");
		}
	};
	
	// set up timer for the first time
	scratchieWebsocketPingFunc(true);
	
	// run when the server pushes new reports and vote statistics
	scratchieWebsocket.onmessage = function(e) {
		// create JSON object
		var input = JSON.parse(e.data);

		//time limit is expired but leader hasn't submitted required notebook yet. Non-leaders
        //will need to refresh the page in order to stop showing them questions page.
		if (input.pageRefresh) {
			location.reload();
			return;
		}
		
		// reset ping timer
		clearTimeout(scratchieWebsocketPingTimeout);
		scratchieWebsocketPingFunc(true);
		
		// leader finished the activity
		if (input.close) {
			$('#finishButton').show();
			return;
		}
		
		$.each(input, function(itemUid, answers) {
			$.each(answers, function(answerUid, isCorrect){
				// only updates come via websockets
				scratchImage(itemUid, answerUid, isCorrect);
			});
		});
	};
	</script>
</c:if>

<form id="burning-questions" name="burning-questions" method="post" action="">

<<<<<<< HEAD
<c:forEach var="item" items="${sessionMap.itemList}" varStatus="status">
	<div class="lead">
		<c:out value="${item.title}" escapeXml="true" />
	</div>
	<div class="panel-body-sm">
		<c:out value="${item.description}" escapeXml="false" />
	</div>

	<table id="scratches" class="table table-hover">
		<c:forEach var="answer" items="${item.answers}" varStatus="status">
			<tr id="tr${answer.uid}">
				<td style="width: 40px;">
					<c:choose>
						<c:when test="${answer.scratched && answer.correct}">
							<img src="<html:rewrite page='/includes/images/scratchie-correct.png'/>" class="scartchie-image"
								 id="image-${item.uid}-${answer.uid}">
						</c:when>
						<c:when test="${answer.scratched && !answer.correct}">
							<img src="<html:rewrite page='/includes/images/scratchie-wrong.png'/>" class="scartchie-image"
								 id="image-${item.uid}-${answer.uid}">
						</c:when>
						<c:when test="${sessionMap.userFinished || item.unraveled || !isUserLeader || (mode == 'teacher')}">
							<img src="<html:rewrite page='/includes/images/answer-${status.index + 1}.png'/>" class="scartchie-image"
								 id="image-${item.uid}-${answer.uid}">
						</c:when>
						<c:otherwise>
							<a href="#nogo" onclick="scratchItem(${item.uid}, ${answer.uid}); return false;"
								id="imageLink-${item.uid}-${answer.uid}"> <img
								src="<html:rewrite page='/includes/images/answer-${status.index + 1}.png'/>" class="scartchie-image"
								id="image-${item.uid}-${answer.uid}" />
							</a>
						</c:otherwise>
					</c:choose> 
					
					<c:if test="${(mode == 'teacher') && (answer.attemptOrder != -1)}">
						<div style="text-align: center; margin-top: 2px;">
							<fmt:message key="label.choice.number">
								<fmt:param>${answer.attemptOrder}</fmt:param>
							</fmt:message>
						</div>
					</c:if>
				</td>

				<td 
					<c:if test="${fn:length(answer.confidenceLevelDtos) > 0}">class="answer-with-confidence-level-portrait"</c:if>
				>
					<c:out value="${answer.description}" escapeXml="false" />
					
					<c:if test="${scratchie.confidenceLevelsActivityUiid != null}">
						<div id="user-confidence-levels">
							<c:forEach var="confidenceLevelDto" items="${answer.confidenceLevelDtos}" varStatus="status">
							
								<div class="c100 p${confidenceLevelDto.level}0 small">
									<span>
										<c:choose>
										<c:when test="${confidenceLevelDto.portraitUuid == null}">
											<div class="portrait-generic-sm portrait-color-${confidenceLevelDto.userId % 7}"></div>
										</c:when>
										<c:otherwise>
			    								<img class="portrait-sm portrait-round" src="${lams}download/?uuid=${confidenceLevelDto.portraitUuid}&preferDownload=false&version=4" alt="">
										</c:otherwise>
										</c:choose>
									</span>
									<div class="slice">
										<div class="bar"></div>
										<div class="fill"></div>
									</div>
									<div class="confidence-level-percentage">
										${confidenceLevelDto.level}0%
									</div>
								</div>
	    
							</c:forEach>
						</div>
					</c:if>
				</td>
			</tr>
		</c:forEach>
	</table>
	
	<%-- show burning questions --%>
	<c:if test="${isUserLeader && scratchie.burningQuestionsEnabled || (mode == 'teacher')}">
		<div class="form-group burning-question-container">
			<a data-toggle="collapse" data-target="#burning-question-item${item.uid}" href="#burning-question-item${item.uid}">
				<i class="fa fa-xs fa-plus-square-o roffset5" aria-hidden="true"></i>
				<fmt:message key="label.burning.question" />
			</a>
			
			<div id="burning-question-item${item.uid}" class="collapse <c:if test="${not empty item.burningQuestion}">in</c:if>">
				<textarea rows="5" name="burningQuestion${item.uid}" class="form-control"
					<c:if test="${mode == 'teacher'}">disabled="disabled"</c:if>
				>${item.burningQuestion}</textarea>
			</div>
		</div>
	</c:if>

</c:forEach>
=======
<%@ include file="scratchies.jsp"%>
>>>>>>> 46c5a097

<%-- show general burning question --%>
<c:if test="${isUserLeader && scratchie.burningQuestionsEnabled || (mode == 'teacher')}">
	<div class="form-group burning-question-container">
		<a data-toggle="collapse" data-target="#burning-question-general" href="#burning-question-general">
			<i class="fa fa-xs fa-plus-square-o roffset5" aria-hidden="true"></i>
			<fmt:message key="label.general.burning.question" />
		</a>

		<div id="burning-question-general" class="collapse <c:if test="${not empty sessionMap.generalBurningQuestion}">in</c:if>">
			<textarea rows="5" name="generalBurningQuestion" class="form-control"
				<c:if test="${mode == 'teacher'}">disabled="disabled"</c:if>
			>${sessionMap.generalBurningQuestion}</textarea>
		</div>
	</div>
</c:if>

</form>

<c:if test="${mode != 'teacher'}">
	<div class="voffset10 pull-right">
		<c:choose>
			<c:when test="${isUserLeader && sessionMap.reflectOn}">
				<input type="hidden" name="method" id="method" value="newReflection">
				<html:button property="finishButton" styleId="finishButton" onclick="return finish(false);"
					styleClass="btn btn-default">
					<fmt:message key="label.continue" />
				</html:button>
			</c:when>
			<c:otherwise>
				<input type="hidden" name="method" id="method" value="showResults">
				<html:button property="finishButton" styleId="finishButton" onclick="return finish(false);"
					styleClass="btn btn-default">
					<fmt:message key="label.submit" />
				</html:button>
			</c:otherwise>
		</c:choose>
	</div>
</c:if><|MERGE_RESOLUTION|>--- conflicted
+++ resolved
@@ -94,107 +94,7 @@
 
 <form id="burning-questions" name="burning-questions" method="post" action="">
 
-<<<<<<< HEAD
-<c:forEach var="item" items="${sessionMap.itemList}" varStatus="status">
-	<div class="lead">
-		<c:out value="${item.title}" escapeXml="true" />
-	</div>
-	<div class="panel-body-sm">
-		<c:out value="${item.description}" escapeXml="false" />
-	</div>
-
-	<table id="scratches" class="table table-hover">
-		<c:forEach var="answer" items="${item.answers}" varStatus="status">
-			<tr id="tr${answer.uid}">
-				<td style="width: 40px;">
-					<c:choose>
-						<c:when test="${answer.scratched && answer.correct}">
-							<img src="<html:rewrite page='/includes/images/scratchie-correct.png'/>" class="scartchie-image"
-								 id="image-${item.uid}-${answer.uid}">
-						</c:when>
-						<c:when test="${answer.scratched && !answer.correct}">
-							<img src="<html:rewrite page='/includes/images/scratchie-wrong.png'/>" class="scartchie-image"
-								 id="image-${item.uid}-${answer.uid}">
-						</c:when>
-						<c:when test="${sessionMap.userFinished || item.unraveled || !isUserLeader || (mode == 'teacher')}">
-							<img src="<html:rewrite page='/includes/images/answer-${status.index + 1}.png'/>" class="scartchie-image"
-								 id="image-${item.uid}-${answer.uid}">
-						</c:when>
-						<c:otherwise>
-							<a href="#nogo" onclick="scratchItem(${item.uid}, ${answer.uid}); return false;"
-								id="imageLink-${item.uid}-${answer.uid}"> <img
-								src="<html:rewrite page='/includes/images/answer-${status.index + 1}.png'/>" class="scartchie-image"
-								id="image-${item.uid}-${answer.uid}" />
-							</a>
-						</c:otherwise>
-					</c:choose> 
-					
-					<c:if test="${(mode == 'teacher') && (answer.attemptOrder != -1)}">
-						<div style="text-align: center; margin-top: 2px;">
-							<fmt:message key="label.choice.number">
-								<fmt:param>${answer.attemptOrder}</fmt:param>
-							</fmt:message>
-						</div>
-					</c:if>
-				</td>
-
-				<td 
-					<c:if test="${fn:length(answer.confidenceLevelDtos) > 0}">class="answer-with-confidence-level-portrait"</c:if>
-				>
-					<c:out value="${answer.description}" escapeXml="false" />
-					
-					<c:if test="${scratchie.confidenceLevelsActivityUiid != null}">
-						<div id="user-confidence-levels">
-							<c:forEach var="confidenceLevelDto" items="${answer.confidenceLevelDtos}" varStatus="status">
-							
-								<div class="c100 p${confidenceLevelDto.level}0 small">
-									<span>
-										<c:choose>
-										<c:when test="${confidenceLevelDto.portraitUuid == null}">
-											<div class="portrait-generic-sm portrait-color-${confidenceLevelDto.userId % 7}"></div>
-										</c:when>
-										<c:otherwise>
-			    								<img class="portrait-sm portrait-round" src="${lams}download/?uuid=${confidenceLevelDto.portraitUuid}&preferDownload=false&version=4" alt="">
-										</c:otherwise>
-										</c:choose>
-									</span>
-									<div class="slice">
-										<div class="bar"></div>
-										<div class="fill"></div>
-									</div>
-									<div class="confidence-level-percentage">
-										${confidenceLevelDto.level}0%
-									</div>
-								</div>
-	    
-							</c:forEach>
-						</div>
-					</c:if>
-				</td>
-			</tr>
-		</c:forEach>
-	</table>
-	
-	<%-- show burning questions --%>
-	<c:if test="${isUserLeader && scratchie.burningQuestionsEnabled || (mode == 'teacher')}">
-		<div class="form-group burning-question-container">
-			<a data-toggle="collapse" data-target="#burning-question-item${item.uid}" href="#burning-question-item${item.uid}">
-				<i class="fa fa-xs fa-plus-square-o roffset5" aria-hidden="true"></i>
-				<fmt:message key="label.burning.question" />
-			</a>
-			
-			<div id="burning-question-item${item.uid}" class="collapse <c:if test="${not empty item.burningQuestion}">in</c:if>">
-				<textarea rows="5" name="burningQuestion${item.uid}" class="form-control"
-					<c:if test="${mode == 'teacher'}">disabled="disabled"</c:if>
-				>${item.burningQuestion}</textarea>
-			</div>
-		</div>
-	</c:if>
-
-</c:forEach>
-=======
 <%@ include file="scratchies.jsp"%>
->>>>>>> 46c5a097
 
 <%-- show general burning question --%>
 <c:if test="${isUserLeader && scratchie.burningQuestionsEnabled || (mode == 'teacher')}">
