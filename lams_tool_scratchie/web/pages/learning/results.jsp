<!DOCTYPE html>

<%@ include file="/common/taglibs.jsp"%>
<c:set var="lams">
	<lams:LAMSURL />
</c:set>
<%-- param has higher level for request attribute --%>
<c:if test="${not empty param.sessionMapID}">
	<c:set var="sessionMapID" value="${param.sessionMapID}" />
</c:if>
<c:set var="sessionMap" value="${sessionScope[sessionMapID]}" />
<c:set var="mode" value="${sessionMap.mode}" />
<c:set var="toolSessionID" value="${sessionMap.toolSessionID}" />
<c:set var="scratchie" value="${sessionMap.scratchie}" />
<c:set var="isUserLeader" value="${sessionMap.isUserLeader}" />

<lams:html>
<lams:head>
	<title><fmt:message key="label.learning.title" /></title>
	<%@ include file="/common/header.jsp"%>
	
	<link rel="stylesheet" type="text/css" href="<lams:LAMSURL/>css/circle.css" />
	<link rel="stylesheet" type="text/css" href="<lams:WebAppURL/>includes/css/scratchie-learning.css" />
	<link type="text/css" href="<lams:LAMSURL/>css/free.ui.jqgrid.min.css" rel="stylesheet">
	<link rel="stylesheet" href="<lams:LAMSURL />/includes/font-awesome/css/font-awesome.min.css">
	<style type="text/css">
		#reflections-div {
			padding-bottom: 20px;
		}
		.burning-question-dto {
			padding-bottom: 5px; 
		}
	    
	    /* when item is editable - show pencil icon on hover */
	    .burning-question-text:hover +span+ i, /* when link is hovered select i */
		.burning-question-text + span:hover+ i, /* when space after link is hovered select i */
		.burning-question-text + span + i:hover { /* when icon is hovered select i */
		  visibility: visible;
		}
		.burning-question-text +span+ i { /* in all other case hide it */
		  visibility: hidden;
		}
		
		/* hide edit button background */
		div.btn.ui-inline-edit {
			background-color:rgba(0, 0, 0, 0) !important;
		}
		
		/* make cell borders less prominent */
		.ui-jqgrid .ui-jqgrid-bdiv tr.ui-row-ltr>td {
    		border-right-style: dotted;
		}
		.ui-jqgrid tr.jqfoot>td, .ui-jqgrid tr.jqgroup>td, .ui-jqgrid tr.jqgrow>td, .ui-jqgrid tr.ui-subgrid>td, .ui-jqgrid tr.ui-subtblcell>td {
	    	border-bottom-style: dotted;
		}
		
		/* links to burning questions */
		.scroll-down-to-bq {
			overflow:auto; 
			margin-top: -20px;
		}
		
		.item-score {
			font-weight: bold;
		}
	</style>

	<script type="text/javascript" src="<lams:LAMSURL/>includes/javascript/free.jquery.jqgrid.min.js"></script>
	<script type="text/javascript">
		function likeEntry(scratchieItemUid, rowid, burningQuestionUid) {
			
			var jqGrid = $("#burningQuestions" + scratchieItemUid);
			var likeCell = jqGrid.jqGrid('getCell', rowid, 'like');
			var isLike = likeCell.includes( 'fa-thumbs-o-up' );

			if (isLike) {
				$.ajax({
				    url: '<c:url value="/learning/like.do"/>',
					data: {
						sessionMapID: "${sessionMapID}",
						burningQuestionUid: burningQuestionUid
					}
				})
			    .done(function (response) {	       		
		    		if ( response.added ) {
		    			//update 'count' column
		  				var currentCount = eval(jqGrid.jqGrid('getCell', rowid, 'count'));
		  				jqGrid.jqGrid('setCell', rowid, 'count', currentCount + 1);
		  				
		  				//update 'like' column
		  				jqGrid.jqGrid('setCell',rowid,'like', likeCell.replace("fa-thumbs-o-up", "fa-thumbs-up"));
		  				
					} else {
						alert("Error");
					}
				});
				
			} else {
				$.ajax({
				    url: '<c:url value="/learning/removeLike.do"/>',
					data: {
						sessionMapID: "${sessionMapID}",
						burningQuestionUid: burningQuestionUid
					}
				})
			    .done(function (response) {
			    	if ( response.added ) {
			    		//update 'count' column
		  				var currentCount = eval(jqGrid.jqGrid('getCell', rowid, 'count'));
		  				jqGrid.jqGrid('setCell', rowid, 'count', currentCount - 1);
		  				
		  				//update 'like' column
		  				jqGrid.jqGrid('setCell',rowid,'like', likeCell.replace("fa-thumbs-up", "fa-thumbs-o-up"));
			       		
		  			} else {
						alert("Error");
					}
				});
			}

		}
	
		$(document).ready(function(){
			
			<!-- Display burningQuestionItemDtos -->
			<c:forEach var="burningQuestionItemDto" items="${burningQuestionItemDtos}" varStatus="i">
				<c:set var="scratchieItem" value="${burningQuestionItemDto.scratchieItem}"/>
				<c:set var="scratchieItemUid" value="${scratchieItem.uid == null ? 0 : scratchieItem.uid}"/>

				jQuery("#burningQuestions${scratchieItemUid}").jqGrid({
					datatype: "local",
					rowNum: 10000,
					height: 'auto',
					autowidth: true,
					shrinkToFit: false,
					guiStyle: "bootstrap",
					iconSet: 'fontAwesome',
				   	colNames:[
						'#',
						'isUserAuthor',
						"<fmt:message key='label.monitoring.summary.user.name' />",
						"<fmt:message key='label.burning.questions' />",
						"<fmt:message key='label.like' />",
						"<fmt:message key='label.count' />"
					],
				   	colModel:[
				   		{name:'id', index:'id', width:0, sorttype:"int", hidden: true},
				   		{name:'isUserAuthor', width:0, hidden: true},
				   		{name:'groupName', index:'groupName', width:100, title: false},
				   		{name:'burningQuestion', index:'burningQuestion', width:501, edittype: 'textarea', title: false, editoptions:{rows:"8"},
					   		formatter:function(cellvalue, options, rowObject, event) {
					   			if (event == "edit") {
					   				cellvalue = cellvalue.replace(/\n/g, '<br>');
					   			}
					   			var item = $(this).jqGrid("getLocalRow", options.rowId);
					   			
					   			//when item is editable - show pencil icon on hover
								return ${isUserLeader} && eval(item.isUserAuthor) ? 
								   		"<span class='burning-question-text'>" +cellvalue + "</span><span>&nbsp;</span><i class='fa fa-pencil'></i>" 
								   		: cellvalue;
			   				},
			   				unformat:function(cellvalue, options, rowObject) {
			   					var text = $('<div>' + cellvalue  + '</div>').text();
								return text.trim();
			   				},
				   			editable: function (options) {
				   	            var item = $(this).jqGrid("getLocalRow", options.rowid);
				   	            return ${isUserLeader} && eval(item.isUserAuthor);
				   	        }
						},
				   		{name:'like', index:'like', width:60, align: "center", 
					   		formatter:function(cellvalue, options, rowObject) {
								return cellvalue;
			   				}
						},
				   		{name:'count', index:'count', width:50, align:"right", title: false}
				   	],
<<<<<<< HEAD
                    caption: <c:choose>
								<%-- General burning question --%>
								<c:when test="${scratchieItemUid == 0}">"<c:out value='${scratchieItem.qbQuestion.name}' />"
								</c:when>
								<c:otherwise>
									<%-- Regular burning question --%>
									<c:choose>
										<%-- If we hide titles, we just display a link for "Question 1)" --%>
										<c:when test="${sessionMap.hideTitles}">
										 	"<a href='#questionTitle${i.count}' class='bq-title'><fmt:message key='label.question'/>&nbsp;${i.count})</a>"
										</c:when>
										<%-- If we show titles, we display question number and then a link with question title --%>
										<c:otherwise>
											"${i.count}) <a href='#questionTitle${i.count}' class='bq-title'><c:out value='${scratchieItem.qbQuestion.name}' /></a>"
										</c:otherwise>
									</c:choose>
								</c:otherwise>
							</c:choose> 
							+ " <span class='small'>[${fn:length(burningQuestionItemDto.burningQuestionDtos)}]</span>",
                    editurl: '<c:url value="/learning/editBurningQuestion.do"/>?sessionId=${toolSessionID}&itemUid=${scratchieItemUid}',
	  	          	beforeEditRow: function (options, rowid) {
		  	          	alert("aaa");
	  	          	},
=======
                    caption: <c:choose><c:when test="${scratchieItem.uid == 0}">"${scratchieItem.title}"</c:when><c:otherwise>"<a href='#${scratchieItem.title}' class='bq-title'>${scratchieItem.title}</a>"</c:otherwise></c:choose> + " <span class='small'>[${fn:length(burningQuestionItemDto.burningQuestionDtos)}]</span>",
                    editurl: '<c:url value="/learning/editBurningQuestion.do"/>?sessionId=${toolSessionID}&itemUid=${scratchieItem.uid}',
>>>>>>> 8ab0cbbc
	  				inlineEditing: { keys: true, defaultFocusField: "burningQuestion", focusField: "burningQuestion" },
	  				onSelectRow: function (rowid, status, e) {
	  	                var $self = $(this), 
	  	                	savedRow = $self.jqGrid("getGridParam", "savedRow");

	  	                if (savedRow.length > 0 && savedRow[0].id !== rowid) {
	  	                    $self.jqGrid("restoreRow", savedRow[0].id);
	  	                }

	  	                //edit row on its selection, unless "thumbs up" button is pressed
	  	                if (e.target.classList.contains("fa") && e.target.classList.contains("fa-2x") 
	  		  	                && (e.target.classList.contains("fa-thumbs-o-up") || e.target.classList.contains("fa-thumbs-up"))) { 
	  	                	return;
		  	            } else {
		  	            	$self.jqGrid("editRow", rowid, { focusField: "burningQuestion" });

		  	            	//Modify event handler to save on blur
		  	            	var gridId = "#burningQuestions${scratchieItemUid}";
		  	              	$("textarea[id^='"+rowid+"_burningQuestion']", gridId).bind('blur',function(){
		  	                	$(gridId).saveRow(rowid);
		  	              	});
			  	        }
	  	            },
	  				beforeSubmitCell : function (rowid,name,val,iRow,iCol){
	  					var itemUid = jQuery("#list${summary.sessionId}").getCell(rowid, 'userId');
	  					return {itemUid:itemUid};
	  				}
				});
				
			    <c:forEach var="burningQuestionDto" items="${burningQuestionItemDto.burningQuestionDtos}" varStatus="i">			    
			    		jQuery("#burningQuestions${scratchieItemUid}").addRowData(${i.index + 1}, {
			   			id:"${i.index + 1}",
			   			isUserAuthor:"${burningQuestionDto.userAuthor}",
			   	     	groupName:"${burningQuestionDto.sessionName}",
				   	    burningQuestion:"${burningQuestionDto.escapedBurningQuestion}",
				   	 	<c:choose>
				   			<c:when test="${!isUserLeader && burningQuestionDto.userLiked}">
				   				like:'<span class="fa fa-thumbs-up fa-2x"></span>',
				   			</c:when>
					   		<c:when test="${!isUserLeader}">
				   				like:'',
				   			</c:when>
							<c:when test="${burningQuestionDto.userLiked}">
								like:'<span class="fa fa-thumbs-up fa-2x" title="<fmt:message key="label.unlike"/>"' +
										'onclick="javascript:likeEntry(${scratchieItemUid}, ${i.index + 1}, ${burningQuestionDto.burningQuestion.uid});" />',
							</c:when>
							<c:otherwise>
								like:'<span class="fa fa-thumbs-o-up fa-2x" title="<fmt:message key="label.like"/>"' +
										'onclick="javascript:likeEntry(${scratchieItemUid}, ${i.index + 1}, ${burningQuestionDto.burningQuestion.uid});" />',
							</c:otherwise>
						</c:choose>
				   	 	count:'${burningQuestionDto.likeCount}'
			   	   	});
		        </c:forEach>

		        jQuery("#burningQuestions${scratchieItemUid}").jqGrid('sortGrid','groupName', false, 'asc');
	        </c:forEach>
			
			<!-- Display reflection entries -->
			jQuery("#reflections").jqGrid({
				datatype: "local",
				rowNum: 10000,
				height: 'auto',
				autowidth: true,
				shrinkToFit: false,
				guiStyle: "bootstrap",
				iconSet: 'fontAwesome',
			   	colNames:[
				   	'#',
					"<fmt:message key='label.monitoring.summary.user.name' />",
					"<fmt:message key='label.learners.feedback' />"
				],
			   	colModel:[
			   		{name:'id', index:'id', width:0, sorttype:"int", hidden: true},
			   		{name:'groupName', index:'groupName', width:140},
			   		{name:'feedback', index:'feedback', width:568}
			   	],
			   	caption: "<fmt:message key='label.other.groups' />"
			});
		    <c:forEach var="reflectDTO" items="${reflections}" varStatus="i">
		    		jQuery("#reflections").addRowData(${i.index + 1}, {
		   			id:"${i.index + 1}",
		   	     	groupName:"${reflectDTO.groupName}",
			   	    feedback:"<lams:out value='${reflectDTO.reflection}' escapeHtml='true' />"
		   	   	});
		    </c:forEach>
		    
			//jqgrid autowidth (http://stackoverflow.com/a/1610197)
			$(window).bind('resize', function() {
				var grid;
			    if (grid = jQuery(".ui-jqgrid-btable:visible")) {
			    	grid.each(function(index) {
			        	var gridId = $(this).attr('id');
			        	var gridParentWidth = jQuery('#gbox_' + gridId).parent().width();
			        	jQuery('#' + gridId).setGridWidth(gridParentWidth, true);
			    	});
			    }
			});
			
			// trigger the resize when the window first opens so that the grid uses all the space available.
			setTimeout(function(){ window.dispatchEvent(new Event('resize')); }, 300);

			//hide links to burning questions that were not created by the user
			$(".scroll-down-to-bq a").each(function()  {
				var itemUid = $(this).data("item-uid");
				if ( $( "#burningQuestions" + itemUid ).length == 0) {
					$(this).parent().hide();
				}
			});

			//handler for expand/collapse all button
			$("#toggle-burning-questions-button").click(function() {
				var isExpanded = eval($(this).data("expanded"));
				
				//fire the actual buttons so burning questions can be closed/expanded
				$(".ui-jqgrid-titlebar-close").each(function() {
					if (!isExpanded && $('span', this).hasClass('fa-chevron-circle-down')
							|| isExpanded && $('span', this).hasClass('fa-chevron-circle-up')) {
						this.click();
					}
				});

				//change button label
				var newButtonLabel = isExpanded ? "<fmt:message key='label.expand.all' />" : "<fmt:message key='label.collapse.all' />";
				$(".hidden-xs", $(this)).text(newButtonLabel);

				//change button icon
				if (isExpanded) {
					$(".fa", $(this)).removeClass("fa-minus-square").addClass("fa-plus-circle");
				} else {
					$(".fa", $(this)).removeClass("fa-plus-circle").addClass("fa-minus-square");
				}

				//change button's data-expanded attribute
				$(this).data("expanded", !isExpanded);
			});
		    
		})
	
		function finishSession() {
			document.getElementById("finishButton").disabled = true;
			document.location.href ='<c:url value="/learning/finish.do?sessionMapID=${sessionMapID}"/>';
			return false;
		}
		function continueReflect() {
			document.location.href='<c:url value="/learning/newReflection.do?sessionMapID=${sessionMapID}"/>';
		}
		function refresh() {
			location.reload();
			return false;
		}
    </script>
</lams:head>

<body class="stripes">

	<c:set var="title">
		${scratchie.title} / <fmt:message key='label.score' />
	</c:set>
	<lams:Page type="learner" title="${title}">

		<c:if test="${not empty sessionMap.submissionDeadline}">
			<lams:Alert id="submissionDeadline">
				<fmt:message key="authoring.info.teacher.set.restriction">
					<fmt:param>
						<lams:Date value="${sessionMap.submissionDeadline}" />
					</fmt:param>
				</fmt:message>
			</lams:Alert>
		</c:if>

		<lams:errors/>

		<lams:Alert id="score" type="info" close="false">
			<fmt:message key="label.you.ve.got">
				<fmt:param>${score}</fmt:param>
				<fmt:param>${scorePercentage}</fmt:param>
			</fmt:message>
		</lams:Alert>
<!--	
		<div class="row voffset5" >
            <a class="btn btn-sm btn-default pull-right roffset10" href="#" onclick="return refresh();">
                <i class="fa fa-refresh"></i> <span class="hidden-xs"><fmt:message key="label.refresh" /></span></a>
		</div>
-->		
		<c:if test="${showResults}">
			<%@ include file="scratchies.jsp"%>
		</c:if>
		
		<!-- Display burningQuestionItemDtos -->
		<c:if test="${sessionMap.isBurningQuestionsEnabled}">
            
            <a class="btn btn-sm btn-default pull-right roffset10" href="#" onclick="return refresh();">
            	<i class="fa fa-refresh"></i> 
            	<span class="hidden-xs">
            		<fmt:message key="label.refresh" />
            	</span>
            </a>

            <a id="toggle-burning-questions-button" class="btn btn-sm btn-default pull-right roffset10" data-expanded="true" href="#nogo">
            	<i class="fa fa-minus-square"></i> 
            	<span class="hidden-xs">
            		<fmt:message key="label.collapse.all" />
            	</span>
            </a>
            
			<div class="voffset5">
				<div class="lead">
					<fmt:message key="label.burning.questions" />
				</div>

				<c:forEach var="burningQuestionItemDto" items="${burningQuestionItemDtos}" varStatus="i">
					<c:if test="${not empty burningQuestionItemDto.burningQuestionDtos}">
						<c:set var="scratchieItemUid" value="${empty burningQuestionItemDto.scratchieItem.uid ? 0 : burningQuestionItemDto.scratchieItem.uid}"/>
						<div class="burning-question-dto">
							<table id="burningQuestions${scratchieItemUid}" class="scroll" cellpadding="0" cellspacing="0"></table>
						</div>
					</c:if>
				</c:forEach>
			</div>
		</c:if>

		<!-- Display reflections -->
		<c:if test="${sessionMap.reflectOn}">
			<div class="voffset20">
				<div class="panel panel-default">
					<div class="panel-heading-sm  bg-success">
						<fmt:message key="monitor.summary.td.notebookInstructions" />
					</div>
					<div class="panel-body-sm">
						<div class="panel">
							<lams:out value="${sessionMap.reflectInstructions}" escapeHtml="true" />
						</div>
						<c:choose>
							<c:when test="${empty sessionMap.reflectEntry}">
								<p>
									<fmt:message key="message.no.reflection.available" />
								</p>
							</c:when>
							<c:otherwise>
								<div class="panel-body-sm bg-warning">
									<lams:out escapeHtml="true" value="${sessionMap.reflectEntry}" />
								</div>
							</c:otherwise>
						</c:choose>
						<c:if test="${(mode != 'teacher') && isUserLeader}">
							<div class="voffset5">
								<button name="finishButton" onclick="return continueReflect()" class="btn btn-sm btn-default">
									<fmt:message key="label.edit" />
								</button>
							</div>
						</c:if>
					</div>
				</div>

				<c:if test="${fn:length(reflections) > 0}">
					<div id="reflections-div">
						<table id="reflections" class="scroll" cellpadding="0" cellspacing="0"></table>
					</div>
				</c:if>
			</div>
		</c:if>

		<!-- Display finish buttons -->
		<c:if test="${mode != 'teacher'}">
			<div class="voffset10 pull-right">
				<a href="#nogo" name="finishButton" id="finishButton" onclick="return finishSession()"
					class="btn btn-primary na">
					<c:choose>
						<c:when test="${sessionMap.isLastActivity}">
							<fmt:message key="label.submit" />
						</c:when>
						<c:otherwise>
							<fmt:message key="label.finished" />
						</c:otherwise>
					</c:choose>
				</a>
			</div>
		</c:if>

		<div id="footer"></div>
	</lams:Page>
</body>
</lams:html><|MERGE_RESOLUTION|>--- conflicted
+++ resolved
@@ -153,14 +153,14 @@
 					   				cellvalue = cellvalue.replace(/\n/g, '<br>');
 					   			}
 					   			var item = $(this).jqGrid("getLocalRow", options.rowId);
-					   			
+
 					   			//when item is editable - show pencil icon on hover
 								return ${isUserLeader} && eval(item.isUserAuthor) ? 
 								   		"<span class='burning-question-text'>" +cellvalue + "</span><span>&nbsp;</span><i class='fa fa-pencil'></i>" 
 								   		: cellvalue;
 			   				},
 			   				unformat:function(cellvalue, options, rowObject) {
-			   					var text = $('<div>' + cellvalue  + '</div>').text();
+			   					var text = $('<div>' + cellvalue + '</div>').text();
 								return text.trim();
 			   				},
 				   			editable: function (options) {
@@ -175,7 +175,6 @@
 						},
 				   		{name:'count', index:'count', width:50, align:"right", title: false}
 				   	],
-<<<<<<< HEAD
                     caption: <c:choose>
 								<%-- General burning question --%>
 								<c:when test="${scratchieItemUid == 0}">"<c:out value='${scratchieItem.qbQuestion.name}' />"
@@ -196,13 +195,6 @@
 							</c:choose> 
 							+ " <span class='small'>[${fn:length(burningQuestionItemDto.burningQuestionDtos)}]</span>",
                     editurl: '<c:url value="/learning/editBurningQuestion.do"/>?sessionId=${toolSessionID}&itemUid=${scratchieItemUid}',
-	  	          	beforeEditRow: function (options, rowid) {
-		  	          	alert("aaa");
-	  	          	},
-=======
-                    caption: <c:choose><c:when test="${scratchieItem.uid == 0}">"${scratchieItem.title}"</c:when><c:otherwise>"<a href='#${scratchieItem.title}' class='bq-title'>${scratchieItem.title}</a>"</c:otherwise></c:choose> + " <span class='small'>[${fn:length(burningQuestionItemDto.burningQuestionDtos)}]</span>",
-                    editurl: '<c:url value="/learning/editBurningQuestion.do"/>?sessionId=${toolSessionID}&itemUid=${scratchieItem.uid}',
->>>>>>> 8ab0cbbc
 	  				inlineEditing: { keys: true, defaultFocusField: "burningQuestion", focusField: "burningQuestion" },
 	  				onSelectRow: function (rowid, status, e) {
 	  	                var $self = $(this), 
