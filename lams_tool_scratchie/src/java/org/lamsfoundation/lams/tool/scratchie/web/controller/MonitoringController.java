/****************************************************************
 * Copyright (C) 2005 LAMS Foundation (http://lamsfoundation.org)
 * =============================================================
 * License Information: http://lamsfoundation.org/licensing/lams/2.0/
 *
 * This program is free software; you can redistribute it and/or modify
 * it under the terms of the GNU General Public License version 2.0
 * as published by the Free Software Foundation.
 *
 * This program is distributed in the hope that it will be useful,
 * but WITHOUT ANY WARRANTY; without even the implied warranty of
 * MERCHANTABILITY or FITNESS FOR A PARTICULAR PURPOSE.  See the
 * GNU General Public License for more details.
 *
 * You should have received a copy of the GNU General Public License
 * along with this program; if not, write to the Free Software
 * Foundation, Inc., 51 Franklin Street, Fifth Floor, Boston, MA 02110-1301
 * USA
 *
 * http://www.gnu.org/licenses/gpl.txt
 * ****************************************************************
 */

package org.lamsfoundation.lams.tool.scratchie.web.controller;

import java.io.IOException;
import java.util.Date;
import java.util.LinkedList;
import java.util.List;
import java.util.Set;
import java.util.TimeZone;
import java.util.TreeSet;

import javax.servlet.ServletException;
import javax.servlet.ServletOutputStream;
import javax.servlet.http.Cookie;
import javax.servlet.http.HttpServletRequest;
import javax.servlet.http.HttpServletResponse;
import javax.servlet.http.HttpSession;

import org.apache.commons.lang.StringEscapeUtils;
import org.apache.commons.lang.StringUtils;
import org.apache.log4j.Logger;
import org.lamsfoundation.lams.qb.dto.QbStatsActivityDTO;
import org.lamsfoundation.lams.qb.service.IQbService;
import org.lamsfoundation.lams.tool.scratchie.ScratchieConstants;
import org.lamsfoundation.lams.tool.scratchie.dto.BurningQuestionItemDTO;
import org.lamsfoundation.lams.tool.scratchie.dto.GroupSummary;
import org.lamsfoundation.lams.tool.scratchie.dto.LeaderResultsDTO;
import org.lamsfoundation.lams.tool.scratchie.dto.OptionDTO;
import org.lamsfoundation.lams.tool.scratchie.dto.ReflectDTO;
import org.lamsfoundation.lams.tool.scratchie.model.Scratchie;
import org.lamsfoundation.lams.tool.scratchie.model.ScratchieConfigItem;
import org.lamsfoundation.lams.tool.scratchie.model.ScratchieItem;
import org.lamsfoundation.lams.tool.scratchie.model.ScratchieUser;
import org.lamsfoundation.lams.tool.scratchie.service.IScratchieService;
import org.lamsfoundation.lams.tool.scratchie.util.ScratchieItemComparator;
import org.lamsfoundation.lams.usermanagement.dto.UserDTO;
import org.lamsfoundation.lams.util.DateUtil;
import org.lamsfoundation.lams.util.FileUtil;
import org.lamsfoundation.lams.util.JsonUtil;
import org.lamsfoundation.lams.util.WebUtil;
import org.lamsfoundation.lams.util.excel.ExcelSheet;
import org.lamsfoundation.lams.util.excel.ExcelUtil;
import org.lamsfoundation.lams.web.session.SessionManager;
import org.lamsfoundation.lams.web.util.AttributeNames;
import org.lamsfoundation.lams.web.util.SessionMap;
import org.springframework.beans.factory.annotation.Autowired;
import org.springframework.http.HttpStatus;
import org.springframework.http.MediaType;
import org.springframework.stereotype.Controller;
import org.springframework.web.bind.annotation.RequestMapping;
import org.springframework.web.bind.annotation.RequestMethod;
import org.springframework.web.bind.annotation.ResponseBody;
import org.springframework.web.bind.annotation.ResponseStatus;

import com.fasterxml.jackson.databind.node.JsonNodeFactory;
import com.fasterxml.jackson.databind.node.ObjectNode;

@Controller
@RequestMapping("/monitoring")
public class MonitoringController {
    public static Logger log = Logger.getLogger(MonitoringController.class);

    @Autowired
    private IScratchieService scratchieService;

    @Autowired
    private IQbService qbService;

    @RequestMapping("/summary")
    private String summary(HttpServletRequest request) {
	// initialize Session Map
	SessionMap<String, Object> sessionMap = new SessionMap<>();
	request.getSession().setAttribute(sessionMap.getSessionID(), sessionMap);
	request.setAttribute(ScratchieConstants.ATTR_SESSION_MAP_ID, sessionMap.getSessionID());

	Long contentId = WebUtil.readLongParam(request, AttributeNames.PARAM_TOOL_CONTENT_ID);
	List<GroupSummary> summaryList = scratchieService.getMonitoringSummary(contentId, true);

	Scratchie scratchie = scratchieService.getScratchieByContentId(contentId);
	Set<ScratchieUser> learners = scratchieService.getAllLeaders(contentId);

	//set SubmissionDeadline, if any
	if (scratchie.getSubmissionDeadline() != null) {
	    Date submissionDeadline = scratchie.getSubmissionDeadline();
	    HttpSession ss = SessionManager.getSession();
	    UserDTO teacher = (UserDTO) ss.getAttribute(AttributeNames.USER);
	    TimeZone teacherTimeZone = teacher.getTimeZone();
	    Date tzSubmissionDeadline = DateUtil.convertToTimeZoneFromDefault(teacherTimeZone, submissionDeadline);
	    request.setAttribute(ScratchieConstants.ATTR_SUBMISSION_DEADLINE, tzSubmissionDeadline.getTime());
	    request.setAttribute(ScratchieConstants.ATTR_SUBMISSION_DEADLINE_DATESTRING,
		    DateUtil.convertToStringForJSON(submissionDeadline, request.getLocale()));
	}

	// cache into sessionMap
	boolean isGroupedActivity = scratchieService.isGroupedActivity(contentId);
	sessionMap.put(ScratchieConstants.ATTR_IS_GROUPED_ACTIVITY, isGroupedActivity);
	sessionMap.put(ScratchieConstants.ATTR_SUMMARY_LIST, summaryList);
	sessionMap.put(ScratchieConstants.ATTR_SCRATCHIE, scratchie);
	sessionMap.put(ScratchieConstants.ATTR_LEARNERS, learners);
	sessionMap.put(ScratchieConstants.ATTR_TOOL_CONTENT_ID, contentId);
	sessionMap.put(AttributeNames.PARAM_CONTENT_FOLDER_ID,
		WebUtil.readStrParam(request, AttributeNames.PARAM_CONTENT_FOLDER_ID));
	sessionMap.put(ScratchieConstants.ATTR_REFLECTION_ON, scratchie.isReflectOnActivity());

	ScratchieConfigItem hideTitles = scratchieService.getConfigItem(ScratchieConfigItem.KEY_HIDE_TITLES);
	sessionMap.put(ScratchieConfigItem.KEY_HIDE_TITLES, Boolean.valueOf(hideTitles.getConfigValue()));

	// Create BurningQuestionsDtos if BurningQuestions is enabled.
	if (scratchie.isBurningQuestionsEnabled()) {
	    List<BurningQuestionItemDTO> burningQuestionItemDtos = scratchieService.getBurningQuestionDtos(scratchie,
		    null, true);
	    sessionMap.put(ScratchieConstants.ATTR_BURNING_QUESTION_ITEM_DTOS, burningQuestionItemDtos);
	}

	// Create reflectList if reflection is enabled.
	if (scratchie.isReflectOnActivity()) {
	    List<ReflectDTO> reflections = scratchieService.getReflectionList(contentId);
	    sessionMap.put(ScratchieConstants.ATTR_REFLECTIONS, reflections);
	}

	return "pages/monitoring/monitoring";
    }

    @RequestMapping("/itemSummary")
    private String itemSummary(HttpServletRequest request) {
	SessionMap<String, Object> sessionMap = getSessionMap(request);

	Long itemUid = WebUtil.readLongParam(request, ScratchieConstants.ATTR_ITEM_UID);
	if (itemUid.equals(-1L)) {
	    return null;
	}
	ScratchieItem item = scratchieService.getScratchieItemByUid(itemUid);
	request.setAttribute(ScratchieConstants.ATTR_ITEM, item);

	Long contentId = (Long) sessionMap.get(ScratchieConstants.ATTR_TOOL_CONTENT_ID);
	List<GroupSummary> summaryList = scratchieService.getGroupSummariesByItem(contentId, itemUid);

	// escape JS sensitive characters in option descriptions
	for (GroupSummary summary : summaryList) {
	    for (OptionDTO optionDto : summary.getOptionDtos()) {
		String escapedAnswer = StringEscapeUtils.escapeJavaScript(optionDto.getAnswer()).replace("\\r\\n", "<br>");
		optionDto.setAnswer(escapedAnswer);
	    }
	}

	request.setAttribute(ScratchieConstants.ATTR_SUMMARY_LIST, summaryList);
	return "pages/monitoring/parts/itemSummary";
    }

    @RequestMapping(path = "/saveUserMark", method = RequestMethod.POST)
    private String saveUserMark(HttpServletRequest request) {
	if ((request.getParameter(ScratchieConstants.PARAM_NOT_A_NUMBER) == null)
		&& !StringUtils.isEmpty(request.getParameter(ScratchieConstants.ATTR_USER_ID))
		&& !StringUtils.isEmpty(request.getParameter(ScratchieConstants.PARAM_SESSION_ID))) {

	    Long userId = WebUtil.readLongParam(request, ScratchieConstants.ATTR_USER_ID);
	    Long sessionId = WebUtil.readLongParam(request, ScratchieConstants.PARAM_SESSION_ID);
	    Integer newMark = Integer.valueOf(request.getParameter(ScratchieConstants.PARAM_MARK));
	    scratchieService.changeUserMark(userId, sessionId, newMark);
	}

	return null;
    }

    /**
     * Set Submission Deadline
     */
<<<<<<< HEAD
    @RequestMapping("/setSubmissionDeadline")
    private String setSubmissionDeadline(HttpServletRequest request, HttpServletResponse response) throws IOException {
=======
    @RequestMapping(path = "/setSubmissionDeadline", method = RequestMethod.POST, produces = MediaType.TEXT_PLAIN_VALUE)
    @ResponseBody
    private String setSubmissionDeadline(HttpServletRequest request) {
>>>>>>> 3a68c970
	Long contentID = WebUtil.readLongParam(request, AttributeNames.PARAM_TOOL_CONTENT_ID);
	Scratchie scratchie = scratchieService.getScratchieByContentId(contentID);

	Long dateParameter = WebUtil.readLongParam(request, ScratchieConstants.ATTR_SUBMISSION_DEADLINE, true);
	Date tzSubmissionDeadline = null;
	String formattedDate = "";
	if (dateParameter != null) {
	    Date submissionDeadline = new Date(dateParameter);
	    HttpSession ss = SessionManager.getSession();
	    UserDTO teacher = (UserDTO) ss.getAttribute(AttributeNames.USER);
	    TimeZone teacherTimeZone = teacher.getTimeZone();
	    tzSubmissionDeadline = DateUtil.convertFromTimeZoneToDefault(teacherTimeZone, submissionDeadline);
	    formattedDate = DateUtil.convertToStringForJSON(tzSubmissionDeadline, request.getLocale());
	}
	scratchie.setSubmissionDeadline(tzSubmissionDeadline);
	scratchieService.saveOrUpdateScratchie(scratchie);

	return formattedDate;
    }

    /**
     * Exports tool results into excel.
     */
    @RequestMapping(path = "/exportExcel", method = RequestMethod.POST)
    @ResponseStatus(HttpStatus.OK)
    private void exportExcel(HttpServletRequest request, HttpServletResponse response) throws IOException {
<<<<<<< HEAD
	SessionMap<String, Object> sessionMap = getSessionMap(request);
=======
	String sessionMapID = request.getParameter(ScratchieConstants.ATTR_SESSION_MAP_ID);
	SessionMap<String, Object> sessionMap = (SessionMap<String, Object>) request.getSession()
		.getAttribute(sessionMapID);
>>>>>>> 3a68c970
	Scratchie scratchie = (Scratchie) sessionMap.get(ScratchieConstants.ATTR_SCRATCHIE);

	List<ExcelSheet> sheets = scratchieService.exportExcel(scratchie.getContentId());

	String fileName = "scratchie_export.xlsx";
	fileName = FileUtil.encodeFilenameForDownload(request, fileName);

	response.setContentType("application/x-download");
	response.setHeader("Content-Disposition", "attachment;filename=" + fileName);

	// set cookie that will tell JS script that export has been finished
	String downloadTokenValue = WebUtil.readStrParam(request, "downloadTokenValue");
	Cookie fileDownloadTokenCookie = new Cookie("fileDownloadToken", downloadTokenValue);
	fileDownloadTokenCookie.setPath("/");
	response.addCookie(fileDownloadTokenCookie);

	// Code to generate file and write file contents to response
	ServletOutputStream out = response.getOutputStream();
	ExcelUtil.createExcel(out, sheets, null, false);
    }

    /**
     * Get the mark summary with data arranged in bands. Can be displayed graphically or in a table.
     */
    @RequestMapping("/getMarkChartData")
    private String getMarkChartData(HttpServletRequest request, HttpServletResponse res)
	    throws IOException, ServletException {
	SessionMap<String, Object> sessionMap = getSessionMap(request);

	Scratchie scratchie = (Scratchie) sessionMap.get(ScratchieConstants.ATTR_SCRATCHIE);
	List<Number> results = null;

	if (scratchie != null) {
	    results = scratchieService.getMarksArray(scratchie.getContentId());
	}

	ObjectNode responseJSON = JsonNodeFactory.instance.objectNode();
	if (results != null) {
	    responseJSON.set("data", JsonUtil.readArray(results));
	} else {
	    responseJSON.set("data", JsonUtil.readArray(new Float[0]));
	}

	res.setContentType("application/json;charset=utf-8");
	res.getWriter().write(responseJSON.toString());
	return null;

    }

    @RequestMapping("/statistic")
    private String statistic(HttpServletRequest request) {
	SessionMap<String, Object> sessionMap = getSessionMap(request);

	Scratchie scratchie = (Scratchie) sessionMap.get(ScratchieConstants.ATTR_SCRATCHIE);
	if (scratchie != null) {
	    LeaderResultsDTO leaderDto = scratchieService.getLeaderResultsDTOForLeaders(scratchie.getContentId());
	    sessionMap.put("leaderDto", leaderDto);

	    Set<ScratchieItem> items = new TreeSet<>(new ScratchieItemComparator());
	    items.addAll(scratchie.getScratchieItems());
	    List<QbStatsActivityDTO> qbStats = new LinkedList<>();

	    for (ScratchieItem item : items) {
		QbStatsActivityDTO questionStats = qbService.getActivityStatsByContentId(scratchie.getContentId(),
			item.getQbQuestion().getUid());
		questionStats.setQbQuestion(item.getQbQuestion());
		qbStats.add(questionStats);
	    }
	    request.setAttribute("qbStats", qbStats);
	}
	return "pages/monitoring/parts/statisticpart";
    }

    @SuppressWarnings("unchecked")
    private SessionMap<String, Object> getSessionMap(HttpServletRequest request) {
	String sessionMapID = request.getParameter(ScratchieConstants.ATTR_SESSION_MAP_ID);
	request.setAttribute(ScratchieConstants.ATTR_SESSION_MAP_ID, sessionMapID);
	return (SessionMap<String, Object>) request.getSession().getAttribute(sessionMapID);
    }
}<|MERGE_RESOLUTION|>--- conflicted
+++ resolved
@@ -187,14 +187,9 @@
     /**
      * Set Submission Deadline
      */
-<<<<<<< HEAD
-    @RequestMapping("/setSubmissionDeadline")
-    private String setSubmissionDeadline(HttpServletRequest request, HttpServletResponse response) throws IOException {
-=======
     @RequestMapping(path = "/setSubmissionDeadline", method = RequestMethod.POST, produces = MediaType.TEXT_PLAIN_VALUE)
     @ResponseBody
     private String setSubmissionDeadline(HttpServletRequest request) {
->>>>>>> 3a68c970
 	Long contentID = WebUtil.readLongParam(request, AttributeNames.PARAM_TOOL_CONTENT_ID);
 	Scratchie scratchie = scratchieService.getScratchieByContentId(contentID);
 
@@ -221,13 +216,7 @@
     @RequestMapping(path = "/exportExcel", method = RequestMethod.POST)
     @ResponseStatus(HttpStatus.OK)
     private void exportExcel(HttpServletRequest request, HttpServletResponse response) throws IOException {
-<<<<<<< HEAD
-	SessionMap<String, Object> sessionMap = getSessionMap(request);
-=======
-	String sessionMapID = request.getParameter(ScratchieConstants.ATTR_SESSION_MAP_ID);
-	SessionMap<String, Object> sessionMap = (SessionMap<String, Object>) request.getSession()
-		.getAttribute(sessionMapID);
->>>>>>> 3a68c970
+	SessionMap<String, Object> sessionMap = getSessionMap(request);
 	Scratchie scratchie = (Scratchie) sessionMap.get(ScratchieConstants.ATTR_SCRATCHIE);
 
 	List<ExcelSheet> sheets = scratchieService.exportExcel(scratchie.getContentId());
