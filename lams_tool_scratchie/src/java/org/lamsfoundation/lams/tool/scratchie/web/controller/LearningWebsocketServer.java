--- conflicted
+++ resolved
@@ -56,7 +56,7 @@
 		try {
 		    // websocket communication bypasses standard HTTP filters, so Hibernate session needs to be initialised manually
 		    HibernateSessionManager.openSession();
-		    
+
 		    Iterator<Entry<Long, Set<Session>>> entryIterator = LearningWebsocketServer.websockets.entrySet()
 			    .iterator();
 		    // go through activities and update registered learners with reports and vote count
@@ -154,11 +154,7 @@
 		// do not init variables below until it's really needed
 		Map<Long, Boolean> itemCache = null;
 		ObjectNode itemJSON = null;
-<<<<<<< HEAD
-		for (QbOptionDTO answer : (Set<QbOptionDTO>) item.getOptionDtos()) {
-=======
-		for (ScratchieAnswer answer : item.getAnswers()) {
->>>>>>> 3beab6f8
+		for (QbOptionDTO answer : item.getOptionDtos()) {
 		    if (answer.isScratched()) {
 			// answer is scratched, check if it is present in cache
 			if (itemCache == null) {
