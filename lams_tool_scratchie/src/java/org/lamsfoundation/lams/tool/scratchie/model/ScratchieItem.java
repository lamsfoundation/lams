/****************************************************************
 * Copyright (C) 2005 LAMS Foundation (http://lamsfoundation.org)
 * =============================================================
 * License Information: http://lamsfoundation.org/licensing/lams/2.0/
 *
 * This program is free software; you can redistribute it and/or modify
 * it under the terms of the GNU General Public License as published by
 * the Free Software Foundation.
 *
 * This program is distributed in the hope that it will be useful,
 * but WITHOUT ANY WARRANTY; without even the implied warranty of
 * MERCHANTABILITY or FITNESS FOR A PARTICULAR PURPOSE.  See the
 * GNU General Public License for more details.
 *
 * You should have received a copy of the GNU General Public License
 * along with this program; if not, write to the Free Software
 * Foundation, Inc., 51 Franklin Street, Fifth Floor, Boston, MA 02110-1301
 * USA
 *
 * http://www.gnu.org/licenses/gpl.txt
 * ****************************************************************
 */

package org.lamsfoundation.lams.tool.scratchie.model;

import java.io.Serializable;
import java.util.LinkedList;
import java.util.List;

import javax.persistence.Column;
import javax.persistence.Entity;
import javax.persistence.PrimaryKeyJoinColumn;
import javax.persistence.Table;
import javax.persistence.Transient;

import org.apache.log4j.Logger;
import org.lamsfoundation.lams.qb.model.QbOption;
import org.lamsfoundation.lams.qb.model.QbQuestion;
import org.lamsfoundation.lams.qb.model.QbToolQuestion;
import org.lamsfoundation.lams.tool.scratchie.dto.OptionDTO;

/**
 * Tool may contain several questions. Which in turn contain optionDtos.
 *
 * @author Andrey Balan
 */
@Entity
@Table(name = "tl_lascrt11_scratchie_item")
//in this entity's table primary key is "uid", but it references "tool_question_uid" in lams_qb_tool_question
@PrimaryKeyJoinColumn(name = "uid")
public class ScratchieItem extends QbToolQuestion implements Serializable, Cloneable {
    private static final long serialVersionUID = -2824051249870361117L;

    private static final Logger log = Logger.getLogger(ScratchieItem.class);
    
    @Column(name = "scratchie_uid")
    private Long scratchieUid;

    // ************************ DTO fields ***********************
    @Transient
    private boolean isUnraveled;
    @Transient
    private String burningQuestion;
    @Transient
<<<<<<< HEAD
    private List<OptionDTO> optionDtos = null;
=======
    private int mark;
>>>>>>> 6eb25c35

    @Override
    public Object clone() {
	ScratchieItem item = null;
	try {
	    item = (ScratchieItem) super.clone();
	    item.uid = null;
	    item.scratchieUid = null;
	} catch (CloneNotSupportedException e) {
	    log.error("When clone " + ScratchieItem.class + " failed");
	}
	return item;
    }

<<<<<<< HEAD
    public List<OptionDTO> getOptionDtos() {
	if (optionDtos == null) {
	    optionDtos = new LinkedList<>();
	    
	    if (QbQuestion.TYPE_MULTIPLE_CHOICE == this.qbQuestion.getType()) {
		for (QbOption qbOption : qbQuestion.getQbOptions()) {
		    OptionDTO optionDTO = new OptionDTO(qbOption);
		    optionDtos.add(optionDTO);
		}
	    }
	}
	return optionDtos;
=======
    // **********************************************************
    // Get/Set methods
    // **********************************************************

    public Long getUid() {
	return uid;
    }

    public void setUid(Long userID) {
	this.uid = userID;
    }

    public String getTitle() {
	return title;
    }

    public void setTitle(String title) {
	this.title = title;
    }

    public String getDescription() {
	return description;
    }

    public void setDescription(String description) {
	this.description = description;
    }

    public Date getCreateDate() {
	return createDate;
    }

    public void setCreateDate(Date createDate) {
	this.createDate = createDate;
    }

    public boolean isCreateByAuthor() {
	return isCreateByAuthor;
    }

    public void setCreateByAuthor(boolean isCreateByAuthor) {
	this.isCreateByAuthor = isCreateByAuthor;
    }

    public Integer getOrderId() {
	return orderId;
    }

    public void setOrderId(Integer orderId) {
	this.orderId = orderId;
    }

    public Set<ScratchieAnswer> getAnswers() {
	return answers;
>>>>>>> 6eb25c35
    }

    public void setOptionDtos(List<OptionDTO> optionDtos) {
	this.optionDtos = optionDtos;
    }

    public boolean isUnraveled() {
	return isUnraveled;
    }

    public void setUnraveled(boolean isUnraveled) {
	this.isUnraveled = isUnraveled;
    }

    public String getBurningQuestion() {
	return burningQuestion;
    }

    public void setBurningQuestion(String burningQuestion) {
	this.burningQuestion = burningQuestion;
    }

<<<<<<< HEAD
=======
    public int getMark() {
	return mark;
    }

    public void setMark(int mark) {
	this.mark = mark;
    }

>>>>>>> 6eb25c35
}<|MERGE_RESOLUTION|>--- conflicted
+++ resolved
@@ -52,7 +52,7 @@
     private static final long serialVersionUID = -2824051249870361117L;
 
     private static final Logger log = Logger.getLogger(ScratchieItem.class);
-    
+
     @Column(name = "scratchie_uid")
     private Long scratchieUid;
 
@@ -62,11 +62,9 @@
     @Transient
     private String burningQuestion;
     @Transient
-<<<<<<< HEAD
     private List<OptionDTO> optionDtos = null;
-=======
+    @Transient
     private int mark;
->>>>>>> 6eb25c35
 
     @Override
     public Object clone() {
@@ -81,11 +79,10 @@
 	return item;
     }
 
-<<<<<<< HEAD
     public List<OptionDTO> getOptionDtos() {
 	if (optionDtos == null) {
 	    optionDtos = new LinkedList<>();
-	    
+
 	    if (QbQuestion.TYPE_MULTIPLE_CHOICE == this.qbQuestion.getType()) {
 		for (QbOption qbOption : qbQuestion.getQbOptions()) {
 		    OptionDTO optionDTO = new OptionDTO(qbOption);
@@ -94,62 +91,6 @@
 	    }
 	}
 	return optionDtos;
-=======
-    // **********************************************************
-    // Get/Set methods
-    // **********************************************************
-
-    public Long getUid() {
-	return uid;
-    }
-
-    public void setUid(Long userID) {
-	this.uid = userID;
-    }
-
-    public String getTitle() {
-	return title;
-    }
-
-    public void setTitle(String title) {
-	this.title = title;
-    }
-
-    public String getDescription() {
-	return description;
-    }
-
-    public void setDescription(String description) {
-	this.description = description;
-    }
-
-    public Date getCreateDate() {
-	return createDate;
-    }
-
-    public void setCreateDate(Date createDate) {
-	this.createDate = createDate;
-    }
-
-    public boolean isCreateByAuthor() {
-	return isCreateByAuthor;
-    }
-
-    public void setCreateByAuthor(boolean isCreateByAuthor) {
-	this.isCreateByAuthor = isCreateByAuthor;
-    }
-
-    public Integer getOrderId() {
-	return orderId;
-    }
-
-    public void setOrderId(Integer orderId) {
-	this.orderId = orderId;
-    }
-
-    public Set<ScratchieAnswer> getAnswers() {
-	return answers;
->>>>>>> 6eb25c35
     }
 
     public void setOptionDtos(List<OptionDTO> optionDtos) {
@@ -172,8 +113,6 @@
 	this.burningQuestion = burningQuestion;
     }
 
-<<<<<<< HEAD
-=======
     public int getMark() {
 	return mark;
     }
@@ -182,5 +121,4 @@
 	this.mark = mark;
     }
 
->>>>>>> 6eb25c35
 }