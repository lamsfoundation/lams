--- conflicted
+++ resolved
@@ -49,8 +49,6 @@
 import org.apache.struts.action.ActionForward;
 import org.apache.struts.action.ActionMapping;
 import org.apache.struts.action.ActionRedirect;
-
-
 import org.lamsfoundation.lams.learning.web.bean.ActivityPositionDTO;
 import org.lamsfoundation.lams.learning.web.util.LearningWebUtil;
 import org.lamsfoundation.lams.notebook.model.NotebookEntry;
@@ -251,60 +249,7 @@
 	    }
 	}
 
-<<<<<<< HEAD
-	// set scratched flag for display purpose
-	Collection<ScratchieItem> items = service.getItemsWithIndicatedScratches(toolSessionId);
-
-	// shuffling items
-	if (scratchie.isShuffleItems()) {
-	    //items is a Set at this moment
-	    ArrayList<ScratchieItem> shuffledItems = new ArrayList<ScratchieItem>(items);
-	    Collections.shuffle(shuffledItems);
-	    items = shuffledItems;
-	}
-
-	// for teacher in monitoring display the number of attempt.
-	if (mode.isTeacher()) {
-	    service.getScratchesOrder(items, toolSessionId);
-	}
-
-	//display confidence levels 
-	if (scratchie.isConfidenceLevelsEnabled()) {
-	    service.populateItemsWithConfidenceLevels(user.getUserId(), toolSessionId, scratchie.getConfidenceLevelsActivityUiid(), items);
-	}
-
-	// populate items with the existing burning questions for displaying purposes
-	List<ScratchieBurningQuestion> burningQuestions = null;
-	if (scratchie.isBurningQuestionsEnabled()) {
-
-	    burningQuestions = service.getBurningQuestionsBySession(toolSessionId);
-	    for (ScratchieItem item : items) {
-
-		// find corresponding burningQuestion
-		String question = "";
-		for (ScratchieBurningQuestion burningQuestion : burningQuestions) {
-		    if (!burningQuestion.isGeneralQuestion()
-			    && burningQuestion.getScratchieItem().getUid().equals(item.getUid())) {
-			question = burningQuestion.getQuestion();
-			break;
-		    }
-		}
-		item.setBurningQuestion(question);
-	    }
-
-	    // find general burning question
-	    String generalBurningQuestion = "";
-	    for (ScratchieBurningQuestion burningQuestion : burningQuestions) {
-		if (burningQuestion.isGeneralQuestion()) {
-		    generalBurningQuestion = burningQuestion.getQuestion();
-		    break;
-		}
-	    }
-	    sessionMap.put(ScratchieConstants.ATTR_GENERAL_BURNING_QUESTION, generalBurningQuestion);
-	}
-=======
 	storeItemsToSessionMap(toolSessionId, scratchie, sessionMap, mode.isTeacher());
->>>>>>> ac9c27fe
 
 	sessionMap.put(ScratchieConstants.ATTR_SCRATCHIE, scratchie);
 	// calculate max score
@@ -315,7 +260,7 @@
 	boolean isWaitingForLeaderToSubmitNotebook = isReflectOnActivity && (notebookEntry == null);
 	boolean isShowResults = (isScratchingFinished && !isWaitingForLeaderToSubmitNotebook) && !mode.isTeacher();
 
-	    // show notebook page to the leader
+	// show notebook page to the leader
 	if (isUserLeader && isScratchingFinished && isWaitingForLeaderToSubmitNotebook) {
 	    ActionRedirect redirect = new ActionRedirect(mapping.findForwardConfig("newReflection"));
 	    redirect.addParameter(ScratchieConstants.ATTR_SESSION_MAP_ID, sessionMap.getSessionID());
@@ -406,7 +351,7 @@
 	    service.getScratchesOrder(items, toolSessionId);
 	}
 
-	//display confidence levels 
+	//display confidence levels
 	if (scratchie.isConfidenceLevelsEnabled()) {
 	    service.populateItemsWithConfidenceLevels((Long) sessionMap.get(ScratchieConstants.ATTR_USER_ID),
 		    toolSessionId, scratchie.getConfidenceLevelsActivityUiid(), items);
@@ -613,8 +558,7 @@
     }
 
     private ActionForward like(ActionMapping mapping, ActionForm form, HttpServletRequest request,
-	    HttpServletResponse response)
-	    throws IOException, ServletException, ScratchieApplicationException {
+	    HttpServletResponse response) throws IOException, ServletException, ScratchieApplicationException {
 	initializeScratchieService();
 
 	String sessionMapID = WebUtil.readStrParam(request, ScratchieConstants.ATTR_SESSION_MAP_ID);
@@ -641,8 +585,7 @@
     }
 
     private ActionForward removeLike(ActionMapping mapping, ActionForm form, HttpServletRequest request,
-	    HttpServletResponse response)
-	    throws IOException, ServletException, ScratchieApplicationException {
+	    HttpServletResponse response) throws IOException, ServletException, ScratchieApplicationException {
 	initializeScratchieService();
 
 	String sessionMapID = WebUtil.readStrParam(request, ScratchieConstants.ATTR_SESSION_MAP_ID);
@@ -704,11 +647,7 @@
 	String sessionMapID = WebUtil.readStrParam(request, ScratchieConstants.ATTR_SESSION_MAP_ID);
 	SessionMap<String, Object> sessionMap = (SessionMap<String, Object>) request.getSession()
 		.getAttribute(sessionMapID);
-<<<<<<< HEAD
-	final Long sessionId = (Long) sessionMap.get(AttributeNames.PARAM_TOOL_SESSION_ID);	
-=======
 	final Long sessionId = (Long) sessionMap.get(AttributeNames.PARAM_TOOL_SESSION_ID);
->>>>>>> ac9c27fe
 
 	// only leader is allowed to submit burning questions
 	ScratchieUser leader = getCurrentUser(sessionId);
@@ -751,7 +690,7 @@
 	service.saveBurningQuestion(sessionId, null, generalQuestion);
 	// update general question in sessionMap
 	sessionMap.put(ScratchieConstants.ATTR_GENERAL_BURNING_QUESTION, generalQuestion);
-	}
+    }
 
     /**
      * Display empty reflection form.
