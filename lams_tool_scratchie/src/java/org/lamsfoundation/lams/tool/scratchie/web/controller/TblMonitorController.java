/****************************************************************
 * Copyright (C) 2005 LAMS Foundation (http://lamsfoundation.org)
 * =============================================================
 * License Information: http://lamsfoundation.org/licensing/lams/2.0/
 *
 * This program is free software; you can redistribute it and/or modify
 * it under the terms of the GNU General Public License version 2.0
 * as published by the Free Software Foundation.
 *
 * This program is distributed in the hope that it will be useful,
 * but WITHOUT ANY WARRANTY; without even the implied warranty of
 * MERCHANTABILITY or FITNESS FOR A PARTICULAR PURPOSE.  See the
 * GNU General Public License for more details.
 *
 * You should have received a copy of the GNU General Public License
 * along with this program; if not, write to the Free Software
 * Foundation, Inc., 51 Franklin Street, Fifth Floor, Boston, MA 02110-1301
 * USA
 *
 * http://www.gnu.org/licenses/gpl.txt
 * ****************************************************************
 */

package org.lamsfoundation.lams.tool.scratchie.web.controller;

import java.io.IOException;
import java.util.Collection;
import java.util.Collections;
import java.util.Comparator;
import java.util.LinkedList;
import java.util.List;
import java.util.Map;
import java.util.Set;
import java.util.TreeSet;

import javax.servlet.ServletException;
import javax.servlet.ServletOutputStream;
import javax.servlet.http.HttpServletRequest;
import javax.servlet.http.HttpServletResponse;

import org.apache.commons.lang.StringEscapeUtils;
import org.apache.log4j.Logger;
import org.lamsfoundation.lams.tool.scratchie.ScratchieConstants;
import org.lamsfoundation.lams.tool.scratchie.dto.BurningQuestionDTO;
import org.lamsfoundation.lams.tool.scratchie.dto.BurningQuestionItemDTO;
<<<<<<< HEAD
import org.lamsfoundation.lams.tool.scratchie.dto.GroupSummary;
import org.lamsfoundation.lams.tool.scratchie.dto.OptionDTO;
import org.lamsfoundation.lams.tool.scratchie.dto.ScratchieItemDTO;
import org.lamsfoundation.lams.tool.scratchie.model.Scratchie;
import org.lamsfoundation.lams.tool.scratchie.model.ScratchieConfigItem;
=======
import org.lamsfoundation.lams.tool.scratchie.model.Scratchie;
>>>>>>> 14c3743d
import org.lamsfoundation.lams.tool.scratchie.model.ScratchieItem;
import org.lamsfoundation.lams.tool.scratchie.model.ScratchieUser;
import org.lamsfoundation.lams.tool.scratchie.service.IScratchieService;
import org.lamsfoundation.lams.tool.scratchie.service.ScratchieServiceImpl;
import org.lamsfoundation.lams.tool.scratchie.util.ScratchieItemComparator;
import org.lamsfoundation.lams.util.AlphanumComparator;
import org.lamsfoundation.lams.util.FileUtil;
import org.lamsfoundation.lams.util.WebUtil;
import org.lamsfoundation.lams.util.excel.ExcelSheet;
import org.lamsfoundation.lams.util.excel.ExcelUtil;
import org.lamsfoundation.lams.web.util.AttributeNames;
import org.springframework.beans.factory.annotation.Autowired;
import org.springframework.http.HttpStatus;
import org.springframework.stereotype.Controller;
import org.springframework.ui.Model;
import org.springframework.web.bind.annotation.RequestMapping;
import org.springframework.web.bind.annotation.RequestMethod;
import org.springframework.web.bind.annotation.RequestParam;
import org.springframework.web.bind.annotation.ResponseBody;
import org.springframework.web.bind.annotation.ResponseStatus;

import com.fasterxml.jackson.databind.node.JsonNodeFactory;
import com.fasterxml.jackson.databind.node.ObjectNode;

@Controller
@RequestMapping("/tblmonitoring")
public class TblMonitorController {
    private static Logger log = Logger.getLogger(TblMonitorController.class);

    @Autowired
    private IScratchieService scratchieService;

    /**
     * Shows TRA page
     */
    @RequestMapping("/tra")
    public String tra(HttpServletRequest request) throws IOException, ServletException {
	long toolContentId = WebUtil.readLongParam(request, AttributeNames.PARAM_TOOL_CONTENT_ID);
	Scratchie scratchie = scratchieService.getScratchieByContentId(toolContentId);

	int attemptedLearnersNumber = scratchieService.countUsersByContentId(toolContentId);
	request.setAttribute("attemptedLearnersNumber", attemptedLearnersNumber);

	Set<ScratchieItem> items = new TreeSet<>(new ScratchieItemComparator());
	items.addAll(scratchie.getScratchieItems());
	request.setAttribute("items", items);

	if (attemptedLearnersNumber != 0) {
	    List<GroupSummary> groupSummaries = scratchieService.getSummaryByTeam(scratchie, items);

	    //calculate what is the percentage of first choice events in each session
	    for (GroupSummary summary : groupSummaries) {
		int numberOfFirstChoiceEvents = 0;
		for (ScratchieItemDTO itemDto : summary.getItemDtos()) {
		    if (itemDto.isUnraveledOnFirstAttempt()) {
			numberOfFirstChoiceEvents++;
		    }
		}

		Double percentage = (items.size() == 0) ? 0 : (double) numberOfFirstChoiceEvents * 100 / items.size();
		summary.setTotalPercentage(percentage.toString());
	    }

	    request.setAttribute("groupSummaries", groupSummaries);
	}

	return "pages/tblmonitoring/tra";
    }

    /**
     * Shows tra StudentChoices page
     */
    @RequestMapping("/traStudentChoices")
    public String traStudentChoices(@RequestParam(name = AttributeNames.PARAM_TOOL_CONTENT_ID) long toolContentId,
	    Model model) throws IOException, ServletException {
	Scratchie scratchie = scratchieService.getScratchieByContentId(toolContentId);

<<<<<<< HEAD
	Set<ScratchieItem> items = new TreeSet<>(new ScratchieItemComparator());
	items.addAll(scratchie.getScratchieItems());
	request.setAttribute("items", items);

	//correct answers row
	List<String> correctAnswerLetters = ScratchieServiceImpl.getCorrectAnswerLetters(items);
	request.setAttribute("correctAnswerLetters", correctAnswerLetters);

	List<GroupSummary> groupSummaries = scratchieService.getSummaryByTeam(scratchie, items);
	for (GroupSummary summary : groupSummaries) {
	    //prepare OptionDtos to display
	    int i = 0;
	    for (ScratchieItemDTO itemDto : summary.getItemDtos()) {
		String optionSequence = itemDto.getOptionsSequence();
		String[] optionLetters = optionSequence.split(", ");

		List<OptionDTO> optionDtos = new LinkedList<>();
		for (int j = 0; j < optionLetters.length; j++) {
		    String optionLetter = optionLetters[j];
		    String correctOptionLetter = correctAnswerLetters.get(i);

		    OptionDTO optionDto = new OptionDTO();
		    optionDto.setAnswer(optionLetter);
		    optionDto.setCorrect(correctOptionLetter.equals(optionLetter));
		    optionDtos.add(optionDto);
		}

		itemDto.setOptionDtos(optionDtos);
		i++;
	    }

	    //calculate what is the percentage of first choice events in each session
	    int numberOfFirstChoiceEvents = 0;
	    for (ScratchieItemDTO itemDto : summary.getItemDtos()) {
		if (itemDto.isUnraveledOnFirstAttempt()) {
		    numberOfFirstChoiceEvents++;
		}
	    }
	    summary.setMark(numberOfFirstChoiceEvents);

	    // round the percentage cell
	    String totalPercentage = String.valueOf(
		    Math.round((items.size() == 0) ? 0 : (double) numberOfFirstChoiceEvents * 100 / items.size()));
	    summary.setTotalPercentage(totalPercentage);

	}

	request.setAttribute("sessionDtos", groupSummaries);
	request.setAttribute(AttributeNames.PARAM_TOOL_CONTENT_ID, toolContentId);
	return "pages/tblmonitoring/traStudentChoices";
=======
	Map<String, Object> modelAttributes = scratchieService.prepareStudentChoicesData(scratchie);
	model.addAllAttributes(modelAttributes);

	model.addAttribute(AttributeNames.PARAM_TOOL_CONTENT_ID, toolContentId);
	return "pages/monitoring/studentChoices";
>>>>>>> 14c3743d
    }

    /**
     * Exports tool results into excel.
     *
     * Had to move it from the tool as tool uses SessionMap
     */
    @RequestMapping(path = "/exportExcel", method = RequestMethod.POST)
    @ResponseStatus(HttpStatus.OK)
    public void exportExcel(HttpServletRequest request, HttpServletResponse response) throws IOException {
	Long toolContentId = WebUtil.readLongParam(request, AttributeNames.PARAM_TOOL_CONTENT_ID);
	List<ExcelSheet> sheets = scratchieService.exportExcel(toolContentId);

	String fileName = "scratchie_export.xlsx";
	fileName = FileUtil.encodeFilenameForDownload(request, fileName);

	response.setContentType("application/x-download");
	response.setHeader("Content-Disposition", "attachment;filename=" + fileName);

	// Code to generate file and write file contents to response
	ServletOutputStream out = response.getOutputStream();
	ExcelUtil.createExcel(out, sheets, null, false);
    }

    /**
     * Shows Teams page
     *
     * @throws JSONException
     */
    @RequestMapping(value = "/isBurningQuestionsEnabled")
    @ResponseBody
    public String isBurningQuestionsEnabled(HttpServletRequest request, HttpServletResponse response)
	    throws IOException, ServletException {
	long toolContentId = WebUtil.readLongParam(request, AttributeNames.PARAM_TOOL_CONTENT_ID);
	Scratchie scratchie = scratchieService.getScratchieByContentId(toolContentId);

	// build JSON
	ObjectNode responseJSON = JsonNodeFactory.instance.objectNode();
	responseJSON.put("isBurningQuestionsEnabled", scratchie.isBurningQuestionsEnabled());
	response.setContentType("application/json;charset=UTF-8");
	return responseJSON.toString();

    }

    /**
     * Shows Teams page
     */
    @RequestMapping("/burningQuestions")
    public String burningQuestions(HttpServletRequest request) throws IOException, ServletException {
	long toolContentId = WebUtil.readLongParam(request, AttributeNames.PARAM_TOOL_CONTENT_ID);
	Scratchie scratchie = scratchieService.getScratchieByContentId(toolContentId);

	//find available burningQuestionDtos, if any
	if (scratchie.isBurningQuestionsEnabled()) {
	    List<BurningQuestionItemDTO> burningQuestionItemDtos = scratchieService.getBurningQuestionDtos(scratchie,
		    null, true);

	    //unescape previously escaped session names
	    for (BurningQuestionItemDTO burningQuestionItemDto : burningQuestionItemDtos) {
		List<BurningQuestionDTO> burningQuestionDtos = burningQuestionItemDto.getBurningQuestionDtos();

		for (BurningQuestionDTO burningQuestionDto : burningQuestionItemDto.getBurningQuestionDtos()) {

		    String escapedBurningQuestion = StringEscapeUtils
			    .unescapeJavaScript(burningQuestionDto.getEscapedBurningQuestion());
		    burningQuestionDto.setEscapedBurningQuestion(escapedBurningQuestion);

		    String sessionName = StringEscapeUtils.unescapeJavaScript(burningQuestionDto.getSessionName());
		    burningQuestionDto.setSessionName(sessionName);
		}

		Collections.sort(burningQuestionDtos, new Comparator<BurningQuestionDTO>() {
		    @Override
		    public int compare(BurningQuestionDTO o1, BurningQuestionDTO o2) {
			return new AlphanumComparator().compare(o1.getSessionName(), o2.getSessionName());
		    }
		});
	    }

	    request.setAttribute(ScratchieConstants.ATTR_BURNING_QUESTION_ITEM_DTOS, burningQuestionItemDtos);

	    ScratchieConfigItem hideTitles = scratchieService.getConfigItem(ScratchieConfigItem.KEY_HIDE_TITLES);
	    request.setAttribute(ScratchieConfigItem.KEY_HIDE_TITLES, Boolean.valueOf(hideTitles.getConfigValue()));

	}

	return "pages/tblmonitoring/burningQuestions";
    }

    /**
     * Shows Teams page
     */
    @RequestMapping("/getModalDialogForTeamsTab")
    public String getModalDialogForTeamsTab(HttpServletRequest request) throws IOException, ServletException {
	long toolContentId = WebUtil.readLongParam(request, AttributeNames.PARAM_TOOL_CONTENT_ID);
	Long userId = WebUtil.readLongParam(request, AttributeNames.PARAM_USER_ID);

	ScratchieUser user = scratchieService.getUserByUserIDAndContentID(userId, toolContentId);
	Collection<ScratchieItem> scratchieItems = user == null ? new LinkedList<>()
		: scratchieService.getItemsWithIndicatedScratches(user.getSession().getSessionId());

	request.setAttribute("scratchieItems", scratchieItems);
	return "pages/tblmonitoring/teams";
    }
}<|MERGE_RESOLUTION|>--- conflicted
+++ resolved
@@ -43,19 +43,13 @@
 import org.lamsfoundation.lams.tool.scratchie.ScratchieConstants;
 import org.lamsfoundation.lams.tool.scratchie.dto.BurningQuestionDTO;
 import org.lamsfoundation.lams.tool.scratchie.dto.BurningQuestionItemDTO;
-<<<<<<< HEAD
 import org.lamsfoundation.lams.tool.scratchie.dto.GroupSummary;
-import org.lamsfoundation.lams.tool.scratchie.dto.OptionDTO;
 import org.lamsfoundation.lams.tool.scratchie.dto.ScratchieItemDTO;
 import org.lamsfoundation.lams.tool.scratchie.model.Scratchie;
 import org.lamsfoundation.lams.tool.scratchie.model.ScratchieConfigItem;
-=======
-import org.lamsfoundation.lams.tool.scratchie.model.Scratchie;
->>>>>>> 14c3743d
 import org.lamsfoundation.lams.tool.scratchie.model.ScratchieItem;
 import org.lamsfoundation.lams.tool.scratchie.model.ScratchieUser;
 import org.lamsfoundation.lams.tool.scratchie.service.IScratchieService;
-import org.lamsfoundation.lams.tool.scratchie.service.ScratchieServiceImpl;
 import org.lamsfoundation.lams.tool.scratchie.util.ScratchieItemComparator;
 import org.lamsfoundation.lams.util.AlphanumComparator;
 import org.lamsfoundation.lams.util.FileUtil;
@@ -129,64 +123,11 @@
 	    Model model) throws IOException, ServletException {
 	Scratchie scratchie = scratchieService.getScratchieByContentId(toolContentId);
 
-<<<<<<< HEAD
-	Set<ScratchieItem> items = new TreeSet<>(new ScratchieItemComparator());
-	items.addAll(scratchie.getScratchieItems());
-	request.setAttribute("items", items);
-
-	//correct answers row
-	List<String> correctAnswerLetters = ScratchieServiceImpl.getCorrectAnswerLetters(items);
-	request.setAttribute("correctAnswerLetters", correctAnswerLetters);
-
-	List<GroupSummary> groupSummaries = scratchieService.getSummaryByTeam(scratchie, items);
-	for (GroupSummary summary : groupSummaries) {
-	    //prepare OptionDtos to display
-	    int i = 0;
-	    for (ScratchieItemDTO itemDto : summary.getItemDtos()) {
-		String optionSequence = itemDto.getOptionsSequence();
-		String[] optionLetters = optionSequence.split(", ");
-
-		List<OptionDTO> optionDtos = new LinkedList<>();
-		for (int j = 0; j < optionLetters.length; j++) {
-		    String optionLetter = optionLetters[j];
-		    String correctOptionLetter = correctAnswerLetters.get(i);
-
-		    OptionDTO optionDto = new OptionDTO();
-		    optionDto.setAnswer(optionLetter);
-		    optionDto.setCorrect(correctOptionLetter.equals(optionLetter));
-		    optionDtos.add(optionDto);
-		}
-
-		itemDto.setOptionDtos(optionDtos);
-		i++;
-	    }
-
-	    //calculate what is the percentage of first choice events in each session
-	    int numberOfFirstChoiceEvents = 0;
-	    for (ScratchieItemDTO itemDto : summary.getItemDtos()) {
-		if (itemDto.isUnraveledOnFirstAttempt()) {
-		    numberOfFirstChoiceEvents++;
-		}
-	    }
-	    summary.setMark(numberOfFirstChoiceEvents);
-
-	    // round the percentage cell
-	    String totalPercentage = String.valueOf(
-		    Math.round((items.size() == 0) ? 0 : (double) numberOfFirstChoiceEvents * 100 / items.size()));
-	    summary.setTotalPercentage(totalPercentage);
-
-	}
-
-	request.setAttribute("sessionDtos", groupSummaries);
-	request.setAttribute(AttributeNames.PARAM_TOOL_CONTENT_ID, toolContentId);
-	return "pages/tblmonitoring/traStudentChoices";
-=======
 	Map<String, Object> modelAttributes = scratchieService.prepareStudentChoicesData(scratchie);
 	model.addAllAttributes(modelAttributes);
 
 	model.addAttribute(AttributeNames.PARAM_TOOL_CONTENT_ID, toolContentId);
 	return "pages/monitoring/studentChoices";
->>>>>>> 14c3743d
     }
 
     /**
