/****************************************************************
 * Copyright (C) 2005 LAMS Foundation (http://lamsfoundation.org)
 * =============================================================
 * License Information: http://lamsfoundation.org/licensing/lams/2.0/
 *
 * This program is free software; you can redistribute it and/or modify
 * it under the terms of the GNU General Public License version 2.0
 * as published by the Free Software Foundation.
 *
 * This program is distributed in the hope that it will be useful,
 * but WITHOUT ANY WARRANTY; without even the implied warranty of
 * MERCHANTABILITY or FITNESS FOR A PARTICULAR PURPOSE.  See the
 * GNU General Public License for more details.
 *
 * You should have received a copy of the GNU General Public License
 * along with this program; if not, write to the Free Software
 * Foundation, Inc., 51 Franklin Street, Fifth Floor, Boston, MA 02110-1301
 * USA
 *
 * http://www.gnu.org/licenses/gpl.txt
 * ****************************************************************
 */

package org.lamsfoundation.lams.tool.scratchie.web.controller;

import java.io.IOException;
import java.util.ArrayList;
import java.util.Collection;
import java.util.Collections;
import java.util.Comparator;
import java.util.Date;
import java.util.HashSet;
import java.util.Iterator;
import java.util.List;
import java.util.Random;
import java.util.Set;
import java.util.TimeZone;
import java.util.stream.Collectors;

import javax.servlet.ServletException;
import javax.servlet.http.HttpServletRequest;
import javax.servlet.http.HttpServletResponse;
import javax.servlet.http.HttpSession;

import org.apache.commons.lang.StringEscapeUtils;
import org.apache.commons.lang.StringUtils;
import org.apache.commons.lang.math.NumberUtils;
import org.apache.log4j.Logger;
import org.lamsfoundation.lams.notebook.model.NotebookEntry;
import org.lamsfoundation.lams.notebook.service.CoreNotebookConstants;
import org.lamsfoundation.lams.qb.QbConstants;
import org.lamsfoundation.lams.qb.model.QbOption;
import org.lamsfoundation.lams.qb.model.QbQuestion;
import org.lamsfoundation.lams.tool.ToolAccessMode;
import org.lamsfoundation.lams.tool.scratchie.ScratchieConstants;
import org.lamsfoundation.lams.tool.scratchie.dto.BurningQuestionItemDTO;
import org.lamsfoundation.lams.tool.scratchie.dto.OptionDTO;
import org.lamsfoundation.lams.tool.scratchie.dto.ReflectDTO;
import org.lamsfoundation.lams.tool.scratchie.model.Scratchie;
import org.lamsfoundation.lams.tool.scratchie.model.ScratchieAnswerVisitLog;
import org.lamsfoundation.lams.tool.scratchie.model.ScratchieBurningQuestion;
import org.lamsfoundation.lams.tool.scratchie.model.ScratchieConfigItem;
import org.lamsfoundation.lams.tool.scratchie.model.ScratchieItem;
import org.lamsfoundation.lams.tool.scratchie.model.ScratchieSession;
import org.lamsfoundation.lams.tool.scratchie.model.ScratchieUser;
import org.lamsfoundation.lams.tool.scratchie.service.IScratchieService;
import org.lamsfoundation.lams.tool.scratchie.service.ScratchieApplicationException;
import org.lamsfoundation.lams.tool.scratchie.service.ScratchieServiceImpl;
import org.lamsfoundation.lams.tool.scratchie.web.form.ReflectionForm;
import org.lamsfoundation.lams.usermanagement.User;
import org.lamsfoundation.lams.usermanagement.dto.UserDTO;
import org.lamsfoundation.lams.util.Configuration;
import org.lamsfoundation.lams.util.ConfigurationKeys;
import org.lamsfoundation.lams.util.DateUtil;
import org.lamsfoundation.lams.util.WebUtil;
import org.lamsfoundation.lams.web.session.SessionManager;
import org.lamsfoundation.lams.web.util.AttributeNames;
import org.lamsfoundation.lams.web.util.SessionMap;
import org.quartz.SchedulerException;
import org.springframework.beans.factory.annotation.Autowired;
import org.springframework.http.HttpStatus;
import org.springframework.stereotype.Controller;
import org.springframework.web.bind.annotation.ModelAttribute;
import org.springframework.web.bind.annotation.RequestMapping;
import org.springframework.web.bind.annotation.RequestParam;
import org.springframework.web.bind.annotation.ResponseBody;
import org.springframework.web.bind.annotation.ResponseStatus;

import com.fasterxml.jackson.databind.node.ArrayNode;
import com.fasterxml.jackson.databind.node.JsonNodeFactory;
import com.fasterxml.jackson.databind.node.ObjectNode;

/**
 * @author Andrey Balan
 */
@Controller
@RequestMapping("/learning")
public class LearningController {
    private static Logger log = Logger.getLogger(LearningController.class);

    @Autowired
    private IScratchieService scratchieService;

    /**
     * Read scratchie data from database and put them into HttpSession.
     */
    @RequestMapping("/start")
    private String start(HttpServletRequest request, HttpServletResponse response, @RequestParam Long toolSessionID)
	    throws ScratchieApplicationException {

	ToolAccessMode mode = WebUtil.readToolAccessModeParam(request, AttributeNames.PARAM_MODE, true);
	ScratchieSession toolSession = scratchieService.getScratchieSessionBySessionId(toolSessionID);
	// get back the scratchie and item list and display them on page
	final Scratchie scratchie = scratchieService.getScratchieBySessionId(toolSessionID);
	boolean isReflectOnActivity = scratchie.isReflectOnActivity();

	final ScratchieUser user;
	if ((mode != null) && mode.isTeacher()) {
	    // monitoring mode - user is specified in URL
	    // scratchieUser may be null if the user was force completed.
	    user = getSpecifiedUser(toolSessionID, WebUtil.readIntParam(request, AttributeNames.PARAM_USER_ID, false));
	} else {
	    user = getCurrentUser(toolSessionID);
	}

	ScratchieUser groupLeader = scratchieService.checkLeaderSelectToolForSessionLeader(user, toolSessionID);

	// forwards to the leaderSelection page
	if (groupLeader == null) {

	    // get group users and store it to request as DTO objects
	    List<ScratchieUser> groupUsers = scratchieService.getUsersBySession(toolSessionID);
	    List<User> groupUserDtos = new ArrayList<>();
	    for (ScratchieUser groupUser : groupUsers) {
		User groupUserDto = new User();
		groupUserDto.setFirstName(groupUser.getFirstName());
		groupUserDto.setLastName(groupUser.getLastName());
		groupUserDtos.add(groupUserDto);
	    }
	    request.setAttribute(ScratchieConstants.ATTR_GROUP_USERS, groupUserDtos);
	    request.setAttribute(ScratchieConstants.PARAM_TOOL_SESSION_ID, toolSessionID);
	    request.setAttribute(ScratchieConstants.ATTR_SCRATCHIE, scratchie);
	    request.setAttribute(AttributeNames.ATTR_MODE, mode);
	    return "pages/learning/waitforleader";
	}

	// initial Session Map
	SessionMap<String, Object> sessionMap = new SessionMap<>();
	request.getSession().setAttribute(sessionMap.getSessionID(), sessionMap);
	request.setAttribute(ScratchieConstants.ATTR_SESSION_MAP_ID, sessionMap.getSessionID());

	// get notebook entry
	NotebookEntry notebookEntry = null;
	if (isReflectOnActivity && (groupLeader != null)) {
	    notebookEntry = scratchieService.getEntry(toolSessionID, CoreNotebookConstants.NOTEBOOK_TOOL,
		    ScratchieConstants.TOOL_SIGNATURE, groupLeader.getUserId().intValue());
	}
	String entryText = (notebookEntry == null) ? null : notebookEntry.getEntry();

	// basic information
	sessionMap.put(ScratchieConstants.ATTR_TITLE, scratchie.getTitle());
	sessionMap.put(ScratchieConstants.ATTR_RESOURCE_INSTRUCTION, scratchie.getInstructions());
	sessionMap.put(ScratchieConstants.ATTR_USER_ID, user.getUserId());
	sessionMap.put(ScratchieConstants.ATTR_USER_UID, user.getUid());
	String groupLeaderName = groupLeader.getFirstName() + " " + groupLeader.getLastName();
	sessionMap.put(ScratchieConstants.ATTR_GROUP_LEADER_NAME, groupLeaderName);
	sessionMap.put(ScratchieConstants.ATTR_GROUP_LEADER_USER_ID, groupLeader.getUserId());
	boolean isUserLeader = toolSession.isUserGroupLeader(user.getUid());
	sessionMap.put(ScratchieConstants.ATTR_IS_USER_LEADER, isUserLeader);
	boolean isUserFinished = (user != null) && user.isSessionFinished();
	sessionMap.put(ScratchieConstants.ATTR_USER_FINISHED, isUserFinished);
	sessionMap.put(AttributeNames.PARAM_TOOL_SESSION_ID, toolSessionID);
	sessionMap.put(AttributeNames.ATTR_MODE, mode);
	sessionMap.put(ScratchieConstants.ATTR_IS_BURNING_QUESTIONS_ENABLED, scratchie.isBurningQuestionsEnabled());
	// reflection information
	sessionMap.put(ScratchieConstants.ATTR_REFLECTION_ON, isReflectOnActivity);
	sessionMap.put(ScratchieConstants.ATTR_REFLECTION_INSTRUCTION, scratchie.getReflectInstructions());
	sessionMap.put(ScratchieConstants.ATTR_REFLECTION_ENTRY, entryText);
	// add all option uids to one set
	if (isUserLeader) {
	    Set<Long> optionUids = new HashSet<>();
	    for (ScratchieItem item : scratchie.getScratchieItems()) {
		for (QbOption option : item.getQbQuestion().getQbOptions()) {
		    optionUids.add(option.getUid());
		}
	    }
	    sessionMap.put(ScratchieConstants.ATTR_OPTION_UIDS, optionUids);
	}

	ScratchieConfigItem hideTitles = scratchieService.getConfigItem(ScratchieConfigItem.KEY_HIDE_TITLES);
	sessionMap.put(ScratchieConfigItem.KEY_HIDE_TITLES, Boolean.valueOf(hideTitles.getConfigValue()));

	// add define later support
	if (scratchie.isDefineLater()) {
	    return "pages/learning/definelater";
	}

	sessionMap.put(AttributeNames.ATTR_IS_LAST_ACTIVITY, scratchieService.isLastActivity(toolSessionID));

	// check if there is submission deadline
	Date submissionDeadline = scratchie.getSubmissionDeadline();
	if (submissionDeadline != null) {
	    // store submission deadline to sessionMap
	    sessionMap.put(ScratchieConstants.ATTR_SUBMISSION_DEADLINE, submissionDeadline);

	    HttpSession ss = SessionManager.getSession();
	    UserDTO learnerDto = (UserDTO) ss.getAttribute(AttributeNames.USER);
	    TimeZone learnerTimeZone = learnerDto.getTimeZone();
	    Date tzSubmissionDeadline = DateUtil.convertToTimeZoneFromDefault(learnerTimeZone, submissionDeadline);
	    Date currentLearnerDate = DateUtil.convertToTimeZoneFromDefault(learnerTimeZone, new Date());

	    // calculate whether submission deadline has passed, and if so forward to "submissionDeadline"
	    if (currentLearnerDate.after(tzSubmissionDeadline)) {
		return "pages/learning/submissionDeadline";
	    }
	}

	Collection<ScratchieItem> items = storeItemsToSessionMap(toolSessionID, scratchie, sessionMap,
		mode.isTeacher());

	sessionMap.put(ScratchieConstants.ATTR_SCRATCHIE, scratchie);
	// calculate max score
	int maxScore = scratchieService.getMaxPossibleScore(scratchie);
	sessionMap.put(ScratchieConstants.ATTR_MAX_SCORE, maxScore);

	boolean isScratchingFinished = toolSession.isScratchingFinished();
	boolean isWaitingForLeaderToSubmitNotebook = isReflectOnActivity && (notebookEntry == null);
	boolean isShowResults = (isScratchingFinished && !isWaitingForLeaderToSubmitNotebook) && !mode.isTeacher();

	// show notebook page to the leader
	if (isUserLeader && isScratchingFinished && isWaitingForLeaderToSubmitNotebook) {

	    String redirectURL = "redirect:/learning/newReflection.do";
	    redirectURL = WebUtil.appendParameterToURL(redirectURL, ScratchieConstants.ATTR_SESSION_MAP_ID,
		    sessionMap.getSessionID());
	    redirectURL = WebUtil.appendParameterToURL(redirectURL, AttributeNames.ATTR_MODE, mode.toString());
	    return redirectURL;

	    // show results page
	} else if (isShowResults) {

	    String redirectURL = "redirect:showResults.do";
	    redirectURL = WebUtil.appendParameterToURL(redirectURL, ScratchieConstants.ATTR_SESSION_MAP_ID,
		    sessionMap.getSessionID());
	    redirectURL = WebUtil.appendParameterToURL(redirectURL, AttributeNames.ATTR_MODE, mode.toString());
	    return redirectURL;

	    // show learning.jsp page
	} else {

	    // time limit feature
	    boolean isTimeLimitEnabled = isUserLeader && !isScratchingFinished && scratchie.getTimeLimit() != 0;
	    boolean isTimeLimitNotLaunched = toolSession.getTimeLimitLaunchedDate() == null;
	    long secondsLeft = 1;
	    if (isTimeLimitEnabled) {
		// if user has pressed OK button already - calculate remaining time, and full time otherwise
		secondsLeft = isTimeLimitNotLaunched ? scratchie.getTimeLimit() * 60
			: scratchie.getTimeLimit() * 60
				- (System.currentTimeMillis() - toolSession.getTimeLimitLaunchedDate().getTime())
					/ 1000;
		// change negative number or zero to 1 so it can autosubmit results
		secondsLeft = Math.max(1, secondsLeft);
	    }
	    request.setAttribute(ScratchieConstants.ATTR_IS_TIME_LIMIT_ENABLED, isTimeLimitEnabled);
	    request.setAttribute(ScratchieConstants.ATTR_IS_TIME_LIMIT_NOT_LAUNCHED, isTimeLimitNotLaunched);
	    request.setAttribute(ScratchieConstants.ATTR_SECONDS_LEFT, secondsLeft);

	    // in case we can't show learning.jsp to non-leaders forward them to the waitForLeaderTimeLimit page
	    if (!isUserLeader && scratchie.getTimeLimit() != 0 && !mode.isTeacher()) {

		// show waitForLeaderLaunchTimeLimit page if the leader hasn't started activity or hasn't pressed OK
		// button to launch time limit
		if (toolSession.getTimeLimitLaunchedDate() == null) {
		    request.setAttribute(ScratchieConstants.ATTR_WAITING_MESSAGE_KEY,
			    "label.waiting.for.leader.launch.time.limit");
		    return "pages/learning/waitForLeaderTimeLimit";
		}

		// check if the time limit is exceeded
		boolean isTimeLimitExceeded = toolSession.getTimeLimitLaunchedDate().getTime()
			+ scratchie.getTimeLimit() * 60000 < System.currentTimeMillis();

		// if the time limit is over and the leader hasn't submitted notebook or burning questions (thus
		// non-leaders should wait) - show waitForLeaderFinish page
		if (isTimeLimitExceeded && isWaitingForLeaderToSubmitNotebook) {
		    request.setAttribute(ScratchieConstants.ATTR_WAITING_MESSAGE_KEY,
			    "label.waiting.for.leader.submit.notebook");
		    return "pages/learning/waitForLeaderTimeLimit";
		}
	    }

	    if (mode.isTeacher()) {
		scratchieService.populateScratchieItemsWithMarks(scratchie, items, toolSessionID);
		// get updated score from ScratchieSession
		int score = toolSession.getMark();
		request.setAttribute(ScratchieConstants.ATTR_SCORE, score);
		int percentage = (maxScore == 0) ? 0 : ((score * 100) / maxScore);
		request.setAttribute(ScratchieConstants.ATTR_SCORE_PERCENTAGE, percentage);
	    }

	    sessionMap.put(ScratchieConstants.ATTR_IS_SCRATCHING_FINISHED, isScratchingFinished);
	    // make non-leaders wait for notebook to be submitted, if required
	    sessionMap.put(ScratchieConstants.ATTR_IS_WAITING_FOR_LEADER_TO_SUBMIT_NOTEBOOK,
		    isWaitingForLeaderToSubmitNotebook);

	    boolean questionEtherpadEnabled = scratchie.isQuestionEtherpadEnabled()
		    && StringUtils.isNotBlank(Configuration.get(ConfigurationKeys.ETHERPAD_API_KEY));
	    request.setAttribute(ScratchieConstants.ATTR_IS_QUESTION_ETHERPAD_ENABLED, questionEtherpadEnabled);
	    if (questionEtherpadEnabled && scratchieService.isGroupedActivity(scratchie.getContentId())) {
		// get all users from the group, even if they did not reach the Scratchie yet
		// order them by first and last name
		Collection<User> allGroupUsers = scratchieService.getAllGroupUsers(toolSessionID).stream()
			.sorted(Comparator.comparing(u -> u.getFirstName() + u.getLastName()))
			.collect(Collectors.toList());
		request.setAttribute(ScratchieConstants.ATTR_ALL_GROUP_USERS, allGroupUsers);
	    }

	    return "pages/learning/learning";
	}
    }

    /**
     * Stores into session map all data needed to display scratchies and options
     */
    private Collection<ScratchieItem> storeItemsToSessionMap(Long toolSessionId, Scratchie scratchie,
	    SessionMap<String, Object> sessionMap, boolean showOrder) {
	// set scratched flag for display purpose
	Collection<ScratchieItem> items = scratchieService.getItemsWithIndicatedScratches(toolSessionId);

	// shuffling items
	if (scratchie.isShuffleItems()) {
	    //items is a Set at this moment
	    ArrayList<ScratchieItem> shuffledItems = new ArrayList<>(items);
	    //use random with a seed so people from the same group get the "same shuffle"
	    Random randomGenerator = new Random(toolSessionId);
	    Collections.shuffle(shuffledItems, randomGenerator);
	    items = shuffledItems;
	}

	//display confidence levels
	if (scratchie.isConfidenceLevelsEnabled()) {
	    scratchieService.populateItemsWithConfidenceLevels((Long) sessionMap.get(ScratchieConstants.ATTR_USER_ID),
		    toolSessionId, scratchie.getConfidenceLevelsActivityUiid(), items);
	}

	// for teacher in monitoring display the number of attempt.
	if (showOrder) {
	    scratchieService.getScratchesOrder(items, toolSessionId);
	}

	// populate items with the existing burning questions for displaying purposes
	List<ScratchieBurningQuestion> burningQuestions = null;
	if (scratchie.isBurningQuestionsEnabled()) {

	    burningQuestions = scratchieService.getBurningQuestionsBySession(toolSessionId);
	    for (ScratchieItem item : items) {

		// find corresponding burningQuestion
		String question = "";
		for (ScratchieBurningQuestion burningQuestion : burningQuestions) {
		    if (!burningQuestion.isGeneralQuestion()
			    && burningQuestion.getScratchieItem().getUid().equals(item.getUid())) {
			question = burningQuestion.getQuestion();
			break;
		    }
		}
		item.setBurningQuestion(question);
	    }

	    // find general burning question
	    String generalBurningQuestion = "";
	    for (ScratchieBurningQuestion burningQuestion : burningQuestions) {
		if (burningQuestion.isGeneralQuestion()) {
		    generalBurningQuestion = burningQuestion.getQuestion();
		    break;
		}
	    }
	    sessionMap.put(ScratchieConstants.ATTR_GENERAL_BURNING_QUESTION, generalBurningQuestion);
	}

	sessionMap.put(ScratchieConstants.ATTR_ITEM_LIST, items);
	return items;
    }

    /**
     * Record in DB that leader has scratched specified option. And return whether scratchie option is correct or not.
     */
    @RequestMapping("/recordItemScratched")
    @ResponseStatus(HttpStatus.OK)
    private void recordItemScratched(HttpServletRequest request, HttpServletResponse response)
	    throws IOException, ScratchieApplicationException {
	SessionMap<String, Object> sessionMap = getSessionMap(request);
	final Long toolSessionId = (Long) sessionMap.get(AttributeNames.PARAM_TOOL_SESSION_ID);
	final Long optionUid = NumberUtils.createLong(request.getParameter(ScratchieConstants.PARAM_OPTION_UID));
	final Long itemUid = NumberUtils.createLong(request.getParameter(ScratchieConstants.PARAM_ITEM_UID));

	ScratchieSession toolSession = scratchieService.getScratchieSessionBySessionId(toolSessionId);

	ScratchieUser leader = getCurrentUser(toolSessionId);
	// only leader is allowed to scratch options
	if (!toolSession.isUserGroupLeader(leader.getUid())) {
	    return;
	}

	// check option is belong to current session
	Set<Long> optionUids = (Set<Long>) sessionMap.get(ScratchieConstants.ATTR_OPTION_UIDS);
	if (!optionUids.contains(optionUid)) {
	    return;
	}

	// Return whether option is correct or not
	QbOption option = scratchieService.getQbOptionByUid(optionUid);
	if (option == null) {
	    return;
	}

	ObjectNode ObjectNode = JsonNodeFactory.instance.objectNode();
	ObjectNode.put(QbConstants.ATTR_OPTION_CORRECT, option.isCorrect());
	response.setContentType("application/json;charset=utf-8");
	response.getWriter().print(ObjectNode);

	// create a new thread to record item scratched (in order to do this task in parallel not to slow down sending
	// response back)
	Thread recordItemScratchedThread = new Thread(new Runnable() {
	    @Override
	    public void run() {
		scratchieService.recordItemScratched(toolSessionId, itemUid, optionUid);
	    }
	}, "LAMS_recordItemScratched_thread");
	recordItemScratchedThread.start();
    }

    /**
     * Record in DB that leader has provided this answer. And return whether it's correct or not.
     */
    @RequestMapping("/recordVsaAnswer")
    @ResponseBody
    public String recordVsaAnswer(HttpServletRequest request, HttpServletResponse response)
	    throws IOException, ScratchieApplicationException {
	SessionMap<String, Object> sessionMap = getSessionMap(request);
	final Long toolSessionId = (Long) sessionMap.get(AttributeNames.PARAM_TOOL_SESSION_ID);
	final Long itemUid = NumberUtils.createLong(request.getParameter(ScratchieConstants.PARAM_ITEM_UID));
	final String answer = request.getParameter("answer");

	ScratchieSession toolSession = scratchieService.getScratchieSessionBySessionId(toolSessionId);
	ScratchieUser leader = getCurrentUser(toolSessionId);
	ScratchieItem item = scratchieService.getScratchieItemByUid(itemUid);
	final boolean isCaseSensitive = item.getQbQuestion().isCaseSensitive();

	// only leader is allowed to answer
	if (!toolSession.isUserGroupLeader(leader.getUid())) {
	    return null;
	}

	// return whether option is correct or not
	boolean isAnswerCorrect = ScratchieServiceImpl.isItemUnraveledByAnswers(item, List.of(answer));

	// return whether such answer was already logged (and also the answer hash which was logged previously)
	int loggedAnswerHash = -1;
	//1) search for the answer in logs stored in SessionMap
	Collection<ScratchieItem> items = (Collection<ScratchieItem>) sessionMap.get(ScratchieConstants.ATTR_ITEM_LIST);
	for (ScratchieItem itemIter : items) {
	    if (itemIter.getUid().equals(itemUid)) {
		for (OptionDTO optionDto : itemIter.getOptionDtos()) {
		    boolean isAnswerMatched = isCaseSensitive ? optionDto.getAnswer().equals(answer)
			    : optionDto.getAnswer().equalsIgnoreCase(answer);
		    if (isAnswerMatched) {
			loggedAnswerHash = optionDto.getAnswer().hashCode();
			break;
		    }
		}
		break;
	    }
	}
	//2) search in DB logs, as SessionMap might not be updated after user answered and didn't refresh the page
	if (loggedAnswerHash == -1) {
	    ScratchieAnswerVisitLog log = scratchieService.getLog(toolSessionId, itemUid, isCaseSensitive, answer);
	    if (log != null) {
		loggedAnswerHash = log.getAnswer().hashCode();
	    }
	}

	ObjectNode objectNode = JsonNodeFactory.instance.objectNode();
	objectNode.put("isAnswerCorrect", isAnswerCorrect);
	objectNode.put("loggedAnswerHash", loggedAnswerHash);

	// create a new thread to record item scratched (in order to do this task in parallel not to slow down sending
	// response back)
	Thread recordVsaAnswerThread = new Thread(new Runnable() {
	    @Override
	    public void run() {
		scratchieService.recordVsaAnswer(toolSessionId, itemUid, isCaseSensitive, answer);
	    }
	}, "LAMS_recordVsaAnswer_thread");
	recordVsaAnswerThread.start();

	response.setContentType("application/json;charset=utf-8");
	return objectNode.toString();
    }

    @RequestMapping("/vsaAutocomplete")
    @ResponseBody
    public String vsaAutocomplete(HttpServletRequest request, HttpServletResponse response,
	    @RequestParam Long itemUid) {
	String userAnswer = WebUtil.readStrParam(request, "term", true);
	ScratchieItem item = scratchieService.getScratchieItemByUid(itemUid);
	QbQuestion qbQuestion = item.getQbQuestion();

	ArrayNode responseJSON = JsonNodeFactory.instance.arrayNode();
	if (StringUtils.isNotBlank(userAnswer)) {
	    userAnswer = userAnswer.trim();
	    userAnswer = qbQuestion.isCaseSensitive() ? userAnswer : userAnswer.toLowerCase();

	    for (QbOption option : qbQuestion.getQbOptions()) {

		//filter out options not starting with 'term' and containing '*'
		String optionTitle = qbQuestion.isCaseSensitive() ? option.getName() : option.getName().toLowerCase();
		int i = 0;
		for (String optionAnswer : optionTitle.split("\\r\\n")) {
		    if (optionAnswer.startsWith(userAnswer) && !optionAnswer.contains("*")) {
			ObjectNode optionJSON = JsonNodeFactory.instance.objectNode();
			String originalOptionAnswer = option.getName().split("\\r\\n")[i];
			optionJSON.put("label", originalOptionAnswer);
			responseJSON.add(optionJSON);
		    }
		    i++;
		}
	    }
	}
	response.setContentType("application/json;charset=utf-8");
	return responseJSON.toString();
    }

    /**
     * Stores date when user has started activity with time limit.
     */
    @RequestMapping("/launchTimeLimit")
    @ResponseStatus(HttpStatus.OK)
    private void launchTimeLimit(HttpServletRequest request) throws ScratchieApplicationException, SchedulerException {
	SessionMap<String, Object> sessionMap = getSessionMap(request);
	final Long toolSessionId = (Long) sessionMap.get(AttributeNames.PARAM_TOOL_SESSION_ID);
	ScratchieSession toolSession = scratchieService.getScratchieSessionBySessionId(toolSessionId);

	ScratchieUser leader = getCurrentUser(toolSessionId);
	// only leader is allowed to launch time limit
	if (!toolSession.isUserGroupLeader(leader.getUid())) {
	    return;
	}

	scratchieService.launchTimeLimit(toolSessionId);
    }

    /**
     * Displays results page. When leader gets to this page, scratchingFinished column is set to true for all users.
     */
    @RequestMapping("/showResults")
    public String showResults(HttpServletRequest request) throws ScratchieApplicationException, IOException {
	SessionMap<String, Object> sessionMap = getSessionMap(request);
	boolean isReflectOnActivity = (Boolean) sessionMap.get(ScratchieConstants.ATTR_REFLECTION_ON);
	boolean isBurningQuestionsEnabled = (Boolean) sessionMap
		.get(ScratchieConstants.ATTR_IS_BURNING_QUESTIONS_ENABLED);

	final Long toolSessionId = (Long) sessionMap.get(AttributeNames.PARAM_TOOL_SESSION_ID);
	ScratchieSession toolSession = scratchieService.getScratchieSessionBySessionId(toolSessionId);
	Scratchie scratchie = toolSession.getScratchie();
	Long userUid = (Long) sessionMap.get(ScratchieConstants.ATTR_USER_UID);

	//handle burning questions saving if needed
	if (toolSession.isUserGroupLeader(userUid) && scratchie.isBurningQuestionsEnabled()
		&& !toolSession.isScratchingFinished()) {
	    saveBurningQuestions(request);
	}

	if (toolSession.isUserGroupLeader(userUid) && !toolSession.isScratchingFinished()) {
	    scratchieService.setScratchingFinished(toolSessionId);
	}

	// get updated score from ScratchieSession
	int score = toolSession.getMark();
	request.setAttribute(ScratchieConstants.ATTR_SCORE, score);
	int maxScore = (Integer) sessionMap.get(ScratchieConstants.ATTR_MAX_SCORE);
	int percentage = (maxScore == 0) ? 0 : ((score * 100) / maxScore);
	request.setAttribute(ScratchieConstants.ATTR_SCORE_PERCENTAGE, percentage);

	// display other groups' BurningQuestions
	if (isBurningQuestionsEnabled) {
	    List<BurningQuestionItemDTO> burningQuestionItemDtos = scratchieService.getBurningQuestionDtos(scratchie,
<<<<<<< HEAD
		    toolSessionId, true);
=======
		    toolSessionId, false, true);
>>>>>>> 452c05c7
	    request.setAttribute(ScratchieConstants.ATTR_BURNING_QUESTION_ITEM_DTOS, burningQuestionItemDtos);
	}

	// display other groups' notebooks
	if (isReflectOnActivity) {
	    List<ReflectDTO> reflections = scratchieService
		    .getReflectionList(toolSession.getScratchie().getContentId());

	    // remove current session leader reflection
	    Iterator<ReflectDTO> refIterator = reflections.iterator();
	    while (refIterator.hasNext()) {
		ReflectDTO reflection = refIterator.next();
		if (toolSession.getSessionName().equals(reflection.getGroupName())) {

		    // store for displaying purposes
		    String reflectEntry = StringEscapeUtils.unescapeJavaScript(reflection.getReflection());
		    sessionMap.put(ScratchieConstants.ATTR_REFLECTION_ENTRY, reflectEntry);

		    // remove from list to display other groups' notebooks
		    refIterator.remove();
		    break;
		}
	    }

	    request.setAttribute(ScratchieConstants.ATTR_REFLECTIONS, reflections);
	}

	if (scratchie.isShowScrachiesInResults()) {
	    Collection<ScratchieItem> items = storeItemsToSessionMap(toolSessionId, scratchie, sessionMap, true);
	    scratchieService.populateScratchieItemsWithMarks(scratchie, items, toolSessionId);
	    request.setAttribute(ScratchieConstants.ATTR_SHOW_RESULTS, true);
	}

	return "pages/learning/results";
    }

    /**
     * Saves newly entered burning question. Used by jqGrid cellediting feature.
     */
    @RequestMapping("/editBurningQuestion")
    @ResponseStatus(HttpStatus.OK)
    private void editBurningQuestion(HttpServletRequest request) {
	if (StringUtils.isEmpty(request.getParameter(ScratchieConstants.ATTR_ITEM_UID))
		|| StringUtils.isEmpty(request.getParameter(ScratchieConstants.PARAM_SESSION_ID))) {
	    return;
	}

	Long itemUid = WebUtil.readLongParam(request, ScratchieConstants.ATTR_ITEM_UID) == 0 ? null
		: WebUtil.readLongParam(request, ScratchieConstants.ATTR_ITEM_UID);
	Long sessionId = WebUtil.readLongParam(request, ScratchieConstants.PARAM_SESSION_ID);
	String question = request.getParameter(ScratchieConstants.ATTR_BURNING_QUESTION_PREFIX);
	scratchieService.saveBurningQuestion(sessionId, itemUid, question);
    }

    @RequestMapping("/like")
    @ResponseStatus(HttpStatus.OK)
    private void like(HttpServletRequest request, HttpServletResponse response)
	    throws IOException, ServletException, ScratchieApplicationException {
	SessionMap<String, Object> sessionMap = getSessionMap(request);
	final Long sessionId = (Long) sessionMap.get(AttributeNames.PARAM_TOOL_SESSION_ID);
	ScratchieSession toolSession = scratchieService.getScratchieSessionBySessionId(sessionId);

	Long burningQuestionUid = WebUtil.readLongParam(request, ScratchieConstants.PARAM_BURNING_QUESTION_UID);

	ScratchieUser leader = this.getCurrentUser(sessionId);
	// only leader is allowed to scratch options
	if (!toolSession.isUserGroupLeader(leader.getUid())) {
	    return;
	}

	boolean added = scratchieService.addLike(burningQuestionUid, sessionId);

	ObjectNode ObjectNode = JsonNodeFactory.instance.objectNode();
	ObjectNode.put("added", added);
	response.setContentType("application/json;charset=utf-8");
	response.getWriter().print(ObjectNode);
    }

    @RequestMapping("/removeLike")
    @ResponseStatus(HttpStatus.OK)
    private void removeLike(HttpServletRequest request, HttpServletResponse response)
	    throws IOException, ServletException, ScratchieApplicationException {
	SessionMap<String, Object> sessionMap = getSessionMap(request);
	final Long sessionId = (Long) sessionMap.get(AttributeNames.PARAM_TOOL_SESSION_ID);
	ScratchieSession toolSession = scratchieService.getScratchieSessionBySessionId(sessionId);

	Long burningQuestionUid = WebUtil.readLongParam(request, ScratchieConstants.PARAM_BURNING_QUESTION_UID);

	ScratchieUser leader = this.getCurrentUser(sessionId);
	// only leader is allowed to scratch options
	if (!toolSession.isUserGroupLeader(leader.getUid())) {
	    return;
	}

	scratchieService.removeLike(burningQuestionUid, sessionId);

	ObjectNode ObjectNode = JsonNodeFactory.instance.objectNode();
	ObjectNode.put("added", true);
	response.setContentType("application/json;charset=utf-8");
	response.getWriter().print(ObjectNode);
    }

    /**
     * Finish learning session.
     */
    @RequestMapping("/finish")
    public String finish(HttpServletRequest request) {
	SessionMap<String, Object> sessionMap = getSessionMap(request);
	final Long toolSessionId = (Long) sessionMap.get(AttributeNames.PARAM_TOOL_SESSION_ID);
	HttpSession ss = SessionManager.getSession();
	UserDTO user = (UserDTO) ss.getAttribute(AttributeNames.USER);
	final Long userId = user.getUserID().longValue();

	try {
	    String nextActivityUrl = scratchieService.finishToolSession(toolSessionId, userId);
	    request.setAttribute(ScratchieConstants.ATTR_NEXT_ACTIVITY_URL, nextActivityUrl);
	} catch (ScratchieApplicationException e) {
	    log.error("Failed get next activity url:" + e.getMessage());
	}
	return "pages/learning/finish";
    }

    /**
     * Autosaves burning questions. Only leaders can perform it.
     */
    @RequestMapping("/autosaveBurningQuestions")
    @ResponseStatus(HttpStatus.OK)
    private void autosaveBurningQuestions(HttpServletRequest request) throws ScratchieApplicationException {
	String sessionMapID = WebUtil.readStrParam(request, ScratchieConstants.ATTR_SESSION_MAP_ID);
	SessionMap<String, Object> sessionMap = (SessionMap<String, Object>) request.getSession()
		.getAttribute(sessionMapID);
	final Long sessionId = (Long) sessionMap.get(AttributeNames.PARAM_TOOL_SESSION_ID);

	// only leader is allowed to submit burning questions
	ScratchieUser leader = getCurrentUser(sessionId);
	ScratchieSession toolSession = scratchieService.getScratchieSessionBySessionId(sessionId);
	if (!toolSession.isUserGroupLeader(leader.getUid())) {
	}

	saveBurningQuestions(request);
    }

    /**
     * Saves burning questions entered by user. It also updates its values in SessionMap.
     */
    private void saveBurningQuestions(HttpServletRequest request) {
	SessionMap<String, Object> sessionMap = getSessionMap(request);
	final Long sessionId = (Long) sessionMap.get(AttributeNames.PARAM_TOOL_SESSION_ID);
	Collection<ScratchieItem> items = (Collection<ScratchieItem>) sessionMap.get(ScratchieConstants.ATTR_ITEM_LIST);

	for (ScratchieItem item : items) {
	    final Long itemUid = item.getUid();

	    final String burningQuestion = request
		    .getParameter(ScratchieConstants.ATTR_BURNING_QUESTION_PREFIX + itemUid);
	    if (StringUtils.isNotBlank(burningQuestion)) {
		// update question in sessionMap
		item.setBurningQuestion(burningQuestion);

		// update new entry
		scratchieService.saveBurningQuestion(sessionId, itemUid, burningQuestion);
	    }
	}

	// handle general burning question
	final String generalQuestion = request.getParameter(ScratchieConstants.ATTR_GENERAL_BURNING_QUESTION);
	if (StringUtils.isNotBlank(generalQuestion)) {
	    scratchieService.saveBurningQuestion(sessionId, null, generalQuestion);
	}
	// update general question in sessionMap
	sessionMap.put(ScratchieConstants.ATTR_GENERAL_BURNING_QUESTION, generalQuestion);
    }

    /**
     * Display empty reflection form.
     */
    @RequestMapping("/newReflection")
    public String newReflection(@ModelAttribute("reflectionForm") ReflectionForm reflectionForm,
	    HttpServletRequest request) throws ScratchieApplicationException, IOException {
	String sessionMapID = WebUtil.readStrParam(request, ScratchieConstants.ATTR_SESSION_MAP_ID);
	SessionMap<String, Object> sessionMap = getSessionMap(request);
	final Long toolSessionId = (Long) sessionMap.get(AttributeNames.PARAM_TOOL_SESSION_ID);
	Long userUid = (Long) sessionMap.get(ScratchieConstants.ATTR_USER_UID);

	HttpSession ss = SessionManager.getSession();
	UserDTO user = (UserDTO) ss.getAttribute(AttributeNames.USER);

	reflectionForm.setUserID(user.getUserID());
	reflectionForm.setSessionMapID(sessionMapID);

	// get the existing reflection entry
	NotebookEntry entry = scratchieService.getEntry(toolSessionId, CoreNotebookConstants.NOTEBOOK_TOOL,
		ScratchieConstants.TOOL_SIGNATURE, user.getUserID());

	if (entry != null) {
	    reflectionForm.setEntryText(entry.getEntry());
	}

	ScratchieSession toolSession = scratchieService.getScratchieSessionBySessionId(toolSessionId);
	Scratchie scratchie = toolSession.getScratchie();

	//handle burning questions saving if needed
	if (toolSession.isUserGroupLeader(userUid) && scratchie.isBurningQuestionsEnabled()
		&& !toolSession.isScratchingFinished()) {
	    saveBurningQuestions(request);
	}

	// in case of the leader we should let all other learners see Next Activity button
	if (toolSession.isUserGroupLeader(userUid) && !toolSession.isScratchingFinished()) {
	    scratchieService.setScratchingFinished(toolSessionId);
	}

	return "pages/learning/notebook";
    }

    /**
     * Submit reflection form input database. Only leaders can submit reflections.
     */
    @RequestMapping("/submitReflection")
    public String submitReflection(@ModelAttribute("reflectionForm") ReflectionForm reflectionForm,
	    HttpServletRequest request) throws ScratchieApplicationException {
	final Integer userId = reflectionForm.getUserID();
	final String entryText = reflectionForm.getEntryText();

	SessionMap<String, Object> sessionMap = getSessionMap(request);
	final Long sessionId = (Long) sessionMap.get(AttributeNames.PARAM_TOOL_SESSION_ID);

	// check for existing notebook entry
	final NotebookEntry entry = scratchieService.getEntry(sessionId, CoreNotebookConstants.NOTEBOOK_TOOL,
		ScratchieConstants.TOOL_SIGNATURE, userId);

	if (entry == null) {
	    // create new entry
	    scratchieService.createNotebookEntry(sessionId, CoreNotebookConstants.NOTEBOOK_TOOL,
		    ScratchieConstants.TOOL_SIGNATURE, userId, entryText);
	} else {
	    // update existing entry
	    entry.setEntry(entryText);
	    entry.setLastModified(new Date());
	    scratchieService.updateEntry(entry);
	}
	sessionMap.put(ScratchieConstants.ATTR_REFLECTION_ENTRY, entryText);

	String redirectURL = "redirect:showResults.do";
	redirectURL = WebUtil.appendParameterToURL(redirectURL, ScratchieConstants.ATTR_SESSION_MAP_ID,
		sessionMap.getSessionID());
	return redirectURL;
    }

    // *************************************************************************************
    // Private method
    // *************************************************************************************

    private ScratchieUser getCurrentUser(Long sessionId) throws ScratchieApplicationException {
	// try to get form system session
	HttpSession ss = SessionManager.getSession();
	// get back login user DTO
	UserDTO user = (UserDTO) ss.getAttribute(AttributeNames.USER);
	ScratchieUser scratchieUser = scratchieService.getUserByIDAndSession(user.getUserID().longValue(), sessionId);

	if (scratchieUser == null) {
	    ScratchieSession session = scratchieService.getScratchieSessionBySessionId(sessionId);
	    final ScratchieUser newScratchieUser = new ScratchieUser(user, session);
	    scratchieService.createUser(newScratchieUser);

	    scratchieUser = newScratchieUser;
	}
	return scratchieUser;
    }

    private ScratchieUser getSpecifiedUser(Long sessionId, Integer userId) {
	ScratchieUser scratchieUser = scratchieService.getUserByIDAndSession(userId.longValue(), sessionId);
	if (scratchieUser == null) {
	    log.error("Unable to find specified user for scratchie activity. Screens are likely to fail. SessionId="
		    + sessionId + " UserId=" + userId);
	}
	return scratchieUser;
    }

    @SuppressWarnings("unchecked")
    private SessionMap<String, Object> getSessionMap(HttpServletRequest request) {
	String sessionMapID = WebUtil.readStrParam(request, ScratchieConstants.ATTR_SESSION_MAP_ID);
	request.setAttribute(ScratchieConstants.ATTR_SESSION_MAP_ID, sessionMapID);
	return (SessionMap<String, Object>) request.getSession().getAttribute(sessionMapID);
    }
}<|MERGE_RESOLUTION|>--- conflicted
+++ resolved
@@ -585,11 +585,7 @@
 	// display other groups' BurningQuestions
 	if (isBurningQuestionsEnabled) {
 	    List<BurningQuestionItemDTO> burningQuestionItemDtos = scratchieService.getBurningQuestionDtos(scratchie,
-<<<<<<< HEAD
-		    toolSessionId, true);
-=======
-		    toolSessionId, false, true);
->>>>>>> 452c05c7
+		    toolSessionId, true, true);
 	    request.setAttribute(ScratchieConstants.ATTR_BURNING_QUESTION_ITEM_DTOS, burningQuestionItemDtos);
 	}
 
