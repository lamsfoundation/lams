--- conflicted
+++ resolved
@@ -100,12 +100,9 @@
      * Read scratchie data from database and put them into HttpSession.
      */
     @RequestMapping("/start")
-<<<<<<< HEAD
-    public String start(HttpServletRequest request, HttpServletResponse response)
-=======
     private String start(HttpServletRequest request, HttpServletResponse response, @RequestParam Long toolSessionID)
->>>>>>> 0b36db79
 	    throws ScratchieApplicationException {
+
 	ToolAccessMode mode = WebUtil.readToolAccessModeParam(request, AttributeNames.PARAM_MODE, true);
 	ScratchieSession toolSession = scratchieService.getScratchieSessionBySessionId(toolSessionID);
 	// get back the scratchie and item list and display them on page
@@ -357,13 +354,8 @@
      * Record in DB that leader has scratched specified option. And return whether scratchie option is correct or not.
      */
     @RequestMapping("/recordItemScratched")
-<<<<<<< HEAD
-    @ResponseBody
-    public String recordItemScratched(HttpServletRequest request, HttpServletResponse response)
-=======
     @ResponseStatus(HttpStatus.OK)
     private void recordItemScratched(HttpServletRequest request, HttpServletResponse response)
->>>>>>> 0b36db79
 	    throws IOException, ScratchieApplicationException {
 	SessionMap<String, Object> sessionMap = getSessionMap(request);
 	final Long toolSessionId = (Long) sessionMap.get(AttributeNames.PARAM_TOOL_SESSION_ID);
@@ -378,29 +370,16 @@
 	    return;
 	}
 
-<<<<<<< HEAD
 	// check option is belong to current session
 	Set<Long> optionUids = (Set<Long>) sessionMap.get(ScratchieConstants.ATTR_OPTION_UIDS);
 	if (!optionUids.contains(optionUid)) {
-	    return null;
+	    return;
 	}
 
 	// Return whether option is correct or not
 	QbOption option = scratchieService.getQbOptionByUid(optionUid);
 	if (option == null) {
-	    return null;
-=======
-	// check answer is belong to current session
-	Set<Long> answerUids = (Set<Long>) sessionMap.get(ScratchieConstants.ATTR_ANSWER_UIDS);
-	if (!answerUids.contains(answerUid)) {
 	    return;
-	}
-
-	// Return whether scratchie answer is correct or not
-	ScratchieAnswer answer = scratchieService.getScratchieAnswerByUid(answerUid);
-	if (answer == null) {
-	    return;
->>>>>>> 0b36db79
 	}
 
 	ObjectNode ObjectNode = JsonNodeFactory.instance.objectNode();
@@ -415,12 +394,8 @@
 	    }
 	}, "LAMS_recordItemScratched_thread");
 	recordItemScratchedThread.start();
-<<<<<<< HEAD
-
-	response.setContentType("application/json;charset=utf-8");
-	return ObjectNode.toString();
-    }
-    
+    }
+
     /**
      * Record in DB that leader has provided this answer. And return whether it's correct or not.
      */
@@ -432,20 +407,20 @@
 	final Long toolSessionId = (Long) sessionMap.get(AttributeNames.PARAM_TOOL_SESSION_ID);
 	final Long itemUid = NumberUtils.createLong(request.getParameter(ScratchieConstants.PARAM_ITEM_UID));
 	final String answer = request.getParameter("answer");
-	
+
 	ScratchieSession toolSession = scratchieService.getScratchieSessionBySessionId(toolSessionId);
 	ScratchieUser leader = getCurrentUser(toolSessionId);
 	ScratchieItem item = scratchieService.getScratchieItemByUid(itemUid);
 	final boolean isCaseSensitive = item.getQbQuestion().isCaseSensitive();
-	
+
 	// only leader is allowed to answer
 	if (!toolSession.isUserGroupLeader(leader.getUid())) {
 	    return null;
 	}
-	
+
 	// return whether option is correct or not
 	boolean isAnswerCorrect = ScratchieServiceImpl.isItemUnraveledByAnswers(item, List.of(answer));
-	
+
 	// return whether such answer was already logged (and also the answer hash which was logged previously)
 	int loggedAnswerHash = -1;
 	//1) search for the answer in logs stored in SessionMap
@@ -470,7 +445,7 @@
 		loggedAnswerHash = log.getAnswer().hashCode();
 	    }
 	}
-	
+
 	ObjectNode objectNode = JsonNodeFactory.instance.objectNode();
 	objectNode.put("isAnswerCorrect", isAnswerCorrect);
 	objectNode.put("loggedAnswerHash", loggedAnswerHash);
@@ -496,15 +471,15 @@
 	String userAnswer = WebUtil.readStrParam(request, "term", true);
 	ScratchieItem item = scratchieService.getScratchieItemByUid(itemUid);
 	QbQuestion qbQuestion = item.getQbQuestion();
-	
+
 	ArrayNode responseJSON = JsonNodeFactory.instance.arrayNode();
 	if (StringUtils.isNotBlank(userAnswer)) {
 	    userAnswer = userAnswer.trim();
 	    userAnswer = qbQuestion.isCaseSensitive() ? userAnswer : userAnswer.toLowerCase();
-	    
+
 	    for (QbOption option : qbQuestion.getQbOptions()) {
 
-		//filter out options not starting with 'term' and containing '*'		
+		//filter out options not starting with 'term' and containing '*'
 		String optionTitle = qbQuestion.isCaseSensitive() ? option.getName() : option.getName().toLowerCase();
 		int i = 0;
 		for (String optionAnswer : optionTitle.split("\\r\\n")) {
@@ -520,8 +495,6 @@
 	}
 	response.setContentType("application/json;charset=utf-8");
 	return responseJSON.toString();
-=======
->>>>>>> 0b36db79
     }
 
     /**
@@ -529,12 +502,7 @@
      */
     @RequestMapping("/launchTimeLimit")
     @ResponseStatus(HttpStatus.OK)
-<<<<<<< HEAD
-    public void launchTimeLimit(HttpServletRequest request)
-=======
-    private void launchTimeLimit(HttpServletRequest request)
->>>>>>> 0b36db79
-	    throws ScratchieApplicationException, SchedulerException {
+    private void launchTimeLimit(HttpServletRequest request) throws ScratchieApplicationException, SchedulerException {
 	SessionMap<String, Object> sessionMap = getSessionMap(request);
 	final Long toolSessionId = (Long) sessionMap.get(AttributeNames.PARAM_TOOL_SESSION_ID);
 	ScratchieSession toolSession = scratchieService.getScratchieSessionBySessionId(toolSessionId);
@@ -623,24 +591,6 @@
      */
     @RequestMapping("/editBurningQuestion")
     @ResponseStatus(HttpStatus.OK)
-<<<<<<< HEAD
-    public void editBurningQuestion(HttpServletRequest request) {
-
-	if (!StringUtils.isEmpty(request.getParameter(ScratchieConstants.ATTR_ITEM_UID))
-		&& !StringUtils.isEmpty(request.getParameter(ScratchieConstants.PARAM_SESSION_ID))) {
-
-	    Long itemUid = WebUtil.readLongParam(request, ScratchieConstants.ATTR_ITEM_UID) == 0 ? null
-		    : WebUtil.readLongParam(request, ScratchieConstants.ATTR_ITEM_UID);
-	    Long sessionId = WebUtil.readLongParam(request, ScratchieConstants.PARAM_SESSION_ID);
-	    String question = request.getParameter(ScratchieConstants.ATTR_BURNING_QUESTION_PREFIX);
-	    scratchieService.saveBurningQuestion(sessionId, itemUid, question);
-	}
-    }
-
-    @RequestMapping("/like")
-    @ResponseBody
-    public String like(HttpServletRequest request, HttpServletResponse response)
-=======
     private void editBurningQuestion(HttpServletRequest request) {
 	if (StringUtils.isEmpty(request.getParameter(ScratchieConstants.ATTR_ITEM_UID))
 		|| StringUtils.isEmpty(request.getParameter(ScratchieConstants.PARAM_SESSION_ID))) {
@@ -657,7 +607,6 @@
     @RequestMapping("/like")
     @ResponseStatus(HttpStatus.OK)
     private void like(HttpServletRequest request, HttpServletResponse response)
->>>>>>> 0b36db79
 	    throws IOException, ServletException, ScratchieApplicationException {
 	SessionMap<String, Object> sessionMap = getSessionMap(request);
 	final Long sessionId = (Long) sessionMap.get(AttributeNames.PARAM_TOOL_SESSION_ID);
@@ -676,21 +625,12 @@
 	ObjectNode ObjectNode = JsonNodeFactory.instance.objectNode();
 	ObjectNode.put("added", added);
 	response.setContentType("application/json;charset=utf-8");
-<<<<<<< HEAD
-	return ObjectNode.toString();
-    }
-
-    @RequestMapping("/removeLike")
-    @ResponseBody
-    public String removeLike(HttpServletRequest request, HttpServletResponse response)
-=======
 	response.getWriter().print(ObjectNode);
     }
 
     @RequestMapping("/removeLike")
     @ResponseStatus(HttpStatus.OK)
     private void removeLike(HttpServletRequest request, HttpServletResponse response)
->>>>>>> 0b36db79
 	    throws IOException, ServletException, ScratchieApplicationException {
 	SessionMap<String, Object> sessionMap = getSessionMap(request);
 	final Long sessionId = (Long) sessionMap.get(AttributeNames.PARAM_TOOL_SESSION_ID);
@@ -703,17 +643,13 @@
 	if (!toolSession.isUserGroupLeader(leader.getUid())) {
 	    return;
 	}
- 
+
 	scratchieService.removeLike(burningQuestionUid, sessionId);
 
 	ObjectNode ObjectNode = JsonNodeFactory.instance.objectNode();
 	ObjectNode.put("added", true);
 	response.setContentType("application/json;charset=utf-8");
-<<<<<<< HEAD
-	return ObjectNode.toString();
-=======
 	response.getWriter().print(ObjectNode);
->>>>>>> 0b36db79
     }
 
     /**
@@ -741,15 +677,10 @@
      */
     @RequestMapping("/autosaveBurningQuestions")
     @ResponseStatus(HttpStatus.OK)
-<<<<<<< HEAD
-    public void autosaveBurningQuestions(HttpServletRequest request) throws ScratchieApplicationException {
-	SessionMap<String, Object> sessionMap = getSessionMap(request);
-=======
     private void autosaveBurningQuestions(HttpServletRequest request) throws ScratchieApplicationException {
 	String sessionMapID = WebUtil.readStrParam(request, ScratchieConstants.ATTR_SESSION_MAP_ID);
 	SessionMap<String, Object> sessionMap = (SessionMap<String, Object>) request.getSession()
 		.getAttribute(sessionMapID);
->>>>>>> 0b36db79
 	final Long sessionId = (Long) sessionMap.get(AttributeNames.PARAM_TOOL_SESSION_ID);
 
 	// only leader is allowed to submit burning questions
@@ -897,7 +828,7 @@
 	}
 	return scratchieUser;
     }
-    
+
     @SuppressWarnings("unchecked")
     private SessionMap<String, Object> getSessionMap(HttpServletRequest request) {
 	String sessionMapID = WebUtil.readStrParam(request, ScratchieConstants.ATTR_SESSION_MAP_ID);
