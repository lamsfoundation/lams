--- conflicted
+++ resolved
@@ -188,9 +188,6 @@
 	Set<ToolActivity> activitiesProvidingVsaAnswers = scratchieService.getActivitiesProvidingVsaAnswers(contentId);
 	sessionMap.put(ScratchieConstants.ATTR_ACTIVITIES_PROVIDING_VSA_ANSWERS, activitiesProvidingVsaAnswers);
 
-<<<<<<< HEAD
-	sessionMap.put(AttributeNames.ATTR_MODE, mode);
-=======
 	String notifyCloseURL = request.getParameter("notifyCloseURL");
 	if (StringUtils.isNotBlank(notifyCloseURL)) {
 	    try {
@@ -199,8 +196,7 @@
 		throw new ServletException("Exception while encoding notifyCloseURL: " + notifyCloseURL, e);
 	    }
 	}
-
->>>>>>> 537eea81
+	sessionMap.put(AttributeNames.ATTR_MODE, mode);
 	sessionMap.put(ScratchieConstants.ATTR_RESOURCE_FORM, authoringForm);
 	return "pages/authoring/start";
     }
@@ -238,26 +234,9 @@
 	// **********************************Get Scratchie PO*********************
 	Scratchie scratchiePO = scratchieService.getScratchieByContentId(authoringForm.getScratchie().getContentId());
 
-<<<<<<< HEAD
 	//allow using old and modified questions together
 	Set<ScratchieItem> oldItems = (scratchiePO == null) ? new HashSet<>()
 		: new HashSet<>(scratchiePO.getScratchieItems());
-=======
-	Set<ScratchieItem> oldItems = null;
-
-	//allow using old and modified questions and references altogether
-	if (mode.isTeacher()) {
-	    oldItems = (scratchiePO == null) ? new HashSet<>() : scratchiePO.getScratchieItems();
-
-	    // initialize oldItems' answers
-	    for (ScratchieItem oldItem : oldItems) {
-		for (ScratchieAnswer answer : oldItem.getAnswers()) {
-		}
-	    }
-
-	    scratchieService.releaseItemsFromCache(scratchiePO);
-	}
->>>>>>> 537eea81
 
 	if (scratchiePO == null) {
 	    // new Scratchie, create it.
