--- conflicted
+++ resolved
@@ -1894,12 +1894,8 @@
 	    row.addCell(getMessage("label.burning.questions"), IndexedColors.BLUE);
 	    row.addCell(getMessage("label.count"), IndexedColors.BLUE);
 
-<<<<<<< HEAD
-	    List<BurningQuestionItemDTO> burningQuestionItemDtos = getBurningQuestionDtos(scratchie, null, true);
+	    List<BurningQuestionItemDTO> burningQuestionItemDtos = getBurningQuestionDtos(scratchie, null, true, false);
 	    int index = 1;
-=======
-	    List<BurningQuestionItemDTO> burningQuestionItemDtos = getBurningQuestionDtos(scratchie, null, true, false);
->>>>>>> 452c05c7
 	    for (BurningQuestionItemDTO burningQuestionItemDto : burningQuestionItemDtos) {
 		ScratchieItem item = burningQuestionItemDto.getScratchieItem();
 
