/****************************************************************
 * Copyright (C) 2005 LAMS Foundation (http://lamsfoundation.org)
 * =============================================================
 * License Information: http://lamsfoundation.org/licensing/lams/2.0/
 *
 * This program is free software; you can redistribute it and/or modify
 * it under the terms of the GNU General Public License as published by
 * the Free Software Foundation.
 *
 * This program is distributed in the hope that it will be useful,
 * but WITHOUT ANY WARRANTY; without even the implied warranty of
 * MERCHANTABILITY or FITNESS FOR A PARTICULAR PURPOSE.  See the
 * GNU General Public License for more details.
 *
 * You should have received a copy of the GNU General Public License
 * along with this program; if not, write to the Free Software
 * Foundation, Inc., 51 Franklin Street, Fifth Floor, Boston, MA 02110-1301
 * USA
 *
 * http://www.gnu.org/licenses/gpl.txt
 * ****************************************************************
 */

package org.lamsfoundation.lams.tool.scratchie.service;

import java.io.IOException;
import java.sql.Timestamp;
import java.text.SimpleDateFormat;
import java.util.ArrayList;
import java.util.Arrays;
import java.util.Collection;
import java.util.Date;
import java.util.HashMap;
import java.util.HashSet;
import java.util.Iterator;
import java.util.LinkedHashSet;
import java.util.LinkedList;
import java.util.List;
import java.util.Locale;
import java.util.Map;
import java.util.Set;
import java.util.SortedMap;
import java.util.TreeSet;
<<<<<<< HEAD
import java.util.UUID;
import java.util.regex.Pattern;
=======
>>>>>>> 3249d7b7
import java.util.stream.Collectors;

import org.apache.commons.lang.StringEscapeUtils;
import org.apache.commons.lang.StringUtils;
import org.apache.log4j.Logger;
import org.apache.poi.ss.usermodel.IndexedColors;
import org.lamsfoundation.lams.confidencelevel.ConfidenceLevelDTO;
import org.lamsfoundation.lams.confidencelevel.VsaAnswerDTO;
import org.lamsfoundation.lams.contentrepository.client.IToolContentHandler;
import org.lamsfoundation.lams.events.IEventNotificationService;
import org.lamsfoundation.lams.learningdesign.ToolActivity;
import org.lamsfoundation.lams.learningdesign.service.ExportToolContentException;
import org.lamsfoundation.lams.learningdesign.service.IExportToolContentService;
import org.lamsfoundation.lams.learningdesign.service.ImportToolContentException;
import org.lamsfoundation.lams.logevent.service.ILogEventService;
import org.lamsfoundation.lams.notebook.model.NotebookEntry;
import org.lamsfoundation.lams.notebook.service.CoreNotebookConstants;
import org.lamsfoundation.lams.notebook.service.ICoreNotebookService;
import org.lamsfoundation.lams.qb.model.QbCollection;
import org.lamsfoundation.lams.qb.model.QbOption;
import org.lamsfoundation.lams.qb.model.QbQuestion;
import org.lamsfoundation.lams.qb.model.QbToolQuestion;
import org.lamsfoundation.lams.qb.service.IQbService;
import org.lamsfoundation.lams.rest.RestTags;
import org.lamsfoundation.lams.rest.ToolRestManager;
import org.lamsfoundation.lams.tool.ToolCompletionStatus;
import org.lamsfoundation.lams.tool.ToolContentManager;
import org.lamsfoundation.lams.tool.ToolOutput;
import org.lamsfoundation.lams.tool.ToolOutputDefinition;
import org.lamsfoundation.lams.tool.ToolSessionExportOutputData;
import org.lamsfoundation.lams.tool.ToolSessionManager;
import org.lamsfoundation.lams.tool.exception.DataMissingException;
import org.lamsfoundation.lams.tool.exception.ToolException;
import org.lamsfoundation.lams.tool.scratchie.ScratchieConstants;
import org.lamsfoundation.lams.tool.scratchie.dao.BurningQuestionLikeDAO;
import org.lamsfoundation.lams.tool.scratchie.dao.ScratchieAnswerVisitDAO;
import org.lamsfoundation.lams.tool.scratchie.dao.ScratchieBurningQuestionDAO;
import org.lamsfoundation.lams.tool.scratchie.dao.ScratchieConfigItemDAO;
import org.lamsfoundation.lams.tool.scratchie.dao.ScratchieDAO;
import org.lamsfoundation.lams.tool.scratchie.dao.ScratchieItemDAO;
import org.lamsfoundation.lams.tool.scratchie.dao.ScratchieSessionDAO;
import org.lamsfoundation.lams.tool.scratchie.dao.ScratchieUserDAO;
import org.lamsfoundation.lams.tool.scratchie.dto.BurningQuestionDTO;
import org.lamsfoundation.lams.tool.scratchie.dto.BurningQuestionItemDTO;
import org.lamsfoundation.lams.tool.scratchie.dto.GroupSummary;
import org.lamsfoundation.lams.tool.scratchie.dto.LeaderResultsDTO;
import org.lamsfoundation.lams.tool.scratchie.dto.OptionDTO;
import org.lamsfoundation.lams.tool.scratchie.dto.ReflectDTO;
import org.lamsfoundation.lams.tool.scratchie.dto.ScratchieItemDTO;
import org.lamsfoundation.lams.tool.scratchie.model.Scratchie;
import org.lamsfoundation.lams.tool.scratchie.model.ScratchieAnswerVisitLog;
import org.lamsfoundation.lams.tool.scratchie.model.ScratchieBurningQuestion;
import org.lamsfoundation.lams.tool.scratchie.model.ScratchieConfigItem;
import org.lamsfoundation.lams.tool.scratchie.model.ScratchieItem;
import org.lamsfoundation.lams.tool.scratchie.model.ScratchieSession;
import org.lamsfoundation.lams.tool.scratchie.model.ScratchieUser;
import org.lamsfoundation.lams.tool.scratchie.util.ScratchieItemComparator;
import org.lamsfoundation.lams.tool.service.ICommonScratchieService;
import org.lamsfoundation.lams.tool.service.ILamsToolService;
import org.lamsfoundation.lams.tool.service.IQbToolService;
import org.lamsfoundation.lams.usermanagement.User;
import org.lamsfoundation.lams.usermanagement.dto.UserDTO;
import org.lamsfoundation.lams.usermanagement.service.IUserManagementService;
import org.lamsfoundation.lams.util.FileUtil;
import org.lamsfoundation.lams.util.JsonUtil;
import org.lamsfoundation.lams.util.MessageService;
import org.lamsfoundation.lams.util.NumberUtil;
import org.lamsfoundation.lams.util.excel.ExcelRow;
import org.lamsfoundation.lams.util.excel.ExcelSheet;

import com.fasterxml.jackson.databind.node.ArrayNode;
import com.fasterxml.jackson.databind.node.ObjectNode;

/**
 * @author Andrey Balan
 */
public class ScratchieServiceImpl implements IScratchieService, ICommonScratchieService, ToolContentManager,
	ToolSessionManager, ToolRestManager, IQbToolService {
    private static Logger log = Logger.getLogger(ScratchieServiceImpl.class.getName());

    private ScratchieDAO scratchieDao;

    private ScratchieItemDAO scratchieItemDao;

    private ScratchieUserDAO scratchieUserDao;

    private ScratchieSessionDAO scratchieSessionDao;

    private ScratchieAnswerVisitDAO scratchieAnswerVisitDao;

    private ScratchieBurningQuestionDAO scratchieBurningQuestionDao;

    private BurningQuestionLikeDAO burningQuestionLikeDao;

    private ScratchieConfigItemDAO scratchieConfigItemDao;

    // tool service
    private IToolContentHandler scratchieToolContentHandler;

    private MessageService messageService;

    // system services

    private ILamsToolService toolService;

    private IUserManagementService userManagementService;

    private IExportToolContentService exportContentService;

    private ILogEventService logEventService;

    private ICoreNotebookService coreNotebookService;

    private IEventNotificationService eventNotificationService;

    private IQbService qbService;

    private ScratchieOutputFactory scratchieOutputFactory;

    // *******************************************************************************
    // Service method
    // *******************************************************************************

    @Override
    public Scratchie getScratchieByContentId(Long contentId) {
	Scratchie rs = scratchieDao.getByContentId(contentId);
	return rs;
    }

    @Override
    public Scratchie getDefaultContent(Long contentId) throws ScratchieApplicationException {
	if (contentId == null) {
	    String error = messageService.getMessage("error.msg.default.content.not.find");
	    log.error(error);
	    throw new ScratchieApplicationException(error);
	}

	Scratchie defaultContent = getDefaultScratchie();
	// save default content by given ID.
	Scratchie content = new Scratchie();
	content = Scratchie.newInstance(defaultContent, contentId);
	return content;
    }

    @Override
    public void createUser(ScratchieUser scratchieUser) {
	ScratchieUser user = getUserByIDAndSession(scratchieUser.getUserId(),
		scratchieUser.getSession().getSessionId());
	if (user == null) {
	    user = scratchieUser;
	}
	// Save it no matter if the user already exists.
	// At checkLeaderSelectToolForSessionLeader() the user is added to session.
	// Sometimes session save is earlier that user save in another thread, leading to an exception.
	scratchieUserDao.saveObject(user);
    }

    @Override
    public ScratchieUser getUserByIDAndSession(Long userId, Long sessionId) {
	return scratchieUserDao.getUserByUserIDAndSessionID(userId, sessionId);
    }

    @SuppressWarnings("unchecked")
    @Override
    public ScratchieUser getUserByLoginAndSessionId(String login, long toolSessionId) {
	List<User> user = scratchieUserDao.findByProperty(User.class, "login", login);
	return user.isEmpty() ? null
		: scratchieUserDao.getUserByUserIDAndSessionID(user.get(0).getUserId().longValue(), toolSessionId);
    }

    @Override
    public int countUsersByContentId(Long contentId) {
	return scratchieUserDao.countUsersByContentId(contentId);
    }

    @Override
    public void saveOrUpdateScratchie(Scratchie scratchie) {
	for (ScratchieItem item : scratchie.getScratchieItems()) {
	    scratchieItemDao.saveObject(item);
	}
	scratchieDao.saveObject(scratchie);
    }

    @Override
    public void releaseFromCache(Object object) {
	scratchieDao.releaseFromCache(object);
    }

    @Override
    public ScratchieConfigItem getConfigItem(String key) {
	return scratchieConfigItemDao.getConfigItemByKey(key);
    }

    @Override
    public void saveOrUpdateScratchieConfigItem(ScratchieConfigItem item) {
	scratchieConfigItemDao.saveOrUpdate(item);
    }

    @Override
    public String[] getPresetMarks(Scratchie scratchie) {
	String presetMarks = "";
	if (StringUtils.isNotEmpty(scratchie.getPresetMarks())) {
	    presetMarks = scratchie.getPresetMarks();
	} else {
	    ScratchieConfigItem defaultPresetMarks = getConfigItem(ScratchieConfigItem.KEY_PRESET_MARKS);
	    if (defaultPresetMarks != null) {
		presetMarks = defaultPresetMarks.getConfigValue();
	    }
	}

	//remove all white spaces and split the settings around matches of ","
	return presetMarks.replaceAll("\\s+", "").split(",");
    }

    @Override
    public int getMaxPossibleScore(Scratchie scratchie) {
	int itemsNumber = scratchie.getScratchieItems().size();

	// calculate totalMarksPossible
	String[] presetMarks = getPresetMarks(scratchie);
	int maxPossibleScore = (presetMarks.length > 0) ? itemsNumber * Integer.parseInt(presetMarks[0]) : 0;

	// count an extra point if such option is ON
	if (scratchie.isExtraPoint()) {
	    maxPossibleScore += itemsNumber;
	}

	return maxPossibleScore;
    }

    @Override
    public void deleteScratchieItem(Long uid) {
	scratchieItemDao.removeObject(ScratchieItem.class, uid);
    }

    @Override
    public void populateItemsWithConfidenceLevels(Long userId, Long toolSessionId, Integer confidenceLevelsActivityUiid,
	    Collection<ScratchieItem> items) {
	List<ConfidenceLevelDTO> confidenceLevelDtos = toolService
		.getConfidenceLevelsByActivity(confidenceLevelsActivityUiid, userId.intValue(), toolSessionId);

	//populate Scratchie items with confidence levels
	for (ScratchieItem item : items) {
	    //find corresponding QbQuestion
	    for (ConfidenceLevelDTO confidenceLevelDto : confidenceLevelDtos) {
		if (item.getQbQuestion().getUid().equals(confidenceLevelDto.getQbQuestionUid())) {

		    //find corresponding QbOption
		    for (OptionDTO optionDTO : item.getOptionDtos()) {
			if (optionDTO.getQbOptionUid().equals(confidenceLevelDto.getQbOptionUid())) {
			    optionDTO.getConfidenceLevelDtos().add(confidenceLevelDto);
			}
		    }
		}
	    }
	}
    }

    @Override
    public Set<ToolActivity> getActivitiesProvidingConfidenceLevels(Long toolContentId) {
	return toolService.getActivitiesProvidingConfidenceLevels(toolContentId);
    }

    @Override
    public Set<ToolActivity> getActivitiesProvidingVsaAnswers(Long toolContentId) {
	return toolService.getActivitiesProvidingVsaAnswers(toolContentId);
    }

    @Override
    public boolean isUserGroupLeader(Long userId, Long toolSessionId) {
	ScratchieSession session = getScratchieSessionBySessionId(toolSessionId);
	ScratchieUser groupLeader = session.getGroupLeader();

	return (groupLeader != null) && userId.equals(groupLeader.getUserId());
    }

    @Override
    public ScratchieUser checkLeaderSelectToolForSessionLeader(ScratchieUser user, Long toolSessionId) {
	if ((user == null) || (toolSessionId == null)) {
	    return null;
	}
	ScratchieSession scratchieSession = getScratchieSessionBySessionId(toolSessionId);
	ScratchieUser leader = scratchieSession.getGroupLeader();
	// check leader select tool for a leader only in case scratchie tool doesn't know it. As otherwise it will screw
	// up previous scratches done
	if (leader == null) {
	    Long leaderUserId = toolService.getLeaderUserId(toolSessionId, user.getUserId().intValue());
	    if (leaderUserId != null) {
		leader = getUserByIDAndSession(leaderUserId, toolSessionId);

		// create new user in a DB
		if (leader == null) {
		    log.debug("creating new user with userId: " + leaderUserId);
		    User leaderDto = (User) getUserManagementService().findById(User.class, leaderUserId.intValue());
		    leader = new ScratchieUser(leaderDto.getUserDTO(), scratchieSession);
		    this.createUser(leader);
		}

		// set group leader
		scratchieSession.setGroupLeader(leader);
		saveOrUpdateScratchieSession(scratchieSession);
	    }
	}
	return leader;
    }

    @Override
    public void launchTimeLimit(Long sessionId) {
	ScratchieSession session = getScratchieSessionBySessionId(sessionId);
	int timeLimit = session.getScratchie().getTimeLimit();
	if (timeLimit == 0) {
	    return;
	}

	//store timeLimitLaunchedDate into DB
	Date timeLimitLaunchedDate = new Date();
	session.setTimeLimitLaunchedDate(timeLimitLaunchedDate);
	scratchieSessionDao.saveObject(session);
    }

    @Override
    public boolean isWaitingForLeaderToSubmitNotebook(ScratchieSession toolSession) {
	Long toolSessionId = toolSession.getSessionId();
	Scratchie scratchie = toolSession.getScratchie();
	ScratchieUser groupLeader = toolSession.getGroupLeader();

	boolean isReflectOnActivity = scratchie.isReflectOnActivity();
	// get notebook entry
	NotebookEntry notebookEntry = null;
	if (isReflectOnActivity && (groupLeader != null)) {
	    notebookEntry = getEntry(toolSessionId, CoreNotebookConstants.NOTEBOOK_TOOL,
		    ScratchieConstants.TOOL_SIGNATURE, groupLeader.getUserId().intValue());
	}

	// return whether it's waiting for the leader to submit notebook
	return isReflectOnActivity && (notebookEntry == null);
    }

    @Override
    public void changeUserMark(Long userId, Long sessionId, Integer newMark) {
	if (newMark == null) {
	    return;
	}

	ScratchieSession session = this.getScratchieSessionBySessionId(sessionId);
	int oldMark = session.getMark();

	session.setMark(newMark);
	scratchieSessionDao.saveObject(session);

	// propagade new mark to Gradebook for all students in a group
	List<ScratchieUser> users = this.getUsersBySession(sessionId);
	for (ScratchieUser user : users) {

	    toolService.updateActivityMark(newMark.doubleValue(), null, user.getUserId().intValue(),
		    user.getSession().getSessionId(), false);

	    // record mark change with audit service
	    Long toolContentId = null;
	    if (session.getScratchie() != null) {
		toolContentId = session.getScratchie().getContentId();
	    }

	    logEventService.logMarkChange(user.getUserId(), user.getLoginName(), toolContentId, "" + oldMark,
		    "" + newMark);
	}

    }

    @Override
    public Scratchie getScratchieBySessionId(Long sessionId) {
	ScratchieSession session = scratchieSessionDao.getSessionBySessionId(sessionId);
	// to skip CGLib problem
	Long contentId = session.getScratchie().getContentId();
	return scratchieDao.getByContentId(contentId);
    }

    @Override
    public ScratchieSession getScratchieSessionBySessionId(Long sessionId) {
	return scratchieSessionDao.getSessionBySessionId(sessionId);
    }

    @Override
    public int countSessionsByContentId(Long toolContentId) {
	return scratchieSessionDao.getByContentId(toolContentId).size();
    }

    @Override
    public List<ScratchieSession> getSessionsByContentId(Long toolContentId) {
	return scratchieSessionDao.getByContentId(toolContentId);
    }

    @Override
    public void saveOrUpdateScratchieSession(ScratchieSession resSession) {
	scratchieSessionDao.saveObject(resSession);
    }

    @Override
    public ScratchieAnswerVisitLog getLog(Long sessionId, Long itemUid, boolean isCaseSensitive, String answer) {
	return scratchieAnswerVisitDao.getLog(sessionId, itemUid, isCaseSensitive, answer);
    }

    @Override
    public void recordItemScratched(Long sessionId, Long itemUid, Long optionUid) {
	QbOption option = this.getQbOptionByUid(optionUid);
	if (option == null) {
	    return;
	}

	ScratchieAnswerVisitLog log = scratchieAnswerVisitDao.getLog(optionUid, itemUid, sessionId);
	if (log == null) {
	    log = new ScratchieAnswerVisitLog();
	    log.setQbOption(option);
	    log.setSessionId(sessionId);
	    QbToolQuestion qbToolQuestion = scratchieDao.find(QbToolQuestion.class, itemUid);
	    log.setQbToolQuestion(qbToolQuestion);
	    log.setAccessDate(new Timestamp(new Date().getTime()));
	    scratchieAnswerVisitDao.saveObject(log);

	    recalculateMarkForSession(sessionId, false);
	}
    }

    @Override
    public void recordVsaAnswer(Long sessionId, Long itemUid, boolean isCaseSensitive, String answer) {
	ScratchieAnswerVisitLog log = scratchieAnswerVisitDao.getLog(sessionId, itemUid, isCaseSensitive, answer);
	if (log == null) {
	    log = new ScratchieAnswerVisitLog();
	    log.setAnswer(answer);
	    log.setSessionId(sessionId);
	    QbToolQuestion qbToolQuestion = scratchieDao.find(QbToolQuestion.class, itemUid);
	    log.setQbToolQuestion(qbToolQuestion);
	    log.setAccessDate(new Timestamp(new Date().getTime()));
	    scratchieAnswerVisitDao.saveObject(log);

	    recalculateMarkForSession(sessionId, false);
	}
    }

    @Override
    public void recalculateMarkForSession(Long sessionId, boolean isPropagateToGradebook) {
	ScratchieSession session = getScratchieSessionBySessionId(sessionId);
	Scratchie scratchie = session.getScratchie();
	Set<ScratchieItem> items = scratchie.getScratchieItems();

	populateScratchieItemsWithMarks(scratchie, scratchie.getScratchieItems(), sessionId);

	// calculate mark
	int mark = 0;
	for (ScratchieItem item : items) {
	    mark += item.getMark();
	}

	// change mark for all learners in a group
	session.setMark(mark);
	scratchieSessionDao.saveObject(session);

	// propagade changes to Gradebook
	if (isPropagateToGradebook) {
	    List<ScratchieUser> users = getUsersBySession(sessionId);
	    for (ScratchieUser user : users) {
		toolService.updateActivityMark(Double.valueOf(mark), null, user.getUserId().intValue(),
			user.getSession().getSessionId(), false);
	    }
	}
    }

    @Override
    public void recalculateUserAnswers(Scratchie scratchie, Set<ScratchieItem> oldItems, Set<ScratchieItem> newItems) {
	// create list of modified questions
	List<ScratchieItem> modifiedItems = new ArrayList<>();
	for (ScratchieItem oldItem : oldItems) {
	    for (ScratchieItem newItem : newItems) {
		if (oldItem.getDisplayOrder() == newItem.getDisplayOrder()) {
		    boolean isItemModified = false;

		    // title or question is different - do nothing

		    // options are different
		    List<QbOption> oldOptions = oldItem.getQbQuestion().getQbOptions();
		    List<QbOption> newOptions = newItem.getQbQuestion().getQbOptions();
		    for (QbOption oldOption : oldOptions) {
			for (QbOption newOption : newOptions) {
			    if (oldOption.getDisplayOrder() == newOption.getDisplayOrder()) {

				if (oldOption.isCorrect() != newOption.isCorrect()) {
				    isItemModified = true;
				}
			    }
			}
		    }
		    if (oldOptions.size() != newOptions.size()) {
			isItemModified = true;
		    }

		    if (isItemModified) {
			modifiedItems.add(newItem);
		    }
		}
	    }
	}

	List<ScratchieSession> sessionList = scratchieSessionDao.getByContentId(scratchie.getContentId());
	for (ScratchieSession session : sessionList) {
	    Long toolSessionId = session.getSessionId();
	    List<ScratchieAnswerVisitLog> visitLogsToDelete = new ArrayList<>();
	    boolean isRecalculateMarks = false;

	    // remove all scratches for modified items

	    // [+] if the question is modified
	    for (ScratchieItem modifiedItem : modifiedItems) {
		List<ScratchieAnswerVisitLog> visitLogs = scratchieAnswerVisitDao.getLogsBySessionAndItem(toolSessionId,
			modifiedItem.getUid());
		visitLogsToDelete.addAll(visitLogs);
	    }

	    // remove all visit logs marked for deletion
	    Iterator<ScratchieAnswerVisitLog> iter = visitLogsToDelete.iterator();
	    while (iter.hasNext()) {
		ScratchieAnswerVisitLog visitLogToDelete = iter.next();
		iter.remove();
		scratchieAnswerVisitDao.removeObject(ScratchieAnswerVisitLog.class, visitLogToDelete.getUid());
		isRecalculateMarks = true;
	    }

	    // [+] doing nothing if the new question was added

	    // recalculate marks if it's required
	    if (isRecalculateMarks) {
		recalculateMarkForSession(toolSessionId, true);
	    }
	}
    }

    @Override
    public void recalculateScratchieMarksForVsaQuestion(Long qbQuestionUid) {
	List<Long> sessionIds = scratchieSessionDao.getSessionIdsByQbQuestion(qbQuestionUid);
	// recalculate marks if it's required
	for (Long sessionId : sessionIds) {
	    recalculateMarkForSession(sessionId, true);
	}
    }

    @Override
    public List<ScratchieBurningQuestion> getBurningQuestionsBySession(Long sessionId) {
	return scratchieBurningQuestionDao.getBurningQuestionsBySession(sessionId);
    }

    @Override
    public void saveBurningQuestion(Long sessionId, Long itemUid, String question) {
	boolean isGeneralBurningQuestion = itemUid == null;

	ScratchieBurningQuestion burningQuestion = (isGeneralBurningQuestion)
		? scratchieBurningQuestionDao.getGeneralBurningQuestionBySession(sessionId)
		: scratchieBurningQuestionDao.getBurningQuestionBySessionAndItem(sessionId, itemUid);

	if (burningQuestion == null) {
	    burningQuestion = new ScratchieBurningQuestion();
	    if (!isGeneralBurningQuestion) {
		ScratchieItem item = scratchieItemDao.getByUid(itemUid);
		burningQuestion.setScratchieItem(item);
	    }
	    burningQuestion.setGeneralQuestion(isGeneralBurningQuestion);
	    burningQuestion.setSessionId(sessionId);
	    burningQuestion.setAccessDate(new Date());
	}
	burningQuestion.setQuestion(question);

	scratchieBurningQuestionDao.saveObject(burningQuestion);
    }

    @Override
    public QbOption getQbOptionByUid(Long optionUid) {
	QbOption res = (QbOption) userManagementService.findById(QbOption.class, optionUid);
	releaseFromCache(res);
	return res;
    }

    @Override
    public void setScratchingFinished(Long toolSessionId) throws IOException {
	ScratchieSession session = this.getScratchieSessionBySessionId(toolSessionId);
	session.setScratchingFinished(true);
	scratchieSessionDao.saveObject(session);

	recalculateMarkForSession(toolSessionId, false);
    }

    @Override
    public String finishToolSession(Long toolSessionId, Long userId) throws ScratchieApplicationException {
	String nextUrl = null;
	try {
	    ScratchieUser user = scratchieUserDao.getUserByUserIDAndSessionID(userId, toolSessionId);
	    user.setSessionFinished(true);
	    scratchieUserDao.saveObject(user);

	    //if this is a leader finishes, complete all non-leaders as well
	    boolean isUserGroupLeader = user.getSession().isUserGroupLeader(user.getUid());
	    if (isUserGroupLeader) {
		getUsersBySession(toolSessionId).forEach(sessionUser -> {
		    //finish non-leader
		    sessionUser.setSessionFinished(true);
		    scratchieUserDao.saveObject(user);

		    // as long as there is no individual results in Scratchie tool (but rather one for entire group) there is no
		    // need to copyAnswersFromLeader()
		});
	    }

	    nextUrl = this.leaveToolSession(toolSessionId, userId);
	} catch (DataMissingException e) {
	    throw new ScratchieApplicationException(e);
	} catch (ToolException e) {
	    throw new ScratchieApplicationException(e);
	}
	return nextUrl;
    }

    @Override
    public ScratchieItem getScratchieItemByUid(Long itemUid) {
	return scratchieItemDao.getByUid(itemUid);
    }

    @Override
    public Set<ScratchieUser> getAllLeaders(Long contentId) {
	Set<ScratchieUser> leaders = new TreeSet<>();
	List<ScratchieSession> sessionList = scratchieSessionDao.getByContentId(contentId);
	for (ScratchieSession session : sessionList) {
	    ScratchieUser leader = session.getGroupLeader();
	    if (leader != null) {
		leaders.add(leader);
	    }
	}
	return leaders;
    }

    @Override
    public List<ScratchieUser> getUsersBySession(Long toolSessionId) {
	return scratchieUserDao.getBySessionID(toolSessionId);
    }

    @Override
    public ScratchieUser getUserByUserIDAndContentID(Long userId, Long contentId) {
	return scratchieUserDao.getUserByUserIDAndContentID(userId, contentId);
    }

    @Override
    public void saveUser(ScratchieUser user) {
	scratchieUserDao.saveObject(user);
    }

    @Override
    /*
     * If isIncludeOnlyLeaders then include the portrait ids needed for monitoring. If false then it
     * is probably the export and that doesn't need portraits.
     */
    public List<GroupSummary> getMonitoringSummary(Long contentId) {
	List<GroupSummary> groupSummaryList = new ArrayList<>();
	List<ScratchieSession> sessions = scratchieSessionDao.getByContentId(contentId);

	for (ScratchieSession session : sessions) {

	    Long sessionId = session.getSessionId();

	    Collection<User> groupUsers = toolService.getToolSession(sessionId).getLearners();

	    // one new summary for one session.
	    GroupSummary groupSummary = new GroupSummary(session);

	    int totalAttempts = scratchieAnswerVisitDao.getLogCountTotal(sessionId);
	    groupSummary.setTotalAttempts(totalAttempts);

	    Map<Long, ScratchieUser> sessionUsers = getUsersBySession(sessionId).stream()
		    .collect(Collectors.toMap(ScratchieUser::getUserId, s -> s));
	    groupSummary.setUsersWhoReachedActivity(sessionUsers.keySet());

<<<<<<< HEAD
		boolean isUserGroupLeader = session.isUserGroupLeader(user.getUid());
		if (isUserGroupLeader) {
		    groupSummary.setLeaderUid(user.getUid());
		}

		if (addPortraits) {
		    User systemUser = (User) userManagementService.findById(User.class, user.getUserId().intValue());
		    user.setPortraitId(
			    systemUser.getPortraitUuid() == null ? null : systemUser.getPortraitUuid().toString());
=======
	    List<ScratchieUser> usersToShow = new LinkedList<>();
	    for (User user : groupUsers) {
		boolean isUserGroupLeader = false;
		ScratchieUser scratchieUser = sessionUsers.get(user.getUserId().longValue());
		if (scratchieUser == null) {
		    scratchieUser = new ScratchieUser();
		    scratchieUser.setFirstName(user.getFirstName());
		    scratchieUser.setLastName(user.getLastName());
		    scratchieUser.setLoginName(user.getLogin());
		    scratchieUser.setUserId(user.getUserId().longValue());
		} else {
		    isUserGroupLeader = session.isUserGroupLeader(scratchieUser.getUid());
		    if (isUserGroupLeader) {
			groupSummary.setLeaderUid(scratchieUser.getUid());
		    }
>>>>>>> 3249d7b7
		}

		scratchieUser.setPortraitId(user.getPortraitUuid());
		usersToShow.add(scratchieUser);
	    }

	    groupSummary.setUsers(usersToShow);
	    groupSummaryList.add(groupSummary);
	}
	return groupSummaryList;
    }

    @Override
    public void getScratchesOrder(Collection<ScratchieItem> items, Long sessionId) {
	for (ScratchieItem item : items) {
	    QbQuestion qbQuestion = item.getQbQuestion();
	    List<ScratchieAnswerVisitLog> itemLogs = scratchieAnswerVisitDao.getLogsBySessionAndItem(sessionId,
		    item.getUid());

	    for (OptionDTO optionDto : item.getOptionDtos()) {
		if (QbQuestion.TYPE_MULTIPLE_CHOICE == qbQuestion.getType()) {
		    int attemptNumber;
		    ScratchieAnswerVisitLog log = scratchieAnswerVisitDao.getLog(optionDto.getQbOptionUid(),
			    item.getUid(), sessionId);
		    if (log == null) {
			// -1 if there is no log
			attemptNumber = -1;
		    } else {
			// adding 1 to start from 1
			attemptNumber = itemLogs.indexOf(log) + 1;
		    }
		    optionDto.setAttemptOrder(attemptNumber);

		    //process VSA questions
		} else {
		    // -1 if there is no log
		    int attemptNumber = -1;
		    for (ScratchieAnswerVisitLog itemLog : itemLogs) {
			if (itemLog.getQbToolQuestion().getUid().equals(item.getUid())
				&& isAnswersEqual(item, itemLog.getAnswer(), optionDto.getAnswer())) {
			    // adding 1 to start from 1
			    attemptNumber = itemLogs.indexOf(itemLog) + 1;
			    break;
			}
		    }
		    optionDto.setAttemptOrder(attemptNumber);
		}
	    }
	}
    }

    private boolean isAnswersEqual(ScratchieItem item, String answer1, String answer2) {
	if (answer1 == null || answer2 == null) {
	    return false;
	}

	return item.getQbQuestion().isCaseSensitive() ? answer1.equals(answer2) : answer1.equalsIgnoreCase(answer2);
    }

    @Override
    public Collection<ScratchieItem> getItemsWithIndicatedScratches(Long toolSessionId) {
	List<ScratchieAnswerVisitLog> userLogs = scratchieAnswerVisitDao.getLogsBySession(toolSessionId);

	Scratchie scratchie = getScratchieBySessionId(toolSessionId);
	Set<ScratchieItem> items = new TreeSet<>(new ScratchieItemComparator());
	items.addAll(scratchie.getScratchieItems());

	//populate Scratchie items with VSA answers
	fillItemsWithVsaAnswers(items, toolSessionId, scratchie, userLogs);

	//mark scratched options
	for (ScratchieItem item : items) {
	    for (OptionDTO optionDto : item.getOptionDtos()) {

		// find according log if it exists
		boolean isScratched = false;
		if (QbQuestion.TYPE_MULTIPLE_CHOICE == item.getQbQuestion().getType()) {
		    for (ScratchieAnswerVisitLog userLog : userLogs) {
			if (userLog.getQbToolQuestion().getUid().equals(item.getUid())
				&& userLog.getQbOption().getUid().equals(optionDto.getQbOptionUid())) {
			    isScratched = true;
			    break;
			}
		    }

		    //process VSA question
		} else {
		    // find according log if it exists
		    for (ScratchieAnswerVisitLog userLog : userLogs) {
			if (userLog.getQbToolQuestion().getUid().equals(item.getUid())
				&& isAnswersEqual(item, userLog.getAnswer(), optionDto.getAnswer())) {
			    isScratched = true;
			    break;
			}
		    }
		}
		optionDto.setScratched(isScratched);
	    }

	    boolean isItemUnraveled = ScratchieServiceImpl.isItemUnraveled(item, userLogs);
	    item.setUnraveled(isItemUnraveled);
	}

	return items;
    }

    /**
     * Populate Scratchie item with VSA answers (both from Assessment tool and entered by current learner)
     */
    private void fillItemsWithVsaAnswers(Collection<ScratchieItem> items, Long toolSessionId, Scratchie scratchie,
	    List<ScratchieAnswerVisitLog> userLogs) {
	ScratchieUser leader = scratchieSessionDao.getSessionBySessionId(toolSessionId).getGroupLeader();
	Collection<VsaAnswerDTO> assessmentAnswers = scratchie.isAnswersFetchingEnabled()
		? toolService.getVsaAnswersFromAssessment(scratchie.getActivityUiidProvidingVsaAnswers(),
			leader.getUserId().intValue(), toolSessionId)
		: null;

	for (ScratchieItem item : items) {
	    Long itemQbQuestionUid = item.getQbQuestion().getUid();

	    //process only VSA items
	    if (item.getQbQuestion().getType() != QbQuestion.TYPE_VERY_SHORT_ANSWERS) {
		continue;
	    }
	    //clear optionDtos in case fillItemsWithVsaAnswers is used in a loop
//	    item.getOptionDtos().clear();
	    List<OptionDTO> optionDtosFromScratchieUsers = new LinkedList<>();
	    for (OptionDTO optionDto : item.getOptionDtos()) {
		if (optionDto.getDisplayOrder() == -200) {
		    optionDtosFromScratchieUsers.add(optionDto);
		}
	    }
	    item.getOptionDtos().clear();
	    item.getOptionDtos().addAll(optionDtosFromScratchieUsers);

	    //populate Scratchie items with VSA answers, entered by learners in Assessment tool
	    if (scratchie.isAnswersFetchingEnabled()) {
		//find corresponding QbQuestion
		for (VsaAnswerDTO assessmentAnswer : assessmentAnswers) {
		    if (itemQbQuestionUid.equals(assessmentAnswer.getQbQuestionUid())) {
			OptionDTO optionDto = new OptionDTO();
			optionDto.setAnswer(assessmentAnswer.getAnswer());
			optionDto.setCorrect(assessmentAnswer.isCorrect());
			optionDto.setUserId(assessmentAnswer.getUserId());
			optionDto.setQbQuestionUid(assessmentAnswer.getQbQuestionUid());
			optionDto.setDisplayOrder(-100);
			if (!scratchie.isConfidenceLevelsEnabled()) {
			    //don't show confidence levels
			    for (ConfidenceLevelDTO confidenceLevel : assessmentAnswer.getConfidenceLevels()) {
				confidenceLevel.setLevel(-1);
			    }
			}
			optionDto.getConfidenceLevelDtos().addAll(assessmentAnswer.getConfidenceLevels());

			item.getOptionDtos().add(optionDto);
		    }
		}
	    }

	    //add answers provided by user, which didn't come from Assessment
	    for (ScratchieAnswerVisitLog userLog : userLogs) {
		if (itemQbQuestionUid.equals(userLog.getQbToolQuestion().getQbQuestion().getUid())) {

		    //try to find already existing VsaAnswerDTO for the answer
		    OptionDTO optionDto = null;
		    boolean skipAddingUserAnswerToConfidenceLevel = false;
		    for (OptionDTO optionDtoIter : item.getOptionDtos()) {
			if (itemQbQuestionUid.equals(optionDtoIter.getQbQuestionUid())
				&& isAnswersEqual(item, optionDtoIter.getAnswer(), userLog.getAnswer())) {
			    optionDto = optionDtoIter;
			    //skip showing ConfidenceLevel, as we already show it due to this user's answer in Assessment
			    skipAddingUserAnswerToConfidenceLevel = optionDtoIter.getUserId()
				    .equals(leader.getUserId());
			    break;
			}
		    }
		    if (skipAddingUserAnswerToConfidenceLevel) {
			continue;
		    }

		    if (optionDto == null) {
			optionDto = new OptionDTO();
			optionDto.setQbQuestionUid(itemQbQuestionUid);
			String answer = userLog.getAnswer();
			optionDto.setAnswer(answer);
			optionDto.setDisplayOrder(-200);
			boolean isCorrect = ScratchieServiceImpl.isItemUnraveledByAnswers(item, List.of(answer));
			optionDto.setCorrect(isCorrect);
			optionDto.setUserId(leader.getUserId());
			item.getOptionDtos().add(optionDto);
		    }

		    ConfidenceLevelDTO confidenceLevelDto = new ConfidenceLevelDTO();
		    confidenceLevelDto.setUserId(leader.getUserId().intValue());
		    String userName = StringUtils.isBlank(leader.getFirstName())
			    && StringUtils.isBlank(leader.getLastName()) ? leader.getLoginName()
				    : leader.getFirstName() + " " + leader.getLastName();
		    confidenceLevelDto.setUserName(userName);
		    confidenceLevelDto.setPortraitUuid(leader.getPortraitId());
		    //don't show confidence level
		    confidenceLevelDto.setLevel(-1);
		    optionDto.getConfidenceLevelDtos().add(confidenceLevelDto);
		}
	    }
	}
    }

    /**
     * Check if the specified item was unraveled by user
     *
     * @param item
     *            specified item
     * @param userLogs
     *            uses logs from it (The main reason to have this parameter is to reduce number of queries to DB)
     * @return
     */
    private static boolean isItemUnraveled(ScratchieItem item, List<ScratchieAnswerVisitLog> userLogs) {
	boolean isItemUnraveled = false;

	if (QbQuestion.TYPE_MULTIPLE_CHOICE == item.getQbQuestion().getType()) {
	    for (QbOption option : item.getQbQuestion().getQbOptions()) {

		ScratchieAnswerVisitLog log = null;
		for (ScratchieAnswerVisitLog userLog : userLogs) {
		    if (userLog.getQbToolQuestion().getUid().equals(item.getUid())
			    && userLog.getQbOption().getUid().equals(option.getUid())) {
			log = userLog;
			break;
		    }
		}

		if (log != null) {
		    isItemUnraveled |= option.isCorrect();
		}
	    }

	    //VSA question
	} else {
	    List<String> userAnswers = new ArrayList<>();
	    for (ScratchieAnswerVisitLog userLog : userLogs) {
		if (userLog.getQbToolQuestion().getUid().equals(item.getUid()) && userLog.getAnswer() != null) {
		    userAnswers.add(userLog.getAnswer());
		}
	    }

	    isItemUnraveled = ScratchieServiceImpl.isItemUnraveledByAnswers(item, userAnswers);
	}

	return isItemUnraveled;
    }

    public static boolean isItemUnraveledByAnswers(ScratchieItem item, List<String> userAnswers) {
	QbQuestion qbQuestion = item.getQbQuestion();

	QbOption correctAnswersGroup = qbQuestion.getQbOptions().get(0).isCorrect() ? qbQuestion.getQbOptions().get(0)
		: qbQuestion.getQbOptions().get(1);
	String[] correctAnswers = correctAnswersGroup.getName().strip().split("\\r\\n");
	for (String correctAnswer : correctAnswers) {
	    correctAnswer = correctAnswer.strip();

	    //prepare regex which takes into account only * special character
	    String regexWithOnlyAsteriskSymbolActive = "\\Q";
	    for (int i = 0; i < correctAnswer.length(); i++) {
		//everything in between \\Q and \\E are taken literally no matter which characters it contains
		if (correctAnswer.charAt(i) == '*') {
		    regexWithOnlyAsteriskSymbolActive += "\\E.*\\Q";
		} else {
		    regexWithOnlyAsteriskSymbolActive += correctAnswer.charAt(i);
		}
	    }
	    regexWithOnlyAsteriskSymbolActive += "\\E";

	    //check whether answer matches regex
	    Pattern pattern;
	    if (qbQuestion.isCaseSensitive()) {
		pattern = Pattern.compile(regexWithOnlyAsteriskSymbolActive);
	    } else {
		pattern = Pattern.compile(regexWithOnlyAsteriskSymbolActive,
			java.util.regex.Pattern.CASE_INSENSITIVE | java.util.regex.Pattern.UNICODE_CASE);
	    }

	    for (String userAnswer : userAnswers) {
		// check is item unraveled
		if (pattern.matcher(userAnswer.strip()).matches()) {
		    return true;
		}
	    }
	}

	return false;
    }

    @Override
    public void populateScratchieItemsWithMarks(Scratchie scratchie, Collection<ScratchieItem> items, long sessionId) {
	List<ScratchieAnswerVisitLog> userLogs = scratchieAnswerVisitDao.getLogsBySession(sessionId);
	String[] presetMarks = getPresetMarks(scratchie);

	for (ScratchieItem item : items) {
	    // get lowest mark by default
	    int mark = Integer.parseInt(presetMarks[presetMarks.length - 1]);
	    // add mark only if an item was unravelled
	    // add mark only if an item was unraveled
	    if (ScratchieServiceImpl.isItemUnraveled(item, userLogs)) {
		int itemAttempts = ScratchieServiceImpl.getNumberAttemptsForItem(userLogs, item);
		String markStr = (itemAttempts <= presetMarks.length) ? presetMarks[itemAttempts - 1]
			: presetMarks[presetMarks.length - 1];
		mark = Integer.parseInt(markStr);

		// add extra point if needed
		if (scratchie.isExtraPoint() && (itemAttempts == 1)) {
		    mark++;
		}
	    }
	    item.setMark(mark);
	}
    }

    /**
     * Returns number of scraches user done for the specified item.
     */
    private static int getNumberAttemptsForItem(List<ScratchieAnswerVisitLog> userLogs, ScratchieItem item) {
	int itemAttempts = 0;
	for (ScratchieAnswerVisitLog userLog : userLogs) {
	    if (userLog.getQbToolQuestion().getUid().equals(item.getUid())) {
		itemAttempts++;
	    }
	}

	return itemAttempts;
    }

    @Override
    public List<GroupSummary> getGroupSummariesByItem(Long contentId, Long itemUid) {
	List<GroupSummary> groupSummaryList = new ArrayList<>();
	ScratchieItem item = scratchieItemDao.getByUid(itemUid);
	boolean isMcqItem = item.getQbQuestion().getType() == QbQuestion.TYPE_MULTIPLE_CHOICE;
	List<QbOption> options = item.getQbQuestion().getQbOptions();

	List<ScratchieSession> sessionList = scratchieSessionDao.getByContentId(contentId);
	for (ScratchieSession session : sessionList) {
	    Long sessionId = session.getSessionId();
	    // one new summary for one session.
	    GroupSummary groupSummary = new GroupSummary(session);
	    List<ScratchieAnswerVisitLog> sessionAttempts = scratchieAnswerVisitDao.getLogsBySessionAndItem(sessionId,
		    itemUid);
	    int numberColumns = options.size() > sessionAttempts.size() || isMcqItem ? options.size()
		    : sessionAttempts.size();
	    groupSummary.setNumberColumns(numberColumns);

	    Map<Long, OptionDTO> optionMap = new HashMap<>();
	    Long i = 0l;
	    for (QbOption dbOption : options) {
		// clone it so it doesn't interfere with values from other sessions
		OptionDTO optionDto = new OptionDTO(dbOption);
		int[] attempts = new int[numberColumns];
		optionDto.setAttempts(attempts);
		optionMap.put(dbOption.getUid(), optionDto);
	    }

	    // calculate attempts table
	    List<ScratchieUser> users = scratchieUserDao.getBySessionID(sessionId);
	    for (ScratchieUser user : users) {
		int attemptNumber = 0;

		for (ScratchieAnswerVisitLog attempt : sessionAttempts) {
		    Long optionUid;
		    if (isMcqItem) {
			optionUid = attempt.getQbOption().getUid();

		    } else {
			String answer = attempt.getAnswer();
			boolean isCorrect = ScratchieServiceImpl.isItemUnraveledByAnswers(item, List.of(answer));
			boolean isFirstAnswersGroupCorrect = options.get(0).isCorrect();

			optionUid = isCorrect && isFirstAnswersGroupCorrect || !isCorrect && !isFirstAnswersGroupCorrect
				? options.get(0).getUid()
				: options.get(1).getUid();
		    }
		    OptionDTO optionDto = optionMap.get(optionUid);
		    int[] attempts = optionDto.getAttempts();
		    // +1 for corresponding choice
		    attempts[attemptNumber++]++;
		}
	    }

	    groupSummary.setOptionDtos(optionMap.values());
	    groupSummaryList.add(groupSummary);
	}

	// show total groupSummary if there is more than 1 group available
	if (sessionList.size() > 1 && isMcqItem) {
	    GroupSummary groupSummaryTotal = new GroupSummary();
	    groupSummaryTotal.setSessionId(0L);
	    groupSummaryTotal.setSessionName("Summary");
	    groupSummaryTotal.setMark(0);
	    groupSummaryTotal.setNumberColumns(options.size());

	    Map<Long, OptionDTO> optionMapTotal = new HashMap<>();
	    for (QbOption dbOption : options) {
		// clone it so it doesn't interfere with values from other sessions
		OptionDTO optionDto = new OptionDTO(dbOption);
		int[] attempts = new int[options.size()];
		optionDto.setAttempts(attempts);
		optionMapTotal.put(dbOption.getUid(), optionDto);
	    }

	    for (GroupSummary groupSummary : groupSummaryList) {
		Collection<OptionDTO> optionDtos = groupSummary.getOptionDtos();
		for (OptionDTO optionDto : optionDtos) {
		    int[] attempts = optionDto.getAttempts();

		    OptionDTO optionTotal = optionMapTotal.get(optionDto.getQbOptionUid());
		    int[] attemptsTotal = optionTotal.getAttempts();
		    for (int i = 0; i < attempts.length; i++) {
			attemptsTotal[i] += attempts[i];
		    }
		}
	    }

	    groupSummaryTotal.setOptionDtos(optionMapTotal.values());
	    groupSummaryList.add(0, groupSummaryTotal);
	}

	return groupSummaryList;
    }

    @Override
    public List<BurningQuestionItemDTO> getBurningQuestionDtos(Scratchie scratchie, Long sessionId,
	    boolean includeEmptyItems) {

	Set<ScratchieItem> items = new TreeSet<>(new ScratchieItemComparator());
	items.addAll(scratchie.getScratchieItems());

	List<BurningQuestionDTO> burningQuestionDtos = scratchieBurningQuestionDao
		.getBurningQuestionsByContentId(scratchie.getUid(), sessionId);

	//in order to group BurningQuestions by items, organise them as a list of BurningQuestionItemDTOs
	List<BurningQuestionItemDTO> burningQuestionItemDtos = new ArrayList<>();
	for (ScratchieItem item : items) {

	    List<BurningQuestionDTO> burningQuestionDtosOfSpecifiedItem = new ArrayList<>();

	    for (BurningQuestionDTO burningQuestionDto : burningQuestionDtos) {
		ScratchieBurningQuestion burningQuestion = burningQuestionDto.getBurningQuestion();

		//general burning question is handled further down
		if (!burningQuestion.isGeneralQuestion()
			&& item.getUid().equals(burningQuestion.getScratchieItem().getUid())) {
		    burningQuestionDtosOfSpecifiedItem.add(burningQuestionDto);
		}
	    }

	    //skip empty items if required
	    if (!burningQuestionDtosOfSpecifiedItem.isEmpty() || includeEmptyItems) {
		BurningQuestionItemDTO burningQuestionItemDto = new BurningQuestionItemDTO();
		burningQuestionItemDto.setScratchieItem(item);
		burningQuestionItemDto.setBurningQuestionDtos(burningQuestionDtosOfSpecifiedItem);
		burningQuestionItemDtos.add(burningQuestionItemDto);
	    }
	}

	// handle general burning question
	BurningQuestionItemDTO generalBurningQuestionItemDto = new BurningQuestionItemDTO();
	ScratchieItem generalDummyItem = new ScratchieItem();//generalDummyItem's uid will be set to 0 in jsp
	generalDummyItem.setQbQuestion(new QbQuestion());
	releaseFromCache(generalDummyItem);
	releaseFromCache(generalDummyItem.getQbQuestion());
	final String generalQuestionMessage = messageService.getMessage("label.general.burning.question");
	generalDummyItem.getQbQuestion().setName(generalQuestionMessage);
	generalBurningQuestionItemDto.setScratchieItem(generalDummyItem);
	List<BurningQuestionDTO> burningQuestionDtosOfSpecifiedItem = new ArrayList<>();
	for (BurningQuestionDTO burningQuestionDto : burningQuestionDtos) {
	    ScratchieBurningQuestion burningQuestion = burningQuestionDto.getBurningQuestion();

	    if (burningQuestion.isGeneralQuestion()) {
		burningQuestionDtosOfSpecifiedItem.add(burningQuestionDto);
	    }
	}
	generalBurningQuestionItemDto.setBurningQuestionDtos(burningQuestionDtosOfSpecifiedItem);
	//skip empty item if required
	if (!burningQuestionDtosOfSpecifiedItem.isEmpty() || includeEmptyItems) {
	    burningQuestionItemDtos.add(generalBurningQuestionItemDto);
	}

	//escape for Javascript
	for (BurningQuestionItemDTO burningQuestionItemDto : burningQuestionItemDtos) {
	    for (BurningQuestionDTO burningQuestionDto : burningQuestionItemDto.getBurningQuestionDtos()) {
		String escapedSessionName = StringEscapeUtils.escapeJavaScript(burningQuestionDto.getSessionName());
		burningQuestionDto.setSessionName(escapedSessionName);

		String escapedBurningQuestion = StringEscapeUtils
			.escapeJavaScript(burningQuestionDto.getBurningQuestion().getQuestion());
		burningQuestionDto.setEscapedBurningQuestion(escapedBurningQuestion);
	    }
	}

	return burningQuestionItemDtos;
    }

    @Override
    public boolean addLike(Long burningQuestionUid, Long sessionId) {
	return burningQuestionLikeDao.addLike(burningQuestionUid, sessionId);
    }

    @Override
    public void removeLike(Long burningQuestionUid, Long sessionId) {
	burningQuestionLikeDao.removeLike(burningQuestionUid, sessionId);
    }

    @Override
    public List<ReflectDTO> getReflectionList(Long contentId) {
	ArrayList<ReflectDTO> reflections = new ArrayList<>();

	// get all available leaders associated with this content as only leaders have reflections
	List<ScratchieSession> sessionList = scratchieSessionDao.getByContentId(contentId);
	for (ScratchieSession session : sessionList) {

	    ScratchieUser leader = session.getGroupLeader();
	    if (leader != null) {
		NotebookEntry notebookEntry = getEntry(session.getSessionId(), CoreNotebookConstants.NOTEBOOK_TOOL,
			ScratchieConstants.TOOL_SIGNATURE, leader.getUserId().intValue());
		if ((notebookEntry != null) && StringUtils.isNotBlank(notebookEntry.getEntry())) {
		    User user = new User();
		    user.setLastName(leader.getLastName());
		    user.setFirstName(leader.getFirstName());
		    ReflectDTO reflectDTO = new ReflectDTO(user);
		    reflectDTO.setGroupName(session.getSessionName());
		    String reflection = notebookEntry.getEntry();
		    reflection = StringEscapeUtils.escapeJavaScript(reflection);
		    reflectDTO.setReflection(reflection);
		    reflectDTO.setIsGroupLeader(session.isUserGroupLeader(leader.getUid()));

		    reflections.add(reflectDTO);
		}
	    }
	}

	return reflections;
    }

    @Override
    public Long createNotebookEntry(Long sessionId, Integer notebookToolType, String toolSignature, Integer userId,
	    String entryText) {
	return coreNotebookService.createNotebookEntry(sessionId, notebookToolType, toolSignature, userId, "",
		entryText);
    }

    @Override
    public NotebookEntry getEntry(Long sessionId, Integer idType, String signature, Integer userID) {
	List<NotebookEntry> list = coreNotebookService.getEntry(sessionId, idType, signature, userID);
	if ((list == null) || list.isEmpty()) {
	    return null;
	} else {
	    return list.get(0);
	}
    }

    @Override
    public void updateEntry(NotebookEntry notebookEntry) {
	coreNotebookService.updateEntry(notebookEntry);
    }

    @Override
    public ScratchieUser getUser(Long uid) {
	return (ScratchieUser) scratchieUserDao.getObject(ScratchieUser.class, uid);
    }

    /**
     * Return list of correct AnswerLetters, one per each item
     */
    public static List<String> getCorrectAnswerLetters(Collection<ScratchieItem> items) {
	List<String> correctAnswerLetters = new ArrayList<>();
	for (ScratchieItem item : items) {
	    boolean isMcqItem = item.getQbQuestion().getType() == QbQuestion.TYPE_MULTIPLE_CHOICE;

	    // find out the correct answer's sequential letter - A,B,C...
	    String correctAnswerLetter = "";
	    if (isMcqItem) {
		int answerCount = 1;
		for (OptionDTO answer : item.getOptionDtos()) {
		    if (answer.isCorrect()) {
			correctAnswerLetter = String.valueOf((char) ((answerCount + 'A') - 1));
			break;
		    }
		    answerCount++;
		}

	    } else {
		List<QbOption> options = item.getQbQuestion().getQbOptions();
		if (!options.isEmpty()) {
		    correctAnswerLetter = options.get(0).isCorrect() ? "A" : "B";
		}
	    }
	    correctAnswerLetters.add(correctAnswerLetter);
	}

	return correctAnswerLetters;
    }

    @Override
    public List<ExcelSheet> exportExcel(Long contentId) {
	Scratchie scratchie = scratchieDao.getByContentId(contentId);
	Collection<ScratchieItem> items = new TreeSet<>(new ScratchieItemComparator());
	items.addAll(scratchie.getScratchieItems());
	int numberOfItems = items.size();

	List<ScratchieAnswerVisitLog> logs = scratchieAnswerVisitDao.getLogsByScratchieUid(scratchie.getUid());

	List<ExcelSheet> sheets = new LinkedList<>();

	// ======================================================= For Immediate Analysis page
	// =======================================
	ExcelSheet immediateAnalysisSheet = new ExcelSheet(getMessage("label.for.immediate.analysis"));
	sheets.add(immediateAnalysisSheet);

	ExcelRow row = immediateAnalysisSheet.initRow();
	row.addCell(getMessage("label.quick.analysis"), true);

	row = immediateAnalysisSheet.initRow();
	row.addEmptyCell();
	row.addCell(getMessage("label.in.table.below.we.show"));
	immediateAnalysisSheet.addEmptyRow();

	row = immediateAnalysisSheet.initRow();
	row.addEmptyCells(2);
	row.addCell(getMessage("label.questions"));

	row = immediateAnalysisSheet.initRow();
	row.addEmptyCell();
	row.addCell(getMessage("label.teams"), true);
	for (int itemCount = 0; itemCount < numberOfItems; itemCount++) {
	    row.addCell("Q" + (itemCount + 1), true);
	}
	row.addCell(getMessage("label.total"), true);
	row.addCell(getMessage("label.total") + " %", true);

	List<GroupSummary> summaryByTeam = getSummaryByTeam(scratchie, items);
	for (GroupSummary summary : summaryByTeam) {

	    row = immediateAnalysisSheet.initRow();
	    row.addEmptyCell();
	    row.addCell(summary.getSessionName(), true);

	    int numberOfFirstChoiceEvents = 0;
	    for (ScratchieItemDTO itemDto : summary.getItemDtos()) {
		int attempts = itemDto.getUserAttempts();

		String isFirstChoice;
		IndexedColors color;
		if (itemDto.isUnraveledOnFirstAttempt()) {
		    isFirstChoice = getMessage("label.correct");
		    color = IndexedColors.GREEN;
		    numberOfFirstChoiceEvents++;
		} else if (attempts == 0) {
		    isFirstChoice = null;
		    color = null;
		} else {
		    isFirstChoice = getMessage("label.incorrect");
		    color = IndexedColors.RED;
		}
		row.addCell(isFirstChoice, color);
	    }
	    row.addCell(Integer.valueOf(numberOfFirstChoiceEvents));
	    double percentage = (numberOfItems == 0) ? 0 : (double) numberOfFirstChoiceEvents / numberOfItems;
	    row.addPercentageCell(percentage);
	}

	// ======================================================= For Report by Team TRA page
	// =======================================
	ExcelSheet reportByTeamSheet = new ExcelSheet(getMessage("label.report.by.team.tra"));
	sheets.add(reportByTeamSheet);

	row = reportByTeamSheet.initRow();
	row.addCell(getMessage("label.quick.analysis"), true);

	row = reportByTeamSheet.initRow();
	row.addEmptyCell();
	row.addCell(getMessage("label.table.below.shows.which.answer.teams.selected.first.try"));
	reportByTeamSheet.addEmptyRow();

	row = reportByTeamSheet.initRow();
	row.addEmptyCell();
	for (int itemCount = 0; itemCount < numberOfItems; itemCount++) {
	    row.addCell(getMessage("label.authoring.basic.instruction") + " " + (itemCount + 1));
	}
	row.addCell(getMessage("label.total"));
	row.addCell(getMessage("label.total") + " %");

	row = reportByTeamSheet.initRow();
	row.addCell(getMessage("label.correct.answer"));
	for (String correctAnswerLetter : ScratchieServiceImpl.getCorrectAnswerLetters(items)) {
	    row.addCell(correctAnswerLetter);
	}

	row = reportByTeamSheet.initRow();
	row.addCell(getMessage("monitoring.label.group"));

	int groupCount = 1;
	double[] percentages = new double[summaryByTeam.size()];
	for (GroupSummary summary : summaryByTeam) {

	    row = reportByTeamSheet.initRow();
	    row.addCell(summary.getSessionName());

	    int numberOfFirstChoiceEvents = 0;
	    for (ScratchieItemDTO itemDto : summary.getItemDtos()) {

		IndexedColors color = null;
		if (itemDto.isUnraveledOnFirstAttempt()) {
		    color = IndexedColors.GREEN;
		    numberOfFirstChoiceEvents++;
		}
		row.addCell(itemDto.getOptionsSequence(), color);
	    }
	    row.addCell(Integer.valueOf(numberOfFirstChoiceEvents));
	    double percentage = (numberOfItems == 0) ? 0 : (double) numberOfFirstChoiceEvents / numberOfItems;
	    row.addPercentageCell(percentage);

	    percentages[groupCount - 1] = percentage;
	    groupCount++;
	}

	Arrays.sort(percentages);

	// avg mean
	int sum = 0;
	for (int i = 0; i < percentages.length; i++) {
	    sum += percentages[i];
	}
	int percentagesLength = percentages.length == 0 ? 1 : percentages.length;
	double avgMean = (double) sum / percentagesLength;
	row = reportByTeamSheet.initRow();
	row.addCell(getMessage("label.avg.mean"));
	row.addEmptyCells(numberOfItems + 1);
	row.addPercentageCell(avgMean);

	// median
	double median;
	int middle = percentages.length / 2;
	if ((percentages.length % 2) == 1) {
	    median = percentages[middle];
	} else {
	    median = (percentages[middle - 1] + percentages[middle]) / 2.0;
	}
	row = reportByTeamSheet.initRow();
	row.addCell(getMessage("label.median"));
	row.addEmptyCells(numberOfItems + 1);
	row.addCell(median);

	row = reportByTeamSheet.initRow();
	row.addCell(getMessage("label.legend"));

	row = reportByTeamSheet.initRow();
	row.addCell(getMessage("label.denotes.correct.answer"), IndexedColors.GREEN);

	// ======================================================= Research and Analysis page
	// =======================================
	ExcelSheet researchAndAnalysisSheet = new ExcelSheet(getMessage("label.research.analysis"));
	sheets.add(researchAndAnalysisSheet);

	// Caption
	row = researchAndAnalysisSheet.initRow();
	row.addCell(getMessage("label.scratchie.report"), true);
	researchAndAnalysisSheet.addEmptyRow();
	researchAndAnalysisSheet.addEmptyRow();

	// Overall Summary by Team --------------------------------------------------
	row = researchAndAnalysisSheet.initRow();
	row.addCell(getMessage("label.overall.summary.by.team"), true);

	row = researchAndAnalysisSheet.initRow();
	row.addEmptyCell();
	for (int itemCount = 0; itemCount < numberOfItems; itemCount++) {
	    row.addCell(getMessage("label.for.question", new Object[] { itemCount + 1 }));
	    row.addEmptyCells(2);
	}

	row = researchAndAnalysisSheet.initRow();
	row.addEmptyCell();
	for (int itemCount = 0; itemCount < numberOfItems; itemCount++) {
	    row.addCell(getMessage("label.first.choice"), IndexedColors.BLUE);
	    row.addCell(getMessage("label.attempts"), IndexedColors.BLUE);
	    row.addCell(getMessage("label.mark"), IndexedColors.BLUE);
	}

	for (GroupSummary summary : summaryByTeam) {
	    row = researchAndAnalysisSheet.initRow();

	    row.addCell(summary.getSessionName());

	    for (ScratchieItemDTO itemDto : summary.getItemDtos()) {
		int attempts = itemDto.getUserAttempts();

		String isFirstChoice;
		IndexedColors color;
		if (itemDto.isUnraveledOnFirstAttempt()) {
		    isFirstChoice = getMessage("label.correct");
		    color = IndexedColors.GREEN;
		} else if (attempts == 0) {
		    isFirstChoice = null;
		    color = null;
		} else {
		    isFirstChoice = getMessage("label.incorrect");
		    color = IndexedColors.RED;
		}
		row.addCell(isFirstChoice, color);
		row.addCell(Integer.valueOf(attempts), color);
		Long mark = (itemDto.getUserMark() == -1) ? null : Long.valueOf(itemDto.getUserMark());
		row.addCell(mark);
	    }
	}
	researchAndAnalysisSheet.addEmptyRow();
	researchAndAnalysisSheet.addEmptyRow();
	researchAndAnalysisSheet.addEmptyRow();

	// Overall Summary By Individual Student in each Team----------------------------------------
	row = researchAndAnalysisSheet.initRow();
	row.addCell(getMessage("label.overall.summary.by.individual.student"), true);
	researchAndAnalysisSheet.addEmptyRow();

	row = researchAndAnalysisSheet.initRow();
	row.addEmptyCell();
	row.addCell(getMessage("label.attempts"));
	row.addCell(getMessage("label.mark"));
	row.addCell(getMessage("label.group"));

	List<GroupSummary> summaryList = getMonitoringSummary(contentId);
	for (GroupSummary summary : summaryList) {
	    for (ScratchieUser user : summary.getUsers()) {
		row = researchAndAnalysisSheet.initRow();
		row.addCell(user.getFirstName() + " " + user.getLastName());
		row.addCell(Long.valueOf(summary.getTotalAttempts()));
		Long mark = (summary.getTotalAttempts() == 0) ? null : Long.valueOf(summary.getMark());
		row.addCell(mark);
		row.addCell(summary.getSessionName());
	    }
	}
	researchAndAnalysisSheet.addEmptyRow();
	researchAndAnalysisSheet.addEmptyRow();

	// Question Reports-----------------------------------------------------------------
	row = researchAndAnalysisSheet.initRow();
	row.addCell(getMessage("label.question.reports"), true);
	researchAndAnalysisSheet.addEmptyRow();

	SimpleDateFormat fullDateFormat = new SimpleDateFormat("dd/MM/yy HH:mm:ss");

	for (ScratchieItem item : items) {
	    List<GroupSummary> itemSummary = getGroupSummariesByItem(contentId, item.getUid());
	    boolean isMcqItem = item.getQbQuestion().getType() == QbQuestion.TYPE_MULTIPLE_CHOICE;

	    row = researchAndAnalysisSheet.initRow();
	    row.addCell(getMessage("label.question.semicolon", new Object[] { item.getQbQuestion().getName() }), true);

	    row = researchAndAnalysisSheet.initRow();
	    row.addCell(removeHtmlMarkup(item.getQbQuestion().getDescription()), true);
	    researchAndAnalysisSheet.addEmptyRow();
	    researchAndAnalysisSheet.addEmptyRow();
	    // show all team summary in case there is more than 1 group
	    if (summaryList.size() > 1 && isMcqItem) {
		row = researchAndAnalysisSheet.initRow();
		row.addCell(getMessage("label.all.teams.summary"), true);

		GroupSummary allTeamSummary = itemSummary.get(0);
		Collection<OptionDTO> optionDtos = allTeamSummary.getOptionDtos();

		row = researchAndAnalysisSheet.initRow();
		row.addEmptyCell();
		for (int i = 0; i < optionDtos.size(); i++) {
		    row.addCell(Long.valueOf(i + 1), IndexedColors.YELLOW);
		}

		for (OptionDTO optionDto : optionDtos) {
		    row = researchAndAnalysisSheet.initRow();
		    String answerTitle = removeHtmlMarkup(optionDto.getAnswer());

		    IndexedColors color = null;
		    if (optionDto.isCorrect()) {
			answerTitle += "(" + getMessage("label.monitoring.item.summary.correct") + ")";
			color = IndexedColors.GREEN;
		    }
		    row.addCell(answerTitle, color);

		    for (int numberAttempts : optionDto.getAttempts()) {
			row.addCell(Integer.valueOf(numberAttempts));
		    }
		}
		researchAndAnalysisSheet.addEmptyRow();
		researchAndAnalysisSheet.addEmptyRow();
	    }

	    row = researchAndAnalysisSheet.initRow();
	    row.addCell(getMessage("label.breakdown.by.team"), true);

	    for (GroupSummary groupSummary : itemSummary) {
		if (groupSummary.getSessionId().equals(0L)) {
		    continue;
		}

		Collection<OptionDTO> optionDtos = groupSummary.getOptionDtos();

		row = researchAndAnalysisSheet.initRow();
		row.addCell(groupSummary.getSessionName(), true);

		int longestRowLength = 0;
		if (isMcqItem) {
		    longestRowLength = optionDtos.size();
		} else {
		    for (OptionDTO optionDto : optionDtos) {
			if (longestRowLength < optionDto.getAttempts().length) {
			    longestRowLength = optionDto.getAttempts().length;
			}
		    }
		}

		row = researchAndAnalysisSheet.initRow();
		row.addEmptyCell();
		for (int i = 0; i < longestRowLength; i++) {
		    row.addCell(Integer.valueOf(i + 1));
		}

		for (OptionDTO optionDto : optionDtos) {
		    row = researchAndAnalysisSheet.initRow();
		    String optionTitle = isMcqItem ? removeHtmlMarkup(optionDto.getAnswer())
			    : optionDto.getAnswer().strip().replace("\r\n", ", ");
		    if (optionDto.isCorrect()) {
			optionTitle += "(" + getMessage("label.monitoring.item.summary.correct") + ")";
		    }
		    row.addCell(optionTitle);

		    for (int numberAttempts : optionDto.getAttempts()) {
			row.addCell(Integer.valueOf(numberAttempts));
		    }
		}

	    }
	    researchAndAnalysisSheet.addEmptyRow();
	    researchAndAnalysisSheet.addEmptyRow();
	}

	// Breakdown By Student with Timing----------------------------------------------------

	row = researchAndAnalysisSheet.initRow();
	row.addCell(getMessage("label.breakdown.by.student.with.timing"), true);
	researchAndAnalysisSheet.addEmptyRow();

	List<ScratchieSession> sessionList = scratchieSessionDao.getByContentId(scratchie.getContentId());
	for (ScratchieSession session : sessionList) {
	    ScratchieUser groupLeader = session.getGroupLeader();
	    Long sessionId = session.getSessionId();

	    if (groupLeader != null) {
		row = researchAndAnalysisSheet.initRow();
		row.addCell(groupLeader.getFirstName() + " " + groupLeader.getLastName(), true);
		row.addCell(getMessage("label.attempts") + ":");
		Long attempts = (long) scratchieAnswerVisitDao.getLogCountTotal(sessionId);
		row.addCell(attempts);
		row.addCell(getMessage("label.mark") + ":");
		row.addCell(Long.valueOf(session.getMark()));

		row = researchAndAnalysisSheet.initRow();
		row.addCell(getMessage("label.team.leader") + session.getSessionName());

		for (ScratchieItem item : items) {
		    boolean isMcqItem = item.getQbQuestion().getType() == QbQuestion.TYPE_MULTIPLE_CHOICE;

		    //build list of all logs left for this item and this session
		    List<ScratchieAnswerVisitLog> logsBySessionAndItem = new ArrayList<>();
		    for (ScratchieAnswerVisitLog log : logs) {
			if (log.getSessionId().equals(sessionId)
				&& log.getQbToolQuestion().getUid().equals(item.getUid())) {
			    logsBySessionAndItem.add(log);
			}
		    }

		    row = researchAndAnalysisSheet.initRow();
		    row.addCell(getMessage("label.question.semicolon", new Object[] { item.getQbQuestion().getName() }),
			    false);

		    int i = 1;
		    for (ScratchieAnswerVisitLog log : logsBySessionAndItem) {
			row = researchAndAnalysisSheet.initRow();
			row.addCell(Integer.valueOf(i++));
			String answerDescr = isMcqItem ? log.getQbOption().getName() : log.getAnswer();
			row.addCell(removeHtmlMarkup(answerDescr));
			row.addCell(fullDateFormat.format(log.getAccessDate()));
		    }
		    researchAndAnalysisSheet.addEmptyRow();
		}

	    }
	}

	// ======================================================= For_XLS_export(SPSS analysis) page
	// =======================================
	ExcelSheet spssAnalysisSheet = new ExcelSheet(getMessage("label.spss.analysis"));
	sheets.add(spssAnalysisSheet);

	// Table header------------------------------------

	int maxLogCount = 0;
	for (ScratchieItem item : items) {
	    //search for max value in options size
	    if (item.getOptionDtos().size() > maxLogCount) {
		maxLogCount = item.getOptionDtos().size();
	    }

	    //search for max value in logs length
	    for (GroupSummary summary : summaryByTeam) {
		Long sessionId = summary.getSessionId();

		int logsBySessionAndItem = 0;
		for (ScratchieAnswerVisitLog log : logs) {
		    if (log.getSessionId().equals(sessionId)
			    && log.getQbToolQuestion().getUid().equals(item.getUid())) {
			logsBySessionAndItem++;
		    }
		}

		if (logsBySessionAndItem > maxLogCount) {
		    maxLogCount = logsBySessionAndItem;
		}
	    }
	}

	row = spssAnalysisSheet.initRow();
	row.addCell(getMessage("label.student.name"), true);
	row.addCell(getMessage("label.student.username"), true);
	row.addCell(getMessage("label.team"), true);
	row.addCell(getMessage("label.question.number"), true);
	row.addCell(getMessage("label.question"), true);
	row.addCell(getMessage("label.correct.answer"), true);
	row.addCell(getMessage("label.first.choice.accuracy"), true);
	row.addCell(getMessage("label.number.of.attempts"), true);
	row.addCell(getMessage("label.mark.awarded"), true);

	for (int i = 0; i < maxLogCount; i++) {
	    row.addCell(getMessage("label." + (i + 1) + ".answer.selected"), true);
	}
	row.addCell(getMessage("label.date"), true);
	for (int i = 0; i < maxLogCount; i++) {
	    row.addCell(getMessage("label.time.of.selection." + (i + 1)), true);
	}

	// Table content------------------------------------

	for (GroupSummary summary : summaryByTeam) {
	    Long sessionId = summary.getSessionId();
	    List<ScratchieUser> users = scratchieUserDao.getBySessionID(sessionId);

	    for (ScratchieUser user : users) {
		int questionCount = 1;
		for (ScratchieItemDTO itemDto : summary.getItemDtos()) {
		    boolean isMcqItem = itemDto.getType() == QbQuestion.TYPE_MULTIPLE_CHOICE;

		    row = spssAnalysisSheet.initRow();
		    // learner name
		    row.addCell(user.getFirstName() + " " + user.getLastName());
		    // username
		    row.addCell(user.getLoginName());
		    // group name
		    row.addCell(summary.getSessionName());
		    // question number
		    row.addCell(Integer.valueOf(questionCount++));
		    // question title
		    row.addCell(itemDto.getTitle());

		    // correct option
		    String correctOption = "";
		    List<OptionDTO> options = itemDto.getOptionDtos();
		    for (OptionDTO option : options) {
			if (option.isCorrect()) {
			    correctOption = option.getAnswer();
			    correctOption = isMcqItem ? removeHtmlMarkup(correctOption)
				    : correctOption.strip().replace("\r\n", ", ");
			}
		    }
		    row.addCell(correctOption);

		    // isFirstChoice
		    int attempts = itemDto.getUserAttempts();
		    String isFirstChoice;
		    if (itemDto.isUnraveledOnFirstAttempt()) {
			isFirstChoice = getMessage("label.correct");
		    } else if (attempts == 0) {
			isFirstChoice = null;
		    } else {
			isFirstChoice = getMessage("label.incorrect");
		    }
		    row.addCell(isFirstChoice);
		    // attempts
		    row.addCell(Integer.valueOf(attempts));
		    // mark
		    Object mark = (itemDto.getUserMark() == -1) ? "" : Long.valueOf(itemDto.getUserMark());
		    row.addCell(mark);

		    //build list of all logs left for this item and this session
		    List<ScratchieAnswerVisitLog> logsBySessionAndItem = new ArrayList<>();
		    for (ScratchieAnswerVisitLog log : logs) {
			if (log.getSessionId().equals(sessionId)
				&& log.getQbToolQuestion().getUid().equals(itemDto.getUid())) {
			    logsBySessionAndItem.add(log);
			}
		    }

		    for (ScratchieAnswerVisitLog log : logsBySessionAndItem) {
			String answer = removeHtmlMarkup(isMcqItem ? log.getQbOption().getName() : log.getAnswer());
			row.addCell(answer);
		    }
		    for (int i = logsBySessionAndItem.size(); i < maxLogCount; i++) {
			row.addEmptyCell();
		    }

		    // Date
		    String dateStr = "";
		    if (logsBySessionAndItem.size() > 0) {
			SimpleDateFormat dateFormat = new SimpleDateFormat("dd/MM/yy");
			Date accessDate = logsBySessionAndItem.iterator().next().getAccessDate();
			dateStr = dateFormat.format(accessDate);
		    }
		    row.addCell(dateStr);

		    // time of selection
		    SimpleDateFormat timeFormat = new SimpleDateFormat("HH:mm:ss");
		    for (ScratchieAnswerVisitLog log : logsBySessionAndItem) {
			Date accessDate = log.getAccessDate();
			String timeStr = timeFormat.format(accessDate);
			row.addCell(timeStr);
		    }
		    for (int i = logsBySessionAndItem.size(); i < maxLogCount; i++) {
			row.addCell("");
		    }
		}
	    }
	}

	// =========================  Burning questions page ======================================
	if (scratchie.isBurningQuestionsEnabled()) {
	    ExcelSheet burningQuestionsSheet = new ExcelSheet(getMessage("label.burning.questions"));
	    sheets.add(burningQuestionsSheet);

	    row = burningQuestionsSheet.initRow();
	    row.addCell(getMessage("label.burning.questions"), true);
	    burningQuestionsSheet.addEmptyRow();

	    row = burningQuestionsSheet.initRow();
	    row.addCell("#", IndexedColors.BLUE);
	    row.addCell(getMessage("label.monitoring.summary.user.name"), IndexedColors.BLUE);
	    row.addCell(getMessage("label.burning.questions"), IndexedColors.BLUE);
	    row.addCell(getMessage("label.count"), IndexedColors.BLUE);

	    List<BurningQuestionItemDTO> burningQuestionItemDtos = getBurningQuestionDtos(scratchie, null, true);
	    int index = 1;
	    for (BurningQuestionItemDTO burningQuestionItemDto : burningQuestionItemDtos) {
		ScratchieItem item = burningQuestionItemDto.getScratchieItem();

		row = burningQuestionsSheet.initRow();
		if (index < burningQuestionItemDtos.size()) {
		    row.addCell(index++);
		} else {
		    row.addEmptyCell();
		}

		row.addCell(item.getQbQuestion().getName());

		List<BurningQuestionDTO> burningQuestionDtos = burningQuestionItemDto.getBurningQuestionDtos();
		for (BurningQuestionDTO burningQuestionDto : burningQuestionDtos) {
		    String burningQuestion = burningQuestionDto.getBurningQuestion().getQuestion();
		    row = burningQuestionsSheet.initRow();
		    row.addCell(burningQuestionDto.getSessionName());
		    row.addCell(burningQuestion);
		    row.addCell(burningQuestionDto.getLikeCount());
		}
		burningQuestionsSheet.addEmptyRow();
	    }
	}

	return sheets;
    }

    @Override
    public List<Number> getMarksArray(Long toolContentId) {
	return scratchieSessionDao.getRawLeaderMarksByToolContentId(toolContentId);
    }

    @Override
    public LeaderResultsDTO getLeaderResultsDTOForLeaders(Long contentId) {
	LeaderResultsDTO newDto = new LeaderResultsDTO(contentId);
	Object[] markStats = scratchieSessionDao.getStatsMarksForLeaders(contentId);
	if (markStats != null) {
	    newDto.setMinMark(
		    markStats[0] != null ? NumberUtil.formatLocalisedNumber((Float) markStats[0], (Locale) null, 2)
			    : "0.00");
	    newDto.setAvgMark(
		    markStats[1] != null ? NumberUtil.formatLocalisedNumber((Float) markStats[1], (Locale) null, 2)
			    : "0.00");
	    newDto.setMaxMark(
		    markStats[2] != null ? NumberUtil.formatLocalisedNumber((Float) markStats[2], (Locale) null, 2)
			    : "0.00");
	    newDto.setNumberGroupsLeaderFinished((Integer) markStats[3]);
	}
	return newDto;
    }

    @Override
    public Map<String, Object> prepareStudentChoicesData(Scratchie scratchie) {
	Map<String, Object> model = new HashMap<>();

	Set<ScratchieItem> items = new TreeSet<>(new ScratchieItemComparator());
	items.addAll(scratchie.getScratchieItems());
	model.put("items", items);

	//correct answers row
	List<String> correctAnswerLetters = ScratchieServiceImpl.getCorrectAnswerLetters(items);
	model.put("correctAnswerLetters", correctAnswerLetters);

	List<GroupSummary> groupSummaries = getSummaryByTeam(scratchie, items);
	for (GroupSummary summary : groupSummaries) {
	    //prepare OptionDtos to display
	    int i = 0;
	    for (ScratchieItemDTO itemDto : summary.getItemDtos()) {
		String optionSequence = itemDto.getOptionsSequence();
		String[] optionLetters = optionSequence.split(", ");

		List<OptionDTO> optionDtos = new LinkedList<>();
		for (int j = 0; j < optionLetters.length; j++) {
		    String optionLetter = optionLetters[j];
		    String correctOptionLetter = correctAnswerLetters.get(i);

		    OptionDTO optionDto = new OptionDTO();
		    optionDto.setAnswer(optionLetter);
		    optionDto.setCorrect(correctOptionLetter.equals(optionLetter));
		    optionDtos.add(optionDto);
		}

		itemDto.setOptionDtos(optionDtos);
		i++;
	    }

<<<<<<< HEAD
	    //calculate what is the percentage of first choice events in each session
	    int numberOfFirstChoiceEvents = 0;
	    for (ScratchieItemDTO itemDto : summary.getItemDtos()) {
		if (itemDto.isUnraveledOnFirstAttempt()) {
		    numberOfFirstChoiceEvents++;
		}
=======
		// round the percentage cell
		String totalPercentage = String
			.valueOf(Math.round(Double.valueOf(groupRow.getCell(itemDtos.size() + 2).toString()) * 100));
		groupSummary.setTotalPercentage(totalPercentage);
>>>>>>> 3249d7b7
	    }
	    summary.setMark(numberOfFirstChoiceEvents);

	    // round the percentage cell
	    String totalPercentage = String.valueOf(
		    Math.round((items.size() == 0) ? 0 : (double) numberOfFirstChoiceEvents * 100 / items.size()));
	    summary.setTotalPercentage(totalPercentage);

	}

	model.put("sessionDtos", groupSummaries);
	return model;
    }

    // *****************************************************************************
    // private methods
    // *****************************************************************************

    /**
     * Currently removes only <div> tags.
     */
    private String removeHtmlMarkup(String string) {
	return string.replaceAll("[<](/)?div[^>]*[>]", "");
    }

    /**
     * Serves merely for excel export purposes. Produces data for "Summary By Team" section.
     */
    @Override
    public List<GroupSummary> getSummaryByTeam(Scratchie scratchie, Collection<ScratchieItem> sortedItems) {
	List<GroupSummary> groupSummaries = new ArrayList<>();
	List<ScratchieSession> sessionList = scratchieSessionDao.getByContentId(scratchie.getContentId());
	for (ScratchieSession session : sessionList) {
	    Long sessionId = session.getSessionId();
	    // one new summary for one session.
	    GroupSummary groupSummary = new GroupSummary(session);
	    ArrayList<ScratchieItemDTO> itemDtos = new ArrayList<>();

	    ScratchieUser groupLeader = session.getGroupLeader();
	    List<ScratchieAnswerVisitLog> logs = scratchieAnswerVisitDao.getLogsBySession(sessionId);

	    populateScratchieItemsWithMarks(scratchie, sortedItems, sessionId);

	    for (ScratchieItem item : sortedItems) {
		ScratchieItemDTO itemDto = new ScratchieItemDTO();
		int numberOfAttempts = 0;
		int mark = -1;
		boolean isUnraveledOnFirstAttempt = false;
		String optionsSequence = "";
		QbQuestion qbQuestion = item.getQbQuestion();
		boolean isMcqItem = qbQuestion.getType() == QbQuestion.TYPE_MULTIPLE_CHOICE;

		// if there is no group leader don't calculate numbers - there aren't any
		if (groupLeader != null) {

		    //create a list of attempts user done for the current item
		    List<ScratchieAnswerVisitLog> visitLogs = new ArrayList<>();
		    for (ScratchieAnswerVisitLog log : logs) {
			if (log.getQbToolQuestion().getUid().equals(item.getUid())) {
			    visitLogs.add(log);
			}
		    }
		    numberOfAttempts = visitLogs.size();

		    // for displaying purposes if there is no attemps we assign -1 which will be shown as "-"
		    mark = (numberOfAttempts == 0) ? -1 : item.getMark();

		    isUnraveledOnFirstAttempt = (numberOfAttempts == 1)
			    && ScratchieServiceImpl.isItemUnraveled(item, logs);

		    // find out options' sequential letters - A,B,C...
		    for (ScratchieAnswerVisitLog visitLog : visitLogs) {
			String sequencialLetter = "";

			if (isMcqItem) {
			    int optionCount = 1;
			    for (OptionDTO optionDto : item.getOptionDtos()) {
				boolean isOptionMet = optionDto.getQbOptionUid()
					.equals(visitLog.getQbOption().getUid());
				if (isOptionMet) {
				    sequencialLetter = String.valueOf((char) ((optionCount + 'A') - 1));
				    break;
				}
				optionCount++;
			    }

			} else {
			    String answer = visitLog.getAnswer();
			    boolean isCorrect = ScratchieServiceImpl.isItemUnraveledByAnswers(item, List.of(answer));
			    boolean isFirstAnswersGroupCorrect = qbQuestion.getQbOptions().get(0).isCorrect();

			    sequencialLetter = isCorrect && isFirstAnswersGroupCorrect
				    || !isCorrect && !isFirstAnswersGroupCorrect ? "A" : "B";
			}

			optionsSequence += optionsSequence.isEmpty() ? sequencialLetter : ", " + sequencialLetter;
		    }
		}

		itemDto.setUid(item.getUid());
		itemDto.setTitle(qbQuestion.getName());
		itemDto.setType(qbQuestion.getType());
		List<OptionDTO> optionDtos = new LinkedList<>();
		if (isMcqItem) {
		    optionDtos = item.getOptionDtos();
		} else {
		    for (QbOption qbOption : qbQuestion.getQbOptions()) {
			OptionDTO optionDTO = new OptionDTO(qbOption);
			optionDTO.setMcqType(false);
			optionDtos.add(optionDTO);
		    }
		}
		itemDto.setOptionDtos(optionDtos);
		itemDto.setUserAttempts(numberOfAttempts);
		itemDto.setUserMark(mark);
		itemDto.setUnraveledOnFirstAttempt(isUnraveledOnFirstAttempt);
		itemDto.setOptionsSequence(optionsSequence);

		itemDtos.add(itemDto);
	    }

	    groupSummary.setItemDtos(itemDtos);
	    groupSummaries.add(groupSummary);
	}

	return groupSummaries;
    }

    /**
     * Return specified option's sequential letter (e.g. A,B,C) among other possible options
     */
    private static String getSequencialLetter(ScratchieItem item, QbOption qbOption) {
	String sequencialLetter = "";
	int optionCount = 1;
	for (OptionDTO optionDto : item.getOptionDtos()) {
	    if (optionDto.getQbOptionUid() != null && optionDto.getQbOptionUid().equals(qbOption.getUid())) {
		sequencialLetter = String.valueOf((char) ((optionCount + 'A') - 1));
		break;
	    }
	    optionCount++;
	}

	return sequencialLetter;
    }

    private Scratchie getDefaultScratchie() throws ScratchieApplicationException {
	Long defaultScratchieId = getToolDefaultContentIdBySignature(ScratchieConstants.TOOL_SIGNATURE);
	Scratchie defaultScratchie = getScratchieByContentId(defaultScratchieId);
	if (defaultScratchie == null) {
	    String error = messageService.getMessage("error.msg.default.content.not.find");
	    log.error(error);
	    throw new ScratchieApplicationException(error);
	}

	return defaultScratchie;
    }

    private Long getToolDefaultContentIdBySignature(String toolSignature) throws ScratchieApplicationException {
	Long contentId = toolService.getToolDefaultContentIdBySignature(toolSignature);
	if (contentId == null) {
	    String error = messageService.getMessage("error.msg.default.content.not.find");
	    log.error(error);
	    throw new ScratchieApplicationException(error);
	}
	return contentId;
    }

    @Override
    public boolean isGroupedActivity(long toolContentID) {
	return toolService.isGroupedActivity(toolContentID);
    }

    @Override
    public void auditLogStartEditingActivityInMonitor(long toolContentID) {
	toolService.auditLogStartEditingActivityInMonitor(toolContentID);
    }

    @Override
    public boolean isLastActivity(Long toolSessionId) {
	return toolService.isLastActivity(toolSessionId);
    }

    @Override
    public void replaceQuestions(long toolContentId, String newActivityName, List<QbQuestion> newQuestions) {
	Scratchie scratchie = getScratchieByContentId(toolContentId);
	if (newActivityName != null) {
	    scratchie.setTitle(newActivityName);
	    scratchieDao.update(scratchie);
	}

	// remove all existing questions
	for (ScratchieItem scratchieItem : scratchie.getScratchieItems()) {
	    scratchieItemDao.delete(scratchieItem);
	}
	// this is needed, otherwise Hibernate wants to re-save the deleted Scratchie questions
	scratchie.getScratchieItems().clear();

	// populate Scratchie with new questions
	int displayOrder = 1;
	for (QbQuestion qbQuestion : newQuestions) {
	    ScratchieItem scratchieItem = new ScratchieItem();
	    scratchieItem.setDisplayOrder(displayOrder++);
	    scratchieItem.setQbQuestion(qbQuestion);
	    scratchieItem.setToolContentId(toolContentId);
	    scratchieItemDao.insert(scratchieItem);
	    scratchie.getScratchieItems().add(scratchieItem);
	}
	scratchieDao.update(scratchie);
    }

    // *****************************************************************************
    // set methods for Spring Bean
    // *****************************************************************************

    public void setMessageService(MessageService messageService) {
	this.messageService = messageService;
    }

    public void setScratchieDao(ScratchieDAO scratchieDao) {
	this.scratchieDao = scratchieDao;
    }

    public void setScratchieItemDao(ScratchieItemDAO scratchieAnswerDao) {
	this.scratchieItemDao = scratchieAnswerDao;
    }

    public void setScratchieSessionDao(ScratchieSessionDAO scratchieSessionDao) {
	this.scratchieSessionDao = scratchieSessionDao;
    }

    public void setScratchieToolContentHandler(IToolContentHandler scratchieToolContentHandler) {
	this.scratchieToolContentHandler = scratchieToolContentHandler;
    }

    public void setScratchieUserDao(ScratchieUserDAO scratchieUserDao) {
	this.scratchieUserDao = scratchieUserDao;
    }

    public void setToolService(ILamsToolService toolService) {
	this.toolService = toolService;
    }

    public void setScratchieAnswerVisitDao(ScratchieAnswerVisitDAO scratchieItemVisitDao) {
	this.scratchieAnswerVisitDao = scratchieItemVisitDao;
    }

    public void setScratchieBurningQuestionDao(ScratchieBurningQuestionDAO scratchieBurningQuestionDao) {
	this.scratchieBurningQuestionDao = scratchieBurningQuestionDao;
    }

    public void setBurningQuestionLikeDao(BurningQuestionLikeDAO burningQuestionLikeDao) {
	this.burningQuestionLikeDao = burningQuestionLikeDao;
    }

    public void setScratchieConfigItemDao(ScratchieConfigItemDAO scratchieConfigItemDao) {
	this.scratchieConfigItemDao = scratchieConfigItemDao;
    }

    // *******************************************************************************
    // ToolContentManager, ToolSessionManager methods
    // *******************************************************************************

    @Override
    public void exportToolContent(Long toolContentId, String rootPath) throws DataMissingException, ToolException {
	Scratchie toolContentObj = scratchieDao.getByContentId(toolContentId);
	if (toolContentObj == null) {
	    try {
		toolContentObj = getDefaultScratchie();
	    } catch (ScratchieApplicationException e) {
		throw new DataMissingException(e.getMessage());
	    }
	}
	if (toolContentObj == null) {
	    throw new DataMissingException("Unable to find default content for the scratchie tool");
	}

	// set ScratchieToolContentHandler as null to avoid copy file node in repository again.
	toolContentObj = Scratchie.newInstance(toolContentObj, toolContentId);
	for (ScratchieItem scratchieItem : toolContentObj.getScratchieItems()) {
	    qbService.prepareQuestionForExport(scratchieItem.getQbQuestion());
	}
	try {
	    exportContentService.exportToolContent(toolContentId, toolContentObj, scratchieToolContentHandler,
		    rootPath);
	} catch (ExportToolContentException e) {
	    throw new ToolException(e);
	}
    }

    @Override
    public void importToolContent(Long toolContentId, Integer newUserUid, String toolContentPath, String fromVersion,
	    String toVersion) throws ToolException {

	try {
	    // register version filter class
	    exportContentService.registerImportVersionFilterClass(ScratchieImportContentVersionFilter.class);

	    Object toolPOJO = exportContentService.importToolContent(toolContentPath, scratchieToolContentHandler,
		    fromVersion, toVersion);
	    if (!(toolPOJO instanceof Scratchie)) {
		throw new ImportToolContentException(
			"Import Share scratchie tool content failed. Deserialized object is " + toolPOJO);
	    }
	    Scratchie toolContentObj = (Scratchie) toolPOJO;

	    // reset it to new toolContentId
	    toolContentObj.setContentId(toolContentId);
	    ScratchieUser user = scratchieUserDao.getUserByUserIDAndContentID(new Long(newUserUid.longValue()),
		    toolContentId);
	    if (user == null) {
		user = new ScratchieUser();
		UserDTO sysUser = ((User) userManagementService.findById(User.class, newUserUid)).getUserDTO();
		user.setFirstName(sysUser.getFirstName());
		user.setLastName(sysUser.getLastName());
		user.setLoginName(sysUser.getLogin());
		user.setUserId(newUserUid.longValue());
	    }

	    long userQbCollectionUid = qbService.getUserPrivateCollection(newUserUid).getUid();

	    // we need to save QB questions and options first
	    for (ScratchieItem scratchieItem : toolContentObj.getScratchieItems()) {
		QbQuestion qbQuestion = scratchieItem.getQbQuestion();
		qbQuestion.clearID();

		// try to match the question to an existing QB question in DB
		QbQuestion existingQuestion = qbService.getQuestionByUUID(qbQuestion.getUuid());
		if (existingQuestion == null) {
		    // none found, create a new QB question
		    qbService.insertQuestion(qbQuestion);
		    qbService.addQuestionToCollection(userQbCollectionUid, qbQuestion.getQuestionId(), false);
		} else {
		    // found, use the existing one
		    scratchieItem.setQbQuestion(existingQuestion);
		}

		scratchieDao.insert(scratchieItem);
	    }

	    scratchieDao.saveObject(toolContentObj);

	} catch (ImportToolContentException e) {
	    throw new ToolException(e);
	}
    }

    /**
     * Get the definitions for possible output for an activity, based on the toolContentId. These may be definitions
     * that are always available for the tool (e.g. number of marks for Multiple Choice) or a custom definition created
     * for a particular activity such as the answer to the third question contains the word Koala and hence the need for
     * the toolContentId
     *
     * @return SortedMap of ToolOutputDefinitions with the key being the name of each definition
     * @throws ScratchieApplicationException
     */
    @Override
    public SortedMap<String, ToolOutputDefinition> getToolOutputDefinitions(Long toolContentId, int definitionType)
	    throws ToolException {
	Scratchie content = getScratchieByContentId(toolContentId);
	if (content == null) {
	    try {
		content = getDefaultContent(toolContentId);
	    } catch (ScratchieApplicationException e) {
		throw new ToolException(e);
	    }
	}
	return getScratchieOutputFactory().getToolOutputDefinitions(this, content, definitionType);
    }

    @Override
    public void copyToolContent(Long fromContentId, Long toContentId) throws ToolException {
	if (toContentId == null) {
	    throw new ToolException("Failed to create the SharedScratchieFiles tool seession");
	}

	Scratchie scratchie = null;
	if (fromContentId != null) {
	    scratchie = scratchieDao.getByContentId(fromContentId);
	}
	if (scratchie == null) {
	    try {
		scratchie = getDefaultScratchie();
	    } catch (ScratchieApplicationException e) {
		throw new ToolException(e);
	    }
	}

	Scratchie toContent = Scratchie.newInstance(scratchie, toContentId);
	saveOrUpdateScratchie(toContent);
    }

    @Override
    public String getToolContentTitle(Long toolContentId) {
	return getScratchieByContentId(toolContentId).getTitle();
    }

    @Override
    public void resetDefineLater(Long toolContentId) throws DataMissingException, ToolException {
	Scratchie scratchie = scratchieDao.getByContentId(toolContentId);
	if (scratchie == null) {
	    throw new ToolException("No found tool content by given content ID:" + toolContentId);
	}
	scratchie.setDefineLater(false);
    }

    @Override
    public boolean isContentEdited(Long toolContentId) {
	return getScratchieByContentId(toolContentId).isDefineLater();
    }

    @Override
    public boolean isReadOnly(Long toolContentId) {
	List<ScratchieSession> sessions = scratchieSessionDao.getByContentId(toolContentId);
	for (ScratchieSession session : sessions) {
	    if (!scratchieUserDao.getBySessionID(session.getSessionId()).isEmpty()) {
		return true;
	    }
	}

	return false;
    }

    @Override
    public void removeToolContent(Long toolContentId) throws ToolException {
	Scratchie scratchie = scratchieDao.getByContentId(toolContentId);
	if (scratchie == null) {
	    log.warn("Can not remove the tool content as it does not exist, ID: " + toolContentId);
	    return;
	}

	for (ScratchieSession session : scratchieSessionDao.getByContentId(toolContentId)) {
	    List<NotebookEntry> entries = coreNotebookService.getEntry(session.getSessionId(),
		    CoreNotebookConstants.NOTEBOOK_TOOL, ScratchieConstants.TOOL_SIGNATURE);
	    for (NotebookEntry entry : entries) {
		coreNotebookService.deleteEntry(entry);
	    }
	}

	scratchieDao.delete(scratchie);
    }

    @Override
    public void removeLearnerContent(Long toolContentId, Integer userId) throws ToolException {
	if (log.isDebugEnabled()) {
	    log.debug("Removing Scratchie content for user ID " + userId + " and toolContentId " + toolContentId);
	}

	List<ScratchieSession> sessions = scratchieSessionDao.getByContentId(toolContentId);
	for (ScratchieSession session : sessions) {
	    ScratchieUser user = scratchieUserDao.getUserByUserIDAndSessionID(userId.longValue(),
		    session.getSessionId());

	    if (user != null) {
		NotebookEntry entry = getEntry(session.getSessionId(), CoreNotebookConstants.NOTEBOOK_TOOL,
			ScratchieConstants.TOOL_SIGNATURE, userId);
		if (entry != null) {
		    scratchieDao.removeObject(NotebookEntry.class, entry.getUid());
		}

		if ((session.getGroupLeader() != null) && session.getGroupLeader().getUid().equals(user.getUid())) {
		    session.setGroupLeader(null);
		}

		scratchieUserDao.removeObject(ScratchieUser.class, user.getUid());
		toolService.removeActivityMark(userId, session.getSessionId());
	    }
	}
    }

    @Override
    public void createToolSession(Long toolSessionId, String toolSessionName, Long toolContentId) throws ToolException {
	ScratchieSession session = new ScratchieSession();
	session.setSessionId(toolSessionId);
	session.setSessionName(toolSessionName);
	Scratchie scratchie = scratchieDao.getByContentId(toolContentId);
	session.setScratchie(scratchie);
	scratchieSessionDao.saveObject(session);
    }

    @Override
    public String leaveToolSession(Long toolSessionId, Long learnerId) throws DataMissingException, ToolException {
	if (toolSessionId == null) {
	    log.error("Fail to leave tool Session based on null tool session id.");
	    throw new ToolException("Fail to remove tool Session based on null tool session id.");
	}
	if (learnerId == null) {
	    log.error("Fail to leave tool Session based on null learner.");
	    throw new ToolException("Fail to remove tool Session based on null learner.");
	}
	ScratchieSession session = scratchieSessionDao.getSessionBySessionId(toolSessionId);
	if (session != null) {
	    session.setStatus(ScratchieConstants.COMPLETED);
	    scratchieSessionDao.saveObject(session);
	} else {
	    log.error("Fail to leave tool Session.Could not find shared scratchie " + "session by given session id: "
		    + toolSessionId);
	    throw new DataMissingException("Fail to leave tool Session."
		    + "Could not find shared scratchie session by given session id: " + toolSessionId);
	}
	return toolService.completeToolSession(toolSessionId, learnerId);
    }

    @Override
    public ToolSessionExportOutputData exportToolSession(Long toolSessionId)
	    throws DataMissingException, ToolException {
	return null;
    }

    @Override
    public ToolSessionExportOutputData exportToolSession(List toolSessionIds)
	    throws DataMissingException, ToolException {
	return null;
    }

    @Override
    public void removeToolSession(Long toolSessionId) throws DataMissingException, ToolException {
	scratchieSessionDao.deleteBySessionId(toolSessionId);
    }

    @Override
    public SortedMap<String, ToolOutput> getToolOutput(List<String> names, Long toolSessionId, Long learnerId) {
	return getScratchieOutputFactory().getToolOutput(names, this, toolSessionId, learnerId);
    }

    @Override
    public ToolOutput getToolOutput(String name, Long toolSessionId, Long learnerId) {
	return getScratchieOutputFactory().getToolOutput(name, this, toolSessionId, learnerId);
    }

    @Override
    public List<ToolOutput> getToolOutputs(String name, Long toolContentId) {
	return new ArrayList<>();
    }

    @Override
    public List<ConfidenceLevelDTO> getConfidenceLevels(Long toolSessionId) {
	return null;
    }

    @Override
    public void forceCompleteUser(Long toolSessionId, User user) {
	Long userId = user.getUserId().longValue();

	ScratchieSession session = getScratchieSessionBySessionId(toolSessionId);
	if ((session == null) || (session.getScratchie() == null)) {
	    return;
	}

	ScratchieUser scratchieUser = scratchieUserDao.getUserByUserIDAndSessionID(userId, toolSessionId);
	// create user if he hasn't accessed this activity yet
	if (scratchieUser == null) {
	    scratchieUser = new ScratchieUser(user.getUserDTO(), session);
	    createUser(scratchieUser);
	}

	checkLeaderSelectToolForSessionLeader(scratchieUser, toolSessionId);
	//if this is a leader finishes, complete all non-leaders as well
	boolean isUserGroupLeader = session.isUserGroupLeader(scratchieUser.getUid());
	if (isUserGroupLeader) {
	    getUsersBySession(toolSessionId).forEach(sessionUser -> {
		//finish users
		sessionUser.setSessionFinished(true);
		scratchieUserDao.saveObject(user);

		// as long as there is no individual results in Scratchie tool (but rather one for entire group) there is no
		// need to copyAnswersFromLeader()
	    });

	} else {
	    //finish user
	    scratchieUser.setSessionFinished(true);
	    scratchieUserDao.saveObject(scratchieUser);
	}
    }

    /* =================================================================================== */

    public IExportToolContentService getExportContentService() {
	return exportContentService;
    }

    public void setExportContentService(IExportToolContentService exportContentService) {
	this.exportContentService = exportContentService;
    }

    public void setLogEventService(ILogEventService logEventService) {
	this.logEventService = logEventService;
    }

    public IUserManagementService getUserManagementService() {
	return userManagementService;
    }

    public void setUserManagementService(IUserManagementService userManagementService) {
	this.userManagementService = userManagementService;
    }

    public ICoreNotebookService getCoreNotebookService() {
	return coreNotebookService;
    }

    public void setCoreNotebookService(ICoreNotebookService coreNotebookService) {
	this.coreNotebookService = coreNotebookService;
    }

    @Override
    public IEventNotificationService getEventNotificationService() {
	return eventNotificationService;
    }

    public void setEventNotificationService(IEventNotificationService eventNotificationService) {
	this.eventNotificationService = eventNotificationService;
    }

    public void setQbService(IQbService qbService) {
	this.qbService = qbService;
    }

    @Override
    public String getMessage(String key) {
	return messageService.getMessage(key);
    }

    /**
     * Returns localized message
     */
    public String getMessage(String key, Object[] args) {
	return messageService.getMessage(key, args);
    }

    @Override
    public Class[] getSupportedToolOutputDefinitionClasses(int definitionType) {
	return getScratchieOutputFactory().getSupportedDefinitionClasses(definitionType);
    }

    public ScratchieOutputFactory getScratchieOutputFactory() {
	return scratchieOutputFactory;
    }

    public void setScratchieOutputFactory(ScratchieOutputFactory scratchieOutputFactory) {
	this.scratchieOutputFactory = scratchieOutputFactory;
    }

    @Override
    public ToolCompletionStatus getCompletionStatus(Long learnerId, Long toolSessionId) {
	// db doesn't have a start/finish date for learner, and session start/finish is null
	ScratchieUser learner = getUserByIDAndSession(learnerId, toolSessionId);
	if (learner == null) {
	    return new ToolCompletionStatus(ToolCompletionStatus.ACTIVITY_NOT_ATTEMPTED, null, null);
	}

	return new ToolCompletionStatus(learner.isSessionFinished() ? ToolCompletionStatus.ACTIVITY_COMPLETED
		: ToolCompletionStatus.ACTIVITY_ATTEMPTED, null, null);
    }
    // ****************** REST methods *************************

    /**
     * Rest call to create a new Scratchie content. Required fields in toolContentJSON: "title", "instructions",
     * "questions". The questions entry should be ArrayNode containing JSON objects, which in turn must contain
     * "questionText", "displayOrder" (Integer) and a ArrayNode "answers". The answers entry should be ArrayNode
     * containing JSON objects, which in turn must contain "answerText", "displayOrder" (Integer), "correct" (Boolean).
     */
    @Override
    public void createRestToolContent(Integer userID, Long toolContentID, ObjectNode toolContentJSON) {

	Scratchie scratchie = new Scratchie();
	Date updateDate = new Date();

	scratchie.setCreated(updateDate);
	scratchie.setUpdated(updateDate);
	scratchie.setDefineLater(false);

	scratchie.setContentId(toolContentID);
	scratchie.setTitle(JsonUtil.optString(toolContentJSON, RestTags.TITLE));
	scratchie.setInstructions(JsonUtil.optString(toolContentJSON, RestTags.INSTRUCTIONS));

	scratchie.setBurningQuestionsEnabled(JsonUtil.optBoolean(toolContentJSON, "burningQuestionsEnabled", true));
	scratchie.setTimeLimit(JsonUtil.optInt(toolContentJSON, "timeLimit", 0));
	scratchie.setExtraPoint(JsonUtil.optBoolean(toolContentJSON, "extraPoint", false));
	scratchie.setReflectOnActivity(
		JsonUtil.optBoolean(toolContentJSON, RestTags.REFLECT_ON_ACTIVITY, Boolean.FALSE));
	scratchie.setReflectInstructions(JsonUtil.optString(toolContentJSON, RestTags.REFLECT_INSTRUCTIONS));
	scratchie.setShowScrachiesInResults(JsonUtil.optBoolean(toolContentJSON, "showScrachiesInResults", true));
	scratchie.setConfidenceLevelsActivityUiid(
		JsonUtil.optInt(toolContentJSON, RestTags.CONFIDENCE_LEVELS_ACTIVITY_UIID));
	scratchie.setActivityUiidProvidingVsaAnswers(
		JsonUtil.optInt(toolContentJSON, "activityUiidProvidingVsaAnswers"));

	// Scratchie Items
	Set<ScratchieItem> newItems = new LinkedHashSet<>();

	QbCollection collection = qbService.getUserPrivateCollection(userID);
	Set<String> collectionUUIDs = collection == null ? new HashSet<>()
		: qbService.getCollectionQuestions(collection.getUid()).stream().filter(q -> q.getUuid() != null)
			.collect(Collectors.mapping(q -> q.getUuid().toString(), Collectors.toSet()));

	ArrayNode questions = JsonUtil.optArray(toolContentJSON, RestTags.QUESTIONS);
	for (int i = 0; i < questions.size(); i++) {
	    boolean addToCollection = false;
	    ObjectNode questionData = (ObjectNode) questions.get(i);

	    ScratchieItem item = new ScratchieItem();
	    item.setDisplayOrder(JsonUtil.optInt(questionData, RestTags.DISPLAY_ORDER));
	    item.setToolContentId(scratchie.getContentId());

	    QbQuestion qbQuestion = null;
	    String uuid = JsonUtil.optString(questionData, RestTags.QUESTION_UUID);

	    // try to match the question to an existing QB question in DB
	    if (StringUtils.isNotBlank(uuid)) {
		qbQuestion = qbService.getQuestionByUUID(UUID.fromString(uuid));
	    }

	    if (qbQuestion == null) {
		addToCollection = collection != null;

		qbQuestion = new QbQuestion();
		qbQuestion.setType(QbQuestion.TYPE_MULTIPLE_CHOICE);
		qbQuestion.setQuestionId(qbService.generateNextQuestionId());
		qbQuestion.setContentFolderId(FileUtil.generateUniqueContentFolderID());
		qbQuestion.setName(JsonUtil.optString(questionData, RestTags.QUESTION_TITLE));
		qbQuestion.setDescription(JsonUtil.optString(questionData, RestTags.QUESTION_TEXT));
		scratchieDao.insert(qbQuestion);

		// set options
		List<QbOption> newOptions = new LinkedList<>();

		ArrayNode answersData = JsonUtil.optArray(questionData, RestTags.ANSWERS);
		for (int j = 0; j < answersData.size(); j++) {
		    ObjectNode answerData = (ObjectNode) answersData.get(j);
		    QbOption option = new QbOption();
		    // Removes redundant new line characters from options left by CKEditor (otherwise it will break
		    // Javascript in monitor). Copied from AuthoringAction.
		    String optionDescription = JsonUtil.optString(answerData, RestTags.ANSWER_TEXT);
		    option.setName(optionDescription != null ? optionDescription.replaceAll("[\n\r\f]", "") : "");
		    option.setCorrect(JsonUtil.optBoolean(answerData, RestTags.CORRECT));
		    option.setDisplayOrder(JsonUtil.optInt(answerData, RestTags.DISPLAY_ORDER));
		    option.setQbQuestion(qbQuestion);
		    newOptions.add(option);
		}

		qbQuestion.setQbOptions(newOptions);
	    } else if (collection != null && !collectionUUIDs.contains(uuid)) {
		addToCollection = true;
	    }

	    item.setQbQuestion(qbQuestion);
	    // we need to save item now so it gets an ID and it will be recognised in a set
	    scratchieItemDao.insert(item);
	    newItems.add(item);

	    // all questions need to end up in user's private collection
	    if (addToCollection) {
		qbService.addQuestionToCollection(collection.getUid(), qbQuestion.getQuestionId(), false);
		collectionUUIDs.add(uuid);
	    }
	}

	scratchie.setScratchieItems(newItems);
	saveOrUpdateScratchie(scratchie);
    }
}<|MERGE_RESOLUTION|>--- conflicted
+++ resolved
@@ -41,11 +41,8 @@
 import java.util.Set;
 import java.util.SortedMap;
 import java.util.TreeSet;
-<<<<<<< HEAD
 import java.util.UUID;
 import java.util.regex.Pattern;
-=======
->>>>>>> 3249d7b7
 import java.util.stream.Collectors;
 
 import org.apache.commons.lang.StringEscapeUtils;
@@ -722,17 +719,6 @@
 		    .collect(Collectors.toMap(ScratchieUser::getUserId, s -> s));
 	    groupSummary.setUsersWhoReachedActivity(sessionUsers.keySet());
 
-<<<<<<< HEAD
-		boolean isUserGroupLeader = session.isUserGroupLeader(user.getUid());
-		if (isUserGroupLeader) {
-		    groupSummary.setLeaderUid(user.getUid());
-		}
-
-		if (addPortraits) {
-		    User systemUser = (User) userManagementService.findById(User.class, user.getUserId().intValue());
-		    user.setPortraitId(
-			    systemUser.getPortraitUuid() == null ? null : systemUser.getPortraitUuid().toString());
-=======
 	    List<ScratchieUser> usersToShow = new LinkedList<>();
 	    for (User user : groupUsers) {
 		boolean isUserGroupLeader = false;
@@ -748,10 +734,9 @@
 		    if (isUserGroupLeader) {
 			groupSummary.setLeaderUid(scratchieUser.getUid());
 		    }
->>>>>>> 3249d7b7
-		}
-
-		scratchieUser.setPortraitId(user.getPortraitUuid());
+		}
+
+		scratchieUser.setPortraitId(user.getPortraitUuid() == null ? null : user.getPortraitUuid().toString());
 		usersToShow.add(scratchieUser);
 	    }
 
@@ -1988,19 +1973,12 @@
 		i++;
 	    }
 
-<<<<<<< HEAD
 	    //calculate what is the percentage of first choice events in each session
 	    int numberOfFirstChoiceEvents = 0;
 	    for (ScratchieItemDTO itemDto : summary.getItemDtos()) {
 		if (itemDto.isUnraveledOnFirstAttempt()) {
 		    numberOfFirstChoiceEvents++;
 		}
-=======
-		// round the percentage cell
-		String totalPercentage = String
-			.valueOf(Math.round(Double.valueOf(groupRow.getCell(itemDtos.size() + 2).toString()) * 100));
-		groupSummary.setTotalPercentage(totalPercentage);
->>>>>>> 3249d7b7
 	    }
 	    summary.setMark(numberOfFirstChoiceEvents);
 
