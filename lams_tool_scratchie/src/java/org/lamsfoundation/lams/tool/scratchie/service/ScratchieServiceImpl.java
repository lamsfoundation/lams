/****************************************************************
 * Copyright (C) 2005 LAMS Foundation (http://lamsfoundation.org)
 * =============================================================
 * License Information: http://lamsfoundation.org/licensing/lams/2.0/
 *
 * This program is free software; you can redistribute it and/or modify
 * it under the terms of the GNU General Public License as published by
 * the Free Software Foundation.
 *
 * This program is distributed in the hope that it will be useful,
 * but WITHOUT ANY WARRANTY; without even the implied warranty of
 * MERCHANTABILITY or FITNESS FOR A PARTICULAR PURPOSE.  See the
 * GNU General Public License for more details.
 *
 * You should have received a copy of the GNU General Public License
 * along with this program; if not, write to the Free Software
 * Foundation, Inc., 51 Franklin Street, Fifth Floor, Boston, MA 02110-1301
 * USA
 *
 * http://www.gnu.org/licenses/gpl.txt
 * ****************************************************************
 */

package org.lamsfoundation.lams.tool.scratchie.service;

import com.fasterxml.jackson.databind.JsonNode;
import com.fasterxml.jackson.databind.node.ArrayNode;
import com.fasterxml.jackson.databind.node.JsonNodeFactory;
import com.fasterxml.jackson.databind.node.ObjectNode;
import org.apache.commons.lang.StringEscapeUtils;
import org.apache.commons.lang.StringUtils;
import org.apache.log4j.Logger;
import org.apache.poi.ss.usermodel.IndexedColors;
import org.lamsfoundation.lams.confidencelevel.ConfidenceLevelDTO;
import org.lamsfoundation.lams.confidencelevel.VsaAnswerDTO;
import org.lamsfoundation.lams.contentrepository.client.IToolContentHandler;
import org.lamsfoundation.lams.events.IEventNotificationService;
import org.lamsfoundation.lams.flux.FluxMap;
import org.lamsfoundation.lams.flux.FluxRegistry;
import org.lamsfoundation.lams.learning.service.ILearnerService;
import org.lamsfoundation.lams.learningdesign.ToolActivity;
import org.lamsfoundation.lams.learningdesign.service.ExportToolContentException;
import org.lamsfoundation.lams.learningdesign.service.IExportToolContentService;
import org.lamsfoundation.lams.learningdesign.service.ImportToolContentException;
import org.lamsfoundation.lams.logevent.service.ILogEventService;
import org.lamsfoundation.lams.outcome.Outcome;
import org.lamsfoundation.lams.outcome.OutcomeMapping;
import org.lamsfoundation.lams.outcome.service.IOutcomeService;
import org.lamsfoundation.lams.qb.QbUtils;
import org.lamsfoundation.lams.qb.model.QbCollection;
import org.lamsfoundation.lams.qb.model.QbOption;
import org.lamsfoundation.lams.qb.model.QbQuestion;
import org.lamsfoundation.lams.qb.model.QbToolQuestion;
import org.lamsfoundation.lams.qb.service.IQbService;
import org.lamsfoundation.lams.rest.RestTags;
import org.lamsfoundation.lams.rest.ToolRestManager;
import org.lamsfoundation.lams.tool.ToolCompletionStatus;
import org.lamsfoundation.lams.tool.ToolContentManager;
import org.lamsfoundation.lams.tool.ToolOutput;
import org.lamsfoundation.lams.tool.ToolOutputDefinition;
import org.lamsfoundation.lams.tool.ToolSessionExportOutputData;
import org.lamsfoundation.lams.tool.ToolSessionManager;
import org.lamsfoundation.lams.tool.exception.DataMissingException;
import org.lamsfoundation.lams.tool.exception.ToolException;
import org.lamsfoundation.lams.tool.scratchie.ScratchieConstants;
import org.lamsfoundation.lams.tool.scratchie.dao.BurningQuestionLikeDAO;
import org.lamsfoundation.lams.tool.scratchie.dao.ScratchieAnswerVisitDAO;
import org.lamsfoundation.lams.tool.scratchie.dao.ScratchieBurningQuestionDAO;
import org.lamsfoundation.lams.tool.scratchie.dao.ScratchieConfigItemDAO;
import org.lamsfoundation.lams.tool.scratchie.dao.ScratchieDAO;
import org.lamsfoundation.lams.tool.scratchie.dao.ScratchieItemDAO;
import org.lamsfoundation.lams.tool.scratchie.dao.ScratchieSessionDAO;
import org.lamsfoundation.lams.tool.scratchie.dao.ScratchieUserDAO;
import org.lamsfoundation.lams.tool.scratchie.dto.BurningQuestionDTO;
import org.lamsfoundation.lams.tool.scratchie.dto.BurningQuestionItemDTO;
import org.lamsfoundation.lams.tool.scratchie.dto.GroupSummary;
import org.lamsfoundation.lams.tool.scratchie.dto.LeaderResultsDTO;
import org.lamsfoundation.lams.tool.scratchie.dto.OptionDTO;
import org.lamsfoundation.lams.tool.scratchie.dto.ScratchieItemDTO;
import org.lamsfoundation.lams.tool.scratchie.model.Scratchie;
import org.lamsfoundation.lams.tool.scratchie.model.ScratchieAnswerVisitLog;
import org.lamsfoundation.lams.tool.scratchie.model.ScratchieBurningQuestion;
import org.lamsfoundation.lams.tool.scratchie.model.ScratchieConfigItem;
import org.lamsfoundation.lams.tool.scratchie.model.ScratchieItem;
import org.lamsfoundation.lams.tool.scratchie.model.ScratchieSession;
import org.lamsfoundation.lams.tool.scratchie.model.ScratchieUser;
import org.lamsfoundation.lams.tool.scratchie.util.ScratchieItemComparator;
import org.lamsfoundation.lams.tool.scratchie.web.controller.LearningWebsocketServer;
import org.lamsfoundation.lams.tool.service.ICommonScratchieService;
import org.lamsfoundation.lams.tool.service.ILamsToolService;
import org.lamsfoundation.lams.tool.service.IQbToolService;
import org.lamsfoundation.lams.usermanagement.User;
import org.lamsfoundation.lams.usermanagement.dto.UserDTO;
import org.lamsfoundation.lams.usermanagement.service.IUserManagementService;
import org.lamsfoundation.lams.util.CommonConstants;
import org.lamsfoundation.lams.util.FileUtil;
import org.lamsfoundation.lams.util.JsonUtil;
import org.lamsfoundation.lams.util.MessageService;
import org.lamsfoundation.lams.util.excel.ExcelRow;
import org.lamsfoundation.lams.util.excel.ExcelSheet;
import org.lamsfoundation.lams.util.hibernate.HibernateSessionManager;
<<<<<<< HEAD
=======

import com.fasterxml.jackson.databind.JsonNode;
import com.fasterxml.jackson.databind.node.ArrayNode;
import com.fasterxml.jackson.databind.node.JsonNodeFactory;
import com.fasterxml.jackson.databind.node.ObjectNode;
>>>>>>> 9d966e02

import java.io.IOException;
import java.security.InvalidParameterException;
import java.sql.Timestamp;
import java.text.SimpleDateFormat;
import java.time.LocalDateTime;
import java.time.ZoneId;
import java.util.ArrayList;
import java.util.Arrays;
import java.util.Collection;
import java.util.Date;
import java.util.HashMap;
import java.util.HashSet;
import java.util.Iterator;
import java.util.LinkedHashMap;
import java.util.LinkedList;
import java.util.List;
import java.util.Map;
import java.util.Set;
import java.util.SortedMap;
import java.util.TreeSet;
import java.util.UUID;
import java.util.function.Function;
import java.util.stream.Collectors;

/**
 * @author Andrey Balan
 */
public class ScratchieServiceImpl
	implements IScratchieService, ICommonScratchieService, ToolContentManager, ToolSessionManager, ToolRestManager,
	IQbToolService {
    private static Logger log = Logger.getLogger(ScratchieServiceImpl.class.getName());

    private ScratchieDAO scratchieDao;

    private ScratchieItemDAO scratchieItemDao;

    private ScratchieUserDAO scratchieUserDao;

    private ScratchieSessionDAO scratchieSessionDao;

    private ScratchieAnswerVisitDAO scratchieAnswerVisitDao;

    private ScratchieBurningQuestionDAO scratchieBurningQuestionDao;

    private BurningQuestionLikeDAO burningQuestionLikeDao;

    private ScratchieConfigItemDAO scratchieConfigItemDao;

    // tool service
    private IToolContentHandler scratchieToolContentHandler;

    private MessageService messageService;

    // system services

    private ILamsToolService toolService;

    private IUserManagementService userManagementService;

    private IExportToolContentService exportContentService;

    private ILogEventService logEventService;

    private IEventNotificationService eventNotificationService;

    private IQbService qbService;

    private ILearnerService learnerService;

    private IOutcomeService outcomeService;

    private ScratchieOutputFactory scratchieOutputFactory;

    public ScratchieServiceImpl() {
	FluxRegistry.initFluxMap(ScratchieConstants.STUDENT_CHOICES_UPDATE_FLUX_NAME,
		ScratchieConstants.ANSWERS_UPDATED_SINK_NAME, null, toolContentId -> "doRefresh",
		FluxMap.SHORT_THROTTLE, FluxMap.STANDARD_TIMEOUT);

	FluxRegistry.initFluxMap(ScratchieConstants.BURNING_QUESTIONS_UPDATED_FLUX_NAME,
		ScratchieConstants.BURNING_QUESTIONS_UPDATED_SINK_NAME, null, toolContentId -> "doRefresh",
		FluxMap.STANDARD_THROTTLE, FluxMap.STANDARD_TIMEOUT);

	FluxRegistry.initFluxMap(ScratchieConstants.TIME_LIMIT_PANEL_UPDATE_FLUX_NAME,
		ScratchieConstants.TIME_LIMIT_PANEL_UPDATE_SINK_NAME, null, (Long toolContentId) -> {
		    try {
			// without separate session the flux fetches cached data
			HibernateSessionManager.openSession();

			ObjectNode timeLimitSettingsJson = getTimeLimitSettingsJson(toolContentId);
			return timeLimitSettingsJson.toString();
		    } finally {
			HibernateSessionManager.closeSession();
		    }
		}, FluxMap.STANDARD_THROTTLE, FluxMap.STANDARD_TIMEOUT);
    }

    // *******************************************************************************
    // Service method
    // *******************************************************************************

    @Override
    public Scratchie getScratchieByContentId(Long contentId) {
	Scratchie rs = scratchieDao.getByContentId(contentId);
	return rs;
    }

    @Override
    public Scratchie getDefaultContent(Long contentId) throws ScratchieApplicationException {
	if (contentId == null) {
	    String error = messageService.getMessage("error.msg.default.content.not.find");
	    log.error(error);
	    throw new ScratchieApplicationException(error);
	}

	Scratchie defaultContent = getDefaultScratchie();
	// save default content by given ID.
	Scratchie content = new Scratchie();
	content = Scratchie.newInstance(defaultContent, contentId);
	return content;
    }

    @Override
    public void createUser(ScratchieUser scratchieUser) {
	ScratchieUser user = getUserByIDAndSession(scratchieUser.getUserId(),
		scratchieUser.getSession().getSessionId());
	if (user == null) {
	    user = scratchieUser;
	}
	// Save it no matter if the user already exists.
	// At checkLeaderSelectToolForSessionLeader() the user is added to session.
	// Sometimes session save is earlier that user save in another thread, leading to an exception.
	scratchieUserDao.saveObject(user);
    }

    @Override
    public ScratchieUser getUserByIDAndSession(Long userId, Long sessionId) {
	return scratchieUserDao.getUserByUserIDAndSessionID(userId, sessionId);
    }

    @SuppressWarnings("unchecked")
    @Override
    public ScratchieUser getUserByLoginAndSessionId(String login, long toolSessionId) {
	List<User> user = scratchieUserDao.findByProperty(User.class, "login", login);
	return user.isEmpty()
		? null
		: scratchieUserDao.getUserByUserIDAndSessionID(user.get(0).getUserId().longValue(), toolSessionId);
    }

    @Override
    public int countUsersByContentId(Long contentId) {
	return scratchieUserDao.countUsersByContentId(contentId);
    }

    @Override
    public void saveOrUpdateScratchie(Scratchie scratchie) {
	for (ScratchieItem item : scratchie.getScratchieItems()) {
	    scratchieItemDao.saveObject(item);
	}
	scratchieDao.saveObject(scratchie);
    }

    @Override
    public void releaseFromCache(Object object) {
	scratchieDao.releaseFromCache(object);
    }

    @Override
    public ScratchieConfigItem getConfigItem(String key) {
	return scratchieConfigItemDao.getConfigItemByKey(key);
    }

    @Override
    public void saveOrUpdateScratchieConfigItem(ScratchieConfigItem item) {
	scratchieConfigItemDao.saveOrUpdate(item);
    }

    @Override
    public String[] getPresetMarks(Scratchie scratchie) {
	String presetMarks = "";
	if (StringUtils.isNotEmpty(scratchie.getPresetMarks())) {
	    presetMarks = scratchie.getPresetMarks();
	} else {
	    ScratchieConfigItem defaultPresetMarks = getConfigItem(ScratchieConfigItem.KEY_PRESET_MARKS);
	    if (defaultPresetMarks != null) {
		presetMarks = defaultPresetMarks.getConfigValue();
	    }
	}

	//remove all white spaces and split the settings around matches of ","
	return presetMarks.replaceAll("\\s+", "").split(",");
    }

    @Override
    public double getMaxPossibleScore(Scratchie scratchie) {
	int itemsNumber = scratchie.getScratchieItems().size();

	// calculate totalMarksPossible
	String[] presetMarks = getPresetMarks(scratchie);
	double maxPossibleScore = (presetMarks.length > 0) ? itemsNumber * Double.valueOf(presetMarks[0]) : 0;

	return maxPossibleScore;
    }

    @Override
    public void deleteScratchieItem(Long uid) {
	scratchieItemDao.removeObject(ScratchieItem.class, uid);
    }

    @Override
    public void populateItemsWithConfidenceLevels(Long userId, Long toolSessionId, Integer confidenceLevelsActivityUiid,
	    Collection<ScratchieItem> items) {
	List<ConfidenceLevelDTO> confidenceLevelDtos = toolService.getConfidenceLevelsByActivity(
		confidenceLevelsActivityUiid, userId.intValue(), toolSessionId);

	//populate Scratchie items with confidence levels
	for (ScratchieItem item : items) {
	    //find corresponding QbQuestion
	    for (ConfidenceLevelDTO confidenceLevelDto : confidenceLevelDtos) {
		if (item.getQbQuestion().getUid().equals(confidenceLevelDto.getQbQuestionUid())) {

		    //find corresponding QbOption
		    for (OptionDTO optionDTO : item.getOptionDtos()) {
			if (optionDTO.getQbOptionUid().equals(confidenceLevelDto.getQbOptionUid())) {
			    optionDTO.getConfidenceLevelDtos().add(confidenceLevelDto);
			}
		    }
		}
	    }
	}
    }

    @Override
    public Set<ToolActivity> getActivitiesProvidingConfidenceLevels(Long toolContentId) {
	return toolService.getActivitiesProvidingConfidenceLevels(toolContentId);
    }

    @Override
    public Set<ToolActivity> getActivitiesProvidingVsaAnswers(Long toolContentId) {
	return toolService.getActivitiesProvidingVsaAnswers(toolContentId);
    }

    @Override
    public boolean isUserGroupLeader(Long userId, Long toolSessionId) {
	ScratchieSession session = getScratchieSessionBySessionId(toolSessionId);
	ScratchieUser groupLeader = session.getGroupLeader();

	return (groupLeader != null) && userId.equals(groupLeader.getUserId());
    }

    @Override
    public ScratchieUser checkLeaderSelectToolForSessionLeader(ScratchieUser user, Long toolSessionId) {
	if ((user == null) || (toolSessionId == null)) {
	    return null;
	}
	ScratchieSession scratchieSession = getScratchieSessionBySessionId(toolSessionId);
	ScratchieUser leader = scratchieSession.getGroupLeader();
	// check leader select tool for a leader only in case scratchie tool doesn't know it. As otherwise it will screw
	// up previous scratches done
	if (leader == null) {
	    Long leaderUserId = toolService.getLeaderUserId(toolSessionId, user.getUserId().intValue());
	    // set leader only if the leader entered the activity
	    if (user.getUserId().equals(leaderUserId)) {
		// is it me?
		leader = user;
	    } else {
		leader = getUserByIDAndSession(leaderUserId, toolSessionId);
	    }
	    if (leader != null) {
		// set group leader
		scratchieSession.setGroupLeader(leader);
		saveOrUpdateScratchieSession(scratchieSession);
	    }
	}
	return leader;
    }

    @Override
    public boolean checkTimeLimitExceeded(long toolContentId, int userId) {
	Long secondsLeft = LearningWebsocketServer.getSecondsLeft(toolContentId, userId);
	return secondsLeft != null && secondsLeft.equals(0L);
    }

    @Override
    public LocalDateTime launchTimeLimit(long toolContentId, int userId) {
	Scratchie scratchie = getScratchieByContentId(toolContentId);
	int learnersStarted = scratchieUserDao.countUsersByContentId(toolContentId);
	if (learnersStarted > 0 && scratchie.getRelativeTimeLimit() == 0 && scratchie.getAbsoluteTimeLimit() > 0
		&& scratchie.getAbsoluteTimeLimitFinish() == null) {
	    scratchie.setAbsoluteTimeLimitFinish(LocalDateTime.now().plusMinutes(scratchie.getAbsoluteTimeLimit()));
	    scratchie.setAbsoluteTimeLimit(0);
	    scratchieDao.saveObject(scratchie);

	    FluxRegistry.emit(CommonConstants.ACTIVITY_TIME_LIMIT_CHANGED_SINK_NAME, Set.of(toolContentId));
	    FluxRegistry.emit(ScratchieConstants.TIME_LIMIT_PANEL_UPDATE_SINK_NAME, toolContentId);
	}

	ScratchieUser user = getUserByUserIDAndContentID(Integer.valueOf(userId).longValue(), toolContentId);
	if (user == null) {
	    return null;
	}

	ScratchieSession session = user.getSession();
	Date launchDate = session.getTimeLimitLaunchedDate();
	if (launchDate == null) {
	    if (!session.isUserGroupLeader(user.getUid())) {
		// only leader launches time limit
		return null;
	    }

	    //store timeLimitLaunchedDate into DB
	    launchDate = new Date();
	    session.setTimeLimitLaunchedDate(launchDate);
	    scratchieSessionDao.saveObject(session);
	}

	return launchDate.toInstant().atZone(ZoneId.systemDefault()).toLocalDateTime();
    }

    @Override
    public void changeUserMark(Long userId, Long sessionId, Double newMark) {
	if (newMark == null) {
	    return;
	}

	ScratchieSession session = this.getScratchieSessionBySessionId(sessionId);
	double oldMark = session.getMark();

	session.setMark(newMark);
	scratchieSessionDao.saveObject(session);

	// propagade new mark to Gradebook for all students in a group
	List<ScratchieUser> users = this.getUsersBySession(sessionId);
	for (ScratchieUser user : users) {

	    toolService.updateActivityMark(newMark, null, user.getUserId().intValue(), user.getSession().getSessionId(),
		    false);

	    // record mark change with audit service
	    Long toolContentId = null;
	    if (session.getScratchie() != null) {
		toolContentId = session.getScratchie().getContentId();
	    }

	    logEventService.logMarkChange(user.getUserId(), user.getLoginName(), toolContentId, "" + oldMark,
		    "" + newMark);
	}

    }

    @Override
    public Scratchie getScratchieBySessionId(Long sessionId) {
	ScratchieSession session = scratchieSessionDao.getSessionBySessionId(sessionId);
	// to skip CGLib problem
	Long contentId = session.getScratchie().getContentId();
	return scratchieDao.getByContentId(contentId);
    }

    @Override
    public ScratchieSession getScratchieSessionBySessionId(Long sessionId) {
	return scratchieSessionDao.getSessionBySessionId(sessionId);
    }

    @Override
    public int countSessionsByContentId(Long toolContentId) {
	return scratchieSessionDao.getByContentId(toolContentId).size();
    }

    @Override
    public List<ScratchieSession> getSessionsByContentId(Long toolContentId) {
	return scratchieSessionDao.getByContentId(toolContentId);
    }

    @Override
    public void saveOrUpdateScratchieSession(ScratchieSession resSession) {
	scratchieSessionDao.saveObject(resSession);
    }

    @Override
    public ScratchieAnswerVisitLog getLog(Long sessionId, Long itemUid, boolean isCaseSensitive, String answer) {
	return scratchieAnswerVisitDao.getLog(sessionId, itemUid, isCaseSensitive, answer);
    }

    @Override
    public void recordItemScratched(Long sessionId, Long itemUid, Long optionUid) {
	QbOption option = this.getQbOptionByUid(optionUid);
	if (option == null) {
	    return;
	}

	ScratchieAnswerVisitLog log = scratchieAnswerVisitDao.getLog(optionUid, itemUid, sessionId);
	if (log == null) {
	    log = new ScratchieAnswerVisitLog();
	    log.setQbOption(option);
	    log.setSessionId(sessionId);
	    QbToolQuestion qbToolQuestion = scratchieDao.find(QbToolQuestion.class, itemUid);
	    log.setQbToolQuestion(qbToolQuestion);
	    log.setAccessDate(new Timestamp(new Date().getTime()));
	    scratchieAnswerVisitDao.saveObject(log);
	    // need to flush so subscribers to sink see new answers in DB
	    scratchieAnswerVisitDao.flush();

	    recalculateMarkForSession(sessionId, false);
	    FluxRegistry.emit(ScratchieConstants.ANSWERS_UPDATED_SINK_NAME, log.getQbToolQuestion().getToolContentId());
	}
    }

    @Override
    public void recordVsaAnswer(Long sessionId, Long itemUid, boolean isCaseSensitive, String answer) {
	ScratchieAnswerVisitLog log = scratchieAnswerVisitDao.getLog(sessionId, itemUid, isCaseSensitive, answer);
	if (log == null) {
	    log = new ScratchieAnswerVisitLog();
	    log.setAnswer(answer);
	    log.setSessionId(sessionId);
	    QbToolQuestion qbToolQuestion = scratchieDao.find(QbToolQuestion.class, itemUid);
	    log.setQbToolQuestion(qbToolQuestion);
	    log.setAccessDate(new Timestamp(new Date().getTime()));
	    scratchieAnswerVisitDao.saveObject(log);

	    recalculateMarkForSession(sessionId, false);
	}
    }

    @Override
    public void recalculateMarkForSession(Long sessionId, boolean isPropagateToGradebook) {
	ScratchieSession session = getScratchieSessionBySessionId(sessionId);
	Scratchie scratchie = session.getScratchie();
	Set<ScratchieItem> items = scratchie.getScratchieItems();

	populateScratchieItemsWithMarks(scratchie, scratchie.getScratchieItems(), sessionId);

	// calculate mark
	double mark = 0;
	for (ScratchieItem item : items) {
	    mark += item.getMark();
	}

	// change mark for all learners in a group
	session.setMark(mark);
	scratchieSessionDao.saveObject(session);

	// propagade changes to Gradebook
	if (isPropagateToGradebook) {
	    List<ScratchieUser> users = getUsersBySession(sessionId);
	    for (ScratchieUser user : users) {
		Double userMark = 0.0;
		if (isLearnerEligibleForMark(user.getUserId(), scratchie.getContentId())) {
		    userMark = mark;
		}
		toolService.updateActivityMark(userMark, null, user.getUserId().intValue(),
			user.getSession().getSessionId(), false);
	    }
	}
    }

    @Override
    public void recalculateUserAnswers(Scratchie scratchie, Set<ScratchieItem> oldItems, Set<ScratchieItem> newItems,
	    String oldPresetMarks) {
	// create list of modified questions
	List<ScratchieItem> modifiedItems = new ArrayList<>();
	for (ScratchieItem oldItem : oldItems) {
	    for (ScratchieItem newItem : newItems) {
		if (oldItem.getDisplayOrder() == newItem.getDisplayOrder()) {

		    // title or question is different - do nothing

		    // options are different
		    List<QbOption> oldOptions = oldItem.getQbQuestion().getQbOptions();
		    List<QbOption> newOptions = newItem.getQbQuestion().getQbOptions();
		    boolean isItemModified = oldOptions.size() != newOptions.size();

		    for (QbOption oldOption : oldOptions) {
			if (isItemModified) {
			    break;
			}

			for (QbOption newOption : newOptions) {
			    if (oldOption.getDisplayOrder() == newOption.getDisplayOrder()) {

				if (oldOption.isCorrect() != newOption.isCorrect()) {
				    isItemModified = true;
				    break;
				}
			    }
			}
		    }

		    if (isItemModified) {
			modifiedItems.add(newItem);
		    }
		}
	    }
	}

	List<ScratchieSession> sessionList = scratchieSessionDao.getByContentId(scratchie.getContentId());
	for (ScratchieSession session : sessionList) {
	    Long toolSessionId = session.getSessionId();
	    List<ScratchieAnswerVisitLog> visitLogsToDelete = new ArrayList<>();
	    String newPresetMarks = scratchie.getPresetMarks();
	    boolean isRecalculateMarks = oldPresetMarks == null
		    ? newPresetMarks != null
		    : newPresetMarks == null || !oldPresetMarks.equals(newPresetMarks);

	    // remove all scratches for modified items

	    // [+] if the question is modified
	    for (ScratchieItem modifiedItem : modifiedItems) {
		List<ScratchieAnswerVisitLog> visitLogs = scratchieAnswerVisitDao.getLogsBySessionAndItem(toolSessionId,
			modifiedItem.getUid());
		visitLogsToDelete.addAll(visitLogs);
	    }

	    // remove all visit logs marked for deletion
	    Iterator<ScratchieAnswerVisitLog> iter = visitLogsToDelete.iterator();
	    while (iter.hasNext()) {
		ScratchieAnswerVisitLog visitLogToDelete = iter.next();
		iter.remove();
		scratchieAnswerVisitDao.removeObject(ScratchieAnswerVisitLog.class, visitLogToDelete.getUid());
		isRecalculateMarks = true;
	    }

	    // [+] doing nothing if the new question was added

	    // recalculate marks if it's required
	    if (isRecalculateMarks) {
		recalculateMarkForSession(toolSessionId, true);
	    }
	}
    }

    @Override
    public boolean recalculateMarksForVsaQuestion(Long toolQuestionUid, String answer) {
	List<Long> sessionIds = scratchieSessionDao.getSessionIdsByQbToolQuestion(toolQuestionUid, answer);
	// recalculate marks if it's required
	for (Long sessionId : sessionIds) {
	    recalculateMarkForSession(sessionId, true);
	    try {
		// tell learners that their answers have changed so they not need to keep guessing
		LearningWebsocketServer.getInstance().sendPageRefreshRequest(null, sessionId);
	    } catch (IOException e) {
		log.error("Could not refresh learner page after VSA allocation for session ID " + sessionId, e);
	    }
	}
	return !sessionIds.isEmpty();
    }

    @Override
    public Map<QbToolQuestion, Map<String, Integer>> getUnallocatedVSAnswers(long toolContentId) {
	Map<QbToolQuestion, Map<String, Integer>> result = new LinkedHashMap<>();

	List<ScratchieSession> sessions = scratchieSessionDao.getByContentId(toolContentId);
	if (sessions.isEmpty()) {
	    return result;
	}

	Scratchie scratchie = sessions.get(0).getScratchie();
	Map<Long, Integer> sessionToLeaderMap = sessions.stream().filter(s -> s.getGroupLeader() != null).collect(
		Collectors.toMap(ScratchieSession::getSessionId, s -> s.getGroupLeader().getUserId().intValue()));

	for (ScratchieItem item : scratchie.getScratchieItems()) {
	    QbQuestion qbQuestion = item.getQbQuestion();
	    if (qbQuestion.getType().equals(QbQuestion.TYPE_VERY_SHORT_ANSWERS)) {
		Set<String> notAllocatedAnswers = new HashSet<>();
		Map<String, Integer> notAllocatedAnswerMap = new LinkedHashMap<>();

		List<ScratchieAnswerVisitLog> visitLogs = scratchieAnswerVisitDao.getVsaLogsByItem(item.getUid());
		for (ScratchieAnswerVisitLog visitLog : visitLogs) {
		    String answer = visitLog.getAnswer();
		    if (QbUtils.normaliseVSAnswer(answer, qbQuestion.isExactMatch()) == null) {
			continue;
		    }

		    boolean isAnswerAllocated = QbUtils.isVSAnswerAllocated(qbQuestion, answer, notAllocatedAnswers);
		    if (!isAnswerAllocated) {
			notAllocatedAnswerMap.put(answer.strip(), sessionToLeaderMap.get(visitLog.getSessionId()));
		    }
		}

		result.put(item, notAllocatedAnswerMap);
	    }
	}
	return result;
    }

    /**
     * Tells whether burning questions are enabled in the given activity
     */
    @Override
    public boolean isBurningQuestionsEnabled(long toolContentId) {
	Scratchie scratchie = getScratchieByContentId(toolContentId);
	return scratchie != null && scratchie.isBurningQuestionsEnabled();
    }

    /**
     * Counts how many questions were answered correctly on first attempt by the given user, regardless of mark given.
     */
    @Override
    public Integer countCorrectAnswers(long toolContentId, int userId) {
	Scratchie scratchie = getScratchieByContentId(toolContentId);
	ScratchieUser user = getUserByUserIDAndContentID((long) userId, toolContentId);
	if (user == null) {
	    return null;
	}
	List<ScratchieAnswerVisitLog> logs = scratchieAnswerVisitDao.getLogsBySession(user.getSession().getSessionId());
	if (logs.isEmpty()) {
	    return 0;
	}

	int count = 0;

	for (ScratchieItem item : scratchie.getScratchieItems()) {

	    //create a list of attempts user done for the current item
	    List<ScratchieAnswerVisitLog> visitLogs = new ArrayList<>();
	    for (ScratchieAnswerVisitLog log : logs) {
		if (log.getQbToolQuestion().getUid().equals(item.getUid())) {
		    visitLogs.add(log);
		}
	    }

	    int numberOfAttempts = ScratchieServiceImpl.getNumberAttemptsForItem(item, visitLogs);
	    boolean isUnraveledOnFirstAttempt = (numberOfAttempts == 1) && isItemUnraveled(item, logs);
	    if (isUnraveledOnFirstAttempt) {
		count++;
	    }
	}

	return count;
    }

    @Override
    public List<ScratchieBurningQuestion> getBurningQuestionsBySession(Long sessionId) {
	return scratchieBurningQuestionDao.getBurningQuestionsBySession(sessionId);
    }

    @Override
    public void saveBurningQuestion(Long sessionId, Long itemUid, String question) {
	boolean isGeneralBurningQuestion = itemUid == null;

	ScratchieBurningQuestion burningQuestion = (isGeneralBurningQuestion)
		? scratchieBurningQuestionDao.getGeneralBurningQuestionBySession(sessionId)
		: scratchieBurningQuestionDao.getBurningQuestionBySessionAndItem(sessionId, itemUid);

	if (burningQuestion == null) {
	    burningQuestion = new ScratchieBurningQuestion();
	    if (!isGeneralBurningQuestion) {
		ScratchieItem item = scratchieItemDao.getByUid(itemUid);
		burningQuestion.setScratchieItem(item);
	    }
	    burningQuestion.setGeneralQuestion(isGeneralBurningQuestion);
	    burningQuestion.setSessionId(sessionId);
	    burningQuestion.setAccessDate(new Date());

	    ScratchieSession session = getScratchieSessionBySessionId(sessionId);
	    FluxRegistry.emit(ScratchieConstants.BURNING_QUESTIONS_UPDATED_SINK_NAME,
		    session.getScratchie().getContentId());
	}
	burningQuestion.setQuestion(question);

	scratchieBurningQuestionDao.saveObject(burningQuestion);
    }

    @Override
    public QbOption getQbOptionByUid(Long optionUid) {
	QbOption res = (QbOption) userManagementService.findById(QbOption.class, optionUid);
	releaseFromCache(res);
	return res;
    }

    @Override
    public void setScratchingFinished(Long toolSessionId) throws IOException {
	ScratchieSession session = this.getScratchieSessionBySessionId(toolSessionId);
	session.setScratchingFinished(true);
	scratchieSessionDao.saveObject(session);

	recalculateMarkForSession(toolSessionId, false);
    }

    @Override
    public String finishToolSession(Long toolSessionId, Long userId) throws ScratchieApplicationException {
	String nextUrl = null;
	try {
	    ScratchieUser user = scratchieUserDao.getUserByUserIDAndSessionID(userId, toolSessionId);
	    user.setSessionFinished(true);
	    scratchieUserDao.saveObject(user);

	    //if this is a leader finishes, complete all non-leaders as well
	    boolean isUserGroupLeader = user.getSession().isUserGroupLeader(user.getUid());
	    if (isUserGroupLeader) {
		getUsersBySession(toolSessionId).forEach(sessionUser -> {
		    //finish non-leader
		    sessionUser.setSessionFinished(true);
		    scratchieUserDao.saveObject(user);

		    // as long as there is no individual results in Scratchie tool (but rather one for entire group) there is no
		    // need to copyAnswersFromLeader()
		});
	    }

	    nextUrl = this.leaveToolSession(toolSessionId, userId);
	} catch (DataMissingException e) {
	    throw new ScratchieApplicationException(e);
	} catch (ToolException e) {
	    throw new ScratchieApplicationException(e);
	}
	return nextUrl;
    }

    @Override
    public ScratchieItem getScratchieItemByUid(Long itemUid) {
	return scratchieItemDao.getByUid(itemUid);
    }

    @Override
    public Set<ScratchieUser> getAllLeaders(Long contentId) {
	Set<ScratchieUser> leaders = new TreeSet<>();
	List<ScratchieSession> sessionList = scratchieSessionDao.getByContentId(contentId);
	for (ScratchieSession session : sessionList) {
	    ScratchieUser leader = session.getGroupLeader();
	    if (leader != null) {
		leaders.add(leader);
	    }
	}
	return leaders;
    }

    @Override
    public List<ScratchieUser> getUsersBySession(Long toolSessionId) {
	return scratchieUserDao.getBySessionID(toolSessionId);
    }

    @Override
    public ScratchieUser getUserByUserIDAndContentID(Long userId, Long contentId) {
	return scratchieUserDao.getUserByUserIDAndContentID(userId, contentId);
    }

    @Override
    public void saveUser(ScratchieUser user) {
	scratchieUserDao.saveObject(user);
    }

    @Override
    public Collection<User> getAllGroupUsers(Long toolSessionId) {
	return toolService.getToolSession(toolSessionId).getLearners();
    }

    @Override
    /*
     * If isIncludeOnlyLeaders then include the portrait ids needed for monitoring. If false then it
     * is probably the export and that doesn't need portraits.
     */ public List<GroupSummary> getMonitoringSummary(Long contentId) {
	List<GroupSummary> groupSummaryList = new ArrayList<>();
	List<ScratchieSession> sessions = scratchieSessionDao.getByContentId(contentId);

	for (ScratchieSession session : sessions) {

	    Long sessionId = session.getSessionId();

	    Collection<User> groupUsers = getAllGroupUsers(sessionId);

	    // one new summary for one session.
	    GroupSummary groupSummary = new GroupSummary(session);

	    groupSummary.setScratchingFinished(session.isScratchingFinished());

	    int totalAttempts = scratchieAnswerVisitDao.getLogCountTotal(sessionId);
	    groupSummary.setTotalAttempts(totalAttempts);

	    Map<Long, ScratchieUser> sessionUsers = getUsersBySession(sessionId).stream()
		    .collect(Collectors.toMap(ScratchieUser::getUserId, s -> s));
	    groupSummary.setUsersWhoReachedActivity(sessionUsers.keySet());

	    List<ScratchieUser> usersToShow = new LinkedList<>();
	    for (User user : groupUsers) {
		boolean isUserGroupLeader = false;
		ScratchieUser scratchieUser = sessionUsers.get(user.getUserId().longValue());
		if (scratchieUser == null) {
		    scratchieUser = new ScratchieUser();
		    scratchieUser.setFirstName(user.getFirstName());
		    scratchieUser.setLastName(user.getLastName());
		    scratchieUser.setLoginName(user.getLogin());
		    scratchieUser.setUserId(user.getUserId().longValue());
		} else {
		    isUserGroupLeader = session.isUserGroupLeader(scratchieUser.getUid());
		    if (isUserGroupLeader) {
			groupSummary.setLeaderUid(scratchieUser.getUid());
		    }
		}

		scratchieUser.setPortraitId(user.getPortraitUuid() == null ? null : user.getPortraitUuid().toString());
		usersToShow.add(scratchieUser);
	    }

	    groupSummary.setUsers(usersToShow);
	    groupSummaryList.add(groupSummary);
	}
	return groupSummaryList;
    }

    @Override
    public void getScratchesOrder(Collection<ScratchieItem> items, Long sessionId) {
	for (ScratchieItem item : items) {
	    QbQuestion qbQuestion = item.getQbQuestion();
	    List<ScratchieAnswerVisitLog> itemLogs = scratchieAnswerVisitDao.getLogsBySessionAndItem(sessionId,
		    item.getUid());

	    for (OptionDTO optionDto : item.getOptionDtos()) {
		if (QbQuestion.TYPE_MULTIPLE_CHOICE == qbQuestion.getType()
			|| QbQuestion.TYPE_MARK_HEDGING == qbQuestion.getType()) {
		    int attemptNumber;
		    ScratchieAnswerVisitLog log = scratchieAnswerVisitDao.getLog(optionDto.getQbOptionUid(),
			    item.getUid(), sessionId);
		    if (log == null) {
			// -1 if there is no log
			attemptNumber = -1;
		    } else {
			// adding 1 to start from 1
			attemptNumber = itemLogs.indexOf(log) + 1;
		    }
		    optionDto.setAttemptOrder(attemptNumber);

		    //process VSA questions
		} else {
		    // -1 if there is no log
		    int attemptNumber = -1;
		    for (ScratchieAnswerVisitLog itemLog : itemLogs) {
			if (itemLog.getQbToolQuestion().getUid().equals(item.getUid()) && isAnswersEqual(item,
				itemLog.getAnswer(), optionDto.getAnswer())) {
			    // adding 1 to start from 1
			    attemptNumber = itemLogs.indexOf(itemLog) + 1;
			    break;
			}
		    }
		    optionDto.setAttemptOrder(attemptNumber);
		}
	    }
	}
    }

    private boolean isAnswersEqual(ScratchieItem item, String answer1, String answer2) {
	if (answer1 == null || answer2 == null) {
	    return false;
	}

	return item.getQbQuestion().isCaseSensitive() ? answer1.equals(answer2) : answer1.equalsIgnoreCase(answer2);
    }

    @Override
    public Collection<ScratchieItem> getItemsWithIndicatedScratches(Long toolSessionId) {
	List<ScratchieAnswerVisitLog> userLogs = scratchieAnswerVisitDao.getLogsBySession(toolSessionId);

	Scratchie scratchie = getScratchieBySessionId(toolSessionId);
	Set<ScratchieItem> items = new TreeSet<>(new ScratchieItemComparator());
	items.addAll(scratchie.getScratchieItems());

	//populate Scratchie items with VSA answers
	fillItemsWithVsaAnswers(items, toolSessionId, scratchie, userLogs);

	//mark scratched options
	for (ScratchieItem item : items) {
	    for (OptionDTO optionDto : item.getOptionDtos()) {

		// find according log if it exists
		boolean isScratched = false;
		if (QbQuestion.TYPE_MULTIPLE_CHOICE == item.getQbQuestion().getType()
			|| QbQuestion.TYPE_MARK_HEDGING == item.getQbQuestion().getType()) {
		    for (ScratchieAnswerVisitLog userLog : userLogs) {
			if (userLog.getQbToolQuestion().getUid().equals(item.getUid()) && userLog.getQbOption().getUid()
				.equals(optionDto.getQbOptionUid())) {
			    isScratched = true;
			    break;
			}
		    }

		    //process VSA question
		} else {
		    // find according log if it exists
		    for (ScratchieAnswerVisitLog userLog : userLogs) {
			if (userLog.getQbToolQuestion().getUid().equals(item.getUid()) && isAnswersEqual(item,
				userLog.getAnswer(), optionDto.getAnswer())) {
			    isScratched = true;
			    break;
			}
		    }
		}
		optionDto.setScratched(isScratched);
	    }

	    boolean isItemUnraveled = isItemUnraveled(item, userLogs);
	    item.setUnraveled(isItemUnraveled);
	}

	return items;
    }

    /**
     * Populate Scratchie item with VSA answers (both from Assessment tool and entered by current learner)
     */
    private void fillItemsWithVsaAnswers(Collection<ScratchieItem> items, Long toolSessionId, Scratchie scratchie,
	    List<ScratchieAnswerVisitLog> userLogs) {
	ScratchieUser leader = scratchieSessionDao.getSessionBySessionId(toolSessionId).getGroupLeader();
	Collection<VsaAnswerDTO> assessmentAnswers = scratchie.isAnswersFetchingEnabled()
		? toolService.getVsaAnswersFromAssessment(scratchie.getActivityUiidProvidingVsaAnswers(),
		leader.getUserId().intValue(), toolSessionId)
		: null;

	for (ScratchieItem item : items) {
	    Long itemQbQuestionUid = item.getQbQuestion().getUid();

	    //process only VSA items
	    if (item.getQbQuestion().getType() != QbQuestion.TYPE_VERY_SHORT_ANSWERS) {
		continue;
	    }
	    //clear optionDtos in case fillItemsWithVsaAnswers is used in a loop
//	    item.getOptionDtos().clear();
	    List<OptionDTO> optionDtosFromScratchieUsers = new LinkedList<>();
	    for (OptionDTO optionDto : item.getOptionDtos()) {
		if (optionDto.getDisplayOrder() == -200) {
		    optionDtosFromScratchieUsers.add(optionDto);
		}
	    }
	    item.getOptionDtos().clear();
	    item.getOptionDtos().addAll(optionDtosFromScratchieUsers);

	    //populate Scratchie items with VSA answers, entered by learners in Assessment tool
	    if (scratchie.isAnswersFetchingEnabled()) {
		//find corresponding QbQuestion
		for (VsaAnswerDTO assessmentAnswer : assessmentAnswers) {
		    if (itemQbQuestionUid.equals(assessmentAnswer.getQbQuestionUid())) {
			OptionDTO optionDto = new OptionDTO();
			optionDto.setAnswer(assessmentAnswer.getAnswer());
			optionDto.setCorrect(assessmentAnswer.isCorrect());
			optionDto.setUserId(assessmentAnswer.getUserId());
			optionDto.setQbQuestionUid(assessmentAnswer.getQbQuestionUid());
			optionDto.setDisplayOrder(-100);
			if (!scratchie.isConfidenceLevelsEnabled()) {
			    //don't show confidence levels
			    for (ConfidenceLevelDTO confidenceLevel : assessmentAnswer.getConfidenceLevels()) {
				confidenceLevel.setLevel(-1);
			    }
			}
			optionDto.getConfidenceLevelDtos().addAll(assessmentAnswer.getConfidenceLevels());

			item.getOptionDtos().add(optionDto);
		    }
		}
	    }

	    //add answers provided by user, which didn't come from Assessment
	    for (ScratchieAnswerVisitLog userLog : userLogs) {
		if (itemQbQuestionUid.equals(userLog.getQbToolQuestion().getQbQuestion().getUid())) {

		    //try to find already existing VsaAnswerDTO for the answer
		    OptionDTO optionDto = null;
		    boolean skipAddingUserAnswerToConfidenceLevel = false;
		    for (OptionDTO optionDtoIter : item.getOptionDtos()) {
			if (itemQbQuestionUid.equals(optionDtoIter.getQbQuestionUid()) && isAnswersEqual(item,
				optionDtoIter.getAnswer(), userLog.getAnswer())) {
			    optionDto = optionDtoIter;
			    //skip showing ConfidenceLevel, as we already show it due to this user's answer in Assessment
			    skipAddingUserAnswerToConfidenceLevel = optionDtoIter.getUserId()
				    .equals(leader.getUserId());
			    break;
			}
		    }
		    if (skipAddingUserAnswerToConfidenceLevel) {
			continue;
		    }

		    if (optionDto == null) {
			optionDto = new OptionDTO();
			optionDto.setQbQuestionUid(itemQbQuestionUid);
			String answer = userLog.getAnswer();
			optionDto.setAnswer(answer);
			optionDto.setDisplayOrder(-200);
			boolean isCorrect = isItemUnraveled(item, userLog);
			optionDto.setCorrect(isCorrect);
			optionDto.setUserId(leader.getUserId());
			item.getOptionDtos().add(optionDto);
		    }

		    ConfidenceLevelDTO confidenceLevelDto = new ConfidenceLevelDTO();
		    confidenceLevelDto.setUserId(leader.getUserId().intValue());
		    String userName =
			    StringUtils.isBlank(leader.getFirstName()) && StringUtils.isBlank(leader.getLastName())
				    ? leader.getLoginName()
				    : leader.getFirstName() + " " + leader.getLastName();
		    confidenceLevelDto.setUserName(userName);
		    confidenceLevelDto.setPortraitUuid(leader.getPortraitId());
		    //don't show confidence level
		    confidenceLevelDto.setLevel(-1);
		    optionDto.getConfidenceLevelDtos().add(confidenceLevelDto);
		}
	    }
	}
    }

    /**
     * Check if the specified item was unraveled by user
     *
     * @param item
     * 	specified item
     * @param userLogs
     * 	uses logs from it (The main reason to have this parameter is to reduce number of queries to DB)
     * @return
     */
    private boolean isItemUnraveled(ScratchieItem item, List<ScratchieAnswerVisitLog> userLogs) {
	boolean isItemUnraveled = false;

	if (QbQuestion.TYPE_MULTIPLE_CHOICE == item.getQbQuestion().getType()
		|| QbQuestion.TYPE_MARK_HEDGING == item.getQbQuestion().getType()) {
	    for (QbOption option : item.getQbQuestion().getQbOptions()) {

		ScratchieAnswerVisitLog log = null;
		for (ScratchieAnswerVisitLog userLog : userLogs) {
		    if (userLog.getQbToolQuestion().getUid().equals(item.getUid()) && userLog.getQbOption().getUid()
			    .equals(option.getUid())) {
			log = userLog;
			break;
		    }
		}

		if (log != null) {
		    isItemUnraveled |= option.isCorrect();
		}
	    }

	    //VSA question
	} else {
	    for (ScratchieAnswerVisitLog userLog : userLogs) {
		if (userLog.getQbToolQuestion().getUid().equals(item.getUid()) && StringUtils.isNotBlank(
			userLog.getAnswer())) {
		    isItemUnraveled = isItemUnraveled(item, userLog);
		    if (isItemUnraveled) {
			break;
		    }
		}
	    }

	}

	return isItemUnraveled;
    }

    private boolean isItemUnraveled(ScratchieItem item, ScratchieAnswerVisitLog userLog) {
	QbOption correctAnswerGroup = ScratchieServiceImpl.isItemUnraveled(item, userLog.getAnswer());
	if (correctAnswerGroup != null) {
	    // link visit log to QB option
	    if (userLog.getQbOption() == null || !userLog.getQbOption().getUid().equals(correctAnswerGroup.getUid())) {
		userLog.setQbOption(correctAnswerGroup);
		scratchieAnswerVisitDao.update(userLog);
	    }
	    return true;
	}
	return false;
    }

    public static QbOption isItemUnraveled(ScratchieItem item, String userAnswer) {
	QbQuestion qbQuestion = item.getQbQuestion();

	QbOption correctAnswersGroup = null;
	// find which option is the correct one, in VSA terms
	for (QbOption option : qbQuestion.getQbOptions()) {
	    if (option.isCorrect()) {
		// if the options has 100%, it is obviously the correct one
		correctAnswersGroup = option;
		break;
	    }
	    // if the option has the highest grade, it is considered the correct one
	    if (correctAnswersGroup == null
		    ? option.getMaxMark() > 0
		    : option.getMaxMark() > correctAnswersGroup.getMaxMark()) {
		correctAnswersGroup = option;
	    }
	}
	if (correctAnswersGroup == null) {
	    return null;
	}

	String name = correctAnswersGroup.getName();
	String normalisedQuestionAnswer = QbUtils.normaliseVSAnswer(userAnswer, qbQuestion.isExactMatch());
	if (QbUtils.isVSAnswerAllocated(name, normalisedQuestionAnswer, qbQuestion.isCaseSensitive(),
		qbQuestion.isExactMatch())) {
	    return correctAnswersGroup;
	}
	return null;
    }

    @Override
    public void populateScratchieItemsWithMarks(Scratchie scratchie, Collection<ScratchieItem> items, long sessionId) {
	List<ScratchieAnswerVisitLog> userLogs = scratchieAnswerVisitDao.getLogsBySession(sessionId);
	String[] presetMarks = getPresetMarks(scratchie);

	for (ScratchieItem item : items) {
	    // get lowest mark by default
	    double mark = Double.valueOf(presetMarks[presetMarks.length - 1]);
	    // add mark only if an item was unravelled
	    if (isItemUnraveled(item, userLogs)) {
		int itemAttempts = ScratchieServiceImpl.getNumberAttemptsForItem(item, userLogs);
		String markStr = (itemAttempts <= presetMarks.length)
			? presetMarks[itemAttempts - 1]
			: presetMarks[presetMarks.length - 1];
		mark = Double.valueOf(markStr);
	    }
	    item.setMark(mark);
	}
    }

    /**
     * Returns number of scraches user done for the specified item.
     */
    private static int getNumberAttemptsForItem(ScratchieItem item, List<ScratchieAnswerVisitLog> userLogs) {
	int itemAttempts = 0;
	String correctVsaOption = null;
	QbQuestion qbQuestion = item.getQbQuestion();
	// if VS answer was marked as correct in Scratchie after leader chose another answer,
	// then the subsequent answers do not count
	if (qbQuestion.getType().equals(QbQuestion.TYPE_VERY_SHORT_ANSWERS)) {
	    QbOption correctAnswersGroup = qbQuestion.getQbOptions().get(0).isCorrect() ? qbQuestion.getQbOptions()
		    .get(0) : qbQuestion.getQbOptions().get(1);
	    correctVsaOption = correctAnswersGroup.getName();
	}
	for (ScratchieAnswerVisitLog userLog : userLogs) {
	    if (userLog.getQbToolQuestion().getUid().equals(item.getUid())) {
		itemAttempts++;
		String normalisedQuestionAnswer = QbUtils.normaliseVSAnswer(userLog.getAnswer(),
			qbQuestion.isExactMatch());
		if (correctVsaOption != null && QbUtils.isVSAnswerAllocated(correctVsaOption, normalisedQuestionAnswer,
			qbQuestion.isCaseSensitive(), qbQuestion.isExactMatch())) {
		    break;
		}
	    }
	}

	return itemAttempts;
    }

    @Override
    public List<GroupSummary> getGroupSummariesByItem(Long contentId, Long itemUid) {
	List<GroupSummary> groupSummaryList = new ArrayList<>();
	ScratchieItem item = scratchieItemDao.getByUid(itemUid);
	boolean isMcqItem = item.getQbQuestion().getType() == QbQuestion.TYPE_MULTIPLE_CHOICE
		|| item.getQbQuestion().getType() == QbQuestion.TYPE_MARK_HEDGING;
	List<QbOption> options = item.getQbQuestion().getQbOptions();

	List<ScratchieSession> sessionList = scratchieSessionDao.getByContentId(contentId);
	for (ScratchieSession session : sessionList) {
	    Long sessionId = session.getSessionId();
	    // one new summary for one session.
	    GroupSummary groupSummary = new GroupSummary(session);
	    List<ScratchieAnswerVisitLog> sessionAttempts = scratchieAnswerVisitDao.getLogsBySessionAndItem(sessionId,
		    itemUid);
	    int numberColumns =
		    options.size() > sessionAttempts.size() || isMcqItem ? options.size() : sessionAttempts.size();
	    groupSummary.setNumberColumns(numberColumns);

	    Map<Long, OptionDTO> optionMap = new HashMap<>();
	    for (QbOption dbOption : options) {
		// clone it so it doesn't interfere with values from other sessions
		OptionDTO optionDto = new OptionDTO(dbOption);
		int[] attempts = new int[numberColumns];
		optionDto.setAttempts(attempts);
		optionMap.put(dbOption.getUid(), optionDto);
	    }

	    // calculate attempts table
	    List<ScratchieUser> users = scratchieUserDao.getBySessionID(sessionId);
	    for (ScratchieUser user : users) {
		int attemptNumber = 0;

		for (ScratchieAnswerVisitLog attempt : sessionAttempts) {
		    Long optionUid;
		    if (isMcqItem) {
			optionUid = attempt.getQbOption().getUid();

		    } else {
			boolean isCorrect = isItemUnraveled(item, attempt);
			boolean isFirstAnswersGroupCorrect = options.get(0).isCorrect();

			optionUid = isCorrect && isFirstAnswersGroupCorrect || !isCorrect && !isFirstAnswersGroupCorrect
				? options.get(0).getUid()
				: options.get(1).getUid();
		    }
		    OptionDTO optionDto = optionMap.get(optionUid);
		    int[] attempts = optionDto.getAttempts();
		    // +1 for corresponding choice
		    attempts[attemptNumber++]++;
		}
	    }

	    groupSummary.setOptionDtos(optionMap.values());
	    groupSummaryList.add(groupSummary);
	}

	// show total groupSummary if there is more than 1 group available
	if (sessionList.size() > 1 && isMcqItem) {
	    GroupSummary groupSummaryTotal = new GroupSummary();
	    groupSummaryTotal.setSessionId(0L);
	    groupSummaryTotal.setSessionName("Summary");
	    groupSummaryTotal.setMark(0);
	    groupSummaryTotal.setNumberColumns(options.size());

	    Map<Long, OptionDTO> optionMapTotal = new HashMap<>();
	    for (QbOption dbOption : options) {
		// clone it so it doesn't interfere with values from other sessions
		OptionDTO optionDto = new OptionDTO(dbOption);
		int[] attempts = new int[options.size()];
		optionDto.setAttempts(attempts);
		optionMapTotal.put(dbOption.getUid(), optionDto);
	    }

	    for (GroupSummary groupSummary : groupSummaryList) {
		Collection<OptionDTO> optionDtos = groupSummary.getOptionDtos();
		for (OptionDTO optionDto : optionDtos) {
		    int[] attempts = optionDto.getAttempts();

		    OptionDTO optionTotal = optionMapTotal.get(optionDto.getQbOptionUid());
		    int[] attemptsTotal = optionTotal.getAttempts();
		    for (int i = 0; i < attempts.length; i++) {
			attemptsTotal[i] += attempts[i];
		    }
		}
	    }

	    groupSummaryTotal.setOptionDtos(optionMapTotal.values());
	    groupSummaryList.add(0, groupSummaryTotal);
	}

	return groupSummaryList;
    }

    @Override
    public List<BurningQuestionItemDTO> getBurningQuestionDtos(Scratchie scratchie, Long sessionId,
	    boolean includeEmptyItems, boolean prepareForHTML) {

	Set<ScratchieItem> items = new TreeSet<>(new ScratchieItemComparator());
	items.addAll(scratchie.getScratchieItems());

	List<BurningQuestionDTO> burningQuestionDtos = scratchieBurningQuestionDao.getBurningQuestionsByContentId(
		scratchie.getUid(), sessionId);

	//in order to group BurningQuestions by items, organise them as a list of BurningQuestionItemDTOs
	List<BurningQuestionItemDTO> burningQuestionItemDtos = new ArrayList<>();
	for (ScratchieItem item : items) {

	    List<BurningQuestionDTO> burningQuestionDtosOfSpecifiedItem = new ArrayList<>();

	    for (BurningQuestionDTO burningQuestionDto : burningQuestionDtos) {
		ScratchieBurningQuestion burningQuestion = burningQuestionDto.getBurningQuestion();

		//general burning question is handled further down
		if (!burningQuestion.isGeneralQuestion() && item.getUid()
			.equals(burningQuestion.getScratchieItem().getUid())) {
		    burningQuestionDtosOfSpecifiedItem.add(burningQuestionDto);
		}
	    }

	    //skip empty items if required
	    if (!burningQuestionDtosOfSpecifiedItem.isEmpty() || includeEmptyItems) {
		BurningQuestionItemDTO burningQuestionItemDto = new BurningQuestionItemDTO();
		burningQuestionItemDto.setScratchieItem(item);
		burningQuestionItemDto.setBurningQuestionDtos(burningQuestionDtosOfSpecifiedItem);
		burningQuestionItemDtos.add(burningQuestionItemDto);
	    }
	}

	// handle general burning question
	BurningQuestionItemDTO generalBurningQuestionItemDto = new BurningQuestionItemDTO();
	ScratchieItem generalDummyItem = new ScratchieItem();//generalDummyItem's uid will be set to 0 in jsp
	generalDummyItem.setQbQuestion(new QbQuestion());
	releaseFromCache(generalDummyItem);
	releaseFromCache(generalDummyItem.getQbQuestion());
	final String generalQuestionMessage = messageService.getMessage("label.general.burning.question");
	generalDummyItem.getQbQuestion().setName(generalQuestionMessage);
	generalBurningQuestionItemDto.setScratchieItem(generalDummyItem);
	List<BurningQuestionDTO> burningQuestionDtosOfSpecifiedItem = new ArrayList<>();
	for (BurningQuestionDTO burningQuestionDto : burningQuestionDtos) {
	    ScratchieBurningQuestion burningQuestion = burningQuestionDto.getBurningQuestion();

	    if (burningQuestion.isGeneralQuestion()) {
		burningQuestionDtosOfSpecifiedItem.add(burningQuestionDto);
	    }
	}
	generalBurningQuestionItemDto.setBurningQuestionDtos(burningQuestionDtosOfSpecifiedItem);
	//skip empty item if required
	if (!burningQuestionDtosOfSpecifiedItem.isEmpty() || includeEmptyItems) {
	    burningQuestionItemDtos.add(generalBurningQuestionItemDto);
	}

	//escape for Javascript
	for (BurningQuestionItemDTO burningQuestionItemDto : burningQuestionItemDtos) {
	    for (BurningQuestionDTO burningQuestionDto : burningQuestionItemDto.getBurningQuestionDtos()) {
		String escapedSessionName = StringEscapeUtils.escapeJavaScript(burningQuestionDto.getSessionName());
		burningQuestionDto.setSessionName(escapedSessionName);

		String escapedBurningQuestion = burningQuestionDto.getBurningQuestion().getQuestion();
		if (prepareForHTML) {
		    escapedBurningQuestion = escapedBurningQuestion.replaceAll("\n", "<br>");
		}
		escapedBurningQuestion = StringEscapeUtils.escapeJavaScript(escapedBurningQuestion);
		burningQuestionDto.setEscapedBurningQuestion(escapedBurningQuestion);
	    }
	}

	return burningQuestionItemDtos;
    }

    @Override
    public boolean addLike(Long burningQuestionUid, Long sessionId) {
	return burningQuestionLikeDao.addLike(burningQuestionUid, sessionId);
    }

    @Override
    public void removeLike(Long burningQuestionUid, Long sessionId) {
	burningQuestionLikeDao.removeLike(burningQuestionUid, sessionId);
    }

    @Override
    public ScratchieUser getUser(Long uid) {
	return (ScratchieUser) scratchieUserDao.getObject(ScratchieUser.class, uid);
    }

    /**
     * Return list of correct AnswerLetters, one per each item
     */
    public static void fillCorrectAnswerLetters(Collection<ScratchieItem> items) {
	for (ScratchieItem item : items) {
	    boolean isMcqItem = item.getQbQuestion().getType() == QbQuestion.TYPE_MULTIPLE_CHOICE
		    || item.getQbQuestion().getType() == QbQuestion.TYPE_MARK_HEDGING;

	    // find out the correct answer's sequential letter - A,B,C...
	    String correctAnswerLetter = "";
	    if (isMcqItem) {
		int answerCount = 1;
		for (OptionDTO answer : item.getOptionDtos()) {
		    if (answer.isCorrect()) {
			correctAnswerLetter = String.valueOf((char) ((answerCount + 'A') - 1));
			break;
		    }
		    answerCount++;
		}

	    } else {
		List<QbOption> options = item.getQbQuestion().getQbOptions();
		if (!options.isEmpty()) {
		    correctAnswerLetter = options.get(0).isCorrect() ? "A" : "B";
		}
	    }
	    item.setCorrectAnswerLetter(correctAnswerLetter);
	}
    }

    @Override
    public List<ExcelSheet> exportExcel(Long contentId) {
	Scratchie scratchie = scratchieDao.getByContentId(contentId);
	Collection<ScratchieItem> items = new TreeSet<>(new ScratchieItemComparator());
	items.addAll(scratchie.getScratchieItems());
	int numberOfItems = items.size();

	List<ScratchieAnswerVisitLog> logs = scratchieAnswerVisitDao.getLogsByScratchieUid(scratchie.getUid());

	List<ExcelSheet> sheets = new LinkedList<>();

	// ======================================================= For Immediate Analysis page
	// =======================================
	ExcelSheet immediateAnalysisSheet = new ExcelSheet(getMessage("label.for.immediate.analysis"));
	sheets.add(immediateAnalysisSheet);

	ExcelRow row = immediateAnalysisSheet.initRow();
	row.addCell(getMessage("label.quick.analysis"), true);

	row = immediateAnalysisSheet.initRow();
	row.addEmptyCell();
	row.addCell(getMessage("label.in.table.below.we.show"));
	immediateAnalysisSheet.addEmptyRow();

	row = immediateAnalysisSheet.initRow();
	row.addEmptyCells(2);
	row.addCell(getMessage("label.questions"));

	row = immediateAnalysisSheet.initRow();
	row.addEmptyCell();
	row.addCell(getMessage("label.teams"), true);
	for (int itemCount = 0; itemCount < numberOfItems; itemCount++) {
	    row.addCell("Q" + (itemCount + 1), true);
	}
	row.addCell(getMessage("label.total"), true);
	row.addCell(getMessage("label.total") + " %", true);
	row.addCell(getMessage("label.marks"), true);
	row.addCell(getMessage("label.marks") + " %", true);

	List<GroupSummary> summaryByTeam = getSummaryByTeam(scratchie, items);
	double maxPossibleScore = getMaxPossibleScore(scratchie);

	for (GroupSummary summary : summaryByTeam) {

	    row = immediateAnalysisSheet.initRow();
	    row.addEmptyCell();
	    row.addCell(summary.getSessionName(), true);

	    int numberOfFirstChoiceEvents = 0;
	    for (ScratchieItemDTO itemDto : summary.getItemDtos()) {
		int attempts = itemDto.getUserAttempts();

		String isFirstChoice;
		IndexedColors color;
		if (itemDto.isUnraveledOnFirstAttempt()) {
		    isFirstChoice = getMessage("label.correct");
		    color = IndexedColors.GREEN;
		    numberOfFirstChoiceEvents++;
		} else if (attempts == 0) {
		    isFirstChoice = null;
		    color = null;
		} else {
		    isFirstChoice = getMessage("label.incorrect");
		    color = IndexedColors.RED;
		}
		row.addCell(isFirstChoice, color);
	    }
	    row.addCell(Integer.valueOf(numberOfFirstChoiceEvents));
	    double percentage = (numberOfItems == 0) ? 0 : (double) numberOfFirstChoiceEvents / numberOfItems;
	    row.addPercentageCell(percentage);

	    row.addCell(LeaderResultsDTO.format(summary.getMark()));
	    percentage = (numberOfItems == 0) ? 0 : summary.getMark() / maxPossibleScore;
	    row.addPercentageCell(percentage);
	}

	// ======================================================= For Report by Team TRA page
	// =======================================
	ExcelSheet reportByTeamSheet = new ExcelSheet(getMessage("label.report.by.team.tra"));
	sheets.add(reportByTeamSheet);

	LeaderResultsDTO overallDTO = getLeaderResultsDTOForLeaders(contentId);

	ExcelRow overallSummaryRow = reportByTeamSheet.initRow();
	overallSummaryRow.addCell(getMessage("label.export.overall.summary"), true);
	reportByTeamSheet.addEmptyRow();

	overallSummaryRow = reportByTeamSheet.initRow();
	overallSummaryRow.addCell(getMessage("label.number.groups.finished"), true);
	overallSummaryRow.addCell(overallDTO.getCount());

	overallSummaryRow = reportByTeamSheet.initRow();
	overallSummaryRow.addCell(getMessage("label.lowest.mark"), true);
	overallSummaryRow.addCell(overallDTO.getMin() == null ? 0 : overallDTO.getMin());

	overallSummaryRow = reportByTeamSheet.initRow();
	overallSummaryRow.addCell(getMessage("label.highest.mark"), true);
	overallSummaryRow.addCell(overallDTO.getMax() == null ? 0 : overallDTO.getMax());

	overallSummaryRow = reportByTeamSheet.initRow();
	overallSummaryRow.addCell(getMessage("label.average.mark") + ":", true);
	overallSummaryRow.addCell(overallDTO.getAverage() == null ? 0 : overallDTO.getAverage());

	overallSummaryRow = reportByTeamSheet.initRow();
	overallSummaryRow.addCell(getMessage("label.median.mark"), true);
	overallSummaryRow.addCell(overallDTO.getMedian() == null ? 0 : overallDTO.getMedian());

	overallSummaryRow = reportByTeamSheet.initRow();
	overallSummaryRow.addCell(getMessage("label.modes.mark"), true);
	overallSummaryRow.addCell(overallDTO.getModesString());
	reportByTeamSheet.addEmptyRow();
	reportByTeamSheet.addEmptyRow();
	reportByTeamSheet.addEmptyRow();

	row = reportByTeamSheet.initRow();
	row.addEmptyCell();
	row.addCell(getMessage("label.table.below.shows.which.answer.teams.selected.first.try"));
	reportByTeamSheet.addEmptyRow();

	row = reportByTeamSheet.initRow();
	row.addEmptyCell();
	for (int itemCount = 0; itemCount < numberOfItems; itemCount++) {
	    row.addCell(getMessage("label.authoring.basic.instruction") + " " + (itemCount + 1));
	}
	row.addCell(getMessage("label.total"));
	row.addCell(getMessage("label.total") + " %");
	row.addCell(getMessage("label.marks"));
	row.addCell(getMessage("label.marks") + " %");

	row = reportByTeamSheet.initRow();
	row.addCell(getMessage("label.correct.answer"));
	ScratchieServiceImpl.fillCorrectAnswerLetters(items);
	for (ScratchieItem item : items) {
	    row.addCell(item.getCorrectAnswerLetter());
	}

	row = reportByTeamSheet.initRow();
	row.addCell(getMessage("monitoring.label.group"));

	int groupCount = 1;
	double[] percentages = new double[summaryByTeam.size()];
	for (GroupSummary summary : summaryByTeam) {

	    row = reportByTeamSheet.initRow();
	    row.addCell(summary.getSessionName());

	    int numberOfFirstChoiceEvents = 0;
	    for (ScratchieItemDTO itemDto : summary.getItemDtos()) {

		IndexedColors color = null;
		if (itemDto.isUnraveledOnFirstAttempt()) {
		    color = IndexedColors.GREEN;
		    numberOfFirstChoiceEvents++;
		}
		row.addCell(itemDto.getOptionsSequence(), color);
	    }
	    row.addCell(Integer.valueOf(numberOfFirstChoiceEvents));
	    double percentage = (numberOfItems == 0) ? 0 : (double) numberOfFirstChoiceEvents / numberOfItems;
	    row.addPercentageCell(percentage);

	    percentages[groupCount - 1] = percentage;
	    groupCount++;
	    row.addCell(LeaderResultsDTO.format(summary.getMark()));
	    percentage = (numberOfItems == 0) ? 0 : summary.getMark() / maxPossibleScore;
	    row.addPercentageCell(percentage);
	}

	Arrays.sort(percentages);

	// avg mean
	double sum = 0;
	for (int i = 0; i < percentages.length; i++) {
	    sum += percentages[i];
	}
	int percentagesLength = percentages.length == 0 ? 1 : percentages.length;
	double avgMean = sum / percentagesLength;
	row = reportByTeamSheet.initRow();
	row.addCell(getMessage("label.avg.mean"));
	row.addEmptyCells(numberOfItems + 1);
	row.addPercentageCell(avgMean);

	// median
	double median;
	int middle = percentages.length / 2;
	if ((percentages.length % 2) == 1) {
	    median = percentages[middle];
	} else {
	    median = (percentages[middle - 1] + percentages[middle]) / 2.0;
	}
	row = reportByTeamSheet.initRow();
	row.addCell(getMessage("label.median"));
	row.addEmptyCells(numberOfItems + 1);
	row.addPercentageCell(median);

	row = reportByTeamSheet.initRow();
	row.addCell(getMessage("label.legend"));

	row = reportByTeamSheet.initRow();
	row.addCell(getMessage("label.denotes.correct.answer"), IndexedColors.GREEN);

	// ======================================================= Research and Analysis page
	// =======================================
	ExcelSheet researchAndAnalysisSheet = new ExcelSheet(getMessage("label.research.analysis"));
	sheets.add(researchAndAnalysisSheet);

	// Caption
	row = researchAndAnalysisSheet.initRow();
	row.addCell(getMessage("label.scratchie.report"), true);
	researchAndAnalysisSheet.addEmptyRow();
	researchAndAnalysisSheet.addEmptyRow();

	// Overall Summary by Team --------------------------------------------------
	row = researchAndAnalysisSheet.initRow();
	row.addCell(getMessage("label.overall.summary.by.team"), true);

	row = researchAndAnalysisSheet.initRow();
	row.addEmptyCell();
	for (int itemCount = 0; itemCount < numberOfItems; itemCount++) {
	    row.addCell(getMessage("label.for.question", new Object[] { itemCount + 1 }));
	    row.addEmptyCells(2);
	}

	row = researchAndAnalysisSheet.initRow();
	row.addEmptyCell();
	for (int itemCount = 0; itemCount < numberOfItems; itemCount++) {
	    row.addCell(getMessage("label.first.choice"), IndexedColors.BLUE);
	    row.addCell(getMessage("label.attempts"), IndexedColors.BLUE);
	    row.addCell(getMessage("label.mark"), IndexedColors.BLUE);
	}

	for (GroupSummary summary : summaryByTeam) {
	    row = researchAndAnalysisSheet.initRow();

	    row.addCell(summary.getSessionName());

	    for (ScratchieItemDTO itemDto : summary.getItemDtos()) {
		int attempts = itemDto.getUserAttempts();

		String isFirstChoice;
		IndexedColors color;
		if (itemDto.isUnraveledOnFirstAttempt()) {
		    isFirstChoice = getMessage("label.correct");
		    color = IndexedColors.GREEN;
		} else if (attempts == 0) {
		    isFirstChoice = null;
		    color = null;
		} else {
		    isFirstChoice = getMessage("label.incorrect");
		    color = IndexedColors.RED;
		}
		row.addCell(isFirstChoice, color);
		row.addCell(Integer.valueOf(attempts), color);
		String mark = itemDto.getUserMark() == -1 ? "" : LeaderResultsDTO.format(itemDto.getUserMark());
		row.addCell(mark);
	    }
	}
	researchAndAnalysisSheet.addEmptyRow();
	researchAndAnalysisSheet.addEmptyRow();
	researchAndAnalysisSheet.addEmptyRow();

	// Overall Summary By Individual Student in each Team----------------------------------------
	row = researchAndAnalysisSheet.initRow();
	row.addCell(getMessage("label.overall.summary.by.individual.student"), true);
	researchAndAnalysisSheet.addEmptyRow();

	row = researchAndAnalysisSheet.initRow();
	row.addEmptyCell();
	row.addCell(getMessage("label.attempts"));
	row.addCell(getMessage("label.mark"));
	row.addCell(getMessage("label.group"));

	List<GroupSummary> summaryList = getMonitoringSummary(contentId);
	for (GroupSummary summary : summaryList) {
	    for (ScratchieUser user : summary.getUsers()) {
		if (!isLearnerEligibleForMark(user.getUserId(), contentId)) {
		    continue;
		}
		row = researchAndAnalysisSheet.initRow();
		row.addCell(user.getFirstName() + " " + user.getLastName());
		row.addCell(Long.valueOf(summary.getTotalAttempts()));
		Double mark = summary.getTotalAttempts() == 0 ? null : summary.getMark();
		row.addCell(mark == null ? "" : LeaderResultsDTO.format(mark));
		row.addCell(summary.getSessionName());
	    }
	}
	researchAndAnalysisSheet.addEmptyRow();
	researchAndAnalysisSheet.addEmptyRow();

	// Question Reports-----------------------------------------------------------------
	row = researchAndAnalysisSheet.initRow();
	row.addCell(getMessage("label.question.reports"), true);
	researchAndAnalysisSheet.addEmptyRow();

	SimpleDateFormat fullDateFormat = new SimpleDateFormat("dd/MM/yy HH:mm:ss");

	for (ScratchieItem item : items) {
	    List<GroupSummary> itemSummary = getGroupSummariesByItem(contentId, item.getUid());
	    boolean isMcqItem = item.getQbQuestion().getType() == QbQuestion.TYPE_MULTIPLE_CHOICE
		    || item.getQbQuestion().getType() == QbQuestion.TYPE_MARK_HEDGING;

	    row = researchAndAnalysisSheet.initRow();
	    row.addCell(getMessage("label.question.semicolon", new Object[] { item.getQbQuestion().getName() }), true);

	    row = researchAndAnalysisSheet.initRow();
	    row.addCell(removeHtmlMarkup(item.getQbQuestion().getDescription()), true);
	    researchAndAnalysisSheet.addEmptyRow();
	    researchAndAnalysisSheet.addEmptyRow();
	    // show all team summary in case there is more than 1 group
	    if (summaryList.size() > 1 && isMcqItem) {
		row = researchAndAnalysisSheet.initRow();
		row.addCell(getMessage("label.all.teams.summary"), true);

		GroupSummary allTeamSummary = itemSummary.get(0);
		Collection<OptionDTO> optionDtos = allTeamSummary.getOptionDtos();

		row = researchAndAnalysisSheet.initRow();
		row.addEmptyCell();
		for (int i = 0; i < optionDtos.size(); i++) {
		    row.addCell(Long.valueOf(i + 1), IndexedColors.YELLOW);
		}

		for (OptionDTO optionDto : optionDtos) {
		    row = researchAndAnalysisSheet.initRow();
		    String answerTitle = removeHtmlMarkup(optionDto.getAnswer());

		    IndexedColors color = null;
		    if (optionDto.isCorrect()) {
			answerTitle += "(" + getMessage("label.monitoring.item.summary.correct") + ")";
			color = IndexedColors.GREEN;
		    }
		    row.addCell(answerTitle, color);

		    for (int numberAttempts : optionDto.getAttempts()) {
			row.addCell(Integer.valueOf(numberAttempts));
		    }
		}
		researchAndAnalysisSheet.addEmptyRow();
		researchAndAnalysisSheet.addEmptyRow();
	    }

	    row = researchAndAnalysisSheet.initRow();
	    row.addCell(getMessage("label.breakdown.by.team"), true);

	    for (GroupSummary groupSummary : itemSummary) {
		if (groupSummary.getSessionId().equals(0L)) {
		    continue;
		}

		Collection<OptionDTO> optionDtos = groupSummary.getOptionDtos();

		row = researchAndAnalysisSheet.initRow();
		row.addCell(groupSummary.getSessionName(), true);

		int longestRowLength = 0;
		if (isMcqItem) {
		    longestRowLength = optionDtos.size();
		} else {
		    for (OptionDTO optionDto : optionDtos) {
			if (longestRowLength < optionDto.getAttempts().length) {
			    longestRowLength = optionDto.getAttempts().length;
			}
		    }
		}

		row = researchAndAnalysisSheet.initRow();
		row.addEmptyCell();
		for (int i = 0; i < longestRowLength; i++) {
		    row.addCell(Integer.valueOf(i + 1));
		}

		for (OptionDTO optionDto : optionDtos) {
		    if (StringUtils.isBlank(optionDto.getAnswer())) {
			continue;
		    }
		    row = researchAndAnalysisSheet.initRow();
		    String optionTitle = isMcqItem
			    ? removeHtmlMarkup(optionDto.getAnswer())
			    : optionDto.getAnswer().strip().replace("\r\n", ", ");
		    if (optionDto.isCorrect()) {
			optionTitle += "(" + getMessage("label.monitoring.item.summary.correct") + ")";
		    }
		    row.addCell(optionTitle);

		    for (int numberAttempts : optionDto.getAttempts()) {
			row.addCell(Integer.valueOf(numberAttempts));
		    }
		}

	    }
	    researchAndAnalysisSheet.addEmptyRow();
	    researchAndAnalysisSheet.addEmptyRow();
	}

	// Breakdown By Student with Timing----------------------------------------------------

	row = researchAndAnalysisSheet.initRow();
	row.addCell(getMessage("label.breakdown.by.student.with.timing"), true);
	researchAndAnalysisSheet.addEmptyRow();

	List<ScratchieSession> sessionList = scratchieSessionDao.getByContentId(scratchie.getContentId());
	for (ScratchieSession session : sessionList) {
	    ScratchieUser groupLeader = session.getGroupLeader();
	    Long sessionId = session.getSessionId();

	    if (groupLeader != null) {
		row = researchAndAnalysisSheet.initRow();
		row.addCell(groupLeader.getFirstName() + " " + groupLeader.getLastName(), true);
		row.addCell(getMessage("label.attempts") + ":");
		Long attempts = (long) scratchieAnswerVisitDao.getLogCountTotal(sessionId);
		row.addCell(attempts);
		row.addCell(getMessage("label.mark") + ":");
		row.addCell(LeaderResultsDTO.format(session.getMark()));

		row = researchAndAnalysisSheet.initRow();
		row.addCell(getMessage("label.team.leader") + session.getSessionName());

		for (ScratchieItem item : items) {
		    boolean isMcqItem = item.getQbQuestion().getType() == QbQuestion.TYPE_MULTIPLE_CHOICE
			    || item.getQbQuestion().getType() == QbQuestion.TYPE_MARK_HEDGING;

		    //build list of all logs left for this item and this session
		    List<ScratchieAnswerVisitLog> logsBySessionAndItem = new ArrayList<>();
		    for (ScratchieAnswerVisitLog log : logs) {
			if (log.getSessionId().equals(sessionId) && log.getQbToolQuestion().getUid()
				.equals(item.getUid())) {
			    logsBySessionAndItem.add(log);
			}
		    }

		    row = researchAndAnalysisSheet.initRow();
		    row.addCell(getMessage("label.question.semicolon", new Object[] { item.getQbQuestion().getName() }),
			    false);

		    int i = 1;
		    for (ScratchieAnswerVisitLog log : logsBySessionAndItem) {
			row = researchAndAnalysisSheet.initRow();
			row.addCell(Integer.valueOf(i++));
			String answerDescr = isMcqItem ? log.getQbOption().getName() : log.getAnswer();
			row.addCell(removeHtmlMarkup(answerDescr));
			row.addCell(fullDateFormat.format(log.getAccessDate()));
		    }
		    researchAndAnalysisSheet.addEmptyRow();
		}

	    }
	}

	// ======================================================= For_XLS_export(SPSS analysis) page
	// =======================================
	ExcelSheet spssAnalysisSheet = new ExcelSheet(getMessage("label.spss.analysis"));
	sheets.add(spssAnalysisSheet);

	// Table header------------------------------------

	int maxLogCount = 0;
	for (ScratchieItem item : items) {
	    //search for max value in options size
	    if (item.getOptionDtos().size() > maxLogCount) {
		maxLogCount = item.getOptionDtos().size();
	    }

	    //search for max value in logs length
	    for (GroupSummary summary : summaryByTeam) {
		Long sessionId = summary.getSessionId();

		int logsBySessionAndItem = 0;
		for (ScratchieAnswerVisitLog log : logs) {
		    if (log.getSessionId().equals(sessionId) && log.getQbToolQuestion().getUid()
			    .equals(item.getUid())) {
			logsBySessionAndItem++;
		    }
		}

		if (logsBySessionAndItem > maxLogCount) {
		    maxLogCount = logsBySessionAndItem;
		}
	    }
	}

	row = spssAnalysisSheet.initRow();
	row.addCell(getMessage("label.student.name"), true);
	row.addCell(getMessage("label.student.username"), true);
	row.addCell(getMessage("label.team"), true);
	row.addCell(getMessage("label.question.number"), true);
	row.addCell(getMessage("label.question"), true);
	row.addCell(getMessage("label.correct.answer"), true);
	row.addCell(getMessage("label.first.choice.accuracy"), true);
	row.addCell(getMessage("label.number.of.attempts"), true);
	row.addCell(getMessage("label.mark.awarded"), true);

	for (int i = 0; i < maxLogCount; i++) {
	    row.addCell(getMessage("label." + (i + 1) + ".answer.selected"), true);
	}
	row.addCell(getMessage("label.date"), true);
	for (int i = 0; i < maxLogCount; i++) {
	    row.addCell(getMessage("label.time.of.selection." + (i + 1)), true);
	}

	// Table content------------------------------------

	for (GroupSummary summary : summaryByTeam) {
	    Long sessionId = summary.getSessionId();
	    List<ScratchieUser> users = scratchieUserDao.getBySessionID(sessionId);

	    for (ScratchieUser user : users) {
		int questionCount = 1;
		for (ScratchieItemDTO itemDto : summary.getItemDtos()) {
		    boolean isMcqItem = itemDto.getType() == QbQuestion.TYPE_MULTIPLE_CHOICE
			    || itemDto.getType() == QbQuestion.TYPE_MARK_HEDGING;

		    row = spssAnalysisSheet.initRow();
		    // learner name
		    row.addCell(user.getFirstName() + " " + user.getLastName());
		    // username
		    row.addCell(user.getLoginName());
		    // group name
		    row.addCell(summary.getSessionName());
		    // question number
		    row.addCell(Integer.valueOf(questionCount++));
		    // question title
		    row.addCell(itemDto.getTitle());

		    // correct option
		    String correctOption = "";
		    List<OptionDTO> options = itemDto.getOptionDtos();
		    for (OptionDTO option : options) {
			if (option.isCorrect()) {
			    correctOption = option.getAnswer();
			    correctOption = isMcqItem
				    ? removeHtmlMarkup(correctOption)
				    : correctOption.strip().replace("\r\n", ", ");
			}
		    }
		    row.addCell(correctOption);

		    // isFirstChoice
		    int attempts = itemDto.getUserAttempts();
		    String isFirstChoice;
		    if (itemDto.isUnraveledOnFirstAttempt()) {
			isFirstChoice = getMessage("label.correct");
		    } else if (attempts == 0) {
			isFirstChoice = null;
		    } else {
			isFirstChoice = getMessage("label.incorrect");
		    }
		    row.addCell(isFirstChoice);
		    // attempts
		    row.addCell(Integer.valueOf(attempts));
		    // mark
		    String mark = itemDto.getUserMark() == -1 ? "" : LeaderResultsDTO.format(itemDto.getUserMark());
		    row.addCell(mark);

		    //build list of all logs left for this item and this session
		    List<ScratchieAnswerVisitLog> logsBySessionAndItem = new ArrayList<>();
		    for (ScratchieAnswerVisitLog log : logs) {
			if (log.getSessionId().equals(sessionId) && log.getQbToolQuestion().getUid()
				.equals(itemDto.getUid())) {
			    logsBySessionAndItem.add(log);
			}
		    }

		    for (ScratchieAnswerVisitLog log : logsBySessionAndItem) {
			String answer = removeHtmlMarkup(isMcqItem ? log.getQbOption().getName() : log.getAnswer());
			row.addCell(answer);
		    }
		    for (int i = logsBySessionAndItem.size(); i < maxLogCount; i++) {
			row.addEmptyCell();
		    }

		    // Date
		    String dateStr = "";
		    if (logsBySessionAndItem.size() > 0) {
			SimpleDateFormat dateFormat = new SimpleDateFormat("dd/MM/yy");
			Date accessDate = logsBySessionAndItem.iterator().next().getAccessDate();
			dateStr = dateFormat.format(accessDate);
		    }
		    row.addCell(dateStr);

		    // time of selection
		    SimpleDateFormat timeFormat = new SimpleDateFormat("HH:mm:ss");
		    for (ScratchieAnswerVisitLog log : logsBySessionAndItem) {
			Date accessDate = log.getAccessDate();
			String timeStr = timeFormat.format(accessDate);
			row.addCell(timeStr);
		    }
		    for (int i = logsBySessionAndItem.size(); i < maxLogCount; i++) {
			row.addCell("");
		    }
		}
	    }
	}

	// =========================  Burning questions page ======================================
	if (scratchie.isBurningQuestionsEnabled()) {
	    ExcelSheet burningQuestionsSheet = new ExcelSheet(getMessage("label.burning.questions"));
	    sheets.add(burningQuestionsSheet);

	    row = burningQuestionsSheet.initRow();
	    row.addCell(getMessage("label.burning.questions"), true);
	    burningQuestionsSheet.addEmptyRow();

	    row = burningQuestionsSheet.initRow();
	    row.addCell("#", IndexedColors.BLUE);
	    row.addCell(getMessage("label.monitoring.summary.user.name"), IndexedColors.BLUE);
	    row.addCell(getMessage("label.burning.questions"), IndexedColors.BLUE);
	    row.addCell(getMessage("label.count"), IndexedColors.BLUE);

	    List<BurningQuestionItemDTO> burningQuestionItemDtos = getBurningQuestionDtos(scratchie, null, true, false);
	    int index = 1;
	    for (BurningQuestionItemDTO burningQuestionItemDto : burningQuestionItemDtos) {
		ScratchieItem item = burningQuestionItemDto.getScratchieItem();

		row = burningQuestionsSheet.initRow();
		if (index < burningQuestionItemDtos.size()) {
		    row.addCell(index++);
		} else {
		    row.addEmptyCell();
		}

		row.addCell(item.getQbQuestion().getName());

		List<BurningQuestionDTO> burningQuestionDtos = burningQuestionItemDto.getBurningQuestionDtos();
		for (BurningQuestionDTO burningQuestionDto : burningQuestionDtos) {
		    String burningQuestion = burningQuestionDto.getBurningQuestion().getQuestion();
		    row = burningQuestionsSheet.initRow();
		    row.addCell(burningQuestionDto.getSessionName());
		    row.addCell(burningQuestion);
		    row.addCell(burningQuestionDto.getLikeCount());
		}
		burningQuestionsSheet.addEmptyRow();
	    }
	}

	return sheets;
    }

    @Override
    public List<Double> getMarksArray(Long toolContentId) {
	return scratchieSessionDao.getRawLeaderMarksByToolContentId(toolContentId);
    }

    @Override
    public LeaderResultsDTO getLeaderResultsDTOForLeaders(Long toolContentId) {

	List<Double> marks = scratchieSessionDao.getRawLeaderMarksByToolContentId(toolContentId);
	LeaderResultsDTO newDto = new LeaderResultsDTO(toolContentId, marks);

	return newDto;
    }

    @Override
    public Map<String, Object> prepareStudentChoicesData(Scratchie scratchie) {
	Map<String, Object> model = new HashMap<>();

	Set<ScratchieItem> items = new TreeSet<>(new ScratchieItemComparator());
	items.addAll(scratchie.getScratchieItems());
	List<ScratchieItem> itemList = new LinkedList<>(items);
	model.put("items", itemList);

	Map<Long, ScratchieItem> itemToCorrectOnFirstAttemptMap = itemList.stream()
		.collect(Collectors.toMap(ScratchieItem::getUid, Function.identity()));

	//correct answers row
	ScratchieServiceImpl.fillCorrectAnswerLetters(itemList);

	Map<String, ScratchieSession> sessionsByName = scratchieSessionDao.getByContentId(scratchie.getContentId())
		.stream().filter(s -> s.getGroupLeader() != null)
		.collect(Collectors.toMap(ScratchieSession::getSessionName, Function.identity()));
	List<GroupSummary> groupSummaries = getSummaryByTeam(scratchie, items);

	for (GroupSummary summary : groupSummaries) {
	    ScratchieSession session = sessionsByName.get(summary.getSessionName());
	    if (session != null) {
		// for this view, we need user ID, not UID
		summary.setLeaderUid(session.getGroupLeader().getUserId());
		summary.setScratchingFinished(session.isScratchingFinished());
	    }

	    //prepare OptionDtos to display
	    int i = 0;
	    for (ScratchieItemDTO itemDto : summary.getItemDtos()) {
		String optionSequence = itemDto.getOptionsSequence();
		String[] optionLetters = optionSequence.split(", ");

		List<OptionDTO> optionDtos = new LinkedList<>();
		for (int j = 0; j < optionLetters.length; j++) {
		    String optionLetter = optionLetters[j];
		    String correctOptionLetter = itemList.get(i).getCorrectAnswerLetter();

		    OptionDTO optionDto = new OptionDTO();
		    optionDto.setAnswer(optionLetter);
		    optionDto.setCorrect(correctOptionLetter.equals(optionLetter));
		    optionDtos.add(optionDto);
		}

		itemDto.setOptionDtos(optionDtos);
		i++;
	    }

	    //calculate what is the percentage of first choice events in each session
	    int numberOfFirstChoiceEvents = 0;
	    for (ScratchieItemDTO itemDto : summary.getItemDtos()) {
		if (itemDto.isUnraveledOnFirstAttempt()) {
		    numberOfFirstChoiceEvents++;

		    ScratchieItem item = itemToCorrectOnFirstAttemptMap.get(itemDto.getUid());
		    item.setCorrectOnFirstAttemptCount(item.getCorrectOnFirstAttemptCount() + 1);
		}
	    }
	    summary.setMark(numberOfFirstChoiceEvents);

	    // round the percentage cell
	    String totalPercentage = String.valueOf(
		    (items.size() == 0) ? 0 : (double) numberOfFirstChoiceEvents * 100 / items.size());
	    summary.setTotalPercentage(Double.valueOf(totalPercentage));

	}
	model.put("sessionDtos", groupSummaries);

	boolean vsaPresent = false;
	for (ScratchieItem item : itemList) {
	    item.setCorrectOnFirstAttemptPercent(groupSummaries.isEmpty()
		    ? 0
		    : (double) item.getCorrectOnFirstAttemptCount() * 100 / groupSummaries.size());

	    if (!vsaPresent && item.getQbQuestion().getType().equals(QbQuestion.TYPE_VERY_SHORT_ANSWERS)) {
		vsaPresent = true;
	    }
	}

	model.put("vsaPresent", vsaPresent);

	return model;
    }

    @Override
    public boolean isLearnerEligibleForMark(long learnerId, long toolContentId) {
	return learnerService.isLearnerStartedLessonByContentId(Long.valueOf(learnerId).intValue(), toolContentId);
    }

    // *****************************************************************************
    // private methods
    // *****************************************************************************

    /**
     * Currently removes only <div> tags.
     */
    private String removeHtmlMarkup(String string) {
	return string == null ? null : string.replaceAll("[<](/)?div[^>]*[>]", "");
    }

    /**
     * Serves merely for excel export purposes. Produces data for "Summary By Team" section.
     */
    @Override
    public List<GroupSummary> getSummaryByTeam(Scratchie scratchie, Collection<ScratchieItem> sortedItems) {
	List<GroupSummary> groupSummaries = new ArrayList<>();
	List<ScratchieSession> sessionList = scratchieSessionDao.getByContentId(scratchie.getContentId());
	for (ScratchieSession session : sessionList) {
	    Long sessionId = session.getSessionId();
	    // one new summary for one session.
	    GroupSummary groupSummary = new GroupSummary(session);
	    ArrayList<ScratchieItemDTO> itemDtos = new ArrayList<>();

	    ScratchieUser groupLeader = session.getGroupLeader();
	    List<ScratchieAnswerVisitLog> logs = scratchieAnswerVisitDao.getLogsBySession(sessionId);

	    populateScratchieItemsWithMarks(scratchie, sortedItems, sessionId);

	    for (ScratchieItem item : sortedItems) {
		ScratchieItemDTO itemDto = new ScratchieItemDTO();
		int numberOfAttempts = 0;
		double mark = -1;
		boolean isUnraveledOnFirstAttempt = false;
		String optionsSequence = "";
		QbQuestion qbQuestion = item.getQbQuestion();
		boolean isMcqItem = qbQuestion.getType() == QbQuestion.TYPE_MULTIPLE_CHOICE
			|| qbQuestion.getType() == QbQuestion.TYPE_MARK_HEDGING;

		// if there is no group leader don't calculate numbers - there aren't any
		if (groupLeader != null) {

		    //create a list of attempts user done for the current item
		    List<ScratchieAnswerVisitLog> visitLogs = new ArrayList<>();
		    for (ScratchieAnswerVisitLog log : logs) {
			if (log.getQbToolQuestion().getUid().equals(item.getUid())) {
			    visitLogs.add(log);
			}
		    }
		    numberOfAttempts = ScratchieServiceImpl.getNumberAttemptsForItem(item, visitLogs);

		    // for displaying purposes if there is no attemps we assign -1 which will be shown as "-"
		    mark = numberOfAttempts == 0 ? -1 : item.getMark();

		    isUnraveledOnFirstAttempt = numberOfAttempts == 1 && isItemUnraveled(item, logs);

		    // find out options' sequential letters - A,B,C...
		    for (ScratchieAnswerVisitLog visitLog : visitLogs) {
			String sequencialLetter = "";

			if (isMcqItem) {
			    int optionCount = 1;
			    for (OptionDTO optionDto : item.getOptionDtos()) {
				boolean isOptionMet = optionDto.getQbOptionUid()
					.equals(visitLog.getQbOption().getUid());
				if (isOptionMet) {
				    sequencialLetter = String.valueOf((char) ((optionCount + 'A') - 1));
				    break;
				}
				optionCount++;
			    }

			} else {
			    boolean isCorrect = isItemUnraveled(item, visitLog);
			    boolean isFirstAnswersGroupCorrect = qbQuestion.getQbOptions().get(0).isCorrect();

			    sequencialLetter =
				    isCorrect && isFirstAnswersGroupCorrect || !isCorrect && !isFirstAnswersGroupCorrect
					    ? "A"
					    : "B";
			}

			optionsSequence += optionsSequence.isEmpty() ? sequencialLetter : ", " + sequencialLetter;
		    }
		}

		itemDto.setUid(item.getUid());
		itemDto.setTitle(qbQuestion.getName());
		itemDto.setType(qbQuestion.getType());
		List<OptionDTO> optionDtos = new LinkedList<>();
		if (isMcqItem) {
		    optionDtos = item.getOptionDtos();
		} else {
		    for (QbOption qbOption : qbQuestion.getQbOptions()) {
			OptionDTO optionDTO = new OptionDTO(qbOption);
			optionDTO.setMcqType(false);
			optionDtos.add(optionDTO);
		    }
		}
		itemDto.setOptionDtos(optionDtos);
		itemDto.setUserAttempts(numberOfAttempts);
		itemDto.setUserMark(mark);
		itemDto.setUnraveledOnFirstAttempt(isUnraveledOnFirstAttempt);
		itemDto.setOptionsSequence(optionsSequence);

		itemDtos.add(itemDto);
	    }

	    groupSummary.setItemDtos(itemDtos);
	    groupSummaries.add(groupSummary);
	}

	return groupSummaries;
    }

    /**
     * Return specified option's sequential letter (e.g. A,B,C) among other possible options
     */
    private static String getSequencialLetter(ScratchieItem item, QbOption qbOption) {
	String sequencialLetter = "";
	int optionCount = 1;
	for (OptionDTO optionDto : item.getOptionDtos()) {
	    if (optionDto.getQbOptionUid() != null && optionDto.getQbOptionUid().equals(qbOption.getUid())) {
		sequencialLetter = String.valueOf((char) ((optionCount + 'A') - 1));
		break;
	    }
	    optionCount++;
	}

	return sequencialLetter;
    }

    private Scratchie getDefaultScratchie() throws ScratchieApplicationException {
	Long defaultScratchieId = getToolDefaultContentIdBySignature(ScratchieConstants.TOOL_SIGNATURE);
	Scratchie defaultScratchie = getScratchieByContentId(defaultScratchieId);
	if (defaultScratchie == null) {
	    String error = messageService.getMessage("error.msg.default.content.not.find");
	    log.error(error);
	    throw new ScratchieApplicationException(error);
	}

	return defaultScratchie;
    }

    private Long getToolDefaultContentIdBySignature(String toolSignature) throws ScratchieApplicationException {
	Long contentId = toolService.getToolDefaultContentIdBySignature(toolSignature);
	if (contentId == null) {
	    String error = messageService.getMessage("error.msg.default.content.not.find");
	    log.error(error);
	    throw new ScratchieApplicationException(error);
	}
	return contentId;
    }

    @Override
    public boolean isGroupedActivity(long toolContentID) {
	return toolService.isGroupedActivity(toolContentID);
    }

    @Override
    public void auditLogStartEditingActivityInMonitor(long toolContentID) {
	toolService.auditLogStartEditingActivityInMonitor(toolContentID);
    }

    @Override
    public boolean isLastActivity(Long toolSessionId) {
	return toolService.isLastActivity(toolSessionId);
    }

    @Override
    public List<QbToolQuestion> replaceQuestions(long toolContentId, String newActivityName,
	    List<QbQuestion> newQuestions) {
	Scratchie scratchie = getScratchieByContentId(toolContentId);
	if (newActivityName != null) {
	    scratchie.setTitle(newActivityName);
	    scratchieDao.update(scratchie);
	}

	// remove all existing questions
	for (ScratchieItem scratchieItem : scratchie.getScratchieItems()) {
	    scratchieItemDao.delete(scratchieItem);
	}
	// this is needed, otherwise Hibernate wants to re-save the deleted Scratchie questions
	scratchie.getScratchieItems().clear();

	// populate Scratchie with new questions
	int displayOrder = 1;
	List<QbToolQuestion> result = new ArrayList<>(newQuestions.size());
	for (QbQuestion qbQuestion : newQuestions) {
	    ScratchieItem scratchieItem = new ScratchieItem();
	    scratchieItem.setDisplayOrder(displayOrder++);
	    scratchieItem.setQbQuestion(qbQuestion);
	    scratchieItem.setToolContentId(toolContentId);
	    scratchieItem.setMark(qbQuestion.getMaxMark());
	    scratchieItemDao.insert(scratchieItem);
	    scratchie.getScratchieItems().add(scratchieItem);
	}
	scratchieDao.update(scratchie);
	return result;
    }

    /**
     * Updates this tRAT activity with iRAT questions.
     */
    @Override
    public boolean syncRatQuestions(long toolContentId, List<Long> newQuestionUids) {
	Scratchie scratchie = getScratchieByContentId(toolContentId);

	List<ScratchieItem> existingItems = new ArrayList<>(scratchie.getScratchieItems());
	List<ScratchieItem> newItems = new ArrayList<>();
	Set<ScratchieItem> itemsToRemove = new HashSet<>(existingItems);

	int displayOrder = 0;
	boolean syncNeeded = false;
	for (Long newQuestionUid : newQuestionUids) {
	    QbQuestion newQuestion = qbService.getQuestionByUid(newQuestionUid);

	    if (!(newQuestion.getType().equals(QbQuestion.TYPE_MULTIPLE_CHOICE) || newQuestion.getType()
		    .equals(QbQuestion.TYPE_MARK_HEDGING) || newQuestion.getType()
		    .equals(QbQuestion.TYPE_VERY_SHORT_ANSWERS))) {
		log.warn("QB question with UID " + newQuestionUid + " is not supported by TBL tRAT, skipping");
		continue;
	    }

	    displayOrder++;
	    ScratchieItem matchingItem = null;
	    for (ScratchieItem existingItem : existingItems) {
		// try to find exactly same question
		if (newQuestion.getUid().equals(existingItem.getQbQuestion().getUid())) {
		    matchingItem = existingItem;
		    syncNeeded |= displayOrder != existingItem.getDisplayOrder();
		    break;
		}
	    }

	    if (matchingItem == null) {
		syncNeeded = true;
		for (ScratchieItem existingItem : existingItems) {
		    // try to find same question with another version
		    if (newQuestion.getQuestionId().equals(existingItem.getQbQuestion().getQuestionId())) {
			existingItem.setQbQuestion(newQuestion);
			matchingItem = existingItem;
			break;
		    }
		}
	    }

	    if (matchingItem == null) {
		matchingItem = new ScratchieItem();
		matchingItem.setDisplayOrder(displayOrder);
		matchingItem.setAnswerRequired(true);
		matchingItem.setQbQuestion(newQuestion);
		matchingItem.setToolContentId(toolContentId);
		scratchieItemDao.insert(matchingItem);
	    } else {
		matchingItem.setDisplayOrder(displayOrder);
		itemsToRemove.remove(matchingItem);
	    }

	    newItems.add(matchingItem);
	}

	// all this collections clearing is for Hibernate to feel safe
	existingItems.clear();
	syncNeeded |= !itemsToRemove.isEmpty();

	if (!syncNeeded) {
	    return false;
	}

	scratchie.getScratchieItems().clear();

	for (ScratchieItem itemToRemove : itemsToRemove) {
	    // remove question removed from the matching RAT activity
	    scratchieItemDao.delete(itemToRemove);
	}
	itemsToRemove.clear();

	scratchie.getScratchieItems().addAll(newItems);
	newItems.clear();

	scratchieDao.update(scratchie);

	return true;
    }

    @Override
    public void replaceQuestion(long toolContentId, long oldQbQuestionUid, long newQbQuestionUid) {
	Scratchie scratchie = getScratchieByContentId(toolContentId);
	QbQuestion newQbQuestion = null;
	for (ScratchieItem item : scratchie.getScratchieItems()) {
	    if (item.getQbQuestion().getUid().equals(oldQbQuestionUid)) {
		if (newQbQuestion == null) {
		    newQbQuestion = qbService.getQuestionByUid(newQbQuestionUid);
		}
		item.setQbQuestion(newQbQuestion);
	    }
	}
    }

    @Override
    public void changeLeaderForGroup(long toolSessionId, long leaderUserId) {
	ScratchieSession session = getScratchieSessionBySessionId(toolSessionId);
	if (session.isScratchingFinished()) {
	    throw new InvalidParameterException(
		    "Attempting to assing a new leader with user ID " + leaderUserId + " to a finished session wtih ID "
			    + toolSessionId);
	}

	ScratchieUser existingLeader = session.getGroupLeader();
	if (existingLeader == null || existingLeader.getUserId().equals(leaderUserId)) {
	    return;
	}
	Scratchie scratchie = session.getScratchie();
	ScratchieUser newLeader = getUserByUserIDAndContentID(leaderUserId, scratchie.getContentId());
	if (newLeader == null) {
	    User user = userManagementService.getUserById(Long.valueOf(leaderUserId).intValue());
	    newLeader = new ScratchieUser(user.getUserDTO(), session);
	    createUser(newLeader);

	    if (log.isDebugEnabled()) {
		log.debug("Created user with ID " + leaderUserId + " to become a new leader for session with ID "
			+ toolSessionId);
	    }
	} else if (!newLeader.getSession().getSessionId().equals(toolSessionId)) {
	    throw new InvalidParameterException(
		    "User with ID " + leaderUserId + " belongs to session with ID " + newLeader.getSession()
			    .getSessionId() + " and not to session with ID " + toolSessionId);
	}

	session.setGroupLeader(newLeader);
	scratchieSessionDao.update(session);

	if (log.isDebugEnabled()) {
	    log.debug("User with ID " + leaderUserId + " became a new leader for session with ID " + toolSessionId);
	}

	Set<Integer> userIds = getUsersBySession(toolSessionId).stream()
		.collect(Collectors.mapping(scratchieUser -> scratchieUser.getUserId().intValue(), Collectors.toSet()));

	ObjectNode jsonCommand = JsonNodeFactory.instance.objectNode();
	jsonCommand.put("hookTrigger", "scratchie-leader-change-refresh-" + toolSessionId);
	learnerService.createCommandForLearners(scratchie.getContentId(), userIds, jsonCommand.toString());
    }

    private ObjectNode getTimeLimitSettingsJson(long toolContentId) {
	ObjectNode timeLimitSettings = JsonNodeFactory.instance.objectNode();
	Scratchie scratchie = getScratchieByContentId(toolContentId);
	timeLimitSettings.put("relativeTimeLimit", scratchie.getRelativeTimeLimit());
	timeLimitSettings.put("absoluteTimeLimit", scratchie.getAbsoluteTimeLimit());
	timeLimitSettings.put("absoluteTimeLimitFinish", scratchie.getAbsoluteTimeLimitFinishSeconds());
	return timeLimitSettings;
    }

    // *****************************************************************************
    // set methods for Spring Bean
    // *****************************************************************************

    public void setMessageService(MessageService messageService) {
	this.messageService = messageService;
    }

    public void setScratchieDao(ScratchieDAO scratchieDao) {
	this.scratchieDao = scratchieDao;
    }

    public void setScratchieItemDao(ScratchieItemDAO scratchieAnswerDao) {
	this.scratchieItemDao = scratchieAnswerDao;
    }

    public void setScratchieSessionDao(ScratchieSessionDAO scratchieSessionDao) {
	this.scratchieSessionDao = scratchieSessionDao;
    }

    public void setScratchieToolContentHandler(IToolContentHandler scratchieToolContentHandler) {
	this.scratchieToolContentHandler = scratchieToolContentHandler;
    }

    public void setScratchieUserDao(ScratchieUserDAO scratchieUserDao) {
	this.scratchieUserDao = scratchieUserDao;
    }

    public void setToolService(ILamsToolService toolService) {
	this.toolService = toolService;
    }

    public void setScratchieAnswerVisitDao(ScratchieAnswerVisitDAO scratchieItemVisitDao) {
	this.scratchieAnswerVisitDao = scratchieItemVisitDao;
    }

    public void setScratchieBurningQuestionDao(ScratchieBurningQuestionDAO scratchieBurningQuestionDao) {
	this.scratchieBurningQuestionDao = scratchieBurningQuestionDao;
    }

    public void setBurningQuestionLikeDao(BurningQuestionLikeDAO burningQuestionLikeDao) {
	this.burningQuestionLikeDao = burningQuestionLikeDao;
    }

    public void setScratchieConfigItemDao(ScratchieConfigItemDAO scratchieConfigItemDao) {
	this.scratchieConfigItemDao = scratchieConfigItemDao;
    }

    // *******************************************************************************
    // ToolContentManager, ToolSessionManager methods
    // *******************************************************************************

    @Override
    public void exportToolContent(Long toolContentId, String rootPath) throws DataMissingException, ToolException {
	Scratchie toolContentObj = scratchieDao.getByContentId(toolContentId);
	if (toolContentObj == null) {
	    try {
		toolContentObj = getDefaultScratchie();
	    } catch (ScratchieApplicationException e) {
		throw new DataMissingException(e.getMessage());
	    }
	}
	if (toolContentObj == null) {
	    throw new DataMissingException("Unable to find default content for the scratchie tool");
	}

	// set ScratchieToolContentHandler as null to avoid copy file node in repository again.
	toolContentObj = Scratchie.newInstance(toolContentObj, toolContentId);
	for (ScratchieItem scratchieItem : toolContentObj.getScratchieItems()) {
	    qbService.prepareQuestionForExport(scratchieItem.getQbQuestion());
	}
	try {
	    exportContentService.exportToolContent(toolContentId, toolContentObj, scratchieToolContentHandler,
		    rootPath);
	} catch (ExportToolContentException e) {
	    throw new ToolException(e);
	}
    }

    @Override
    public void importToolContent(Long toolContentId, Integer newUserUid, String toolContentPath, String fromVersion,
	    String toVersion) throws ToolException {

	try {
	    // register version filter class
	    exportContentService.registerImportVersionFilterClass(ScratchieImportContentVersionFilter.class);

	    Object toolPOJO = exportContentService.importToolContent(toolContentPath, scratchieToolContentHandler,
		    fromVersion, toVersion);
	    if (!(toolPOJO instanceof Scratchie)) {
		throw new ImportToolContentException(
			"Import Share scratchie tool content failed. Deserialized object is " + toolPOJO);
	    }
	    Scratchie toolContentObj = (Scratchie) toolPOJO;

	    // reset it to new toolContentId
	    toolContentObj.setContentId(toolContentId);
	    ScratchieUser user = scratchieUserDao.getUserByUserIDAndContentID(new Long(newUserUid.longValue()),
		    toolContentId);
	    if (user == null) {
		user = new ScratchieUser();
		UserDTO sysUser = ((User) userManagementService.findById(User.class, newUserUid)).getUserDTO();
		user.setFirstName(sysUser.getFirstName());
		user.setLastName(sysUser.getLastName());
		user.setLoginName(sysUser.getLogin());
		user.setUserId(newUserUid.longValue());
	    }

	    long userQbCollectionUid = qbService.getUserPrivateCollection(newUserUid).getUid();

	    // we need to save QB questions and options first
	    for (ScratchieItem scratchieItem : toolContentObj.getScratchieItems()) {
		QbQuestion qbQuestion = scratchieItem.getQbQuestion();
		qbQuestion.clearID();

		// try to match the question to an existing QB question in DB
		QbQuestion existingQuestion = qbService.getQuestionByUUID(qbQuestion.getUuid());
		if (existingQuestion == null) {
		    // none found, create a new QB question
		    qbService.insertQuestion(qbQuestion);
		    qbService.addQuestionToCollection(userQbCollectionUid, qbQuestion.getQuestionId(), false);
		} else {
		    // found, use the existing one
		    scratchieItem.setQbQuestion(existingQuestion);
		}

		scratchieDao.insert(scratchieItem);
		// in case an imported question had a question ID which is the highest
		qbService.updateMaxQuestionId();
	    }

	    scratchieDao.saveObject(toolContentObj);

	} catch (ImportToolContentException e) {
	    throw new ToolException(e);
	}
    }

    /**
     * Get the definitions for possible output for an activity, based on the toolContentId. These may be definitions
     * that are always available for the tool (e.g. number of marks for Multiple Choice) or a custom definition created
     * for a particular activity such as the answer to the third question contains the word Koala and hence the need for
     * the toolContentId
     *
     * @return SortedMap of ToolOutputDefinitions with the key being the name of each definition
     * @throws ScratchieApplicationException
     */
    @Override
    public SortedMap<String, ToolOutputDefinition> getToolOutputDefinitions(Long toolContentId, int definitionType)
	    throws ToolException {
	Scratchie content = getScratchieByContentId(toolContentId);
	if (content == null) {
	    try {
		content = getDefaultContent(toolContentId);
	    } catch (ScratchieApplicationException e) {
		throw new ToolException(e);
	    }
	}
	return scratchieOutputFactory.getToolOutputDefinitions(this, content, definitionType);
    }

    @Override
    public void copyToolContent(Long fromContentId, Long toContentId) throws ToolException {
	if (toContentId == null) {
	    throw new ToolException("Failed to create the SharedScratchieFiles tool seession");
	}

	Scratchie scratchie = null;
	if (fromContentId != null) {
	    scratchie = scratchieDao.getByContentId(fromContentId);
	}
	if (scratchie == null) {
	    try {
		scratchie = getDefaultScratchie();
	    } catch (ScratchieApplicationException e) {
		throw new ToolException(e);
	    }
	}

	Scratchie toContent = Scratchie.newInstance(scratchie, toContentId);
	saveOrUpdateScratchie(toContent);
    }

    @Override
    public String getToolContentTitle(Long toolContentId) {
	return getScratchieByContentId(toolContentId).getTitle();
    }

    @Override
    public void resetDefineLater(Long toolContentId) throws DataMissingException, ToolException {
	Scratchie scratchie = scratchieDao.getByContentId(toolContentId);
	if (scratchie == null) {
	    throw new ToolException("No found tool content by given content ID:" + toolContentId);
	}
	scratchie.setDefineLater(false);
    }

    @Override
    public boolean isContentEdited(Long toolContentId) {
	return getScratchieByContentId(toolContentId).isDefineLater();
    }

    @Override
    public boolean isReadOnly(Long toolContentId) {
	List<ScratchieSession> sessions = scratchieSessionDao.getByContentId(toolContentId);
	for (ScratchieSession session : sessions) {
	    if (!scratchieUserDao.getBySessionID(session.getSessionId()).isEmpty()) {
		return true;
	    }
	}

	return false;
    }

    @Override
    public void removeToolContent(Long toolContentId) throws ToolException {
	Scratchie scratchie = scratchieDao.getByContentId(toolContentId);
	if (scratchie == null) {
	    log.warn("Can not remove the tool content as it does not exist, ID: " + toolContentId);
	    return;
	}

	scratchieDao.delete(scratchie);
    }

    @Override
    public void removeLearnerContent(Long toolContentId, Integer userId, boolean resetActivityCompletionOnly)
	    throws ToolException {
	if (log.isDebugEnabled()) {
	    if (resetActivityCompletionOnly) {
		log.debug(
			"Resetting Scratchie completion for user ID " + userId + " and toolContentId " + toolContentId);
	    } else {
		log.debug("Removing Scratchie content for user ID " + userId + " and toolContentId " + toolContentId);
	    }
	}

	List<ScratchieSession> sessions = scratchieSessionDao.getByContentId(toolContentId);
	for (ScratchieSession session : sessions) {
	    ScratchieUser user = scratchieUserDao.getUserByUserIDAndSessionID(userId.longValue(),
		    session.getSessionId());

	    if (user != null) {
<<<<<<< HEAD
		if (resetActivityCompletionOnly) {
		    user.setSessionFinished(false);
		    scratchieUserDao.saveObject(user);
		    if ((session.getGroupLeader() != null) && session.getGroupLeader().getUid().equals(user.getUid())) {
			session.setScratchingFinished(false);
			session.setSessionEndDate(null);
			scratchieSessionDao.update(session);
		    }
		} else {

		    NotebookEntry entry = getEntry(session.getSessionId(), CoreNotebookConstants.NOTEBOOK_TOOL,
			    ScratchieConstants.TOOL_SIGNATURE, userId);
		    if (entry != null) {
			scratchieDao.removeObject(NotebookEntry.class, entry.getUid());
		    }

		    if ((session.getGroupLeader() != null) && session.getGroupLeader().getUid().equals(user.getUid())) {
			session.setGroupLeader(null);
			session.setScratchingFinished(false);
			session.setSessionEndDate(null);
			session.setTimeLimitLaunchedDate(null);
			scratchieSessionDao.update(session);
=======
		if ((session.getGroupLeader() != null) && session.getGroupLeader().getUid().equals(user.getUid())) {
		    session.setGroupLeader(null);
		    session.setScratchingFinished(false);
		    session.setSessionEndDate(null);
		    session.setTimeLimitLaunchedDate(null);
		    scratchieSessionDao.update(session);
>>>>>>> 9d966e02

			scratchieAnswerVisitDao.deleteByProperty(ScratchieAnswerVisitLog.class, "sessionId",
				session.getSessionId());
		    }

		    scratchieUserDao.removeObject(ScratchieUser.class, user.getUid());
		    toolService.removeActivityMark(userId, session.getSessionId());
		}
	    }
	}
    }

    @Override
    public void createToolSession(Long toolSessionId, String toolSessionName, Long toolContentId) throws ToolException {
	ScratchieSession session = new ScratchieSession();
	session.setSessionId(toolSessionId);
	session.setSessionName(toolSessionName);
	Scratchie scratchie = scratchieDao.getByContentId(toolContentId);
	session.setScratchie(scratchie);
	scratchieSessionDao.saveObject(session);
    }

    @Override
    public String leaveToolSession(Long toolSessionId, Long learnerId) throws DataMissingException, ToolException {
	if (toolSessionId == null) {
	    log.error("Fail to leave tool Session based on null tool session id.");
	    throw new ToolException("Fail to remove tool Session based on null tool session id.");
	}
	if (learnerId == null) {
	    log.error("Fail to leave tool Session based on null learner.");
	    throw new ToolException("Fail to remove tool Session based on null learner.");
	}
	ScratchieSession session = scratchieSessionDao.getSessionBySessionId(toolSessionId);
	if (session != null) {
	    session.setStatus(ScratchieConstants.COMPLETED);
	    scratchieSessionDao.saveObject(session);
	} else {
	    log.error("Fail to leave tool Session.Could not find shared scratchie " + "session by given session id: "
		    + toolSessionId);
	    throw new DataMissingException(
		    "Fail to leave tool Session." + "Could not find shared scratchie session by given session id: "
			    + toolSessionId);
	}
	return toolService.completeToolSession(toolSessionId, learnerId);
    }

    @Override
    public ToolSessionExportOutputData exportToolSession(Long toolSessionId)
	    throws DataMissingException, ToolException {
	return null;
    }

    @Override
    public ToolSessionExportOutputData exportToolSession(List toolSessionIds)
	    throws DataMissingException, ToolException {
	return null;
    }

    @Override
    public void removeToolSession(Long toolSessionId) throws DataMissingException, ToolException {
	scratchieSessionDao.deleteBySessionId(toolSessionId);
    }

    @Override
    public SortedMap<String, ToolOutput> getToolOutput(List<String> names, Long toolSessionId, Long learnerId) {
	return scratchieOutputFactory.getToolOutput(names, this, toolSessionId, learnerId);
    }

    @Override
    public ToolOutput getToolOutput(String name, Long toolSessionId, Long learnerId) {
	return scratchieOutputFactory.getToolOutput(name, this, toolSessionId, learnerId);
    }

    @Override
    public List<ToolOutput> getToolOutputs(String name, Long toolContentId) {
	return new ArrayList<>();
    }

    @Override
    public List<ConfidenceLevelDTO> getConfidenceLevels(Long toolSessionId) {
	return null;
    }

    @Override
    public void forceCompleteUser(Long toolSessionId, User user) {
	Long userId = user.getUserId().longValue();

	ScratchieSession session = getScratchieSessionBySessionId(toolSessionId);
	if ((session == null) || (session.getScratchie() == null)) {
	    return;
	}

	ScratchieUser scratchieUser = scratchieUserDao.getUserByUserIDAndSessionID(userId, toolSessionId);
	// create user if he hasn't accessed this activity yet
	if (scratchieUser == null) {
	    scratchieUser = new ScratchieUser(user.getUserDTO(), session);
	    createUser(scratchieUser);
	}

	checkLeaderSelectToolForSessionLeader(scratchieUser, toolSessionId);
	//if this is a leader finishes, complete all non-leaders as well
	boolean isUserGroupLeader = session.isUserGroupLeader(scratchieUser.getUid());
	if (isUserGroupLeader) {
	    getUsersBySession(toolSessionId).forEach(sessionUser -> {
		//finish users
		sessionUser.setSessionFinished(true);
		scratchieUserDao.saveObject(user);

		// as long as there is no individual results in Scratchie tool (but rather one for entire group) there is no
		// need to copyAnswersFromLeader()
	    });

	} else {
	    //finish user
	    scratchieUser.setSessionFinished(true);
	    scratchieUserDao.saveObject(scratchieUser);
	}
    }

    /* =================================================================================== */

    public void setExportContentService(IExportToolContentService exportContentService) {
	this.exportContentService = exportContentService;
    }

    public void setLogEventService(ILogEventService logEventService) {
	this.logEventService = logEventService;
    }

    public void setUserManagementService(IUserManagementService userManagementService) {
	this.userManagementService = userManagementService;
    }

    @Override
    public IEventNotificationService getEventNotificationService() {
	return eventNotificationService;
    }

    public void setEventNotificationService(IEventNotificationService eventNotificationService) {
	this.eventNotificationService = eventNotificationService;
    }

    public void setQbService(IQbService qbService) {
	this.qbService = qbService;
    }

    public void setOutcomeService(IOutcomeService outcomeService) {
	this.outcomeService = outcomeService;
    }

    @Override
    public String getMessage(String key) {
	return messageService.getMessage(key);
    }

    /**
     * Returns localized message
     */
    public String getMessage(String key, Object[] args) {
	return messageService.getMessage(key, args);
    }

    @Override
    public Class[] getSupportedToolOutputDefinitionClasses(int definitionType) {
	return scratchieOutputFactory.getSupportedDefinitionClasses(definitionType);
    }

    public void setScratchieOutputFactory(ScratchieOutputFactory scratchieOutputFactory) {
	this.scratchieOutputFactory = scratchieOutputFactory;
    }

    public void setLearnerService(ILearnerService learnerService) {
	this.learnerService = learnerService;
    }

    @Override
    public ToolCompletionStatus getCompletionStatus(Long learnerId, Long toolSessionId) {
	// db doesn't have a start/finish date for learner, and session start/finish is null
	ScratchieUser learner = getUserByIDAndSession(learnerId, toolSessionId);
	if (learner == null) {
	    return new ToolCompletionStatus(ToolCompletionStatus.ACTIVITY_NOT_ATTEMPTED, null, null);
	}

	return new ToolCompletionStatus(learner.isSessionFinished()
		? ToolCompletionStatus.ACTIVITY_COMPLETED
		: ToolCompletionStatus.ACTIVITY_ATTEMPTED, null, null);
    }
    // ****************** REST methods *************************

    /**
     * Rest call to create a new Scratchie content. Required fields in toolContentJSON: "title", "instructions",
     * "questions". The questions entry should be ArrayNode containing JSON objects, which in turn must contain
     * "questionText", "displayOrder" (Integer) and a ArrayNode "answers". The answers entry should be ArrayNode
     * containing JSON objects, which in turn must contain "answerText", "displayOrder" (Integer), "correct" (Boolean).
     */
    @SuppressWarnings("unchecked")
    @Override
    public void createRestToolContent(Integer userID, Long toolContentID, ObjectNode toolContentJSON) {

	Scratchie scratchie = new Scratchie();
	Date updateDate = new Date();

	scratchie.setCreated(updateDate);
	scratchie.setUpdated(updateDate);
	scratchie.setDefineLater(false);

	scratchie.setContentId(toolContentID);
	scratchie.setTitle(JsonUtil.optString(toolContentJSON, RestTags.TITLE));
	scratchie.setInstructions(JsonUtil.optString(toolContentJSON, RestTags.INSTRUCTIONS));

	scratchie.setBurningQuestionsEnabled(JsonUtil.optBoolean(toolContentJSON, "burningQuestionsEnabled", true));
	scratchie.setDiscussionSentimentEnabled(
		JsonUtil.optBoolean(toolContentJSON, RestTags.ENABLE_DISCUSSION_SENTIMENT, false));
	scratchie.setRelativeTimeLimit(JsonUtil.optInt(toolContentJSON, "timeLimit", 0));
	scratchie.setShowScrachiesInResults(JsonUtil.optBoolean(toolContentJSON, "showScrachiesInResults", true));
	scratchie.setConfidenceLevelsActivityUiid(
		JsonUtil.optInt(toolContentJSON, RestTags.CONFIDENCE_LEVELS_ACTIVITY_UIID));
	scratchie.setActivityUiidProvidingVsaAnswers(
		JsonUtil.optInt(toolContentJSON, "activityUiidProvidingVsaAnswers"));

	// Scratchie Items
	Set<ScratchieItem> newItems = new TreeSet<>();

	QbCollection collection = null;
	Set<String> collectionUUIDs = null;
	Long privateCollectionUUID = null;

	ArrayNode questions = JsonUtil.optArray(toolContentJSON, RestTags.QUESTIONS);
	for (int i = 0; i < questions.size(); i++) {

	    ObjectNode questionData = (ObjectNode) questions.get(i);

	    ScratchieItem item = new ScratchieItem();
	    int type = JsonUtil.optInt(questionData, "type", QbQuestion.TYPE_MULTIPLE_CHOICE);
	    item.setDisplayOrder(JsonUtil.optInt(questionData, RestTags.DISPLAY_ORDER));
	    item.setAnswerRequired(JsonUtil.optBoolean(questionData, "answerRequired", Boolean.FALSE));
	    item.setToolContentId(scratchie.getContentId());

	    QbQuestion qbQuestion = null;
	    String uuid = JsonUtil.optString(questionData, RestTags.QUESTION_UUID);

	    // try to match the question to an existing QB question in DB
	    if (StringUtils.isNotBlank(uuid)) {
		qbQuestion = qbService.getQuestionByUUID(UUID.fromString(uuid));
	    }
	    if (qbQuestion != null && !qbQuestion.getType().equals(type)) {
		qbQuestion = null;
	    }

	    boolean addToCollection = qbQuestion == null;
	    if (addToCollection) {
		Long collectionUid = JsonUtil.optLong(toolContentJSON, RestTags.COLLECTION_UID);
		if (collectionUid == null) {
		    // if no collection UUID was specified, questions end up in user's private collection
		    if (privateCollectionUUID == null) {
			privateCollectionUUID = qbService.getUserPrivateCollection(userID).getUid();
		    }
		    collectionUid = privateCollectionUUID;
		}

		// check if it is the same collection - there is a good chance it is
		if (collection == null || collectionUid != collection.getUid()) {
		    collection = qbService.getCollection(collectionUid);
		    if (collection == null) {
			addToCollection = false;
		    } else {
			collectionUUIDs = qbService.getCollectionQuestions(collection.getUid()).stream()
				.peek(q -> qbService.releaseFromCache(q)).filter(q -> q.getUuid() != null)
				.collect(Collectors.mapping(q -> q.getUuid().toString(), Collectors.toSet()));
		    }
		}
		if (collectionUUIDs.contains(uuid)) {
		    addToCollection = false;
		}
	    }

	    if (qbQuestion == null) {
		qbQuestion = new QbQuestion();
		qbQuestion.setType(QbQuestion.TYPE_MULTIPLE_CHOICE);
		qbQuestion.setQuestionId(qbService.generateNextQuestionId());
		qbQuestion.setContentFolderId(FileUtil.generateUniqueContentFolderID());
		qbQuestion.setName(JsonUtil.optString(questionData, RestTags.QUESTION_TITLE));
		qbQuestion.setDescription(JsonUtil.optString(questionData, RestTags.QUESTION_TEXT));
		scratchieDao.insert(qbQuestion);

		// set options
		List<QbOption> newOptions = new LinkedList<>();

		ArrayNode answersData = JsonUtil.optArray(questionData, RestTags.ANSWERS);
		for (int j = 0; j < answersData.size(); j++) {
		    ObjectNode answerData = (ObjectNode) answersData.get(j);
		    QbOption option = new QbOption();
		    // Removes redundant new line characters from options left by CKEditor (otherwise it will break
		    // Javascript in monitor). Copied from AuthoringAction.
		    String optionDescription = JsonUtil.optString(answerData, RestTags.ANSWER_TEXT);
		    option.setName(optionDescription != null ? optionDescription.replaceAll("[\n\r\f]", "") : "");
		    option.setCorrect(JsonUtil.optBoolean(answerData, RestTags.CORRECT));
		    option.setDisplayOrder(JsonUtil.optInt(answerData, RestTags.DISPLAY_ORDER));
		    option.setQbQuestion(qbQuestion);
		    newOptions.add(option);
		}

		qbQuestion.setQbOptions(newOptions);

		// only process learning outcomes when this is not a modification, i.e. it is a new question
		ArrayNode learningOutcomesJSON = JsonUtil.optArray(questionData, RestTags.LEARNING_OUTCOMES);
		if (learningOutcomesJSON != null && learningOutcomesJSON.size() > 0) {
		    for (JsonNode learningOutcomeJSON : learningOutcomesJSON) {
			String learningOutcomeText = learningOutcomeJSON.asText();
			learningOutcomeText = learningOutcomeText.strip();
			List<Outcome> learningOutcomes = userManagementService.findByProperty(Outcome.class, "name",
				learningOutcomeText);
			Outcome learningOutcome = null;
			if (learningOutcomes.isEmpty()) {
			    learningOutcome = outcomeService.createOutcome(learningOutcomeText, userID);
			} else {
			    learningOutcome = learningOutcomes.get(0);
			}

			OutcomeMapping outcomeMapping = new OutcomeMapping();
			outcomeMapping.setOutcome(learningOutcome);
			outcomeMapping.setQbQuestionId(qbQuestion.getQuestionId());
			userManagementService.save(outcomeMapping);
		    }
		}
	    }

	    item.setQbQuestion(qbQuestion);
	    // we need to save item now so it gets an ID and it will be recognised in a set
	    scratchieItemDao.insert(item);
	    newItems.add(item);

	    // all questions need to end up in user's private collection
	    if (addToCollection) {
		qbService.addQuestionToCollection(collection.getUid(), qbQuestion.getQuestionId(), false);
		collectionUUIDs.add(uuid);
	    }
	}

	scratchie.setScratchieItems(newItems);
	saveOrUpdateScratchie(scratchie);
    }
}<|MERGE_RESOLUTION|>--- conflicted
+++ resolved
@@ -99,14 +99,6 @@
 import org.lamsfoundation.lams.util.excel.ExcelRow;
 import org.lamsfoundation.lams.util.excel.ExcelSheet;
 import org.lamsfoundation.lams.util.hibernate.HibernateSessionManager;
-<<<<<<< HEAD
-=======
-
-import com.fasterxml.jackson.databind.JsonNode;
-import com.fasterxml.jackson.databind.node.ArrayNode;
-import com.fasterxml.jackson.databind.node.JsonNodeFactory;
-import com.fasterxml.jackson.databind.node.ObjectNode;
->>>>>>> 9d966e02
 
 import java.io.IOException;
 import java.security.InvalidParameterException;
@@ -2796,7 +2788,6 @@
 		    session.getSessionId());
 
 	    if (user != null) {
-<<<<<<< HEAD
 		if (resetActivityCompletionOnly) {
 		    user.setSessionFinished(false);
 		    scratchieUserDao.saveObject(user);
@@ -2806,27 +2797,12 @@
 			scratchieSessionDao.update(session);
 		    }
 		} else {
-
-		    NotebookEntry entry = getEntry(session.getSessionId(), CoreNotebookConstants.NOTEBOOK_TOOL,
-			    ScratchieConstants.TOOL_SIGNATURE, userId);
-		    if (entry != null) {
-			scratchieDao.removeObject(NotebookEntry.class, entry.getUid());
-		    }
-
 		    if ((session.getGroupLeader() != null) && session.getGroupLeader().getUid().equals(user.getUid())) {
 			session.setGroupLeader(null);
 			session.setScratchingFinished(false);
 			session.setSessionEndDate(null);
 			session.setTimeLimitLaunchedDate(null);
 			scratchieSessionDao.update(session);
-=======
-		if ((session.getGroupLeader() != null) && session.getGroupLeader().getUid().equals(user.getUid())) {
-		    session.setGroupLeader(null);
-		    session.setScratchingFinished(false);
-		    session.setSessionEndDate(null);
-		    session.setTimeLimitLaunchedDate(null);
-		    scratchieSessionDao.update(session);
->>>>>>> 9d966e02
 
 			scratchieAnswerVisitDao.deleteByProperty(ScratchieAnswerVisitLog.class, "sessionId",
 				session.getSessionId());
