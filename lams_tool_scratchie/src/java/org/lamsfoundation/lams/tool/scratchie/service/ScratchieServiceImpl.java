--- conflicted
+++ resolved
@@ -2141,10 +2141,6 @@
 	    // we need to save QB questions and options first
 	    for (ScratchieItem scratchieItem : toolContentObj.getScratchieItems()) {
 		QbQuestion qbQuestion = scratchieItem.getQbQuestion();
-<<<<<<< HEAD
-		qbService.insertQuestion(qbQuestion);
-		qbService.addQuestionToCollection(publicQbCollectionUid, qbQuestion.getQuestionId(), false);
-=======
 		qbQuestion.clearID();
 
 		// try to match the question to an existing QB question in DB
@@ -2158,7 +2154,6 @@
 		    scratchieItem.setQbQuestion(existingQuestion);
 		}
 
->>>>>>> 3588ff75
 		scratchieDao.insert(scratchieItem);
 	    }
 
