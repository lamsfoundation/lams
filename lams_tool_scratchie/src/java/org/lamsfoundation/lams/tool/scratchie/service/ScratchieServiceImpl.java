--- conflicted
+++ resolved
@@ -720,18 +720,11 @@
 		if (isUserGroupLeader) {
 		    groupSummary.setLeaderUid(user.getUid());
 		}
-		
+
 		if (addPortraits) {
 		    User systemUser = (User) userManagementService.findById(User.class, user.getUserId().intValue());
-<<<<<<< HEAD
 		    user.setPortraitId(
 			    systemUser.getPortraitUuid() == null ? null : systemUser.getPortraitUuid().toString());
-		    usersToShow.add(user);
-		} else if (!isIncludeOnlyLeaders) {
-		    usersToShow.add(user);
-=======
-		    user.setPortraitId(systemUser.getPortraitUuid());
->>>>>>> 1245f5ec
 		}
 		usersToShow.add(user);
 	    }
