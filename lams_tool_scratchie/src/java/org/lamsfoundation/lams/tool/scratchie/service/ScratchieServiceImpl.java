/****************************************************************
 * Copyright (C) 2005 LAMS Foundation (http://lamsfoundation.org)
 * =============================================================
 * License Information: http://lamsfoundation.org/licensing/lams/2.0/
 *
 * This program is free software; you can redistribute it and/or modify
 * it under the terms of the GNU General Public License as published by
 * the Free Software Foundation.
 *
 * This program is distributed in the hope that it will be useful,
 * but WITHOUT ANY WARRANTY; without even the implied warranty of
 * MERCHANTABILITY or FITNESS FOR A PARTICULAR PURPOSE.  See the
 * GNU General Public License for more details.
 *
 * You should have received a copy of the GNU General Public License
 * along with this program; if not, write to the Free Software
 * Foundation, Inc., 51 Franklin Street, Fifth Floor, Boston, MA 02110-1301
 * USA
 *
 * http://www.gnu.org/licenses/gpl.txt
 * ****************************************************************
 */

package org.lamsfoundation.lams.tool.scratchie.service;

import java.io.IOException;
import java.sql.Timestamp;
import java.text.SimpleDateFormat;
import java.util.ArrayList;
import java.util.Arrays;
import java.util.Collection;
import java.util.Date;
import java.util.HashMap;
import java.util.Iterator;
import java.util.LinkedHashMap;
import java.util.LinkedHashSet;
import java.util.LinkedList;
import java.util.List;
import java.util.Locale;
import java.util.Map;
import java.util.Set;
import java.util.SortedMap;
import java.util.TreeSet;
import java.util.regex.Pattern;

import org.apache.commons.lang.StringEscapeUtils;
import org.apache.commons.lang.StringUtils;
import org.apache.log4j.Logger;
import org.apache.poi.ss.usermodel.IndexedColors;
import org.lamsfoundation.lams.confidencelevel.ConfidenceLevelDTO;
import org.lamsfoundation.lams.confidencelevel.VsaAnswerDTO;
import org.lamsfoundation.lams.contentrepository.client.IToolContentHandler;
import org.lamsfoundation.lams.events.IEventNotificationService;
import org.lamsfoundation.lams.learningdesign.ToolActivity;
import org.lamsfoundation.lams.learningdesign.service.ExportToolContentException;
import org.lamsfoundation.lams.learningdesign.service.IExportToolContentService;
import org.lamsfoundation.lams.learningdesign.service.ImportToolContentException;
import org.lamsfoundation.lams.logevent.service.ILogEventService;
import org.lamsfoundation.lams.notebook.model.NotebookEntry;
import org.lamsfoundation.lams.notebook.service.CoreNotebookConstants;
import org.lamsfoundation.lams.notebook.service.ICoreNotebookService;
import org.lamsfoundation.lams.qb.model.QbOption;
import org.lamsfoundation.lams.qb.model.QbQuestion;
import org.lamsfoundation.lams.qb.model.QbToolQuestion;
import org.lamsfoundation.lams.qb.service.IQbService;
import org.lamsfoundation.lams.rest.RestTags;
import org.lamsfoundation.lams.rest.ToolRestManager;
import org.lamsfoundation.lams.tool.ToolCompletionStatus;
import org.lamsfoundation.lams.tool.ToolContentManager;
import org.lamsfoundation.lams.tool.ToolOutput;
import org.lamsfoundation.lams.tool.ToolOutputDefinition;
import org.lamsfoundation.lams.tool.ToolSessionExportOutputData;
import org.lamsfoundation.lams.tool.ToolSessionManager;
import org.lamsfoundation.lams.tool.exception.DataMissingException;
import org.lamsfoundation.lams.tool.exception.ToolException;
import org.lamsfoundation.lams.tool.scratchie.ScratchieConstants;
import org.lamsfoundation.lams.tool.scratchie.dao.BurningQuestionLikeDAO;
import org.lamsfoundation.lams.tool.scratchie.dao.ScratchieAnswerVisitDAO;
import org.lamsfoundation.lams.tool.scratchie.dao.ScratchieBurningQuestionDAO;
import org.lamsfoundation.lams.tool.scratchie.dao.ScratchieConfigItemDAO;
import org.lamsfoundation.lams.tool.scratchie.dao.ScratchieDAO;
import org.lamsfoundation.lams.tool.scratchie.dao.ScratchieItemDAO;
import org.lamsfoundation.lams.tool.scratchie.dao.ScratchieSessionDAO;
import org.lamsfoundation.lams.tool.scratchie.dao.ScratchieUserDAO;
import org.lamsfoundation.lams.tool.scratchie.dto.BurningQuestionDTO;
import org.lamsfoundation.lams.tool.scratchie.dto.BurningQuestionItemDTO;
import org.lamsfoundation.lams.tool.scratchie.dto.GroupSummary;
import org.lamsfoundation.lams.tool.scratchie.dto.LeaderResultsDTO;
import org.lamsfoundation.lams.tool.scratchie.dto.OptionDTO;
import org.lamsfoundation.lams.tool.scratchie.dto.ReflectDTO;
import org.lamsfoundation.lams.tool.scratchie.dto.ScratchieItemDTO;
import org.lamsfoundation.lams.tool.scratchie.model.Scratchie;
import org.lamsfoundation.lams.tool.scratchie.model.ScratchieAnswerVisitLog;
import org.lamsfoundation.lams.tool.scratchie.model.ScratchieBurningQuestion;
import org.lamsfoundation.lams.tool.scratchie.model.ScratchieConfigItem;
import org.lamsfoundation.lams.tool.scratchie.model.ScratchieItem;
import org.lamsfoundation.lams.tool.scratchie.model.ScratchieSession;
import org.lamsfoundation.lams.tool.scratchie.model.ScratchieUser;
import org.lamsfoundation.lams.tool.scratchie.util.ScratchieItemComparator;
import org.lamsfoundation.lams.tool.service.ICommonScratchieService;
import org.lamsfoundation.lams.tool.service.ILamsToolService;
import org.lamsfoundation.lams.tool.service.IQbToolService;
import org.lamsfoundation.lams.usermanagement.User;
import org.lamsfoundation.lams.usermanagement.dto.UserDTO;
import org.lamsfoundation.lams.usermanagement.service.IUserManagementService;
import org.lamsfoundation.lams.util.ExcelCell;
import org.lamsfoundation.lams.util.JsonUtil;
import org.lamsfoundation.lams.util.MessageService;
import org.lamsfoundation.lams.util.NumberUtil;

import com.fasterxml.jackson.databind.node.ArrayNode;
import com.fasterxml.jackson.databind.node.ObjectNode;

/**
 * @author Andrey Balan
 */
public class ScratchieServiceImpl
<<<<<<< HEAD
	implements IScratchieService, ToolContentManager, ToolSessionManager, ToolRestManager, IQbToolService {
=======
	implements IScratchieService, ICommonScratchieService, ToolContentManager, ToolSessionManager, ToolRestManager {
>>>>>>> 83ad7bbc
    private static Logger log = Logger.getLogger(ScratchieServiceImpl.class.getName());

    private static final ExcelCell[] EMPTY_ROW = new ExcelCell[4];

    private ScratchieDAO scratchieDao;

    private ScratchieItemDAO scratchieItemDao;

    private ScratchieUserDAO scratchieUserDao;

    private ScratchieSessionDAO scratchieSessionDao;

    private ScratchieAnswerVisitDAO scratchieAnswerVisitDao;

    private ScratchieBurningQuestionDAO scratchieBurningQuestionDao;

    private BurningQuestionLikeDAO burningQuestionLikeDao;

    private ScratchieConfigItemDAO scratchieConfigItemDao;

    // tool service
    private IToolContentHandler scratchieToolContentHandler;

    private MessageService messageService;

    // system services

    private ILamsToolService toolService;

    private IUserManagementService userManagementService;

    private IExportToolContentService exportContentService;

    private ILogEventService logEventService;

    private ICoreNotebookService coreNotebookService;

    private IEventNotificationService eventNotificationService;

    private IQbService qbService;

    private ScratchieOutputFactory scratchieOutputFactory;

    // *******************************************************************************
    // Service method
    // *******************************************************************************

    @Override
    public Scratchie getScratchieByContentId(Long contentId) {
	Scratchie rs = scratchieDao.getByContentId(contentId);
	return rs;
    }

    @Override
    public Scratchie getDefaultContent(Long contentId) throws ScratchieApplicationException {
	if (contentId == null) {
	    String error = messageService.getMessage("error.msg.default.content.not.find");
	    log.error(error);
	    throw new ScratchieApplicationException(error);
	}

	Scratchie defaultContent = getDefaultScratchie();
	// save default content by given ID.
	Scratchie content = new Scratchie();
	content = Scratchie.newInstance(defaultContent, contentId);
	return content;
    }

    @Override
    public void createUser(ScratchieUser scratchieUser) {
	ScratchieUser user = getUserByIDAndSession(scratchieUser.getUserId(),
		scratchieUser.getSession().getSessionId());
	if (user == null) {
	    user = scratchieUser;
	}
	// Save it no matter if the user already exists.
	// At checkLeaderSelectToolForSessionLeader() the user is added to session.
	// Sometimes session save is earlier that user save in another thread, leading to an exception.
	scratchieUserDao.saveObject(user);
    }

    @Override
    public ScratchieUser getUserByIDAndSession(Long userId, Long sessionId) {
	return scratchieUserDao.getUserByUserIDAndSessionID(userId, sessionId);
    }

    @Override
    public int countUsersByContentId(Long contentId) {
	return scratchieUserDao.countUsersByContentId(contentId);
    }

    @Override
    public void saveOrUpdateScratchie(Scratchie scratchie) {
	for (ScratchieItem item : scratchie.getScratchieItems()) {
	    scratchieItemDao.saveObject(item);
	}
	scratchieDao.saveObject(scratchie);
    }

    @Override
    public void releaseFromCache(Object object) {
	scratchieDao.releaseFromCache(object);
    }

    @Override
    public ScratchieConfigItem getConfigItem(String key) {
	return scratchieConfigItemDao.getConfigItemByKey(key);
    }

    @Override
    public void saveOrUpdateScratchieConfigItem(ScratchieConfigItem item) {
	scratchieConfigItemDao.saveOrUpdate(item);
    }

    @Override
    public String[] getPresetMarks(Scratchie scratchie) {
	String presetMarks = "";
	if (StringUtils.isNotEmpty(scratchie.getPresetMarks())) {
	    presetMarks = scratchie.getPresetMarks();
	} else {
	    ScratchieConfigItem defaultPresetMarks = getConfigItem(ScratchieConfigItem.KEY_PRESET_MARKS);
	    if (defaultPresetMarks != null) {
		presetMarks = defaultPresetMarks.getConfigValue();
	    }
	}

	return presetMarks.split(",");
    }

    @Override
    public int getMaxPossibleScore(Scratchie scratchie) {
	int itemsNumber = scratchie.getScratchieItems().size();

	// calculate totalMarksPossible
	String[] presetMarks = getPresetMarks(scratchie);
	int maxPossibleScore = (presetMarks.length > 0) ? itemsNumber * Integer.parseInt(presetMarks[0]) : 0;

	// count an extra point if such option is ON
	if (scratchie.isExtraPoint()) {
	    maxPossibleScore += itemsNumber;
	}

	return maxPossibleScore;
    }

    @Override
    public void deleteScratchieItem(Long uid) {
	scratchieItemDao.removeObject(ScratchieItem.class, uid);
    }

    @Override
    public void populateItemsWithConfidenceLevels(Long userId, Long toolSessionId, Integer confidenceLevelsActivityUiid,
	    Collection<ScratchieItem> items) {
	List<ConfidenceLevelDTO> confidenceLevelDtos = toolService
		.getConfidenceLevelsByActivity(confidenceLevelsActivityUiid, userId.intValue(), toolSessionId);

	//populate Scratchie items with confidence levels
	for (ScratchieItem item : items) {
	    //find corresponding QbQuestion
	    for (ConfidenceLevelDTO confidenceLevelDto : confidenceLevelDtos) {
		if (item.getQbQuestion().getUid().equals(confidenceLevelDto.getQbQuestionUid())) {

		    //find corresponding QbOption
		    for (OptionDTO optionDTO : item.getOptionDtos()) {
			if (optionDTO.getQbOptionUid().equals(confidenceLevelDto.getQbOptionUid())) {
			    optionDTO.getConfidenceLevelDtos().add(confidenceLevelDto);
			}
		    }
		}
	    }
	}
    }

    @Override
    public Set<ToolActivity> getActivitiesProvidingConfidenceLevels(Long toolContentId) {
	return toolService.getActivitiesProvidingConfidenceLevels(toolContentId);
    }

    @Override
    public Set<ToolActivity> getActivitiesProvidingVsaAnswers(Long toolContentId) {
	return toolService.getActivitiesProvidingVsaAnswers(toolContentId);
    }

    @Override
    public ScratchieUser checkLeaderSelectToolForSessionLeader(ScratchieUser user, Long toolSessionId) {
	if ((user == null) || (toolSessionId == null)) {
	    return null;
	}
	ScratchieSession scratchieSession = getScratchieSessionBySessionId(toolSessionId);
	ScratchieUser leader = scratchieSession.getGroupLeader();
	// check leader select tool for a leader only in case scratchie tool doesn't know it. As otherwise it will screw
	// up previous scratches done
	if (leader == null) {
	    Long leaderUserId = toolService.getLeaderUserId(toolSessionId, user.getUserId().intValue());
	    if (leaderUserId != null) {
		leader = getUserByIDAndSession(leaderUserId, toolSessionId);

		// create new user in a DB
		if (leader == null) {
		    log.debug("creating new user with userId: " + leaderUserId);
		    User leaderDto = (User) getUserManagementService().findById(User.class, leaderUserId.intValue());
		    leader = new ScratchieUser(leaderDto.getUserDTO(), scratchieSession);
		    this.createUser(leader);
		}

		// set group leader
		scratchieSession.setGroupLeader(leader);
		saveOrUpdateScratchieSession(scratchieSession);
	    }
	}
	return leader;
    }

    @Override
    public void launchTimeLimit(Long sessionId) {
	ScratchieSession session = getScratchieSessionBySessionId(sessionId);
	int timeLimit = session.getScratchie().getTimeLimit();
	if (timeLimit == 0) {
	    return;
	}

	//store timeLimitLaunchedDate into DB
	Date timeLimitLaunchedDate = new Date();
	session.setTimeLimitLaunchedDate(timeLimitLaunchedDate);
	scratchieSessionDao.saveObject(session);
    }

    @Override
    public boolean isWaitingForLeaderToSubmitNotebook(ScratchieSession toolSession) {
	Long toolSessionId = toolSession.getSessionId();
	Scratchie scratchie = toolSession.getScratchie();
	ScratchieUser groupLeader = toolSession.getGroupLeader();

	boolean isReflectOnActivity = scratchie.isReflectOnActivity();
	// get notebook entry
	NotebookEntry notebookEntry = null;
	if (isReflectOnActivity && (groupLeader != null)) {
	    notebookEntry = getEntry(toolSessionId, CoreNotebookConstants.NOTEBOOK_TOOL,
		    ScratchieConstants.TOOL_SIGNATURE, groupLeader.getUserId().intValue());
	}

	// return whether it's waiting for the leader to submit notebook
	return isReflectOnActivity && (notebookEntry == null);
    }

    @Override
    public void changeUserMark(Long userId, Long sessionId, Integer newMark) {
	if (newMark == null) {
	    return;
	}

	ScratchieSession session = this.getScratchieSessionBySessionId(sessionId);
	int oldMark = session.getMark();

	session.setMark(newMark);
	scratchieSessionDao.saveObject(session);

	// propagade new mark to Gradebook for all students in a group
	List<ScratchieUser> users = this.getUsersBySession(sessionId);
	for (ScratchieUser user : users) {

	    toolService.updateActivityMark(new Double(newMark), null, user.getUserId().intValue(),
		    user.getSession().getSessionId(), false);

	    // record mark change with audit service
	    Long toolContentId = null;
	    if (session.getScratchie() != null) {
		toolContentId = session.getScratchie().getContentId();
	    }

	    logEventService.logMarkChange(user.getUserId(), user.getLoginName(), toolContentId, "" + oldMark,
		    "" + newMark);
	}

    }

    @Override
    public Scratchie getScratchieBySessionId(Long sessionId) {
	ScratchieSession session = scratchieSessionDao.getSessionBySessionId(sessionId);
	// to skip CGLib problem
	Long contentId = session.getScratchie().getContentId();
	return scratchieDao.getByContentId(contentId);
    }

    @Override
    public ScratchieSession getScratchieSessionBySessionId(Long sessionId) {
	return scratchieSessionDao.getSessionBySessionId(sessionId);
    }

    @Override
    public int countSessionsByContentId(Long toolContentId) {
	return scratchieSessionDao.getByContentId(toolContentId).size();
    }

    @Override
    public void saveOrUpdateScratchieSession(ScratchieSession resSession) {
	scratchieSessionDao.saveObject(resSession);
    }

    @Override
    public ScratchieAnswerVisitLog getLog(Long sessionId, Long itemUid, boolean isCaseSensitive, String answer) {
	return scratchieAnswerVisitDao.getLog(sessionId, itemUid, isCaseSensitive, answer);
    }

    @Override
    public void recordItemScratched(Long sessionId, Long itemUid, Long optionUid) {
	QbOption option = this.getQbOptionByUid(optionUid);
	if (option == null) {
	    return;
	}

	ScratchieAnswerVisitLog log = scratchieAnswerVisitDao.getLog(optionUid, itemUid, sessionId);
	if (log == null) {
	    log = new ScratchieAnswerVisitLog();
	    log.setQbOption(option);
	    log.setSessionId(sessionId);
	    QbToolQuestion qbToolQuestion = scratchieDao.find(QbToolQuestion.class, itemUid);
	    log.setQbToolQuestion(qbToolQuestion);
	    log.setAccessDate(new Timestamp(new Date().getTime()));
	    scratchieAnswerVisitDao.saveObject(log);

	    recalculateMarkForSession(sessionId, false);
	}
    }

    @Override
    public void recordVsaAnswer(Long sessionId, Long itemUid, boolean isCaseSensitive, String answer) {
	ScratchieAnswerVisitLog log = scratchieAnswerVisitDao.getLog(sessionId, itemUid, isCaseSensitive, answer);
	if (log == null) {
	    log = new ScratchieAnswerVisitLog();
	    log.setAnswer(answer);
	    log.setSessionId(sessionId);
	    QbToolQuestion qbToolQuestion = scratchieDao.find(QbToolQuestion.class, itemUid);
	    log.setQbToolQuestion(qbToolQuestion);
	    log.setAccessDate(new Timestamp(new Date().getTime()));
	    scratchieAnswerVisitDao.saveObject(log);

	    recalculateMarkForSession(sessionId, false);
	}
    }

    @Override
    public void recalculateMarkForSession(Long sessionId, boolean isPropagateToGradebook) {
	List<ScratchieAnswerVisitLog> userLogs = scratchieAnswerVisitDao.getLogsBySession(sessionId);
	ScratchieSession session = getScratchieSessionBySessionId(sessionId);
	Scratchie scratchie = session.getScratchie();
	Set<ScratchieItem> items = scratchie.getScratchieItems();
	String[] presetMarks = getPresetMarks(scratchie);

	// calculate mark
	int mark = 0;
	for (ScratchieItem item : items) {
	    mark += ScratchieServiceImpl.getUserMarkPerItem(scratchie, item, userLogs, presetMarks);
	}

	// change mark for all learners in a group
	session.setMark(mark);
	scratchieSessionDao.saveObject(session);

	// propagade changes to Gradebook
	if (isPropagateToGradebook) {
	    List<ScratchieUser> users = getUsersBySession(sessionId);
	    for (ScratchieUser user : users) {
		toolService.updateActivityMark(new Double(mark), null, user.getUserId().intValue(),
			user.getSession().getSessionId(), false);
	    }
	}
    }

    @Override
    public void recalculateUserAnswers(Scratchie scratchie, Set<ScratchieItem> oldItems, Set<ScratchieItem> newItems) {
	// create list of modified questions
	List<ScratchieItem> modifiedItems = new ArrayList<>();
	for (ScratchieItem oldItem : oldItems) {
	    for (ScratchieItem newItem : newItems) {
		if (oldItem.getDisplayOrder() == newItem.getDisplayOrder()) {
		    boolean isItemModified = false;

		    // title or question is different - do nothing

		    // options are different
		    List<QbOption> oldOptions = oldItem.getQbQuestion().getQbOptions();
		    List<QbOption> newOptions = newItem.getQbQuestion().getQbOptions();
		    for (QbOption oldOption : oldOptions) {
			for (QbOption newOption : newOptions) {
			    if (oldOption.getDisplayOrder() == newOption.getDisplayOrder()) {

				if (oldOption.isCorrect() != newOption.isCorrect()) {
				    isItemModified = true;
				}
			    }
			}
		    }
		    if (oldOptions.size() != newOptions.size()) {
			isItemModified = true;
		    }

		    if (isItemModified) {
			modifiedItems.add(newItem);
		    }
		}
	    }
	}

	List<ScratchieSession> sessionList = scratchieSessionDao.getByContentId(scratchie.getContentId());
	for (ScratchieSession session : sessionList) {
	    Long toolSessionId = session.getSessionId();
	    List<ScratchieAnswerVisitLog> visitLogsToDelete = new ArrayList<>();
	    boolean isRecalculateMarks = false;

	    // remove all scratches for modified items

	    // [+] if the question is modified
	    for (ScratchieItem modifiedItem : modifiedItems) {
		List<ScratchieAnswerVisitLog> visitLogs = scratchieAnswerVisitDao.getLogsBySessionAndItem(toolSessionId,
			modifiedItem.getUid());
		visitLogsToDelete.addAll(visitLogs);
	    }

	    // remove all visit logs marked for deletion
	    Iterator<ScratchieAnswerVisitLog> iter = visitLogsToDelete.iterator();
	    while (iter.hasNext()) {
		ScratchieAnswerVisitLog visitLogToDelete = iter.next();
		iter.remove();
		scratchieAnswerVisitDao.removeObject(ScratchieAnswerVisitLog.class, visitLogToDelete.getUid());
		isRecalculateMarks = true;
	    }

	    // [+] doing nothing if the new question was added

	    // recalculate marks if it's required
	    if (isRecalculateMarks) {
		recalculateMarkForSession(toolSessionId, true);
	    }
	}
    }

    @Override
    public void recalculateScratchieMarksForVsaQuestion(Long qbQuestionUid) {
	List<Long> sessionIds = scratchieSessionDao.getSessionIdsByQbQuestion(qbQuestionUid);
	// recalculate marks if it's required
	for (Long sessionId : sessionIds) {
	    recalculateMarkForSession(sessionId, true);
	}
    }

    @Override
    public List<ScratchieBurningQuestion> getBurningQuestionsBySession(Long sessionId) {
	return scratchieBurningQuestionDao.getBurningQuestionsBySession(sessionId);
    }

    @Override
    public void saveBurningQuestion(Long sessionId, Long itemUid, String question) {
	boolean isGeneralBurningQuestion = itemUid == null;

	ScratchieBurningQuestion burningQuestion = (isGeneralBurningQuestion)
		? scratchieBurningQuestionDao.getGeneralBurningQuestionBySession(sessionId)
		: scratchieBurningQuestionDao.getBurningQuestionBySessionAndItem(sessionId, itemUid);

	if (burningQuestion == null) {
	    burningQuestion = new ScratchieBurningQuestion();
	    if (!isGeneralBurningQuestion) {
		ScratchieItem item = scratchieItemDao.getByUid(itemUid);
		burningQuestion.setScratchieItem(item);
	    }
	    burningQuestion.setGeneralQuestion(isGeneralBurningQuestion);
	    burningQuestion.setSessionId(sessionId);
	    burningQuestion.setAccessDate(new Date());
	}
	burningQuestion.setQuestion(question);

	scratchieBurningQuestionDao.saveObject(burningQuestion);
    }

    @Override
    public QbOption getQbOptionByUid(Long optionUid) {
	QbOption res = (QbOption) userManagementService.findById(QbOption.class, optionUid);
	releaseFromCache(res);
	return res;
    }

    @Override
    public void setScratchingFinished(Long toolSessionId) throws IOException {
	ScratchieSession session = this.getScratchieSessionBySessionId(toolSessionId);
	session.setScratchingFinished(true);
	scratchieSessionDao.saveObject(session);
    }

    @Override
    public String finishToolSession(Long toolSessionId, Long userId) throws ScratchieApplicationException {
	String nextUrl = null;
	try {
	    ScratchieUser user = scratchieUserDao.getUserByUserIDAndSessionID(userId, toolSessionId);
	    user.setSessionFinished(true);
	    scratchieUserDao.saveObject(user);

	    nextUrl = this.leaveToolSession(toolSessionId, userId);
	} catch (DataMissingException e) {
	    throw new ScratchieApplicationException(e);
	} catch (ToolException e) {
	    throw new ScratchieApplicationException(e);
	}
	return nextUrl;
    }

    @Override
    public ScratchieItem getScratchieItemByUid(Long itemUid) {
	return scratchieItemDao.getByUid(itemUid);
    }

    @Override
    public Set<ScratchieUser> getAllLeaders(Long contentId) {
	Set<ScratchieUser> leaders = new TreeSet<>();
	List<ScratchieSession> sessionList = scratchieSessionDao.getByContentId(contentId);
	for (ScratchieSession session : sessionList) {
	    ScratchieUser leader = session.getGroupLeader();
	    if (leader != null) {
		leaders.add(leader);
	    }
	}
	return leaders;
    }

    @Override
    public List<ScratchieUser> getUsersBySession(Long toolSessionId) {
	return scratchieUserDao.getBySessionID(toolSessionId);
    }

    @Override
    public ScratchieUser getUserByUserIDAndContentID(Long userId, Long contentId) {
	return scratchieUserDao.getUserByUserIDAndContentID(userId, contentId);
    }

    @Override
    public void saveUser(ScratchieUser user) {
	scratchieUserDao.saveObject(user);
    }

    @Override
    /*
     * If isIncludeOnlyLeaders then include the portrait ids needed for monitoring. If false then it
     * is probably the export and that doesn't need portraits.
     */
    public List<GroupSummary> getMonitoringSummary(Long contentId, boolean isIncludeOnlyLeaders) {
	List<GroupSummary> groupSummaryList = new ArrayList<>();
	List<ScratchieSession> sessions = scratchieSessionDao.getByContentId(contentId);

	for (ScratchieSession session : sessions) {
	    Long sessionId = session.getSessionId();

	    // one new summary for one session.
	    GroupSummary groupSummary = new GroupSummary(session);

	    int totalAttempts = scratchieAnswerVisitDao.getLogCountTotal(sessionId);
	    groupSummary.setTotalAttempts(totalAttempts);

	    List<ScratchieUser> sessionUsers = scratchieUserDao.getBySessionID(sessionId);
	    List<ScratchieUser> usersToShow = new LinkedList<>();
	    for (ScratchieUser user : sessionUsers) {

		boolean isUserGroupLeader = session.isUserGroupLeader(user.getUid());
		// include only leaders in case isUserGroupLeader is ON, include all otherwise
		if (isIncludeOnlyLeaders && isUserGroupLeader) {
		    User systemUser = (User) userManagementService.findById(User.class, user.getUserId().intValue());
		    user.setPortraitId(systemUser.getPortraitUuid());
		    usersToShow.add(user);
		} else if (!isIncludeOnlyLeaders) {
		    usersToShow.add(user);
		}
	    }

	    groupSummary.setUsers(usersToShow);
	    groupSummaryList.add(groupSummary);
	}
	return groupSummaryList;
    }

    @Override
    public void getScratchesOrder(Collection<ScratchieItem> items, Long sessionId) {
	for (ScratchieItem item : items) {
	    QbQuestion qbQuestion = item.getQbQuestion();
	    List<ScratchieAnswerVisitLog> itemLogs = scratchieAnswerVisitDao.getLogsBySessionAndItem(sessionId,
		    item.getUid());

	    for (OptionDTO optionDto : item.getOptionDtos()) {
		if (QbQuestion.TYPE_MULTIPLE_CHOICE == qbQuestion.getType()) {
		    int attemptNumber;
		    ScratchieAnswerVisitLog log = scratchieAnswerVisitDao.getLog(optionDto.getQbOptionUid(),
			    item.getUid(), sessionId);
		    if (log == null) {
			// -1 if there is no log
			attemptNumber = -1;
		    } else {
			// adding 1 to start from 1
			attemptNumber = itemLogs.indexOf(log) + 1;
		    }
		    optionDto.setAttemptOrder(attemptNumber);

		    //process VSA questions
		} else {
		    // -1 if there is no log
		    int attemptNumber = -1;
		    for (ScratchieAnswerVisitLog itemLog : itemLogs) {
			if (itemLog.getQbToolQuestion().getUid().equals(item.getUid())
				&& isAnswersEqual(item, itemLog.getAnswer(), optionDto.getAnswer())) {
			    // adding 1 to start from 1
			    attemptNumber = itemLogs.indexOf(itemLog) + 1;
			    break;
			}
		    }
		    optionDto.setAttemptOrder(attemptNumber);
		}
	    }
	}
    }

    private boolean isAnswersEqual(ScratchieItem item, String answer1, String answer2) {
	if (answer1 == null || answer2 == null) {
	    return false;
	}

	return item.getQbQuestion().isCaseSensitive() ? answer1.equals(answer2) : answer1.equalsIgnoreCase(answer2);
    }

    @Override
    public Collection<ScratchieItem> getItemsWithIndicatedScratches(Long toolSessionId) {
	List<ScratchieAnswerVisitLog> userLogs = scratchieAnswerVisitDao.getLogsBySession(toolSessionId);

	Scratchie scratchie = getScratchieBySessionId(toolSessionId);
	Set<ScratchieItem> items = new TreeSet<>(new ScratchieItemComparator());
	items.addAll(scratchie.getScratchieItems());

	//populate Scratchie items with VSA answers
	fillItemsWithVsaAnswers(items, toolSessionId, scratchie, userLogs);

	//mark scratched options
	for (ScratchieItem item : items) {
	    for (OptionDTO optionDto : item.getOptionDtos()) {

		// find according log if it exists
		boolean isScratched = false;
		if (QbQuestion.TYPE_MULTIPLE_CHOICE == item.getQbQuestion().getType()) {
		    for (ScratchieAnswerVisitLog userLog : userLogs) {
			if (userLog.getQbToolQuestion().getUid().equals(item.getUid())
				&& userLog.getQbOption().getUid().equals(optionDto.getQbOptionUid())) {
			    isScratched = true;
			    break;
			}
		    }

		    //process VSA question
		} else {
		    // find according log if it exists
		    for (ScratchieAnswerVisitLog userLog : userLogs) {
			if (userLog.getQbToolQuestion().getUid().equals(item.getUid())
				&& isAnswersEqual(item, userLog.getAnswer(), optionDto.getAnswer())) {
			    isScratched = true;
			    break;
			}
		    }
		}
		optionDto.setScratched(isScratched);
	    }

	    boolean isItemUnraveled = ScratchieServiceImpl.isItemUnraveled(item, userLogs);
	    item.setUnraveled(isItemUnraveled);
	}

	return items;
    }

    /**
     * Populate Scratchie item with VSA answers (both from Assessment tool and entered by current learner)
     */
    private void fillItemsWithVsaAnswers(Collection<ScratchieItem> items, Long toolSessionId, Scratchie scratchie,
	    List<ScratchieAnswerVisitLog> userLogs) {
	ScratchieUser leader = scratchieSessionDao.getSessionBySessionId(toolSessionId).getGroupLeader();
	Collection<VsaAnswerDTO> assessmentAnswers = scratchie.isAnswersFetchingEnabled()
		? toolService.getVsaAnswersFromAssessment(scratchie.getActivityUiidProvidingVsaAnswers(),
			leader.getUserId().intValue(), toolSessionId)
		: null;

	for (ScratchieItem item : items) {
	    Long itemQbQuestionUid = item.getQbQuestion().getUid();

	    //process only VSA items
	    if (item.getQbQuestion().getType() != QbQuestion.TYPE_VERY_SHORT_ANSWERS) {
		continue;
	    }

	    //populate Scratchie items with VSA answers, entered by learners in Assessment tool
	    if (scratchie.isAnswersFetchingEnabled()) {
		//find corresponding QbQuestion
		for (VsaAnswerDTO assessmentAnswer : assessmentAnswers) {
		    if (itemQbQuestionUid.equals(assessmentAnswer.getQbQuestionUid())) {
			OptionDTO optionDto = new OptionDTO();
			optionDto.setAnswer(assessmentAnswer.getAnswer());
			optionDto.setCorrect(assessmentAnswer.isCorrect());
			optionDto.setUserId(assessmentAnswer.getUserId());
			optionDto.setQbQuestionUid(assessmentAnswer.getQbQuestionUid());
			if (!scratchie.isConfidenceLevelsEnabled()) {
			    //don't show confidence levels
			    for (ConfidenceLevelDTO confidenceLevel : assessmentAnswer.getConfidenceLevels()) {
				confidenceLevel.setLevel(-1);
			    }
			}
			optionDto.getConfidenceLevelDtos().addAll(assessmentAnswer.getConfidenceLevels());

			item.getOptionDtos().add(optionDto);
		    }
		}
	    }

	    //add answers provided by user, which didn't come from Assessment
	    for (ScratchieAnswerVisitLog userLog : userLogs) {
		if (itemQbQuestionUid.equals(userLog.getQbToolQuestion().getQbQuestion().getUid())) {

		    //try to find already existing VsaAnswerDTO for the answer
		    OptionDTO optionDto = null;
		    boolean skipAddingUserAnswerToConfidenceLevel = false;
		    for (OptionDTO optionDtoIter : item.getOptionDtos()) {
			if (itemQbQuestionUid.equals(optionDtoIter.getQbQuestionUid())
				&& isAnswersEqual(item, optionDtoIter.getAnswer(), userLog.getAnswer())) {
			    optionDto = optionDtoIter;
			    skipAddingUserAnswerToConfidenceLevel = optionDtoIter.getUserId()
				    .equals(leader.getUserId());
			    break;
			}
		    }
		    if (skipAddingUserAnswerToConfidenceLevel) {
			continue;
		    }

		    if (optionDto == null) {
			optionDto = new OptionDTO();
			optionDto.setQbQuestionUid(itemQbQuestionUid);
			String answer = userLog.getAnswer();
			optionDto.setAnswer(answer);
			boolean isCorrect = ScratchieServiceImpl.isItemUnraveledByAnswers(item, List.of(answer));
			optionDto.setCorrect(isCorrect);
			item.getOptionDtos().add(optionDto);
		    }

		    ConfidenceLevelDTO confidenceLevelDto = new ConfidenceLevelDTO();
		    confidenceLevelDto.setUserId(leader.getUserId().intValue());
		    String userName = StringUtils.isBlank(leader.getFirstName())
			    && StringUtils.isBlank(leader.getLastName()) ? leader.getLoginName()
				    : leader.getFirstName() + " " + leader.getLastName();
		    confidenceLevelDto.setUserName(userName);
		    confidenceLevelDto.setPortraitUuid(leader.getPortraitId());
		    //don't show confidence level
		    confidenceLevelDto.setLevel(-1);
		    optionDto.getConfidenceLevelDtos().add(confidenceLevelDto);
		}
	    }
	}
    }

    /**
     * Check if the specified item was unraveled by user
     *
     * @param item
     *            specified item
     * @param userLogs
     *            uses logs from it (The main reason to have this parameter is to reduce number of queries to DB)
     * @return
     */
    private static boolean isItemUnraveled(ScratchieItem item, List<ScratchieAnswerVisitLog> userLogs) {
	boolean isItemUnraveled = false;

	if (QbQuestion.TYPE_MULTIPLE_CHOICE == item.getQbQuestion().getType()) {
	    for (QbOption option : item.getQbQuestion().getQbOptions()) {

		ScratchieAnswerVisitLog log = null;
		for (ScratchieAnswerVisitLog userLog : userLogs) {
		    if (userLog.getQbToolQuestion().getUid().equals(item.getUid())
			    && userLog.getQbOption().getUid().equals(option.getUid())) {
			log = userLog;
			break;
		    }
		}

		if (log != null) {
		    isItemUnraveled |= option.isCorrect();
		}
	    }

	    //VSA question
	} else {
	    List<String> userAnswers = new ArrayList<>();
	    for (ScratchieAnswerVisitLog userLog : userLogs) {
		if (userLog.getQbToolQuestion().getUid().equals(item.getUid()) && userLog.getAnswer() != null) {
		    userAnswers.add(userLog.getAnswer());
		}
	    }

	    isItemUnraveled = ScratchieServiceImpl.isItemUnraveledByAnswers(item, userAnswers);
	}

	return isItemUnraveled;
    }

    public static boolean isItemUnraveledByAnswers(ScratchieItem item, List<String> userAnswers) {
	QbQuestion qbQuestion = item.getQbQuestion();

	QbOption correctAnswersGroup = qbQuestion.getQbOptions().get(0).getMaxMark() == 1
		? qbQuestion.getQbOptions().get(0)
		: qbQuestion.getQbOptions().get(1);
	String[] correctAnswers = correctAnswersGroup.getName().strip().split("\\r\\n");
	for (String correctAnswer : correctAnswers) {
	    correctAnswer = correctAnswer.strip();

	    //prepare regex which takes into account only * special character
	    String regexWithOnlyAsteriskSymbolActive = "\\Q";
	    for (int i = 0; i < correctAnswer.length(); i++) {
		//everything in between \\Q and \\E are taken literally no matter which characters it contains
		if (correctAnswer.charAt(i) == '*') {
		    regexWithOnlyAsteriskSymbolActive += "\\E.*\\Q";
		} else {
		    regexWithOnlyAsteriskSymbolActive += correctAnswer.charAt(i);
		}
	    }
	    regexWithOnlyAsteriskSymbolActive += "\\E";

	    //check whether answer matches regex
	    Pattern pattern;
	    if (qbQuestion.isCaseSensitive()) {
		pattern = Pattern.compile(regexWithOnlyAsteriskSymbolActive);
	    } else {
		pattern = Pattern.compile(regexWithOnlyAsteriskSymbolActive,
			java.util.regex.Pattern.CASE_INSENSITIVE | java.util.regex.Pattern.UNICODE_CASE);
	    }

	    for (String userAnswer : userAnswers) {
		// check is item unraveled
		if (pattern.matcher(userAnswer.strip()).matches()) {
		    return true;
		}
	    }
	}

	return false;
    }

    /**
     *
     * @param scratchie
     * @param item
     * @param userLogs
     *            uses list of logs to reduce number of queries to DB
     * @param presetMarks
     *            presetMarks to reduce number of queries to DB
     * @return
     */
    private static int getUserMarkPerItem(Scratchie scratchie, ScratchieItem item,
	    List<ScratchieAnswerVisitLog> userLogs, String[] presetMarks) {

	int mark = 0;
	// add mark only if an item was unraveled
	if (ScratchieServiceImpl.isItemUnraveled(item, userLogs)) {
	    int itemAttempts = ScratchieServiceImpl.getNumberAttemptsForItem(userLogs, item);
	    String markStr = (itemAttempts <= presetMarks.length) ? presetMarks[itemAttempts - 1]
		    : presetMarks[presetMarks.length - 1];
	    mark = Integer.parseInt(markStr);

	    // add extra point if needed
	    if (scratchie.isExtraPoint() && (itemAttempts == 1)) {
		mark++;
	    }
	}

	return mark;
    }

    /**
     * Returns number of scraches user done for the specified item.
     */
    private static int getNumberAttemptsForItem(List<ScratchieAnswerVisitLog> userLogs, ScratchieItem item) {
	int itemAttempts = 0;
	for (ScratchieAnswerVisitLog userLog : userLogs) {
	    if (userLog.getQbToolQuestion().getUid().equals(item.getUid())) {
		itemAttempts++;
	    }
	}

	return itemAttempts;
    }

    @Override
    public List<GroupSummary> getQuestionSummary(Long contentId, Long itemUid) {
	List<GroupSummary> groupSummaryList = new ArrayList<>();
	Scratchie scratchie = getScratchieByContentId(contentId);
	ScratchieItem item = scratchieItemDao.getByUid(itemUid);
	boolean isMcqItem = item.getQbQuestion().getType() == QbQuestion.TYPE_MULTIPLE_CHOICE;

	List<ScratchieSession> sessionList = scratchieSessionDao.getByContentId(contentId);
	for (ScratchieSession session : sessionList) {
	    Long sessionId = session.getSessionId();
	    // one new summary for one session.
	    GroupSummary groupSummary = new GroupSummary(session);
	    List<ScratchieAnswerVisitLog> sessionAttempts = scratchieAnswerVisitDao.getLogsBySessionAndItem(sessionId,
		    itemUid);

	    Map<Long, OptionDTO> optionMap = new HashMap<>();
	    if (isMcqItem) {
		List<QbOption> options = item.getQbQuestion().getQbOptions();
		for (QbOption dbOption : options) {
		    // clone it so it doesn't interfere with values from other sessions
		    OptionDTO optionDto = new OptionDTO(dbOption);
		    int[] attempts = new int[options.size()];
		    optionDto.setAttempts(attempts);
		    optionMap.put(dbOption.getUid(), optionDto);
		}

	    } else {
		item.getOptionDtos().clear();
		fillItemsWithVsaAnswers(List.of(item), sessionId, scratchie, sessionAttempts);
		List<OptionDTO> optionDtos = item.getOptionDtos();
		for (OptionDTO optionDto : optionDtos) {
		    int[] attempts = new int[optionDtos.size()];
		    optionDto.setAttempts(attempts);
		    optionMap.put(Long.valueOf(optionDto.getAnswerHash()), optionDto);
		}
	    }

	    // calculate attempts table
	    List<ScratchieUser> users = scratchieUserDao.getBySessionID(sessionId);
	    for (ScratchieUser user : users) {
		int attemptNumber = 0;

		for (ScratchieAnswerVisitLog attempt : sessionAttempts) {
		    Long optionUidOrAnswer = isMcqItem ? attempt.getQbOption().getUid()
			    : attempt.getAnswer().hashCode();
		    OptionDTO optionDto = optionMap.get(optionUidOrAnswer);
		    int[] attempts = optionDto == null ? new int[optionMap.size()] : optionDto.getAttempts();
		    // +1 for corresponding choice
		    attempts[attemptNumber++]++;
		}
	    }

	    Collection<OptionDTO> sortedOptions = new LinkedList<>();
	    sortedOptions.addAll(optionMap.values());
	    groupSummary.setOptionDtos(sortedOptions);
	    groupSummaryList.add(groupSummary);
	}

	// show total groupSummary if there is more than 1 group available
	if (sessionList.size() > 1 && isMcqItem) {
	    GroupSummary groupSummaryTotal = new GroupSummary();
	    groupSummaryTotal.setSessionId(0L);
	    groupSummaryTotal.setSessionName("Summary");
	    groupSummaryTotal.setMark(0);

	    Map<Long, OptionDTO> optionMapTotal = new HashMap<>();
	    List<QbOption> options = item.getQbQuestion().getQbOptions();
	    for (QbOption dbOption : options) {

		// clone it so it doesn't interfere with values from other sessions
		OptionDTO optionDto = new OptionDTO(dbOption);
		int[] attempts = new int[options.size()];
		optionDto.setAttempts(attempts);
		optionMapTotal.put(dbOption.getUid(), optionDto);
	    }

	    for (GroupSummary groupSummary : groupSummaryList) {
		Collection<OptionDTO> optionDtos = groupSummary.getOptionDtos();
		for (OptionDTO optionDto : optionDtos) {
		    int[] attempts = optionDto.getAttempts();

		    OptionDTO optionTotal = optionMapTotal.get(optionDto.getQbOptionUid());
		    int[] attemptsTotal = optionTotal.getAttempts();
		    for (int i = 0; i < attempts.length; i++) {
			attemptsTotal[i] += attempts[i];
		    }
		}
	    }

	    Collection<OptionDTO> sortedOptions = new TreeSet<>();
	    sortedOptions.addAll(optionMapTotal.values());
	    groupSummaryTotal.setOptionDtos(sortedOptions);
	    groupSummaryList.add(0, groupSummaryTotal);
	}

	return groupSummaryList;
    }

    @Override
    public List<BurningQuestionItemDTO> getBurningQuestionDtos(Scratchie scratchie, Long sessionId,
	    boolean includeEmptyItems) {

	Set<ScratchieItem> items = new TreeSet<>(new ScratchieItemComparator());
	items.addAll(scratchie.getScratchieItems());

	List<BurningQuestionDTO> burningQuestionDtos = scratchieBurningQuestionDao
		.getBurningQuestionsByContentId(scratchie.getUid(), sessionId);

	//in order to group BurningQuestions by items, organise them as a list of BurningQuestionItemDTOs
	List<BurningQuestionItemDTO> burningQuestionItemDtos = new ArrayList<>();
	for (ScratchieItem item : items) {

	    List<BurningQuestionDTO> burningQuestionDtosOfSpecifiedItem = new ArrayList<>();

	    for (BurningQuestionDTO burningQuestionDto : burningQuestionDtos) {
		ScratchieBurningQuestion burningQuestion = burningQuestionDto.getBurningQuestion();

		//general burning question is handled further down
		if (!burningQuestion.isGeneralQuestion()
			&& item.getUid().equals(burningQuestion.getScratchieItem().getUid())) {
		    burningQuestionDtosOfSpecifiedItem.add(burningQuestionDto);
		}
	    }

	    //skip empty items if required
	    if (!burningQuestionDtosOfSpecifiedItem.isEmpty() || includeEmptyItems) {
		BurningQuestionItemDTO burningQuestionItemDto = new BurningQuestionItemDTO();
		burningQuestionItemDto.setScratchieItem(item);
		burningQuestionItemDto.setBurningQuestionDtos(burningQuestionDtosOfSpecifiedItem);
		burningQuestionItemDtos.add(burningQuestionItemDto);
	    }
	}

	// handle general burning question
	BurningQuestionItemDTO generalBurningQuestionItemDto = new BurningQuestionItemDTO();
	ScratchieItem generalDummyItem = new ScratchieItem();
	generalDummyItem.setQbQuestion(new QbQuestion());
	releaseFromCache(generalDummyItem);
	releaseFromCache(generalDummyItem.getQbQuestion());
	// generalDummyItem.setUid(0L);
	final String generalQuestionMessage = messageService.getMessage("label.general.burning.question");
	generalDummyItem.getQbQuestion().setName(generalQuestionMessage);
	generalBurningQuestionItemDto.setScratchieItem(generalDummyItem);
	List<BurningQuestionDTO> burningQuestionDtosOfSpecifiedItem = new ArrayList<>();
	for (BurningQuestionDTO burningQuestionDto : burningQuestionDtos) {
	    ScratchieBurningQuestion burningQuestion = burningQuestionDto.getBurningQuestion();

	    if (burningQuestion.isGeneralQuestion()) {
		burningQuestionDtosOfSpecifiedItem.add(burningQuestionDto);
	    }
	}
	generalBurningQuestionItemDto.setBurningQuestionDtos(burningQuestionDtosOfSpecifiedItem);
	//skip empty item if required
	if (!burningQuestionDtosOfSpecifiedItem.isEmpty() || includeEmptyItems) {
	    burningQuestionItemDtos.add(generalBurningQuestionItemDto);
	}

	//escape for Javascript
	for (BurningQuestionItemDTO burningQuestionItemDto : burningQuestionItemDtos) {
	    for (BurningQuestionDTO burningQuestionDto : burningQuestionItemDto.getBurningQuestionDtos()) {
		String escapedSessionName = StringEscapeUtils.escapeJavaScript(burningQuestionDto.getSessionName());
		burningQuestionDto.setSessionName(escapedSessionName);

		String escapedBurningQuestion = StringEscapeUtils
			.escapeJavaScript(burningQuestionDto.getBurningQuestion().getQuestion());
		burningQuestionDto.setEscapedBurningQuestion(escapedBurningQuestion);
	    }
	}

	return burningQuestionItemDtos;
    }

    @Override
    public boolean addLike(Long burningQuestionUid, Long sessionId) {
	return burningQuestionLikeDao.addLike(burningQuestionUid, sessionId);
    }

    @Override
    public void removeLike(Long burningQuestionUid, Long sessionId) {
	burningQuestionLikeDao.removeLike(burningQuestionUid, sessionId);
    }

    @Override
    public List<ReflectDTO> getReflectionList(Long contentId) {
	ArrayList<ReflectDTO> reflections = new ArrayList<>();

	// get all available leaders associated with this content as only leaders have reflections
	List<ScratchieSession> sessionList = scratchieSessionDao.getByContentId(contentId);
	for (ScratchieSession session : sessionList) {

	    ScratchieUser leader = session.getGroupLeader();
	    if (leader != null) {
		NotebookEntry notebookEntry = getEntry(session.getSessionId(), CoreNotebookConstants.NOTEBOOK_TOOL,
			ScratchieConstants.TOOL_SIGNATURE, leader.getUserId().intValue());
		if ((notebookEntry != null) && StringUtils.isNotBlank(notebookEntry.getEntry())) {
		    User user = new User();
		    user.setLastName(leader.getLastName());
		    user.setFirstName(leader.getFirstName());
		    ReflectDTO reflectDTO = new ReflectDTO(user);
		    reflectDTO.setGroupName(session.getSessionName());
		    String reflection = notebookEntry.getEntry();
		    reflection = StringEscapeUtils.escapeJavaScript(reflection);
		    reflectDTO.setReflection(reflection);
		    reflectDTO.setIsGroupLeader(session.isUserGroupLeader(leader.getUid()));

		    reflections.add(reflectDTO);
		}
	    }
	}

	return reflections;
    }

    @Override
    public Long createNotebookEntry(Long sessionId, Integer notebookToolType, String toolSignature, Integer userId,
	    String entryText) {
	return coreNotebookService.createNotebookEntry(sessionId, notebookToolType, toolSignature, userId, "",
		entryText);
    }

    @Override
    public NotebookEntry getEntry(Long sessionId, Integer idType, String signature, Integer userID) {
	List<NotebookEntry> list = coreNotebookService.getEntry(sessionId, idType, signature, userID);
	if ((list == null) || list.isEmpty()) {
	    return null;
	} else {
	    return list.get(0);
	}
    }

    @Override
    public void updateEntry(NotebookEntry notebookEntry) {
	coreNotebookService.updateEntry(notebookEntry);
    }

    @Override
    public ScratchieUser getUser(Long uid) {
	return (ScratchieUser) scratchieUserDao.getObject(ScratchieUser.class, uid);
    }

    @Override
    public LinkedHashMap<String, ExcelCell[][]> exportExcel(Long contentId) {
	Scratchie scratchie = scratchieDao.getByContentId(contentId);
	Collection<ScratchieItem> items = new TreeSet<>(new ScratchieItemComparator());
	items.addAll(scratchie.getScratchieItems());
	int numberOfItems = items.size();

	LinkedHashMap<String, ExcelCell[][]> dataToExport = new LinkedHashMap<>();

	// ======================================================= For Immediate Analysis page
	// =======================================

	List<ExcelCell[]> rowList = new LinkedList<>();

	ExcelCell[] row = new ExcelCell[1];
	row[0] = new ExcelCell(getMessage("label.quick.analysis"), true);
	rowList.add(row);
	row = new ExcelCell[2];
	row[1] = new ExcelCell(getMessage("label.in.table.below.we.show"), false);
	rowList.add(row);
	rowList.add(ScratchieServiceImpl.EMPTY_ROW);

	row = new ExcelCell[3];
	row[2] = new ExcelCell(getMessage("label.questions"), false);
	rowList.add(row);

	row = new ExcelCell[numberOfItems + 4];
	int columnCount = 1;
	row[columnCount++] = new ExcelCell(getMessage("label.teams"), true);
	for (int itemCount = 0; itemCount < numberOfItems; itemCount++) {
	    row[columnCount++] = new ExcelCell("Q" + (itemCount + 1), true);
	}
	row[columnCount++] = new ExcelCell(getMessage("label.total"), true);
	row[columnCount++] = new ExcelCell(getMessage("label.total") + " %", true);
	rowList.add(row);

	List<GroupSummary> summaryByTeam = getSummaryByTeam(scratchie, items);
	for (GroupSummary summary : summaryByTeam) {

	    row = new ExcelCell[numberOfItems + 4];
	    columnCount = 1;
	    row[columnCount++] = new ExcelCell(summary.getSessionName(), true);

	    int numberOfFirstChoiceEvents = 0;
	    for (ScratchieItemDTO itemDto : summary.getItemDtos()) {
		int attempts = itemDto.getUserAttempts();

		String isFirstChoice;
		IndexedColors color;
		if (itemDto.isUnraveledOnFirstAttempt()) {
		    isFirstChoice = getMessage("label.correct");
		    color = IndexedColors.GREEN;
		    numberOfFirstChoiceEvents++;
		} else if (attempts == 0) {
		    isFirstChoice = null;
		    color = null;
		} else {
		    isFirstChoice = getMessage("label.incorrect");
		    color = IndexedColors.RED;
		}
		row[columnCount++] = new ExcelCell(isFirstChoice, color);
	    }
	    row[columnCount++] = new ExcelCell(new Integer(numberOfFirstChoiceEvents), false);
	    int percentage = (numberOfItems == 0) ? 0 : (100 * numberOfFirstChoiceEvents) / numberOfItems;
	    row[columnCount++] = new ExcelCell(percentage + "%", false);
	    rowList.add(row);
	}

	ExcelCell[][] firstPageData = rowList.toArray(new ExcelCell[][] {});
	dataToExport.put(getMessage("label.for.immediate.analysis"), firstPageData);

	// ======================================================= For Report by Team TRA page
	// =======================================

	rowList = new LinkedList<>();

	row = new ExcelCell[1];
	row[0] = new ExcelCell(getMessage("label.quick.analysis"), true);
	rowList.add(row);
	row = new ExcelCell[2];
	row[1] = new ExcelCell(getMessage("label.table.below.shows.which.answer.teams.selected.first.try"), false);
	rowList.add(row);
	rowList.add(ScratchieServiceImpl.EMPTY_ROW);

	row = new ExcelCell[numberOfItems + 3];
	columnCount = 1;
	for (int itemCount = 0; itemCount < numberOfItems; itemCount++) {
	    row[columnCount++] = new ExcelCell(getMessage("label.authoring.basic.instruction") + " " + (itemCount + 1),
		    false);
	}
	row[columnCount++] = new ExcelCell(getMessage("label.total"), false);
	row[columnCount++] = new ExcelCell(getMessage("label.total") + " %", false);
	rowList.add(row);

	row = new ExcelCell[numberOfItems + 1];
	columnCount = 0;
	row[columnCount++] = new ExcelCell(getMessage("label.correct.answer"), false);
	for (ScratchieItem item : items) {

	    // find out the correct answer's sequential letter - A,B,C...
	    String correctOptionLetter = "";
	    int optionCount = 1;
	    for (OptionDTO optionDto : item.getOptionDtos()) {
		if (optionDto.isCorrect()) {
		    correctOptionLetter = String.valueOf((char) ((optionCount + 'A') - 1));
		    break;
		}
		optionCount++;
	    }
	    row[columnCount++] = new ExcelCell(correctOptionLetter, false);
	}
	rowList.add(row);

	row = new ExcelCell[1];
	row[0] = new ExcelCell(getMessage("monitoring.label.group"), false);
	rowList.add(row);

	int groupCount = 1;
	int[] percentages = new int[summaryByTeam.size()];
	for (GroupSummary summary : summaryByTeam) {

	    row = new ExcelCell[numberOfItems + 3];
	    columnCount = 0;
	    row[columnCount++] = new ExcelCell(summary.getSessionName(), false);

	    int numberOfFirstChoiceEvents = 0;
	    for (ScratchieItemDTO itemDto : summary.getItemDtos()) {

		IndexedColors color = null;
		if (itemDto.isUnraveledOnFirstAttempt()) {
		    color = IndexedColors.GREEN;
		    numberOfFirstChoiceEvents++;
		}
		row[columnCount++] = new ExcelCell(itemDto.getOptionsSequence(), color);
	    }
	    row[columnCount++] = new ExcelCell(new Integer(numberOfFirstChoiceEvents), false);
	    int percentage = (numberOfItems == 0) ? 0 : (100 * numberOfFirstChoiceEvents) / numberOfItems;
	    row[columnCount++] = new ExcelCell(percentage + "%", false);
	    rowList.add(row);
	    percentages[groupCount - 1] = percentage;
	    groupCount++;
	}

	Arrays.sort(percentages);

	// avg mean
	int sum = 0;
	for (int i = 0; i < percentages.length; i++) {
	    sum += percentages[i];
	}
	int percentagesLength = percentages.length == 0 ? 1 : percentages.length;
	int avgMean = sum / percentagesLength;
	row = new ExcelCell[numberOfItems + 3];
	row[0] = new ExcelCell(getMessage("label.avg.mean"), false);
	row[numberOfItems + 2] = new ExcelCell(avgMean + "%", false);
	rowList.add(row);

	// median
	int median;
	int middle = percentages.length / 2;
	if ((percentages.length % 2) == 1) {
	    median = percentages[middle];
	} else {
	    median = (int) ((percentages[middle - 1] + percentages[middle]) / 2.0);
	}
	row = new ExcelCell[numberOfItems + 3];
	row[0] = new ExcelCell(getMessage("label.median"), false);
	row[numberOfItems + 2] = new ExcelCell(median, false);
	rowList.add(row);

	row = new ExcelCell[1];
	row[0] = new ExcelCell(getMessage("label.legend"), false);
	rowList.add(row);

	row = new ExcelCell[1];
	row[0] = new ExcelCell(getMessage("label.denotes.correct.answer"), IndexedColors.GREEN);
	rowList.add(row);

	ExcelCell[][] secondPageData = rowList.toArray(new ExcelCell[][] {});
	dataToExport.put(getMessage("label.report.by.team.tra"), secondPageData);

	// ======================================================= Research and Analysis page
	// =======================================

	// all rows
	rowList = new LinkedList<>();

	// Caption
	row = new ExcelCell[2];
	row[0] = new ExcelCell(getMessage("label.scratchie.report"), true);
	rowList.add(row);
	rowList.add(ScratchieServiceImpl.EMPTY_ROW);
	rowList.add(ScratchieServiceImpl.EMPTY_ROW);

	// Overall Summary by Team --------------------------------------------------
	row = new ExcelCell[2];
	row[0] = new ExcelCell(getMessage("label.overall.summary.by.team"), true);
	rowList.add(row);

	row = new ExcelCell[(numberOfItems * 3) + 1];
	columnCount = 1;
	for (int itemCount = 0; itemCount < numberOfItems; itemCount++) {
	    row[columnCount] = new ExcelCell(getMessage("label.for.question", new Object[] { itemCount + 1 }), false);
	    columnCount += 3;
	}
	rowList.add(row);

	row = new ExcelCell[(numberOfItems * 3) + 1];
	columnCount = 1;
	for (int itemCount = 0; itemCount < numberOfItems; itemCount++) {
	    row[columnCount++] = new ExcelCell(getMessage("label.first.choice"), IndexedColors.BLUE);
	    row[columnCount++] = new ExcelCell(getMessage("label.attempts"), IndexedColors.BLUE);
	    row[columnCount++] = new ExcelCell(getMessage("label.mark"), IndexedColors.BLUE);
	}
	rowList.add(row);

	for (GroupSummary summary : summaryByTeam) {
	    row = new ExcelCell[(numberOfItems * 3) + 1];
	    columnCount = 0;

	    row[columnCount++] = new ExcelCell(summary.getSessionName(), false);

	    for (ScratchieItemDTO itemDto : summary.getItemDtos()) {
		int attempts = itemDto.getUserAttempts();

		String isFirstChoice;
		IndexedColors color;
		if (itemDto.isUnraveledOnFirstAttempt()) {
		    isFirstChoice = getMessage("label.correct");
		    color = IndexedColors.GREEN;
		} else if (attempts == 0) {
		    isFirstChoice = null;
		    color = null;
		} else {
		    isFirstChoice = getMessage("label.incorrect");
		    color = IndexedColors.RED;
		}
		row[columnCount++] = new ExcelCell(isFirstChoice, color);
		row[columnCount++] = new ExcelCell(new Long(attempts), color);
		Long mark = (itemDto.getUserMark() == -1) ? null : new Long(itemDto.getUserMark());
		row[columnCount++] = new ExcelCell(mark, false);
	    }
	    rowList.add(row);
	}
	rowList.add(ScratchieServiceImpl.EMPTY_ROW);
	rowList.add(ScratchieServiceImpl.EMPTY_ROW);
	rowList.add(ScratchieServiceImpl.EMPTY_ROW);

	// Overall Summary By Individual Student in each Team----------------------------------------
	row = new ExcelCell[2];
	row[0] = new ExcelCell(getMessage("label.overall.summary.by.individual.student"), true);
	rowList.add(row);
	rowList.add(ScratchieServiceImpl.EMPTY_ROW);

	row = new ExcelCell[4];
	row[1] = new ExcelCell(getMessage("label.attempts"), false);
	row[2] = new ExcelCell(getMessage("label.mark"), false);
	row[3] = new ExcelCell(getMessage("label.group"), false);
	rowList.add(row);

	List<GroupSummary> summaryList = getMonitoringSummary(contentId, false);
	for (GroupSummary summary : summaryList) {
	    for (ScratchieUser user : summary.getUsers()) {
		row = new ExcelCell[4];
		row[0] = new ExcelCell(user.getFirstName() + " " + user.getLastName(), false);
		row[1] = new ExcelCell(new Long(summary.getTotalAttempts()), false);
		Long mark = (summary.getTotalAttempts() == 0) ? null : new Long(summary.getMark());
		row[2] = new ExcelCell(mark, false);
		row[3] = new ExcelCell(summary.getSessionName(), false);
		rowList.add(row);
	    }
	}
	rowList.add(ScratchieServiceImpl.EMPTY_ROW);
	rowList.add(ScratchieServiceImpl.EMPTY_ROW);

	// Question Reports-----------------------------------------------------------------
	row = new ExcelCell[1];
	row[0] = new ExcelCell(getMessage("label.question.reports"), true);
	rowList.add(row);
	rowList.add(ScratchieServiceImpl.EMPTY_ROW);

	SimpleDateFormat fullDateFormat = new SimpleDateFormat("dd/MM/yy HH:mm:ss");

	for (ScratchieItem item : items) {
	    List<GroupSummary> itemSummary = getQuestionSummary(contentId, item.getUid());
	    boolean isMcqItem = item.getQbQuestion().getType() == QbQuestion.TYPE_MULTIPLE_CHOICE;

	    row = new ExcelCell[1];
	    row[0] = new ExcelCell(
		    getMessage("label.question.semicolon", new Object[] { item.getQbQuestion().getName() }), true);
	    rowList.add(row);

	    row = new ExcelCell[1];
	    row[0] = new ExcelCell(removeHtmlMarkup(item.getQbQuestion().getDescription()), true);
	    rowList.add(row);
	    rowList.add(ScratchieServiceImpl.EMPTY_ROW);
	    rowList.add(ScratchieServiceImpl.EMPTY_ROW);

	    // show all team summary in case there is more than 1 group
	    if (summaryList.size() > 1 && isMcqItem) {
		row = new ExcelCell[1];
		row[0] = new ExcelCell(getMessage("label.all.teams.summary"), true);
		rowList.add(row);

		GroupSummary allTeamSummary = itemSummary.get(0);
		Collection<OptionDTO> optionDtos = allTeamSummary.getOptionDtos();

		row = new ExcelCell[1 + optionDtos.size()];
		for (int i = 0; i < optionDtos.size(); i++) {
		    row[i + 1] = new ExcelCell((long) i + 1, IndexedColors.YELLOW);
		}
		rowList.add(row);

		for (OptionDTO optionDto : optionDtos) {
		    row = new ExcelCell[1 + optionDtos.size()];
		    String answer;
		    IndexedColors color = null;
		    answer = removeHtmlMarkup(optionDto.getAnswer());
		    if (optionDto.isCorrect()) {
			answer += "(" + getMessage("label.monitoring.item.summary.correct") + ")";
			color = IndexedColors.GREEN;
		    }

		    columnCount = 0;
		    row[columnCount++] = new ExcelCell(answer, color);

		    for (int numberAttempts : optionDto.getAttempts()) {
			row[columnCount++] = new ExcelCell(new Long(numberAttempts), false);
		    }
		    rowList.add(row);
		}
		rowList.add(ScratchieServiceImpl.EMPTY_ROW);
		rowList.add(ScratchieServiceImpl.EMPTY_ROW);
	    }

	    row = new ExcelCell[1];
	    row[0] = new ExcelCell(getMessage("label.breakdown.by.team"), true);
	    rowList.add(row);
	    for (GroupSummary groupSummary : itemSummary) {
		if (groupSummary.getSessionId().equals(0L)) {
		    continue;
		}

		Collection<OptionDTO> optionDtos = groupSummary.getOptionDtos();

		row = new ExcelCell[1];
		row[0] = new ExcelCell(groupSummary.getSessionName(), true);
		rowList.add(row);

		row = new ExcelCell[1 + optionDtos.size()];
		for (int i = 0; i < optionDtos.size(); i++) {
		    row[i + 1] = new ExcelCell(new Long(i + 1), false);
		}
		rowList.add(row);

		for (OptionDTO optionDto : optionDtos) {
		    int rowLength = isMcqItem ? 1 + optionDtos.size() : 1 + optionDto.getAttempts().length;
		    row = new ExcelCell[rowLength];
		    String optionTitle = removeHtmlMarkup(optionDto.getAnswer());
		    if (optionDto.isCorrect()) {
			optionTitle += "(" + getMessage("label.monitoring.item.summary.correct") + ")";
		    }

		    columnCount = 0;
		    row[columnCount++] = new ExcelCell(optionTitle, false);

		    for (int numberAttempts : optionDto.getAttempts()) {
			row[columnCount++] = new ExcelCell(new Long(numberAttempts), false);
		    }
		    rowList.add(row);
		}

	    }
	    rowList.add(ScratchieServiceImpl.EMPTY_ROW);
	    rowList.add(ScratchieServiceImpl.EMPTY_ROW);
	}

	// Breakdown By Student with Timing----------------------------------------------------

	row = new ExcelCell[1];
	row[0] = new ExcelCell(getMessage("label.breakdown.by.student.with.timing"), true);
	rowList.add(row);
	rowList.add(ScratchieServiceImpl.EMPTY_ROW);

	List<ScratchieSession> sessionList = scratchieSessionDao.getByContentId(scratchie.getContentId());
	for (ScratchieSession session : sessionList) {

	    ScratchieUser groupLeader = session.getGroupLeader();
	    Long sessionId = session.getSessionId();

	    if (groupLeader != null) {

		row = new ExcelCell[5];
		row[0] = new ExcelCell(groupLeader.getFirstName() + " " + groupLeader.getLastName(), true);
		row[1] = new ExcelCell(getMessage("label.attempts") + ":", false);
		Long attempts = (long) scratchieAnswerVisitDao.getLogCountTotal(sessionId);
		row[2] = new ExcelCell(attempts, false);
		row[3] = new ExcelCell(getMessage("label.mark") + ":", false);
		row[4] = new ExcelCell(new Long(session.getMark()), false);
		rowList.add(row);

		row = new ExcelCell[1];
		row[0] = new ExcelCell(getMessage("label.team.leader") + session.getSessionName(), false);
		rowList.add(row);

		for (ScratchieItem item : items) {
		    boolean isMcqItem = item.getQbQuestion().getType() == QbQuestion.TYPE_MULTIPLE_CHOICE;
		    row = new ExcelCell[1];
		    row[0] = new ExcelCell(
			    getMessage("label.question.semicolon", new Object[] { item.getQbQuestion().getName() }),
			    false);
		    rowList.add(row);
		    rowList.add(ScratchieServiceImpl.EMPTY_ROW);

		    int i = 1;
		    List<ScratchieAnswerVisitLog> logs = scratchieAnswerVisitDao.getLogsBySessionAndItem(sessionId,
			    item.getUid());
		    for (ScratchieAnswerVisitLog log : logs) {
			row = new ExcelCell[4];
			row[0] = new ExcelCell(new Long(i++), false);
			String optionDescr = isMcqItem ? removeHtmlMarkup(log.getQbOption().getName())
				: log.getAnswer();
			row[1] = new ExcelCell(optionDescr, false);
			row[3] = new ExcelCell(fullDateFormat.format(log.getAccessDate()), false);
			rowList.add(row);
		    }
		    rowList.add(ScratchieServiceImpl.EMPTY_ROW);
		}

	    }
	}

	ExcelCell[][] thirdPageData = rowList.toArray(new ExcelCell[][] {});
	dataToExport.put(getMessage("label.research.analysis"), thirdPageData);

	// ======================================================= For_XLS_export(SPSS analysis) page
	// =======================================

	rowList = new LinkedList<>();

	// Table header------------------------------------

	int maxOptions = 0;
	for (ScratchieItem item : items) {
	    if (item.getOptionDtos().size() > maxOptions) {
		maxOptions = item.getOptionDtos().size();
	    }
	}

	row = new ExcelCell[10 + (maxOptions * 2)];
	columnCount = 0;
	row[columnCount++] = new ExcelCell(getMessage("label.student.name"), true);
	row[columnCount++] = new ExcelCell(getMessage("label.student.username"), true);
	row[columnCount++] = new ExcelCell(getMessage("label.team"), true);
	row[columnCount++] = new ExcelCell(getMessage("label.question.number"), true);
	row[columnCount++] = new ExcelCell(getMessage("label.question"), true);
	row[columnCount++] = new ExcelCell(getMessage("label.correct.answer"), true);
	row[columnCount++] = new ExcelCell(getMessage("label.first.choice.accuracy"), true);
	row[columnCount++] = new ExcelCell(getMessage("label.number.of.attempts"), true);
	row[columnCount++] = new ExcelCell(getMessage("label.mark.awarded"), true);
	for (int i = 0; i < maxOptions; i++) {
	    row[columnCount++] = new ExcelCell(getMessage("label." + (i + 1) + ".answer.selected"), true);
	}
	row[columnCount++] = new ExcelCell(getMessage("label.date"), true);
	for (int i = 0; i < maxOptions; i++) {
	    row[columnCount++] = new ExcelCell(getMessage("label.time.of.selection." + (i + 1)), true);
	}
	rowList.add(row);

	// Table content------------------------------------

	for (GroupSummary summary : summaryByTeam) {
	    Long sessionId = summary.getSessionId();
	    List<ScratchieUser> users = scratchieUserDao.getBySessionID(sessionId);

	    for (ScratchieUser user : users) {

		int questionCount = 1;
		for (ScratchieItemDTO itemDto : summary.getItemDtos()) {

		    row = new ExcelCell[10 + (maxOptions * 2)];
		    columnCount = 0;
		    // learner name
		    row[columnCount++] = new ExcelCell(user.getFirstName() + " " + user.getLastName(), false);
		    // username
		    row[columnCount++] = new ExcelCell(user.getLoginName(), false);
		    // group name
		    row[columnCount++] = new ExcelCell(summary.getSessionName(), false);
		    // question number
		    row[columnCount++] = new ExcelCell(new Long(questionCount++), false);
		    // question title
		    row[columnCount++] = new ExcelCell(itemDto.getTitle(), false);

		    // correct option
		    String correctOption = "";
		    List<OptionDTO> options = itemDto.getOptionDtos();
		    for (OptionDTO option : options) {
			if (option.isCorrect()) {
			    correctOption = option.getAnswer();
			    correctOption = removeHtmlMarkup(correctOption);
			}
		    }
		    row[columnCount++] = new ExcelCell(correctOption, false);

		    // isFirstChoice
		    int attempts = itemDto.getUserAttempts();
		    String isFirstChoice;
		    if (itemDto.isUnraveledOnFirstAttempt()) {
			isFirstChoice = getMessage("label.correct");
		    } else if (attempts == 0) {
			isFirstChoice = null;
		    } else {
			isFirstChoice = getMessage("label.incorrect");
		    }
		    row[columnCount++] = new ExcelCell(isFirstChoice, false);
		    // attempts
		    row[columnCount++] = new ExcelCell(new Long(attempts), false);
		    // mark
		    Object mark = (itemDto.getUserMark() == -1) ? "" : new Long(itemDto.getUserMark());
		    row[columnCount++] = new ExcelCell(mark, false);

		    // options selected
		    List<ScratchieAnswerVisitLog> logs = scratchieAnswerVisitDao.getLogsBySessionAndItem(sessionId,
			    itemDto.getUid());
		    if (logs == null) {
			logs = new ArrayList<>();
		    }

		    for (ScratchieAnswerVisitLog log : logs) {
			String optionText = removeHtmlMarkup(
				log.getQbOption() == null ? log.getAnswer() : log.getQbOption().getName());
			row[columnCount++] = new ExcelCell(optionText, false);
		    }
		    for (int i = logs.size(); i < itemDto.getOptionDtos().size(); i++) {
			row[columnCount++] = new ExcelCell(getMessage("label.none"), false);
		    }
		    for (int i = options.size(); i < maxOptions; i++) {
			row[columnCount++] = new ExcelCell("", false);
		    }

		    // Date
		    String dateStr = "";
		    if (logs.size() > 0) {
			SimpleDateFormat dateFormat = new SimpleDateFormat("dd/MM/yy");
			Date accessDate = logs.iterator().next().getAccessDate();
			dateStr = dateFormat.format(accessDate);
		    }
		    row[columnCount++] = new ExcelCell(dateStr, false);

		    // time of selection
		    SimpleDateFormat timeFormat = new SimpleDateFormat("HH:mm:ss");
		    for (ScratchieAnswerVisitLog log : logs) {
			Date accessDate = log.getAccessDate();
			String timeStr = timeFormat.format(accessDate);
			row[columnCount++] = new ExcelCell(timeStr, false);
		    }
		    for (int i = logs.size(); i < maxOptions; i++) {
			row[columnCount++] = new ExcelCell("", false);
		    }

		    rowList.add(row);
		}

	    }

	}

	ExcelCell[][] fourthPageData = rowList.toArray(new ExcelCell[][] {});
	dataToExport.put(getMessage("label.spss.analysis"), fourthPageData);

	// ======================================================= Burning questions page
	// =======================================

	if (scratchie.isBurningQuestionsEnabled()) {
	    rowList = new LinkedList<>();

	    row = new ExcelCell[1];
	    row[0] = new ExcelCell(getMessage("label.burning.questions"), true);
	    rowList.add(row);
	    rowList.add(ScratchieServiceImpl.EMPTY_ROW);

	    row = new ExcelCell[3];
	    row[0] = new ExcelCell(getMessage("label.monitoring.summary.user.name"), IndexedColors.BLUE);
	    row[1] = new ExcelCell(getMessage("label.burning.questions"), IndexedColors.BLUE);
	    row[2] = new ExcelCell(getMessage("label.count"), IndexedColors.BLUE);
	    rowList.add(row);

	    List<BurningQuestionItemDTO> burningQuestionItemDtos = getBurningQuestionDtos(scratchie, null, true);
	    for (BurningQuestionItemDTO burningQuestionItemDto : burningQuestionItemDtos) {
		ScratchieItem item = burningQuestionItemDto.getScratchieItem();
		row = new ExcelCell[1];
		row[0] = new ExcelCell(item.getQbQuestion().getName(), false);
		rowList.add(row);

		List<BurningQuestionDTO> burningQuestionDtos = burningQuestionItemDto.getBurningQuestionDtos();
		for (BurningQuestionDTO burningQuestionDto : burningQuestionDtos) {
		    String burningQuestion = burningQuestionDto.getBurningQuestion().getQuestion();
		    row = new ExcelCell[3];
		    row[0] = new ExcelCell(burningQuestionDto.getSessionName(), false);
		    row[1] = new ExcelCell(burningQuestion, false);
		    row[2] = new ExcelCell(burningQuestionDto.getLikeCount(), false);
		    rowList.add(row);
		}
		rowList.add(ScratchieServiceImpl.EMPTY_ROW);
	    }

	    ExcelCell[][] fifthPageData = rowList.toArray(new ExcelCell[][] {});
	    dataToExport.put(getMessage("label.burning.questions"), fifthPageData);
	}

	return dataToExport;
    }

    @Override
    public List<Number> getMarksArray(Long toolContentId) {
	return scratchieSessionDao.getRawLeaderMarksByToolContentId(toolContentId);
    }

    @Override
    public LeaderResultsDTO getLeaderResultsDTOForLeaders(Long contentId) {
	LeaderResultsDTO newDto = new LeaderResultsDTO(contentId);
	Object[] markStats = scratchieSessionDao.getStatsMarksForLeaders(contentId);
	if (markStats != null) {
	    newDto.setMinMark(
		    markStats[0] != null ? NumberUtil.formatLocalisedNumber((Float) markStats[0], (Locale) null, 2)
			    : "0.00");
	    newDto.setAvgMark(
		    markStats[1] != null ? NumberUtil.formatLocalisedNumber((Float) markStats[1], (Locale) null, 2)
			    : "0.00");
	    newDto.setMaxMark(
		    markStats[2] != null ? NumberUtil.formatLocalisedNumber((Float) markStats[2], (Locale) null, 2)
			    : "0.00");
	    newDto.setNumberGroupsLeaderFinished((Integer) markStats[3]);
	}
	return newDto;
    }

    // *****************************************************************************
    // private methods
    // *****************************************************************************

    /**
     * Currently removes only <div> tags.
     */
    private String removeHtmlMarkup(String string) {
	return string.replaceAll("[<](/)?div[^>]*[>]", "");
    }

    /**
     * Serves merely for excel export purposes. Produces data for "Summary By Team" section.
     */
    private List<GroupSummary> getSummaryByTeam(Scratchie scratchie, Collection<ScratchieItem> sortedItems) {
	List<GroupSummary> groupSummaries = new ArrayList<>();
	String[] presetMarks = getPresetMarks(scratchie);

	List<ScratchieSession> sessionList = scratchieSessionDao.getByContentId(scratchie.getContentId());
	for (ScratchieSession session : sessionList) {
	    Long sessionId = session.getSessionId();
	    // one new summary for one session.
	    GroupSummary groupSummary = new GroupSummary(session);
	    ArrayList<ScratchieItemDTO> itemDtos = new ArrayList<>();

	    ScratchieUser groupLeader = session.getGroupLeader();

	    List<ScratchieAnswerVisitLog> logs = scratchieAnswerVisitDao.getLogsBySession(sessionId);
	    //populate Scratchie items with VSA answers (both from Assessment tool and entered by current learner)
	    fillItemsWithVsaAnswers(sortedItems, sessionId, scratchie, logs);

	    for (ScratchieItem item : sortedItems) {
		ScratchieItemDTO itemDto = new ScratchieItemDTO();
		int numberOfAttempts = 0;
		int mark = -1;
		boolean isUnraveledOnFirstAttempt = false;
		String optionsSequence = "";
		boolean isMcqItem = item.getQbQuestion().getType() == QbQuestion.TYPE_MULTIPLE_CHOICE;

		// if there is no group leader don't calculate numbers - there aren't any
		if (groupLeader != null) {

		    //create a list of attempts user done for the current item
		    List<ScratchieAnswerVisitLog> visitLogs = new ArrayList<>();
		    for (ScratchieAnswerVisitLog log : logs) {
			if (log.getQbToolQuestion().getUid().equals(item.getUid())) {
			    visitLogs.add(log);
			}
		    }
		    numberOfAttempts = visitLogs.size();

		    // for displaying purposes if there is no attemps we assign -1 which will be shown as "-"
		    mark = (numberOfAttempts == 0) ? -1
			    : ScratchieServiceImpl.getUserMarkPerItem(scratchie, item, logs, presetMarks);

		    isUnraveledOnFirstAttempt = (numberOfAttempts == 1)
			    && ScratchieServiceImpl.isItemUnraveled(item, logs);

		    // find out options' sequential letters - A,B,C...
		    for (ScratchieAnswerVisitLog itemAttempt : visitLogs) {
			String sequencialLetter = "";

			int optionCount = 1;
			for (OptionDTO optionDto : item.getOptionDtos()) {
			    boolean isOptionMet = isMcqItem
				    && optionDto.getQbOptionUid().equals(itemAttempt.getQbOption().getUid())
				    || !isMcqItem
					    && isAnswersEqual(item, optionDto.getAnswer(), itemAttempt.getAnswer());
			    if (isOptionMet) {
				sequencialLetter = String.valueOf((char) ((optionCount + 'A') - 1));
				break;
			    }
			    optionCount++;
			}

			optionsSequence += optionsSequence.isEmpty() ? sequencialLetter : ", " + sequencialLetter;
		    }
		}

		itemDto.setUid(item.getUid());
		itemDto.setTitle(item.getQbQuestion().getName());
		itemDto.setOptionDtos(item.getOptionDtos());
		itemDto.setUserAttempts(numberOfAttempts);
		itemDto.setUserMark(mark);
		itemDto.setUnraveledOnFirstAttempt(isUnraveledOnFirstAttempt);
		itemDto.setOptionsSequence(optionsSequence);

		itemDtos.add(itemDto);
	    }

	    groupSummary.setItemDtos(itemDtos);
	    groupSummaries.add(groupSummary);
	}

	return groupSummaries;
    }

    /**
     * Return specified option's sequential letter (e.g. A,B,C) among other possible options
     */
    private static String getSequencialLetter(ScratchieItem item, QbOption qbOption) {
	String sequencialLetter = "";
	int optionCount = 1;
	for (OptionDTO optionDto : item.getOptionDtos()) {
	    if (optionDto.getQbOptionUid() != null && optionDto.getQbOptionUid().equals(qbOption.getUid())) {
		sequencialLetter = String.valueOf((char) ((optionCount + 'A') - 1));
		break;
	    }
	    optionCount++;
	}

	return sequencialLetter;
    }

    private Scratchie getDefaultScratchie() throws ScratchieApplicationException {
	Long defaultScratchieId = getToolDefaultContentIdBySignature(ScratchieConstants.TOOL_SIGNATURE);
	Scratchie defaultScratchie = getScratchieByContentId(defaultScratchieId);
	if (defaultScratchie == null) {
	    String error = messageService.getMessage("error.msg.default.content.not.find");
	    log.error(error);
	    throw new ScratchieApplicationException(error);
	}

	return defaultScratchie;
    }

    private Long getToolDefaultContentIdBySignature(String toolSignature) throws ScratchieApplicationException {
	Long contentId = toolService.getToolDefaultContentIdBySignature(toolSignature);
	if (contentId == null) {
	    String error = messageService.getMessage("error.msg.default.content.not.find");
	    log.error(error);
	    throw new ScratchieApplicationException(error);
	}
	return contentId;
    }

    @Override
    public boolean isGroupedActivity(long toolContentID) {
	return toolService.isGroupedActivity(toolContentID);
    }

    @Override
    public void auditLogStartEditingActivityInMonitor(long toolContentID) {
	toolService.auditLogStartEditingActivityInMonitor(toolContentID);
    }

    @Override
    public boolean isLastActivity(Long toolSessionId) {
	return toolService.isLastActivity(toolSessionId);
    }

    @Override
    public void replaceQuestions(long toolContentId, String newActivityName, List<QbQuestion> newQuestions) {
	Scratchie scratchie = getScratchieByContentId(toolContentId);
	if (newActivityName != null) {
	    scratchie.setTitle(newActivityName);
	    scratchieDao.update(scratchie);
	}

	// remove all existing questions
	for (ScratchieItem scratchieItem : scratchie.getScratchieItems()) {
	    scratchieItemDao.delete(scratchieItem);
	}
	// this is needed, otherwise Hibernate wants to re-save the deleted Scratchie questions
	scratchie.getScratchieItems().clear();

	// populate Scratchie with new questions
	int displayOrder = 1;
	for (QbQuestion qbQuestion : newQuestions) {
	    ScratchieItem scratchieItem = new ScratchieItem();
	    scratchieItem.setDisplayOrder(displayOrder++);
	    scratchieItem.setQbQuestion(qbQuestion);
	    scratchieItem.setToolContentId(toolContentId);
	    scratchieItemDao.insert(scratchieItem);
	    scratchie.getScratchieItems().add(scratchieItem);
	}
	scratchieDao.update(scratchie);
    }

    // *****************************************************************************
    // set methods for Spring Bean
    // *****************************************************************************

    public void setMessageService(MessageService messageService) {
	this.messageService = messageService;
    }

    public void setScratchieDao(ScratchieDAO scratchieDao) {
	this.scratchieDao = scratchieDao;
    }

    public void setScratchieItemDao(ScratchieItemDAO scratchieAnswerDao) {
	this.scratchieItemDao = scratchieAnswerDao;
    }

    public void setScratchieSessionDao(ScratchieSessionDAO scratchieSessionDao) {
	this.scratchieSessionDao = scratchieSessionDao;
    }

    public void setScratchieToolContentHandler(IToolContentHandler scratchieToolContentHandler) {
	this.scratchieToolContentHandler = scratchieToolContentHandler;
    }

    public void setScratchieUserDao(ScratchieUserDAO scratchieUserDao) {
	this.scratchieUserDao = scratchieUserDao;
    }

    public void setToolService(ILamsToolService toolService) {
	this.toolService = toolService;
    }

    public void setScratchieAnswerVisitDao(ScratchieAnswerVisitDAO scratchieItemVisitDao) {
	this.scratchieAnswerVisitDao = scratchieItemVisitDao;
    }

    public void setScratchieBurningQuestionDao(ScratchieBurningQuestionDAO scratchieBurningQuestionDao) {
	this.scratchieBurningQuestionDao = scratchieBurningQuestionDao;
    }

    public void setBurningQuestionLikeDao(BurningQuestionLikeDAO burningQuestionLikeDao) {
	this.burningQuestionLikeDao = burningQuestionLikeDao;
    }

    public void setScratchieConfigItemDao(ScratchieConfigItemDAO scratchieConfigItemDao) {
	this.scratchieConfigItemDao = scratchieConfigItemDao;
    }

    // *******************************************************************************
    // ToolContentManager, ToolSessionManager methods
    // *******************************************************************************

    @Override
    public void exportToolContent(Long toolContentId, String rootPath) throws DataMissingException, ToolException {
	Scratchie toolContentObj = scratchieDao.getByContentId(toolContentId);
	if (toolContentObj == null) {
	    try {
		toolContentObj = getDefaultScratchie();
	    } catch (ScratchieApplicationException e) {
		throw new DataMissingException(e.getMessage());
	    }
	}
	if (toolContentObj == null) {
	    throw new DataMissingException("Unable to find default content for the scratchie tool");
	}

	// set ScratchieToolContentHandler as null to avoid copy file node in repository again.
	toolContentObj = Scratchie.newInstance(toolContentObj, toolContentId);
	for (ScratchieItem scratchieItem : toolContentObj.getScratchieItems()) {
	    qbService.prepareQuestionForExport(scratchieItem.getQbQuestion());
	}
	try {
	    exportContentService.exportToolContent(toolContentId, toolContentObj, scratchieToolContentHandler,
		    rootPath);
	} catch (ExportToolContentException e) {
	    throw new ToolException(e);
	}
    }

    @Override
    public void importToolContent(Long toolContentId, Integer newUserUid, String toolContentPath, String fromVersion,
	    String toVersion) throws ToolException {

	try {
	    // register version filter class
	    exportContentService.registerImportVersionFilterClass(ScratchieImportContentVersionFilter.class);

	    Object toolPOJO = exportContentService.importToolContent(toolContentPath, scratchieToolContentHandler,
		    fromVersion, toVersion);
	    if (!(toolPOJO instanceof Scratchie)) {
		throw new ImportToolContentException(
			"Import Share scratchie tool content failed. Deserialized object is " + toolPOJO);
	    }
	    Scratchie toolContentObj = (Scratchie) toolPOJO;

	    // reset it to new toolContentId
	    toolContentObj.setContentId(toolContentId);
	    ScratchieUser user = scratchieUserDao.getUserByUserIDAndContentID(new Long(newUserUid.longValue()),
		    toolContentId);
	    if (user == null) {
		user = new ScratchieUser();
		UserDTO sysUser = ((User) userManagementService.findById(User.class, newUserUid)).getUserDTO();
		user.setFirstName(sysUser.getFirstName());
		user.setLastName(sysUser.getLastName());
		user.setLoginName(sysUser.getLogin());
		user.setUserId(newUserUid.longValue());
	    }

	    long publicQbCollectionUid = qbService.getPublicCollection().getUid();

	    // we need to save QB questions and options first
	    for (ScratchieItem scratchieItem : toolContentObj.getScratchieItems()) {
		QbQuestion qbQuestion = scratchieItem.getQbQuestion();
		qbQuestion.clearID();

		// try to match the question to an existing QB question in DB
		QbQuestion existingQuestion = qbService.getQuestionByUUID(qbQuestion.getUuid());
		if (existingQuestion == null) {
		    // none found, create a new QB question
		    qbService.insertQuestion(qbQuestion);
		    qbService.addQuestionToCollection(publicQbCollectionUid, qbQuestion.getQuestionId(), false);
		} else {
		    // found, use the existing one
		    scratchieItem.setQbQuestion(existingQuestion);
		}

		scratchieDao.insert(scratchieItem);
	    }

	    scratchieDao.saveObject(toolContentObj);

	} catch (ImportToolContentException e) {
	    throw new ToolException(e);
	}
    }

    /**
     * Get the definitions for possible output for an activity, based on the toolContentId. These may be definitions
     * that are always available for the tool (e.g. number of marks for Multiple Choice) or a custom definition created
     * for a particular activity such as the answer to the third question contains the word Koala and hence the need for
     * the toolContentId
     *
     * @return SortedMap of ToolOutputDefinitions with the key being the name of each definition
     * @throws ScratchieApplicationException
     */
    @Override
    public SortedMap<String, ToolOutputDefinition> getToolOutputDefinitions(Long toolContentId, int definitionType)
	    throws ToolException {
	Scratchie content = getScratchieByContentId(toolContentId);
	if (content == null) {
	    try {
		content = getDefaultContent(toolContentId);
	    } catch (ScratchieApplicationException e) {
		throw new ToolException(e);
	    }
	}
	return getScratchieOutputFactory().getToolOutputDefinitions(this, content, definitionType);
    }

    @Override
    public void copyToolContent(Long fromContentId, Long toContentId) throws ToolException {
	if (toContentId == null) {
	    throw new ToolException("Failed to create the SharedScratchieFiles tool seession");
	}

	Scratchie scratchie = null;
	if (fromContentId != null) {
	    scratchie = scratchieDao.getByContentId(fromContentId);
	}
	if (scratchie == null) {
	    try {
		scratchie = getDefaultScratchie();
	    } catch (ScratchieApplicationException e) {
		throw new ToolException(e);
	    }
	}

	Scratchie toContent = Scratchie.newInstance(scratchie, toContentId);
	saveOrUpdateScratchie(toContent);
    }

    @Override
    public String getToolContentTitle(Long toolContentId) {
	return getScratchieByContentId(toolContentId).getTitle();
    }

    @Override
    public void resetDefineLater(Long toolContentId) throws DataMissingException, ToolException {
	Scratchie scratchie = scratchieDao.getByContentId(toolContentId);
	if (scratchie == null) {
	    throw new ToolException("No found tool content by given content ID:" + toolContentId);
	}
	scratchie.setDefineLater(false);
    }

    @Override
    public boolean isContentEdited(Long toolContentId) {
	return getScratchieByContentId(toolContentId).isDefineLater();
    }

    @Override
    public boolean isReadOnly(Long toolContentId) {
	List<ScratchieSession> sessions = scratchieSessionDao.getByContentId(toolContentId);
	for (ScratchieSession session : sessions) {
	    if (!scratchieUserDao.getBySessionID(session.getSessionId()).isEmpty()) {
		return true;
	    }
	}

	return false;
    }

    @Override
    public void removeToolContent(Long toolContentId) throws ToolException {
	Scratchie scratchie = scratchieDao.getByContentId(toolContentId);
	if (scratchie == null) {
	    log.warn("Can not remove the tool content as it does not exist, ID: " + toolContentId);
	    return;
	}

	for (ScratchieSession session : scratchieSessionDao.getByContentId(toolContentId)) {
	    List<NotebookEntry> entries = coreNotebookService.getEntry(session.getSessionId(),
		    CoreNotebookConstants.NOTEBOOK_TOOL, ScratchieConstants.TOOL_SIGNATURE);
	    for (NotebookEntry entry : entries) {
		coreNotebookService.deleteEntry(entry);
	    }
	}

	scratchieDao.delete(scratchie);
    }

    @Override
    public void removeLearnerContent(Long toolContentId, Integer userId) throws ToolException {
	if (log.isDebugEnabled()) {
	    log.debug("Removing Scratchie content for user ID " + userId + " and toolContentId " + toolContentId);
	}

	List<ScratchieSession> sessions = scratchieSessionDao.getByContentId(toolContentId);
	for (ScratchieSession session : sessions) {
	    ScratchieUser user = scratchieUserDao.getUserByUserIDAndSessionID(userId.longValue(),
		    session.getSessionId());

	    if (user != null) {
		NotebookEntry entry = getEntry(session.getSessionId(), CoreNotebookConstants.NOTEBOOK_TOOL,
			ScratchieConstants.TOOL_SIGNATURE, userId);
		if (entry != null) {
		    scratchieDao.removeObject(NotebookEntry.class, entry.getUid());
		}

		if ((session.getGroupLeader() != null) && session.getGroupLeader().getUid().equals(user.getUid())) {
		    session.setGroupLeader(null);
		}

		scratchieUserDao.removeObject(ScratchieUser.class, user.getUid());
		toolService.removeActivityMark(userId, session.getSessionId());
	    }
	}
    }

    @Override
    public void createToolSession(Long toolSessionId, String toolSessionName, Long toolContentId) throws ToolException {
	ScratchieSession session = new ScratchieSession();
	session.setSessionId(toolSessionId);
	session.setSessionName(toolSessionName);
	Scratchie scratchie = scratchieDao.getByContentId(toolContentId);
	session.setScratchie(scratchie);
	scratchieSessionDao.saveObject(session);
    }

    @Override
    public String leaveToolSession(Long toolSessionId, Long learnerId) throws DataMissingException, ToolException {
	if (toolSessionId == null) {
	    log.error("Fail to leave tool Session based on null tool session id.");
	    throw new ToolException("Fail to remove tool Session based on null tool session id.");
	}
	if (learnerId == null) {
	    log.error("Fail to leave tool Session based on null learner.");
	    throw new ToolException("Fail to remove tool Session based on null learner.");
	}
	ScratchieSession session = scratchieSessionDao.getSessionBySessionId(toolSessionId);
	if (session != null) {
	    session.setStatus(ScratchieConstants.COMPLETED);
	    scratchieSessionDao.saveObject(session);
	} else {
	    log.error("Fail to leave tool Session.Could not find shared scratchie " + "session by given session id: "
		    + toolSessionId);
	    throw new DataMissingException("Fail to leave tool Session."
		    + "Could not find shared scratchie session by given session id: " + toolSessionId);
	}
	return toolService.completeToolSession(toolSessionId, learnerId);
    }

    @Override
    public ToolSessionExportOutputData exportToolSession(Long toolSessionId)
	    throws DataMissingException, ToolException {
	return null;
    }

    @Override
    public ToolSessionExportOutputData exportToolSession(List toolSessionIds)
	    throws DataMissingException, ToolException {
	return null;
    }

    @Override
    public void removeToolSession(Long toolSessionId) throws DataMissingException, ToolException {
	scratchieSessionDao.deleteBySessionId(toolSessionId);
    }

    @Override
    public SortedMap<String, ToolOutput> getToolOutput(List<String> names, Long toolSessionId, Long learnerId) {
	return getScratchieOutputFactory().getToolOutput(names, this, toolSessionId, learnerId);
    }

    @Override
    public ToolOutput getToolOutput(String name, Long toolSessionId, Long learnerId) {
	return getScratchieOutputFactory().getToolOutput(name, this, toolSessionId, learnerId);
    }

    @Override
    public List<ToolOutput> getToolOutputs(String name, Long toolContentId) {
	return new ArrayList<>();
    }

    @Override
    public List<ConfidenceLevelDTO> getConfidenceLevels(Long toolSessionId) {
	return null;
    }

    @Override
    public void forceCompleteUser(Long toolSessionId, User user) {
	Long userId = user.getUserId().longValue();

	ScratchieSession session = getScratchieSessionBySessionId(toolSessionId);
	if ((session == null) || (session.getScratchie() == null)) {
	    return;
	}

	// as long as leader aware feature is always ON - copy answers from leader to non-leader user

	ScratchieUser scratchieUser = scratchieUserDao.getUserByUserIDAndSessionID(userId, toolSessionId);
	// create user if he hasn't accessed this activity yet
	if (scratchieUser == null) {
	    scratchieUser = new ScratchieUser(user.getUserDTO(), session);
	    createUser(scratchieUser);
	}

	// as long as there is no individual results in Scratchie tool (but rather one for entire group) there is no
	// need to copyAnswersFromLeader()
    }

    /* =================================================================================== */

    public IExportToolContentService getExportContentService() {
	return exportContentService;
    }

    public void setExportContentService(IExportToolContentService exportContentService) {
	this.exportContentService = exportContentService;
    }

    public void setLogEventService(ILogEventService logEventService) {
	this.logEventService = logEventService;
    }

    public IUserManagementService getUserManagementService() {
	return userManagementService;
    }

    public void setUserManagementService(IUserManagementService userManagementService) {
	this.userManagementService = userManagementService;
    }

    public ICoreNotebookService getCoreNotebookService() {
	return coreNotebookService;
    }

    public void setCoreNotebookService(ICoreNotebookService coreNotebookService) {
	this.coreNotebookService = coreNotebookService;
    }

    @Override
    public IEventNotificationService getEventNotificationService() {
	return eventNotificationService;
    }

    public void setEventNotificationService(IEventNotificationService eventNotificationService) {
	this.eventNotificationService = eventNotificationService;
    }

    public void setQbService(IQbService qbService) {
	this.qbService = qbService;
    }

    @Override
    public String getMessage(String key) {
	return messageService.getMessage(key);
    }

    /**
     * Returns localized message
     */
    public String getMessage(String key, Object[] args) {
	return messageService.getMessage(key, args);
    }

    @Override
    public Class[] getSupportedToolOutputDefinitionClasses(int definitionType) {
	return getScratchieOutputFactory().getSupportedDefinitionClasses(definitionType);
    }

    public ScratchieOutputFactory getScratchieOutputFactory() {
	return scratchieOutputFactory;
    }

    public void setScratchieOutputFactory(ScratchieOutputFactory scratchieOutputFactory) {
	this.scratchieOutputFactory = scratchieOutputFactory;
    }

    @Override
    public ToolCompletionStatus getCompletionStatus(Long learnerId, Long toolSessionId) {
	// db doesn't have a start/finish date for learner, and session start/finish is null
	ScratchieUser learner = getUserByIDAndSession(learnerId, toolSessionId);
	if (learner == null) {
	    return new ToolCompletionStatus(ToolCompletionStatus.ACTIVITY_NOT_ATTEMPTED, null, null);
	}

	return new ToolCompletionStatus(learner.isSessionFinished() ? ToolCompletionStatus.ACTIVITY_COMPLETED
		: ToolCompletionStatus.ACTIVITY_ATTEMPTED, null, null);
    }
    // ****************** REST methods *************************

    /**
     * Rest call to create a new Scratchie content. Required fields in toolContentJSON: "title", "instructions",
     * "questions". The questions entry should be ArrayNode containing JSON objects, which in turn must contain
     * "questionText", "displayOrder" (Integer) and a ArrayNode "answers". The answers entry should be ArrayNode
     * containing JSON objects, which in turn must contain "answerText", "displayOrder" (Integer), "correct" (Boolean).
     */
    @Override
    public void createRestToolContent(Integer userID, Long toolContentID, ObjectNode toolContentJSON) {

	Scratchie scratchie = new Scratchie();
	Date updateDate = new Date();

	scratchie.setCreated(updateDate);
	scratchie.setUpdated(updateDate);
	scratchie.setDefineLater(false);

	scratchie.setContentId(toolContentID);
	scratchie.setTitle(JsonUtil.optString(toolContentJSON, RestTags.TITLE));
	scratchie.setInstructions(JsonUtil.optString(toolContentJSON, RestTags.INSTRUCTIONS));

	scratchie.setBurningQuestionsEnabled(JsonUtil.optBoolean(toolContentJSON, "burningQuestionsEnabled", true));
	scratchie.setTimeLimit(JsonUtil.optInt(toolContentJSON, "timeLimit", 0));
	scratchie.setExtraPoint(JsonUtil.optBoolean(toolContentJSON, "extraPoint", false));
	scratchie.setReflectOnActivity(
		JsonUtil.optBoolean(toolContentJSON, RestTags.REFLECT_ON_ACTIVITY, Boolean.FALSE));
	scratchie.setReflectInstructions(JsonUtil.optString(toolContentJSON, RestTags.REFLECT_INSTRUCTIONS));
	scratchie.setShowScrachiesInResults(JsonUtil.optBoolean(toolContentJSON, "showScrachiesInResults", true));
	scratchie.setConfidenceLevelsActivityUiid(
		JsonUtil.optInt(toolContentJSON, RestTags.CONFIDENCE_LEVELS_ACTIVITY_UIID));
	scratchie.setActivityUiidProvidingVsaAnswers(
		JsonUtil.optInt(toolContentJSON, "activityUiidProvidingVsaAnswers"));

	// Scratchie Items
	Set<ScratchieItem> newItems = new LinkedHashSet<>();

	ArrayNode questions = JsonUtil.optArray(toolContentJSON, RestTags.QUESTIONS);
	for (int i = 0; i < questions.size(); i++) {
	    ObjectNode questionData = (ObjectNode) questions.get(i);

	    ScratchieItem item = new ScratchieItem();
	    item.setDisplayOrder(JsonUtil.optInt(questionData, RestTags.DISPLAY_ORDER));
	    QbQuestion qbQuestion = new QbQuestion();

	    qbQuestion.setType(QbQuestion.TYPE_MULTIPLE_CHOICE);
	    qbQuestion.setQuestionId(qbService.generateNextQuestionId());
	    qbQuestion.setName(JsonUtil.optString(questionData, RestTags.QUESTION_TITLE));
	    qbQuestion.setDescription(JsonUtil.optString(questionData, RestTags.QUESTION_TEXT));
	    item.setToolContentId(scratchie.getContentId());
	    scratchieDao.insert(qbQuestion);
	    item.setQbQuestion(qbQuestion);
	    newItems.add(item);

	    // set options
	    List<QbOption> newOptions = new LinkedList<>();

	    ArrayNode answersData = JsonUtil.optArray(questionData, RestTags.ANSWERS);
	    for (int j = 0; j < answersData.size(); j++) {
		ObjectNode answerData = (ObjectNode) answersData.get(j);
		QbOption option = new QbOption();
		// Removes redundant new line characters from options left by CKEditor (otherwise it will break
		// Javascript in monitor). Copied from AuthoringAction.
		String optionDescription = JsonUtil.optString(answerData, RestTags.ANSWER_TEXT);
		option.setName(optionDescription != null ? optionDescription.replaceAll("[\n\r\f]", "") : "");
		option.setCorrect(JsonUtil.optBoolean(answerData, RestTags.CORRECT));
		option.setDisplayOrder(JsonUtil.optInt(answerData, RestTags.DISPLAY_ORDER));
		option.setQbQuestion(item.getQbQuestion());
		newOptions.add(option);
	    }

	    item.getQbQuestion().setQbOptions(newOptions);

	}

	scratchie.setScratchieItems(newItems);
	saveOrUpdateScratchie(scratchie);
    }
}<|MERGE_RESOLUTION|>--- conflicted
+++ resolved
@@ -114,12 +114,8 @@
 /**
  * @author Andrey Balan
  */
-public class ScratchieServiceImpl
-<<<<<<< HEAD
-	implements IScratchieService, ToolContentManager, ToolSessionManager, ToolRestManager, IQbToolService {
-=======
-	implements IScratchieService, ICommonScratchieService, ToolContentManager, ToolSessionManager, ToolRestManager {
->>>>>>> 83ad7bbc
+public class ScratchieServiceImpl implements IScratchieService, ICommonScratchieService, ToolContentManager,
+	ToolSessionManager, ToolRestManager, IQbToolService {
     private static Logger log = Logger.getLogger(ScratchieServiceImpl.class.getName());
 
     private static final ExcelCell[] EMPTY_ROW = new ExcelCell[4];
