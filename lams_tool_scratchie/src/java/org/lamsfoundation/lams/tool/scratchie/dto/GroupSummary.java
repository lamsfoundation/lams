/****************************************************************
 * Copyright (C) 2005 LAMS Foundation (http://lamsfoundation.org)
 * =============================================================
 * License Information: http://lamsfoundation.org/licensing/lams/2.0/
 *
 * This program is free software; you can redistribute it and/or modify
 * it under the terms of the GNU General Public License version 2.0
 * as published by the Free Software Foundation.
 *
 * This program is distributed in the hope that it will be useful,
 * but WITHOUT ANY WARRANTY; without even the implied warranty of
 * MERCHANTABILITY or FITNESS FOR A PARTICULAR PURPOSE.  See the
 * GNU General Public License for more details.
 *
 * You should have received a copy of the GNU General Public License
 * along with this program; if not, write to the Free Software
 * Foundation, Inc., 51 Franklin Street, Fifth Floor, Boston, MA 02110-1301 * USA
 *
 * http://www.gnu.org/licenses/gpl.txt
 * ****************************************************************
 */


package org.lamsfoundation.lams.tool.scratchie.dto;

import java.util.Collection;

import org.lamsfoundation.lams.tool.scratchie.model.ScratchieSession;
import org.lamsfoundation.lams.tool.scratchie.model.ScratchieUser;

public class GroupSummary {

    private Long sessionId;
    private String sessionName;
    private int mark;
    private int totalAttempts;
    private String totalPercentage;
<<<<<<< HEAD
    
    //used for itemSummary page
    private int numberColumns;
=======
    private Long leaderUid;
>>>>>>> 1245f5ec

    private Collection<ScratchieUser> users;
    private Collection<ScratchieItemDTO> itemDtos;
    private Collection<OptionDTO> optionDtos;

    public GroupSummary() {
    }

    /**
     * Contruction method for monitoring summary function.
     *
     * <B>Don't not set isInitGroup and viewNumber fields</B>
     *
     * @param sessionName
     * @param item
     * @param isInitGroup
     */
    public GroupSummary(ScratchieSession session) {
	this.sessionId = session.getSessionId();
	this.sessionName = session.getSessionName();
	this.mark = session.getMark();
    }

    public Long getSessionId() {
	return sessionId;
    }

    public void setSessionId(Long sessionId) {
	this.sessionId = sessionId;
    }

    public String getSessionName() {
	return sessionName;
    }

    public void setSessionName(String sessionName) {
	this.sessionName = sessionName;
    }

    public int getMark() {
	return mark;
    }

    public void setMark(int mark) {
	this.mark = mark;
    }

    public int getTotalAttempts() {
	return totalAttempts;
    }

    public void setTotalAttempts(int totalAttempts) {
	this.totalAttempts = totalAttempts;
    }
    
    public String getTotalPercentage() {
	return totalPercentage;
    }

    public void setTotalPercentage(String totalPercentage) {
	this.totalPercentage = totalPercentage;
    }
    
    public int getNumberColumns() {
	return numberColumns;
    }

    public void setNumberColumns(int numberColumns) {
	this.numberColumns = numberColumns;
    }

    public Long getLeaderUid() {
        return leaderUid;
    }

    public void setLeaderUid(Long leaderUid) {
        this.leaderUid = leaderUid;
    }

    public Collection<ScratchieUser> getUsers() {
	return users;
    }

    public void setItemDtos(Collection<ScratchieItemDTO> itemDtos) {
	this.itemDtos = itemDtos;
    }

    public Collection<ScratchieItemDTO> getItemDtos() {
	return itemDtos;
    }

    public void setUsers(Collection<ScratchieUser> users) {
	this.users = users;
    }

    public Collection<OptionDTO> getOptionDtos() {
	return optionDtos;
    }

    public void setOptionDtos(Collection<OptionDTO> optionDtos) {
	this.optionDtos = optionDtos;
    }
}<|MERGE_RESOLUTION|>--- conflicted
+++ resolved
@@ -20,7 +20,6 @@
  * ****************************************************************
  */
 
-
 package org.lamsfoundation.lams.tool.scratchie.dto;
 
 import java.util.Collection;
@@ -35,13 +34,10 @@
     private int mark;
     private int totalAttempts;
     private String totalPercentage;
-<<<<<<< HEAD
-    
+    private Long leaderUid;
+
     //used for itemSummary page
     private int numberColumns;
-=======
-    private Long leaderUid;
->>>>>>> 1245f5ec
 
     private Collection<ScratchieUser> users;
     private Collection<ScratchieItemDTO> itemDtos;
@@ -96,7 +92,7 @@
     public void setTotalAttempts(int totalAttempts) {
 	this.totalAttempts = totalAttempts;
     }
-    
+
     public String getTotalPercentage() {
 	return totalPercentage;
     }
@@ -104,7 +100,7 @@
     public void setTotalPercentage(String totalPercentage) {
 	this.totalPercentage = totalPercentage;
     }
-    
+
     public int getNumberColumns() {
 	return numberColumns;
     }
@@ -114,11 +110,11 @@
     }
 
     public Long getLeaderUid() {
-        return leaderUid;
+	return leaderUid;
     }
 
     public void setLeaderUid(Long leaderUid) {
-        this.leaderUid = leaderUid;
+	this.leaderUid = leaderUid;
     }
 
     public Collection<ScratchieUser> getUsers() {
