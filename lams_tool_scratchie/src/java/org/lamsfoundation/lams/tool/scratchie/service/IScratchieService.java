/****************************************************************
 * Copyright (C) 2005 LAMS Foundation (http://lamsfoundation.org)
 * =============================================================
 * License Information: http://lamsfoundation.org/licensing/lams/2.0/
 *
 * This program is free software; you can redistribute it and/or modify
 * it under the terms of the GNU General Public License as published by
 * the Free Software Foundation.
 *
 * This program is distributed in the hope that it will be useful,
 * but WITHOUT ANY WARRANTY; without even the implied warranty of
 * MERCHANTABILITY or FITNESS FOR A PARTICULAR PURPOSE.  See the
 * GNU General Public License for more details.
 *
 * You should have received a copy of the GNU General Public License
 * along with this program; if not, write to the Free Software
 * Foundation, Inc., 51 Franklin Street, Fifth Floor, Boston, MA 02110-1301
 * USA
 *
 * http://www.gnu.org/licenses/gpl.txt
 * ****************************************************************
 */

package org.lamsfoundation.lams.tool.scratchie.service;

import java.io.IOException;
import java.util.Collection;
import java.util.List;
import java.util.Set;

import org.lamsfoundation.lams.events.IEventNotificationService;
import org.lamsfoundation.lams.learningdesign.ToolActivity;
import org.lamsfoundation.lams.notebook.model.NotebookEntry;
import org.lamsfoundation.lams.qb.model.QbOption;
import org.lamsfoundation.lams.tool.scratchie.dto.BurningQuestionItemDTO;
import org.lamsfoundation.lams.tool.scratchie.dto.GroupSummary;
import org.lamsfoundation.lams.tool.scratchie.dto.LeaderResultsDTO;
import org.lamsfoundation.lams.tool.scratchie.dto.ReflectDTO;
import org.lamsfoundation.lams.tool.scratchie.model.Scratchie;
import org.lamsfoundation.lams.tool.scratchie.model.ScratchieAnswerVisitLog;
import org.lamsfoundation.lams.tool.scratchie.model.ScratchieBurningQuestion;
import org.lamsfoundation.lams.tool.scratchie.model.ScratchieConfigItem;
import org.lamsfoundation.lams.tool.scratchie.model.ScratchieItem;
import org.lamsfoundation.lams.tool.scratchie.model.ScratchieSession;
import org.lamsfoundation.lams.tool.scratchie.model.ScratchieUser;
import org.lamsfoundation.lams.tool.service.ICommonToolService;
import org.lamsfoundation.lams.util.excel.ExcelSheet;
import org.quartz.SchedulerException;

/**
 * Interface that defines the contract that all ShareScratchie service provider must follow.
 *
 * @author Andrey Balan
 */
public interface IScratchieService extends ICommonToolService {

    /**
     * Get <code>Scratchie</code> by toolContentID.
     *
     * @param contentId
     * @return
     */
    Scratchie getScratchieByContentId(Long contentId);

    /**
     * Populate scratchie items with the confidence levels from the activity specified in author
     *
     * @param userId
     * @param toolSessionId
     * @param confidenceLevelsActivityUiid
     * @param items
     */
    void populateItemsWithConfidenceLevels(Long userId, Long toolSessionId, Integer confidenceLevelsActivityUiid,
	    Collection<ScratchieItem> items);
<<<<<<< HEAD
    
//    /**
//     * Populate scratchie items with the VSA answers from the Assessment activity specified in author
//     *
//     * @param userId
//     * @param toolSessionId
//     * @param confidenceLevelsActivityUiid
//     * @param items
//     */
//    void populateItemsWithVsaAnswers(Long userId, Long toolSessionId, Integer activityUiidProvidingVsaAnswers,
//	    Collection<ScratchieItem> items);
=======
>>>>>>> 6a7a0b2a

    /**
     * Returns all activities that precede specified activity and produce confidence levels.
     *
     * @param toolContentId
     *            toolContentId of the specified activity
     * @return
     */
    Set<ToolActivity> getActivitiesProvidingConfidenceLevels(Long toolContentId);
    
    /**
     * Returns all activities that precede specified activity and produce VSA answers (only Assessments at the moment).
     *
     * @param toolContentId
     *            toolContentId of the specified activity
     * @return
     */
    Set<ToolActivity> getActivitiesProvidingVsaAnswers(Long toolContentId);
    
    /**
     * Set specified user as a leader. Also the previous leader (if any) is marked as non-leader.
     *
     * @param userId
     * @param toolSessionId
     */
    ScratchieUser checkLeaderSelectToolForSessionLeader(ScratchieUser user, Long toolSessionId);

    /**
     * Stores date when user has started activity with time limit.
     *
     * @param sessionId
     * @throws SchedulerException
     */
    void launchTimeLimit(Long sessionId) throws SchedulerException;

    /**
     * Checks if non-leaders should still wait for leader to submit notebook.
     *
     * @param toolSession
     * @return
     */
    boolean isWaitingForLeaderToSubmitNotebook(ScratchieSession toolSession);

    List<ScratchieBurningQuestion> getBurningQuestionsBySession(Long sessionId);

    /**
     * Save or update burningQuestion into database.
     *
     * @param sessionId
     * @param itemUid
     *            item uid, if it's null - it signifies general burning question
     * @param question
     */
    void saveBurningQuestion(Long sessionId, Long itemUid, String question);

    QbOption getQbOptionByUid(Long optionUid);

    /**
     * Get a cloned copy of tool default tool content (Scratchie) and assign the toolContentId of that copy as the given
     * <code>contentId</code>
     *
     * @param contentId
     * @return
     * @throws ScratchieApplicationException
     */
    Scratchie getDefaultContent(Long contentId) throws ScratchieApplicationException;

    // ********** for user methods *************
    /**
     * Create a new user in database.
     */
    void createUser(ScratchieUser scratchieUser);

    /**
     * Get user by sessionID and UserID
     *
     * @param userId
     * @param sessionId
     * @return
     */
    ScratchieUser getUserByIDAndSession(Long userId, Long sessionId);

    ScratchieUser getUserByLoginAndSessionId(String login, long toolSessionId);

    /**
     * Get users by given toolSessionId.
     *
     * @param toolSessionId
     * @return
     */
    List<ScratchieUser> getUsersBySession(Long toolSessionId);

    ScratchieUser getUserByUserIDAndContentID(Long userId, Long contentId);

    int countUsersByContentId(Long contentId);

    /**
     * Save specified user.
     *
     * @param long1
     * @return
     */
    void saveUser(ScratchieUser user);

    /**
     * Save or update scratchie into database.
     *
     * @param Scratchie
     */
    void saveOrUpdateScratchie(Scratchie scratchie);

    /**
     * Delete resoruce item from database.
     *
     * @param uid
     */
    void deleteScratchieItem(Long uid);

    /**
     * Get scratchie which is relative with the special toolSession.
     *
     * @param sessionId
     * @return
     */
    Scratchie getScratchieBySessionId(Long sessionId);

    /**
     * Get scratchie toolSession by toolSessionId
     *
     * @param sessionId
     * @return
     */
    ScratchieSession getScratchieSessionBySessionId(Long sessionId);

    /**
     * Return all sessions realted to the specified toolContentId.
     *
     * @param toolContentId
     * @return
     */
    int countSessionsByContentId(Long toolContentId);
    
    /**
     * Return all sessions.
     * 
     * @param toolContentId
     * @return
     */
    List<ScratchieSession> getSessionsByContentId(Long toolContentId);

    /**
     * Save or update scratchie session.
     *
     * @param resSession
     */
    void saveOrUpdateScratchieSession(ScratchieSession resSession);

    /**
     * Fills in which order the student selects options
     *
     * @param items
     * @param user
     */
    void getScratchesOrder(Collection<ScratchieItem> items, Long toolSessionId);

    /**
     * First, prepares all items and options (incl. getting VSA answers from Assessment for VSA question types). Second,
     * fills scratchieItems with information whether they were unraveled; and options whether they were
     * scratched.
     *
     * @param scratchieItemList
     */
    Collection<ScratchieItem> getItemsWithIndicatedScratches(Long toolSessionId);
    
    /**
     * Return log for VSA type item.
     */
    ScratchieAnswerVisitLog getLog(Long sessionId, Long itemUid, boolean isCaseSensitive, String answer);

    /**
     * Leader has scratched the specified answer. Will store this scratch for all users in his group. It will also
     * update all the marks.
     */
    void recordItemScratched(Long toolSessionId, Long itemUid, Long scratchieItemUid);
    
    /**
     * Leader has left this answer. We will store this answer for all users in his group. It will also
     * update all the marks.
     */
    void recordVsaAnswer(Long sessionId, Long itemUid, boolean isCaseSensitive, String answer);

    /**
     * Recalculate mark for leader and sets it to all members of a group
     *
     * @param sessionId
     * @param isPropagateToGradebook
     */
    void recalculateMarkForSession(Long sessionId, boolean isPropagateToGradebook);

    /**
     * Mark all users in agroup as ScratchingFinished so that users can't continue scratching after this.
     *
     * @param toolSessionId
     * @throws IOException
     * @throws JSONException
     */
    void setScratchingFinished(Long toolSessionId) throws IOException;

    /**
     * If success return next activity's url, otherwise return null.
     *
     * @param toolSessionId
     * @param userId
     * @return
     */
    String finishToolSession(Long toolSessionId, Long userId) throws ScratchieApplicationException;

    ScratchieItem getScratchieItemByUid(Long itemUid);

    /**
     * @param contentId
     * @param isIncludeOnlyLeaders
     *            if true - return Summaries only for leader, all users in a group otherwise
     * @return
     */
    List<GroupSummary> getMonitoringSummary(Long contentId, boolean isIncludeOnlyLeaders);

    List<GroupSummary> getGroupSummariesByItem(Long contentId, Long itemUid);

    /**
     * In order to group BurningQuestions by items, organise them as a list of BurningQuestionItemDTOs.
     *
     * @param scratchie
     * @param sessionId
     *            optional parameter, if it's specified, BurningQuestionDTOs will also contain information what leader
     *            of this group has liked
     * @param includeEmptyItems
     *            whether it should include questions that don't have any burning questions
     * @return
     */
    List<BurningQuestionItemDTO> getBurningQuestionDtos(Scratchie scratchie, Long sessionId, boolean includeEmptyItems);

    boolean addLike(Long burningQuestionUid, Long sessionId);

    void removeLike(Long burningQuestionUid, Long sessionId);

    /**
     * Export excel spreadheet
     *
     * @param scratchie
     * @return
     */
    List<ExcelSheet> exportExcel(Long contentId);
    
    /**
     * Used by TblMonitoringController.tra() to get numberOfFirstChoiceEvents.
     */
    List<GroupSummary> getSummaryByTeam(Scratchie scratchie, Collection<ScratchieItem> sortedItems);

    /**
     * Create refection entry into notebook tool.
     *
     * @param sessionId
     * @param notebook_tool
     * @param tool_signature
     * @param userId
     * @param entryText
     */
    Long createNotebookEntry(Long sessionId, Integer notebookToolType, String toolSignature, Integer userId,
	    String entryText);

    /**
     * Get reflection entry from notebook tool.
     *
     * @param sessionId
     * @param idType
     * @param signature
     * @param userID
     * @return
     */
    NotebookEntry getEntry(Long sessionId, Integer idType, String signature, Integer userID);

    /**
     * @param notebookEntry
     */
    void updateEntry(NotebookEntry notebookEntry);

    /**
     * Get Reflection list grouped by sessionID.
     *
     * @param contentId
     * @return
     */
    List<ReflectDTO> getReflectionList(Long contentId);

    /**
     * Get user by UID
     *
     * @param uid
     * @return
     */
    ScratchieUser getUser(Long uid);

    IEventNotificationService getEventNotificationService();

    /**
     * Gets a message from scratchie bundle. Same as <code><fmt:message></code> in JSP pages.
     *
     * @param key
     *            key of the message
     * @return message content
     */
    String getMessage(String key);

    /**
     * Return all leaders in activity for all groups
     *
     * @param contentId
     * @return
     */
    Set<ScratchieUser> getAllLeaders(Long contentId);

    void changeUserMark(Long userId, Long userUid, Integer newMark);

    /**
     * Recalculate marks after editing content from monitoring.
     *
     * @param scratchie
     * @param oldItems
     * @param newItems
     */
    void recalculateUserAnswers(Scratchie scratchie, Set<ScratchieItem> oldItems, Set<ScratchieItem> newItems);

    void releaseFromCache(Object object);

    ScratchieConfigItem getConfigItem(String key);

    void saveOrUpdateScratchieConfigItem(ScratchieConfigItem item);

    /**
     * Return preset marks that is going to be used for calculating learners' marks. Return scratchie.presetMarks if
     * it's not null, otherwise returns default setting stored as admin config setting.
     *
     * @param scratchie
     * @return
     */
    String[] getPresetMarks(Scratchie scratchie);

    /**
     * Return a maximum possible mark that user can get on answering all questions.
     *
     * @param scratchie
     * @return
     */
    int getMaxPossibleScore(Scratchie scratchie);

    /** Get the raw marks for display in a graph in monitoring */
    List<Number> getMarksArray(Long contentId);

    /** Get the statistics such as average, max, min for the marks. Used in monitoring */
    LeaderResultsDTO getLeaderResultsDTOForLeaders(Long contentId);
}<|MERGE_RESOLUTION|>--- conflicted
+++ resolved
@@ -72,8 +72,7 @@
      */
     void populateItemsWithConfidenceLevels(Long userId, Long toolSessionId, Integer confidenceLevelsActivityUiid,
 	    Collection<ScratchieItem> items);
-<<<<<<< HEAD
-    
+
 //    /**
 //     * Populate scratchie items with the VSA answers from the Assessment activity specified in author
 //     *
@@ -84,8 +83,6 @@
 //     */
 //    void populateItemsWithVsaAnswers(Long userId, Long toolSessionId, Integer activityUiidProvidingVsaAnswers,
 //	    Collection<ScratchieItem> items);
-=======
->>>>>>> 6a7a0b2a
 
     /**
      * Returns all activities that precede specified activity and produce confidence levels.
@@ -95,7 +92,7 @@
      * @return
      */
     Set<ToolActivity> getActivitiesProvidingConfidenceLevels(Long toolContentId);
-    
+
     /**
      * Returns all activities that precede specified activity and produce VSA answers (only Assessments at the moment).
      *
@@ -104,7 +101,7 @@
      * @return
      */
     Set<ToolActivity> getActivitiesProvidingVsaAnswers(Long toolContentId);
-    
+
     /**
      * Set specified user as a leader. Also the previous leader (if any) is marked as non-leader.
      *
@@ -227,10 +224,10 @@
      * @return
      */
     int countSessionsByContentId(Long toolContentId);
-    
+
     /**
      * Return all sessions.
-     * 
+     *
      * @param toolContentId
      * @return
      */
@@ -259,7 +256,7 @@
      * @param scratchieItemList
      */
     Collection<ScratchieItem> getItemsWithIndicatedScratches(Long toolSessionId);
-    
+
     /**
      * Return log for VSA type item.
      */
@@ -270,7 +267,7 @@
      * update all the marks.
      */
     void recordItemScratched(Long toolSessionId, Long itemUid, Long scratchieItemUid);
-    
+
     /**
      * Leader has left this answer. We will store this answer for all users in his group. It will also
      * update all the marks.
@@ -339,7 +336,7 @@
      * @return
      */
     List<ExcelSheet> exportExcel(Long contentId);
-    
+
     /**
      * Used by TblMonitoringController.tra() to get numberOfFirstChoiceEvents.
      */
