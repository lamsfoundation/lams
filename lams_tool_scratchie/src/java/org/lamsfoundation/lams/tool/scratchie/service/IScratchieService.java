--- conflicted
+++ resolved
@@ -450,9 +450,6 @@
 
     /** Get the statistics such as average, max, min for the marks. Used in monitoring */
     LeaderResultsDTO getLeaderResultsDTOForLeaders(Long contentId);
-<<<<<<< HEAD
-=======
 
     Map<String, Object> prepareStudentChoicesData(Scratchie scratchie);
->>>>>>> 14c3743d
 }