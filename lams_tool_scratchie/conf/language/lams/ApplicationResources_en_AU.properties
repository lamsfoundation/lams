appName = scratchie 
#language code: en 
#locale code: AU 

 # Exported from the LAMS Community by Ernie Ghiglione on Mon Dec 02 07:02:41 CST 2019 
 
#=================== labels for Scratchie =================# 

activity.title  =Scratchie
label.authoring.heading  =Scratchie Authoring
label.author.title  =Scratchie tool
label.authoring.heading.basic  =Basic
label.authoring.heading.advance  =Advanced
label.authoring.heading.basic.desc  =Basic input information for scratchie tool
label.authoring.heading.advance.desc  =Please input advance options for Scratchie tool
label.authoring.basic.title  =Title
label.authoring.maximum.answers.warning  =Sorry, you can only have 10 answers at maximum.
label.authoring.specify.correct.answer.warning  =Please, specify which answer is correct one.
label.authoring.basic.instruction  =Question
label.authoring.basic.resource.instructions  =Instructions
label.authoring.basic.item.title  =Scratchie title
label.authoring.basic.item.correct  =Correct?
label.authoring.basic.add.another.scratchie  =Add another scratchie
label.authoring.save.button  =Save
label.authoring.cancel.button  =Cancel
error.msg.default.content.not.find  =Could not retrieve default content record for this tool.
authoring.msg.cancel.save  =Do you want to close this window without saving?
label.learning.title  =Scratchie
monitoring.tab.summary  =Summary
monitoring.tab.statistics  =Statistic
monitoring.tab.edit.activity  =Edit activity
monitoring.label.group  =Group
label.monitoring.edit.activity.edit  =Edit
export.title  =Export portfolio for Scratchie
label.edit  =Edit
label.finished  =Next activity
label.submit  =Finish
label.finish  =Finished
message.monitoring.summary.no.session  =No session available
define.later.message  =Please wait for the instructor to complete the contents of this activity.
button.try.again  =Try again
label.up  =Up
label.down  =Down
label.authoring.advanced.reflectOnActivity  =Add Notebook at end with the following instructions:
label.continue  =Continue
page.title.monitoring.view.reflection  =View notebook entries
button.close  =Close
message.no.reflection.available  =No notebook available
label.on  =On
label.off  =Off
monitor.summary.th.advancedSettings  =Advanced settings
monitor.summary.td.addNotebook  =Add notebook
monitor.summary.td.notebookInstructions  =Notebook instructions
label.authoring.up  =Move up
label.monitoring.summary.select.student  =Select a learner from the list to see his/her attempts/results
label.monitoring.summary.user.name  =Name
label.monitoring.summary.answer  =Answer
label.monitoring.summary.choice  =choice
label.monitoring.summary.summary  =Summary
label.monitoring.summary.attempts  =Attempts
label.monitoring.summary.mark  =Mark
label.monitoring.summary.learners.summary  =Learner's summary
label.monitoring.summary.report.by.scratchie  =Report by question
label.monitoring.summary.report.by.user  =Report by learner
label.monitoring.summary.attempt  =Attempt
label.monitoring.summary.attempt.number  =Attempt #
label.monitoring.summary.scratchie  =Scratchie
label.monitoring.summary.correct  =Correct?
label.monitoring.item.summary.correct  =correct
label.monitoring.summary.date  =Date
label.monitoring.summary.report.for  =Report for {0}
label.monitoring.summary.choose  =Choose...
label.monitoring.item.summary.group  =Group:
output.desc.learner.mark  =Total mark scored by learner
warning.msg.authoring.do.you.want.to.delete  =Do you really want to delete this question?
warning.msg.are.you.sure.you.want.to.finish  =Are you sure you want to finish?
label.authoring.add.blank.answer  =Add another answer
label.authoring.title.required  =Title is required.
label.authoring.error.possible.answer  =You should provide at least one possible answer.
label.authoring.error.correct.answer  =You should mark one of the filled answers as correct.
error.form.validation.error  =You have 1 error in a form. It has been highlighted
error.form.validation.errors  =You have {0} errors in a form. They have been highlighted
label.edit.question  =Add/Edit question
label.authoring.basic.question.name  =Title
label.authoring.basic.question.text  =Question
label.authoring.advanced.give.extra.point  =Give an extra mark if the first scratchie attempt is the correct one.
label.authoring.scratchie.answers  =Scratchie answers
label.one.or.more.questions.not.completed  =One or more questions have not being completed. If you are to continue, you won't be able to answer these questions at a later stage and you'll get zero point for this questions. Are you sure you want to continue?
label.correct.answer  =Correct answer
label.mark  =Mark
label.attempts  =Attempts
label.choice.number  =Choice #{0}
label.group.leader  =Group leader: {0}
label.refresh  =Refresh
label.export.excel  =Export Excel
label.research.analysis  =Research and analysis
label.scratchie.report  =Scratchie report
label.overall.summary.by.team  =Overall summary by team
label.for.question  =For question {0}
label.first.choice  =First choice
label.incorrect  =Incorrect
label.correct  =Correct
label.overall.summary.by.individual.student  =Overall summary by individual learner in each team
label.group  =Group
label.question.reports  =Question reports
label.question.semicolon  =Question:{0}
label.all.teams.summary  =All teams summary
label.breakdown.by.team  =Breakdown by team
label.breakdown.by.student.with.timing  =Breakdown by learner with timing
label.team.leader  =Team leader:
label.for.immediate.analysis  =For immediate analysis
label.quick.analysis  =Quick analysis
label.in.table.below.we.show  =The table below shows whether or not the team selected the correct answer first.
label.questions  =Questions
label.teams  =TEAMS
label.yes  =yes
label.spss.analysis  =For_XLS_export (SPSS analysis)
label.student.name  =Learner name
label.team  =Team
label.question.number  =Question number
label.question  =Question
label.first.choice.accuracy  =First choice accuracy
label.number.of.attempts  =Number of attempts
label.mark.awarded  =Mark awarded
label.1.answer.selected  =First answer selected
label.2.answer.selected  =Second answer selected
label.3.answer.selected  =Third answer selected
label.4.answer.selected  =Fourth answer selected
label.5.answer.selected  =Fifth answer selected
label.6.answer.selected  =Sixth answer selected
label.7.answer.selected  =Seventh answer selected
label.8.answer.selected  =Eighth answer selected
label.9.answer.selected  =Ninth answer selected
label.10.answer.selected  =Tenth answer selected
label.date  =Date
label.time.of.selection.1  =Time of selection for 1st choice
label.time.of.selection.2  =Time of selection for 2nd choice
label.time.of.selection.3  =Time of selection for 3rd choice
label.time.of.selection.4  =Time of selection for 4th choice
label.time.of.selection.5  =Time of selection for 5th choice
label.time.of.selection.6  =Time of selection for 6th choice
label.time.of.selection.7  =Time of selection for 7th choice
label.time.of.selection.8  =Time of selection for 8th choice
label.time.of.selection.9  =Time of selection for 9th choice
label.time.of.selection.10  =Time of selection for 10th choice
label.none  =None
label.learners.feedback  =Learner's feedback
label.monitoring.team.leader  =team leader
label.authoring.import.qti  =Import IMS QTI
label.waiting.for.leader  =Please, wait while somebody will become a group leader.
label.users.from.group  =Other learners participating in current group:
label.total  =Total
label.report.by.team.tra  =Report by team
label.table.below.shows.which.answer.teams.selected.first.try  =The table below shows which answer the teams selected on the first try
label.denotes.correct.answer  =*- Denotes the correct answer
label.legend  =Legend
label.median  =Median
label.avg.mean  =Ave. Mean
label.score  =Score:
label.you.ve.got  =Your score: {0}
label.your.answer  =Your answer:
label.other.groups  =Other groups:
label.all  =All
monitor.summary.date.restriction  =Date and time restriction
monitor.summary.when.date.restriction.is.set  =If a date and time restriction is set, learners will not be able to submit assignments after this date.
monitor.summary.after.date  =Date and time:
monitor.summary.set.restriction  =Set restriction
monitor.summary.unset.restriction  =Remove restriction
authoring.info.teacher.set.restriction  =The teacher has set a restriction for submission from {0}.
label.sorry.the.deadline.has.passed  =Sorry, the deadline to participate in this activity has passed. Please contact your teacher for further details.
monitor.summary.notification  =Notification
monitor.summary.date.restriction.set  =Date restriction has been set
monitor.summary.date.restriction.removed  =Date restriction has been removed
label.monitoring.heading  =Scratchie monitoring
admin.page.title  =Scratchie Settings
admin.success  =Configuration successfully saved.
admin.return  =Return to maintain LAMS
admin.button.save  =Save
admin.extra.mark  =Enable an extra mark for the first correct scratchie attempt option.
admin.preset.marks  =Marks in a form of a comma-separated values
error.required.fields.missing  =Marks should not be left blank. Please, enter it in a format of comma separated values.
error.entered.marks.not.comma.separates  =Entered marks are not in a correct format of comma separated values.
label.authoring.export.qti  =Export IMS QTI
label.scratchie.options  =Question options
label.activity.completion  =End of activity
label.authoring.advanced.burning.questions  =Option for burning questions
label.burning.questions  =Burning questions
label.burning.question  =Burning question?
label.time.limit  =Time limit (minutes)
label.countdown.time.left  =Time left
label.time.is.over  =Time is over. Processing your answers...
label.are.you.ready  =You are going to participate in activity that has time limitation. Are you ready to start?
label.ok  =OK
label.count  =Count
label.like  =Like
label.unlike  =Unlike
label.general.burning.question  =General burning question
label.waiting.for.leader.launch.time.limit  =Leader has not started the activity. Please wait until he commences it.
label.waiting.for.leader.submit.notebook  =Time limit set by teacher is expired. Please wait until a group leader submits notebook.
label.authoring.advanced.shuffle.items  =Shuffle questions
label.summary.downloaded  =Excel file downloaded.
label.number.groups.finished  =Number of groups finished
label.graph.help  =In the graph(s) below, click on a bar in the graph and then use your mouse wheel to zoom in and out of the graph. Once you zoom in, the grey selection in the bottom graph can be dragged left or right to show a different set of marks.
label.lowest.mark  =Lowest mark:
label.highest.mark  =Highest mark:
label.marks  =Marks
label.number.groups.in.mark.range  =Number of groups in mark range
label.average.mark  =Average mark
message.monitoring.edit.activity.warning  =Warning: if you edit and modify a question or change an answer that a leader has already answered, then the mark for the whole group for the modified question will be deleted permanently as it is assumed that the question has changed.
label.show.confidence.level  =Show confidence levels from the following activity
label.no.confidence.levels.activities  =There are no activities with confidence levels to choose from.
label.save.learning.design  =In order to select activity with  confidence levels please save your sequence first.
label.change.marking.allocation  =Change marking allocation
label.change.marking.allocation.warning  =Attention: changing marking allocation will affect the way marks get calculated.
label.modify.default.marking  =Modify default marking
label.burning.questions.autosaved  =Burning questions autosaved
label.tra.questions.marks  =tRA Questions & Marks
label.attendance  =Attendance
label.show.students.choices  =Show students' choices
label.hide.students.choices  =Hide students' choices
label.tra.results.by.team  =tRA results by team
label.average  =average
label.print  =Print
label.teams.notuppercase  =Teams
label.authoring.advanced.show.scratchies.in.results  =Show results to learners after completion
label.scroll.down.to.burning.question  =Scroll down to corresponding burning question
label.expand.all  =Expand all
label.collapse.all  =Collapse all
outcome.authoring.title  =Learning outcomes
outcome.authoring.input  =Search and select by outcome name or code
outcome.authoring.existing  =Added outcomes
outcome.authoring.existing.none  =none
outcome.authoring.remove.confirm  =Are you sure you want to remove this learning outcome?
<<<<<<< HEAD
=======
label.not.confident  =Not confident
label.confident  =Confident
label.very.confident  =Very confident
label.not.sure  =Not sure
label.sure  =Sure
label.very.sure  =Very sure
>>>>>>> ab97151a


#======= End labels: Exported 231 labels for en AU =====<|MERGE_RESOLUTION|>--- conflicted
+++ resolved
@@ -231,15 +231,12 @@
 outcome.authoring.existing  =Added outcomes
 outcome.authoring.existing.none  =none
 outcome.authoring.remove.confirm  =Are you sure you want to remove this learning outcome?
-<<<<<<< HEAD
-=======
 label.not.confident  =Not confident
 label.confident  =Confident
 label.very.confident  =Very confident
 label.not.sure  =Not sure
 label.sure  =Sure
 label.very.sure  =Very sure
->>>>>>> ab97151a
 
 
 #======= End labels: Exported 231 labels for en AU =====