--- conflicted
+++ resolved
@@ -300,9 +300,6 @@
 label.vsa.allocate.button = Allocate VSAs
 label.prevent.learner.autosave.mutliple.tabs = You seem to have two LAMS tabs open for this exam. Please close one of them. Otherwise, answers will not be recorder properly and affect your score.
 label.exact.match = Learner answer must exactly match expected answer
-<<<<<<< HEAD
 label.burning.questions.none = No burning questions yet...
-=======
 label.questions.choice.collection.new.option = <Add new collection>
-label.questions.choice.collection.new.prompt = Enter a name for the new collection:
->>>>>>> cb1121b8
+label.questions.choice.collection.new.prompt = Enter a name for the new collection: