--- conflicted
+++ resolved
@@ -854,10 +854,6 @@
 	if (newLessonEndDate) {
 		params.lessonEndDate = newLessonEndDate;
 	}
-<<<<<<< HEAD
-
-=======
->>>>>>> e0dbd6be
 	$.ajax({
 		url : LAMS_URL + 'monitoring/monitoring/' + method + ".do",
 		data: params,
@@ -870,32 +866,16 @@
 			} else {
 				document.location.reload();
 			}
-<<<<<<< HEAD
-			if ( state == 4 ) {
-				lessonEndDate = newLessonEndDate;
-			}
-=======
->>>>>>> e0dbd6be
 		}
 	});
 }
 
 function drawLessonCompletionChart(){
-<<<<<<< HEAD
 	$.ajax({
 		url : LAMS_URL + 'monitoring/monitoring/getLessonChartData.do?lessonID=' + lessonId,
 		dataType : 'json',
 		cache : false,
 		success : function(response) {
-=======
-	d3.json(LAMS_URL + 'monitoring/monitoring/getLessonChartData.do?lessonID=' + lessonId,
-		function(error, response){
-			if (error) {
-				// forward error to browser
-				throw error;
-			}
-
->>>>>>> e0dbd6be
 			if (!response || $.isEmptyObject(response)) {
 				// if there is no data to display
 				return;
@@ -924,7 +904,6 @@
 			let ctx = chartDiv[0].getContext('2d');
 			lessonCompletionChart = new Chart(ctx, {
 				type : 'doughnut',
-<<<<<<< HEAD
 				data : {
 					datasets : [ {
 						data : percent,
@@ -932,22 +911,6 @@
 							GRAPH_COLORS.blue,
 							GRAPH_COLORS.yellow,
 							GRAPH_COLORS.green
-=======
-				borderWidth : 0,
-				data : {
-					elements : {
-						arc : {
-							borderWidth : 0,
-							fontSize : 0,
-						}
-					},
-					datasets : [ {
-						data : percent,
-						backgroundColor : [
-							GRAPH_COLORS.yellow,
-							GRAPH_COLORS.green,
-							GRAPH_COLORS.blue
->>>>>>> e0dbd6be
 						],
 						borderWidth : 1,
 						borderColor : COLORS.gray
@@ -956,7 +919,6 @@
 				},
 				options : {
 					responsive : false,
-<<<<<<< HEAD
 					animation : {
 						animateScale : true,
 						animateRotate : true,
@@ -964,71 +926,19 @@
 					},
 					plugins : {
 						tooltip : {
-							enabled : true,
-							callbacks: {
+						enabled : true,
+						callbacks: {
 								label : function(context) {
 									let index =  context.dataIndex,
 
 										rawData = context.chart.lessonCompletionChartRawData,
 										percent = context.dataset.data,
-
-										label = labels[index],
-										value = percent[index],
-										rawValue = rawData[index];
-
-									return " " + rawValue + " (" + value + "%)";
-								}
-							}
-						},
-						legend : {
-							position: 'bottom',
-							align: 'start',
-							labels : {
-								font : {
-									size: 15
-								},
-								generateLabels : function(chart) {
-									var data = chart.data;
-									if (data.labels.length && data.datasets.length) {
-										return data.labels.map(function(label, i) {
-											let meta = chart.getDatasetMeta(0),
-												style = meta.controller.getStyle(i),
-												value = data.datasets[0].data[i],
-												rawData = chart.lessonCompletionChartRawData || raw,
-												rawValue = rawData[i];
-
-											return {
-												text: label + ": " + rawValue + " (" + value + "%)",
-												fillStyle: style.backgroundColor,
-												strokeStyle: style.borderColor,
-												lineWidth: 0,
-												hidden: isNaN(value) || meta.data[i].hidden,
-
-												// Extra data used for toggling the
-												// correct item
-												index: i
-											};
-										});
-									}
-									return [];
-								}
-							}
-						}
-=======
-					tooltips : {
-						enabled : true,
-						callbacks: {
-							label : function(tooltipItem, data) {
-								let index =  tooltipItem.index,
-
-									rawData = this._chart.lessonCompletionChartRawData,
-									percent = data.datasets[0].data,
 
 									label = labels[index],
 									value = percent[index],
 									rawValue = rawData[index];
 
-								return label + ": " + rawValue + " (" + value + "%)";
+									return " " + rawValue + " (" + value + "%)";
 							}
 						}
 					},
@@ -1036,7 +946,9 @@
 						position: 'bottom',
 						align: 'start',
 						labels : {
-							fontSize : 16,
+								font : {
+									size: 15
+								},
 							generateLabels : function(chart) {
 								var data = chart.data;
 								if (data.labels.length && data.datasets.length) {
@@ -1063,24 +975,15 @@
 								return [];
 							}
 						}
-					},
-					animation : {
-						animateScale : true,
-						animateRotate : true,
-						duration : 1000
->>>>>>> e0dbd6be
+						}
 					}
 				}
 			});
 
 			lessonCompletionChart.lessonCompletionChartRawData = raw;
 			chartDiv.data('chart', lessonCompletionChart);
-<<<<<<< HEAD
-		}
-	});
-=======
+		}
 		});
->>>>>>> e0dbd6be
 }
 
 function checkScheduleDate(startDateString, endDateString) {
@@ -1272,11 +1175,7 @@
 
 					}
 						break;
-<<<<<<< HEAD
-					case 6 : entryContent += '<a class="btn btn-primary contribute-go-button" target="_blank" href="'
-=======
 					case 6 : entryContent += '<a class="btn btn-primary contribute-go-button" href="'
->>>>>>> e0dbd6be
 						+ this.url + '" title="' + LABELS.CONTRIBUTE_TOOLTIP + '">' + LABELS.CONTRIBUTE_BUTTON + '</a>';
 						break;
 					default : entryContent += '<button type="button" class="btn btn-primary contribute-go-button" onClick="javascript:openPopUp(\''
@@ -1673,11 +1572,7 @@
 						});
 					} else if (isGrouping) {
 						dblTap(activityGroup, function(){
-<<<<<<< HEAD
-							window.open(LAMS_URL + activity.url, "_blank");
-=======
 							document.location.href = LAMS_URL + activity.url;
->>>>>>> e0dbd6be
 						});
 					} else {
 						dblTap(activityGroup, function(){
@@ -2778,11 +2673,7 @@
 	wd.window.focus();
 }
 
-<<<<<<< HEAD
-/* gradebook dialog windows	on the ipad do not update the grid width properly using setGridWidth. Calling this is 
-=======
 /* gradebook dialog windows	on the ipad do not update the grid width properly using setGridWidth. Calling this is
->>>>>>> e0dbd6be
 -- setting the grid to parentWidth-1 and the width of the parent to parentWidth+1, leading to growing width window
 -- that overflows the dialog window. Keep the main grids slightly smaller than their containers and all is well.
 */
@@ -2873,19 +2764,6 @@
 		+ ",resizable=yes,scrollbars=yes,status=" + status
 		+ ",menubar=no, toolbar=no"
 		+ ",top=" + top + ",left=" + left);
-<<<<<<< HEAD
-}
-
-/**
- * Tells parent document to close this Monitor dialog.
- */
-function closeMonitorLessonDialog(refresh) {
-	//check method is available in order to avoid JS errors (as it's not available from integrations)
-	if (typeof window.parent.closeDialog === "function") {
-		window.parent.closeDialog('dialogMonitorLesson' + lessonId, refresh);
-	}
-=======
->>>>>>> e0dbd6be
 }
 
 /**
