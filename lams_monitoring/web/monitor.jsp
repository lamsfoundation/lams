<!DOCTYPE html>
<%@ include file="/taglibs.jsp"%>
<%@ page import="org.lamsfoundation.lams.util.Configuration" import="org.lamsfoundation.lams.util.ConfigurationKeys" %>

<c:set var="localeLanguage"><lams:user property="localeLanguage" /></c:set>
<c:set var="ALLOW_DIRECT_LESSON_LAUNCH"><%=Configuration.get(ConfigurationKeys.ALLOW_DIRECT_LESSON_LAUNCH)%></c:set>
<c:set var="serverURL"><%=Configuration.get(ConfigurationKeys.SERVER_URL)%></c:set>
<c:if test="${fn:substring(serverURL, fn:length(serverURL)-1, fn:length(serverURL)) != '/'}">
	<c:set var="serverURL">${serverURL}/</c:set>
</c:if>

<lams:html>
	<head>
		<meta charset="utf-8" />
		<title><fmt:message key="monitor.title" /></title>

		<link rel="icon" type="image/x-icon" href="<lams:LAMSURL/>images/svg/lamsv5_logo.svg">
		<link rel="stylesheet" href="<lams:LAMSURL/>css/jquery-ui-bootstrap-theme5.css">
		<link rel="stylesheet" href="<lams:LAMSURL/>css/bootstrap5.custom.css">
		<link rel="stylesheet" href="<lams:LAMSURL/>includes/font-awesome6/css/all.css">
		<link rel="stylesheet" href="<lams:LAMSURL/>css/vertical-timeline.css">
		<link rel="stylesheet" href="<lams:LAMSURL/>css/x-editable.css">
		<link rel="stylesheet" href="<lams:LAMSURL/>css/free.ui.jqgrid.min.css">
		<link rel="stylesheet" href="<lams:LAMSURL/>css/free.ui.jqgrid.custom.css">
		<link rel="stylesheet" href="<lams:LAMSURL/>css/tempus-dominus.min.css">
		<link rel="stylesheet" href="<lams:LAMSURL/>gradebook/includes/css/gradebook.css" />
		<link rel="stylesheet" href="<lams:LAMSURL/>css/components.css">
		<link rel="stylesheet" href="<lams:WebAppURL/>css/components-monitoring.css">

		<lams:css suffix="chart"/>

		<script type="text/javascript" src="<lams:LAMSURL/>includes/javascript/jquery.js"></script>
		<script type="text/javascript" src="<lams:LAMSURL/>includes/javascript/jquery-ui.js"></script>
		<script type="text/javascript" src="<lams:LAMSURL/>includes/javascript/jquery.plugin.js"></script>
		<script type="text/javascript" src="<lams:LAMSURL/>includes/javascript/jquery.countdown.js"></script>
		<script type="text/javascript" src="<lams:LAMSURL/>includes/javascript/jquery.cookie.js"></script>
		<script type="text/javascript" src="<lams:LAMSURL/>includes/javascript/jquery.timeago.js"></script>
		<script type="text/javascript" src="<lams:LAMSURL/>includes/javascript/timeagoi18n/jquery.timeago.${fn:toLowerCase(localeLanguage)}.js"></script>
		<script type="text/javascript" src="<lams:LAMSURL/>includes/javascript/popper.min.js"></script>
		<script type="text/javascript" src="<lams:LAMSURL/>includes/javascript/bootstrap5.bundle.min.js"></script>
		<script type="text/javascript" src="<lams:LAMSURL/>includes/javascript/x-editable.js"></script>
		<script type="text/javascript" src="<lams:LAMSURL/>includes/javascript/d3.js"></script>
		<script type="text/javascript" src="<lams:LAMSURL/>includes/javascript/chart.bundle.min.js"></script>
		<script type="text/javascript" src="<lams:LAMSURL/>includes/javascript/chart.js"></script>
		<script type="text/javascript" src="<lams:LAMSURL/>includes/javascript/snap.svg.js"></script>
		<script type="text/javascript" src="<lams:LAMSURL/>includes/javascript/free.jquery.jqgrid.min.js"></script>
		<script type="text/javascript" src="<lams:LAMSURL/>includes/javascript/tempus-dominus.min.js"></script>

		<c:choose>
			<c:when test="${localeLanguage eq 'es'}">
				<script type="text/javascript" src="<lams:LAMSURL/>includes/javascript/jqgrid-i18n/grid.locale-es.js"></script>
				<c:set var="jqGridInternationalised" value="true" />
			</c:when>
			<c:when test="${localeLanguage eq 'fr'}">
				<script type="text/javascript" src="<lams:LAMSURL/>includes/javascript/jqgrid-i18n/grid.locale-fr.js"></script>
				<c:set var="jqGridInternationalised" value="true" />
			</c:when>
			<c:when test="${localeLanguage eq 'el'}">
				<script type="text/javascript" src="<lams:LAMSURL/>includes/javascript/jqgrid-i18n/grid.locale-el.js"></script>
				<c:set var="jqGridInternationalised" value="true" />
			</c:when>
			<c:when test="${localeLanguage eq 'no'}">
				<script type="text/javascript" src="<lams:LAMSURL/>includes/javascript/jqgrid-i18n/grid.locale-no.js"></script>
				<c:set var="jqGridInternationalised" value="true" />
			</c:when>
		</c:choose>

		<lams:JSImport src="includes/javascript/common.js" />
		<lams:JSImport src="includes/javascript/download.js" />
		<lams:JSImport src="includes/javascript/portrait5.js" />
		<lams:JSImport src="includes/javascript/dialog5.js" />
		<lams:JSImport src="includes/javascript/monitorLesson.js" relative="true" />


		<script type="text/javascript">
			var lessonId = ${lesson.lessonID},
					userId = '<lams:user property="userID"/>',
					ldId = ${lesson.learningDesignID},
					lessonStateId = ${lesson.lessonStateID},
					createDateTimeStr = '${lesson.createDateTimeStr}',
					lessonStartDate = '${lesson.scheduleStartDate}',
					lessonEndDate = '${lesson.scheduleEndDate}',
					liveEditEnabled = ${enableLiveEdit && lesson.liveEditEnabled},
					TOTAL_LESSON_LEARNERS_NUMBER = ${lesson.numberPossibleLearners},

					iraToolContentId = '${iraToolContentId}',
					traToolContentId = '${traToolContentId}',
					aeToolContentIds = "${aeToolContentIds}",
					aeToolTypes = "${aeToolTypes}",
					aeActivityTitles = "${aeActivityTitles}",
					peerreviewToolContentId = "${peerreviewToolContentId}",

					LAMS_URL = '<lams:LAMSURL/>',
					csrfToken = '<csrf:tokenname/> : <csrf:tokenvalue/>',
					csrfTokenName = '<csrf:tokenname/>',
					csrfTokenValue = '<csrf:tokenvalue/>',

<<<<<<< HEAD
					decoderDiv = $('<div />'),
					LABELS = {
						<fmt:message key="index.emailnotifications" var="EMAIL_NOTIFICATIONS_TITLE_VAR"/>
						EMAIL_NOTIFICATIONS_TITLE : '<c:out value="${EMAIL_NOTIFICATIONS_TITLE_VAR}" />',
						<fmt:message key="force.complete.click" var="FORCE_COMPLETE_CLICK_VAR"/>
						FORCE_COMPLETE_CLICK : decoderDiv.html('<c:out value="${FORCE_COMPLETE_CLICK_VAR}" />').text(),
						<fmt:message key="button.force.complete" var="FORCE_COMPLETE_BUTTON_VAR"/>
						FORCE_COMPLETE_BUTTON : '<c:out value="${FORCE_COMPLETE_BUTTON_VAR}" />',
						<fmt:message key="force.complete.end.lesson.confirm" var="FORCE_COMPLETE_END_LESSON_CONFIRM_VAR"/>
						FORCE_COMPLETE_END_LESSON_CONFIRM : decoderDiv.html('<c:out value="${FORCE_COMPLETE_END_LESSON_CONFIRM_VAR}" />').text(),
						<fmt:message key="force.complete.activity.confirm" var="FORCE_COMPLETE_ACTIVITY_CONFIRM_VAR"/>
						FORCE_COMPLETE_ACTIVITY_CONFIRM : decoderDiv.html('<c:out value="${FORCE_COMPLETE_ACTIVITY_CONFIRM_VAR}" />').text(),
						<fmt:message key="force.complete.remove.content" var="FORCE_COMPLETE_REMOVE_CONTENT_VAR"/>
						FORCE_COMPLETE_REMOVE_CONTENT : decoderDiv.html('<c:out value="${FORCE_COMPLETE_REMOVE_CONTENT_VAR}" />').text(),
						<fmt:message key="force.complete.drop.fail" var="FORCE_COMPLETE_DROP_FAIL_VAR"/>
						FORCE_COMPLETE_DROP_FAIL : '<c:out value="${FORCE_COMPLETE_DROP_FAIL_VAR}" />',
						<fmt:message key="learner.group.count" var="LEARNER_GROUP_COUNT_VAR"/>
						LEARNER_GROUP_COUNT : '<c:out value="${LEARNER_GROUP_COUNT_VAR}" />',
						<fmt:message key="learner.group.show" var="LEARNER_GROUP_SHOW_VAR"/>
						LEARNER_GROUP_SHOW : '<c:out value="${LEARNER_GROUP_SHOW_VAR}" />',
						<fmt:message key="learner.group.remove.progress" var="LEARNER_GROUP_REMOVE_PROGRESS_VAR"/>
						LEARNER_GROUP_REMOVE_PROGRESS : decoderDiv.html('<c:out value="${LEARNER_GROUP_REMOVE_PROGRESS_VAR}" />').text(),
						<fmt:message key="button.email" var="EMAIL_BUTTON_VAR"/>
						EMAIL_BUTTON : '<c:out value="${EMAIL_BUTTON_VAR}" />',
						<fmt:message key="email.notifications" var="NOTIFCATIONS_VAR"/>
						NOTIFCATIONS : '<c:out value="${NOTIFCATIONS_VAR}" />',
						<fmt:message key="button.save" var="SAVE_BUTTON_VAR"/>
						SAVE_BUTTON : '<c:out value="${SAVE_BUTTON_VAR}" />',
						<fmt:message key="button.cancel" var="CANCEL_BUTTON_VAR"/>
						CANCEL_BUTTON : '<c:out value="${CANCEL_BUTTON_VAR}" />',
						<fmt:message key="learner.finished.dialog.title" var="LEARNER_FINISHED_DIALOG_TITLE_VAR"/>
						LEARNER_FINISHED_DIALOG_TITLE : '<c:out value="${LEARNER_FINISHED_DIALOG_TITLE_VAR}" />',
						<fmt:message key="lesson.enable.presence.alert" var="LESSON_PRESENCE_ENABLE_ALERT_VAR"/>
						LESSON_PRESENCE_ENABLE_ALERT : decoderDiv.html('<c:out value="${LESSON_PRESENCE_ENABLE_ALERT_VAR}" />').text(),
						<fmt:message key="lesson.disable.presence.alert" var="LESSON_PRESENCE_DISABLE_ALERT_VAR"/>
						LESSON_PRESENCE_DISABLE_ALERT : decoderDiv.html('<c:out value="${LESSON_PRESENCE_DISABLE_ALERT_VAR}" />').text(),
						<fmt:message key="lesson.enable.im.alert" var="LESSON_IM_ENABLE_ALERT_VAR"/>
						LESSON_IM_ENABLE_ALERT : decoderDiv.html('<c:out value="${LESSON_IM_ENABLE_ALERT_VAR}" />').text(),
						<fmt:message key="lesson.disable.im.alert" var="LESSON_IM_DISABLE_ALERT_VAR"/>
						LESSON_IM_DISABLE_ALERT : decoderDiv.html('<c:out value="${LESSON_IM_DISABLE_ALERT_VAR}" />').text(),
						<fmt:message key="lesson.remove.alert" var="LESSON_REMOVE_ALERT_VAR"/>
						LESSON_REMOVE_ALERT : decoderDiv.html('<c:out value="${LESSON_REMOVE_ALERT_VAR}" />').text(),
						<fmt:message key="lesson.remove.doublecheck.alert" var="LESSON_REMOVE_DOUBLECHECK_ALERT_VAR"/>
						LESSON_REMOVE_DOUBLECHECK_ALERT : decoderDiv.html('<c:out value="${LESSON_REMOVE_DOUBLECHECK_ALERT_VAR}" />').text(),
						<fmt:message key="lesson.state.created" var="LESSON_STATE_CREATED_VAR"/>
						LESSON_STATE_CREATED : '<c:out value="${LESSON_STATE_CREATED_VAR}" />',
						<fmt:message key="lesson.state.scheduled" var="LESSON_STATE_SCHEDULED_VAR"/>
						LESSON_STATE_SCHEDULED : '<c:out value="${LESSON_STATE_SCHEDULED_VAR}" />',
						<fmt:message key="lesson.state.started" var="LESSON_STATE_STARTED_VAR"/>
						LESSON_STATE_STARTED : '<c:out value="${LESSON_STATE_STARTED_VAR}" />',
						<fmt:message key="lesson.state.suspended" var="LESSON_STATE_SUSPENDED_VAR"/>
						LESSON_STATE_SUSPENDED : '<c:out value="${LESSON_STATE_SUSPENDED_VAR}" />',
						<fmt:message key="lesson.state.finished" var="LESSON_STATE_FINISHED_VAR"/>
						LESSON_STATE_FINISHED : '<c:out value="${LESSON_STATE_FINISHED_VAR}" />',
						<fmt:message key="lesson.state.archived" var="LESSON_STATE_ARCHIVED_VAR"/>
						LESSON_STATE_ARCHIVED : '<c:out value="${LESSON_STATE_ARCHIVED_VAR}" />',
						<fmt:message key="lesson.state.removed" var="LESSON_STATE_REMOVED_VAR"/>
						LESSON_STATE_REMOVED : '<c:out value="${LESSON_STATE_REMOVED_VAR}" />',
						<fmt:message key="lesson.state.action.disable" var="LESSON_STATE_ACTION_DISABLE_VAR"/>
						LESSON_STATE_ACTION_DISABLE : '<c:out value="${LESSON_STATE_ACTION_DISABLE_VAR}" />',
						<fmt:message key="lesson.state.action.activate" var="LESSON_STATE_ACTION_ACTIVATE_VAR"/>
						LESSON_STATE_ACTION_ACTIVATE : '<c:out value="${LESSON_STATE_ACTION_ACTIVATE_VAR}" />',
						<fmt:message key="lesson.state.action.remove" var="LESSON_STATE_ACTION_REMOVE_VAR"/>
						LESSON_STATE_ACTION_REMOVE : '<c:out value="${LESSON_STATE_ACTION_REMOVE_VAR}" />',
						<fmt:message key="lesson.state.action.archive" var="LESSON_STATE_ACTION_ARCHIVE_VAR"/>
						LESSON_STATE_ACTION_ARCHIVE : '<c:out value="${LESSON_STATE_ACTION_ARCHIVE_VAR}" />',
						<fmt:message key="error.lesson.schedule.date" var="LESSON_ERROR_SCHEDULE_DATE_VAR"/>
						LESSON_ERROR_SCHEDULE_DATE : decoderDiv.html('<c:out value="${LESSON_ERROR_SCHEDULE_DATE_VAR}" />').text(),
						<fmt:message key="button.edit.class" var="LESSON_EDIT_CLASS_VAR"/>
						LESSON_EDIT_CLASS : '<c:out value="${LESSON_EDIT_CLASS_VAR}" />',
						<fmt:message key="class.add.all.confirm" var="CLASS_ADD_ALL_CONFIRM_VAR"/>
						CLASS_ADD_ALL_CONFIRM : '<c:out value="${CLASS_ADD_ALL_CONFIRM_VAR}" />',
						<fmt:message key="class.add.all.success" var="CLASS_ADD_ALL_SUCCESS_VAR"/>
						CLASS_ADD_ALL_SUCCESS : '<c:out value="${CLASS_ADD_ALL_SUCCESS_VAR}" />',
						<fmt:message key="lesson.group.dialog.class" var="LESSON_GROUP_DIALOG_CLASS_VAR"/>
						LESSON_GROUP_DIALOG_CLASS : '<c:out value="${LESSON_GROUP_DIALOG_CLASS_VAR}" />',
						<fmt:message key="label.learner.progress.activity.current.tooltip" var="CURRENT_ACTIVITY_VAR"/>
						CURRENT_ACTIVITY : '<c:out value="${CURRENT_ACTIVITY_VAR}" />',
						<fmt:message key="label.learner.progress.activity.completed.tooltip" var="COMPLETED_ACTIVITY_VAR"/>
						COMPLETED_ACTIVITY : '<c:out value="${COMPLETED_ACTIVITY_VAR}" />',
						<fmt:message key="label.learner.progress.activity.attempted.tooltip" var="ATTEMPTED_ACTIVITY_VAR"/>
						ATTEMPTED_ACTIVITY : '<c:out value="${ATTEMPTED_ACTIVITY_VAR}" />',
						<fmt:message key="label.learner.progress.activity.tostart.tooltip" var="TOSTART_ACTIVITY_VAR"/>
						TOSTART_ACTIVITY : '<c:out value="${TOSTART_ACTIVITY_VAR}" />',
						<fmt:message key="label.learner.progress.activity.support.tooltip" var="SUPPORT_ACTIVITY_VAR"/>
						SUPPORT_ACTIVITY : '<c:out value="${SUPPORT_ACTIVITY_VAR}" />',
						<fmt:message key="label.learner.progress.not.started" var="PROGRESS_NOT_STARTED_VAR"/>
						PROGRESS_NOT_STARTED : '<c:out value="${PROGRESS_NOT_STARTED_VAR}" />',
						<fmt:message key="button.timechart" var="TIME_CHART_VAR"/>
						TIME_CHART : '<c:out value="${TIME_CHART_VAR}" />',
						<fmt:message key="button.timechart.tooltip" var="TIME_CHART_TOOLTIP_VAR"/>
						TIME_CHART_TOOLTIP : '<c:out value="${TIME_CHART_TOOLTIP_VAR}" />',
						<fmt:message key="button.live.edit.confirm" var="LIVE_EDIT_CONFIRM_VAR"/>
						LIVE_EDIT_CONFIRM : decoderDiv.html('<c:out value="${LIVE_EDIT_CONFIRM_VAR}" />').text(),
						<fmt:message key="lesson.task.gate" var="CONTRIBUTE_GATE_VAR"/>
						CONTRIBUTE_GATE : '<c:out value="${CONTRIBUTE_GATE_VAR}" />',
						<fmt:message key="lesson.task.gate.password" var="CONTRIBUTE_GATE_PASSWORD_VAR"/>
						CONTRIBUTE_GATE_PASSWORD : '<c:out value="${CONTRIBUTE_GATE_PASSWORD_VAR}" />',
						<fmt:message key="lesson.task.grouping" var="CONTRIBUTE_GROUPING_VAR"/>
						CONTRIBUTE_GROUPING : '<c:out value="${CONTRIBUTE_GROUPING_VAR}" />',
						<fmt:message key="lesson.task.branching" var="CONTRIBUTE_BRANCHING_VAR"/>
						CONTRIBUTE_BRANCHING : '<c:out value="${CONTRIBUTE_BRANCHING_VAR}" />',
						<fmt:message key="lesson.task.content.edited" var="CONTRIBUTE_CONTENT_EDITED_VAR"/>
						CONTRIBUTE_CONTENT_EDITED : '<c:out value="${CONTRIBUTE_CONTENT_EDITED_VAR}" />',
						<fmt:message key="lesson.task.tool" var="CONTRIBUTE_TOOL_VAR"/>
						CONTRIBUTE_TOOL : '<c:out value="${CONTRIBUTE_TOOL_VAR}" />',
						<fmt:message key="button.task.go.tooltip" var="CONTRIBUTE_TOOLTIP_VAR"/>
						CONTRIBUTE_TOOLTIP : '<c:out value="${CONTRIBUTE_TOOLTIP_VAR}" />',
						<fmt:message key="button.task.go" var="CONTRIBUTE_BUTTON_VAR"/>
						CONTRIBUTE_BUTTON : '<c:out value="${CONTRIBUTE_BUTTON_VAR}" />',
						<fmt:message key="button.task.gate.open.now" var="CONTRIBUTE_OPEN_GATE_NOW_BUTTON_VAR"/>
						CONTRIBUTE_OPEN_GATE_NOW_BUTTON : '<c:out value="${CONTRIBUTE_OPEN_GATE_NOW_BUTTON_VAR}" />',
						<fmt:message key="button.task.gate.open.now.tooltip" var="CONTRIBUTE_OPEN_GATE_NOW_TOOLTIP_VAR"/>
						CONTRIBUTE_OPEN_GATE_NOW_TOOLTIP : '<c:out value="${CONTRIBUTE_OPEN_GATE_NOW_TOOLTIP_VAR}" />',
						<fmt:message key="button.task.gate.open" var="CONTRIBUTE_OPEN_GATE_BUTTON_VAR"/>
						CONTRIBUTE_OPEN_GATE_BUTTON : '<c:out value="${CONTRIBUTE_OPEN_GATE_BUTTON_VAR}" />',
						<fmt:message key="button.task.gate.open.tooltip" var="CONTRIBUTE_OPEN_GATE_TOOLTIP_VAR"/>
						CONTRIBUTE_OPEN_GATE_TOOLTIP : '<c:out value="${CONTRIBUTE_OPEN_GATE_TOOLTIP_VAR}" />',
						<fmt:message key="button.task.gate.opened" var="CONTRIBUTE_OPENED_GATE_VAR"/>
						CONTRIBUTE_OPENED_GATE : '<c:out value="${CONTRIBUTE_OPENED_GATE_VAR}" />',
						<fmt:message key="button.task.gate.opened.tooltip" var="CONTRIBUTE_OPENED_GATE_TOOLTIP_VAR"/>
						CONTRIBUTE_OPENED_GATE_TOOLTIP : '<c:out value="${CONTRIBUTE_OPENED_GATE_TOOLTIP_VAR}" />',
						<fmt:message key="lesson.task.attention" var="CONTRIBUTE_ATTENTION_VAR"/>
						CONTRIBUTE_ATTENTION : '<c:out value="${CONTRIBUTE_ATTENTION_VAR}" />',
						<fmt:message key="button.help" var="BUTTON_HELP_VAR"/>
						HELP : '<c:out value="${BUTTON_HELP_VAR}" />',
						<fmt:message key="label.lesson.introduction" var="LESSON_INTRODUCTION_VAR"/>
						LESSON_INTRODUCTION : '<c:out value="${LESSON_INTRODUCTION_VAR}" />',
						<fmt:message key="label.email" var="EMAIL_TITLE_VAR"/>
						EMAIL_TITLE : '<c:out value="${EMAIL_TITLE_VAR}" />',
						<fmt:message key="tour.this.is.disabled" var="TOUR_DISABLED_ELEMENT_VAR"/>
						TOUR_DISABLED_ELEMENT : '<c:out value="${TOUR_DISABLED_ELEMENT_VAR}" />',
						<fmt:message key="progress.email.sent.success" var="PROGRESS_EMAIL_SUCCESS_VAR"/>
						PROGRESS_EMAIL_SUCCESS : '<c:out value="${PROGRESS_EMAIL_SUCCESS_VAR}" />',
						<fmt:message key="progress.email.send.now.question" var="PROGRESS_EMAIL_SEND_NOW_QUESTION_VAR"/>
						PROGRESS_EMAIL_SEND_NOW_QUESTION : '<c:out value="${PROGRESS_EMAIL_SEND_NOW_QUESTION_VAR}" />',
						<fmt:message key="progress.email.send.failed" var="PROGRESS_EMAIL_SEND_FAILED_VAR"/>
						PROGRESS_EMAIL_SEND_FAILED : '<c:out value="${PROGRESS_EMAIL_SEND_FAILED_VAR}" />',
						<fmt:message key="progress.email.select.date.first" var="PROGRESS_EMAIL_SELECT_DATE_FIRST_VAR"/>
						PROGRESS_SELECT_DATE_FIRST : '<c:out value="${PROGRESS_EMAIL_SELECT_DATE_FIRST_VAR}" />',
						<fmt:message key="progress.email.enter.two.dates.first" var="PROGRESS_EMAIL_ENTER_TWO_DATES_FIRST_VAR"/>
						PROGRESS_ENTER_TWO_DATES_FIRST : '<c:out value="${PROGRESS_EMAIL_ENTER_TWO_DATES_FIRST_VAR}" />',
						<fmt:message key="progress.email.would.you.like.to.generate" var="PROGRESS_EMAIL_GENERATE_ONE_VAR"/>
						PROGRESS_EMAIL_GENERATE_ONE : '<c:out value="${PROGRESS_EMAIL_GENERATE_ONE_VAR}" />',
						<fmt:message key="progress.email.how.many.dates.to.generate" var="PROGRESS_EMAIL_GENERATE_TWO_VAR"/>
						PROGRESS_EMAIL_GENERATE_TWO : '<c:out value="${PROGRESS_EMAIL_GENERATE_TWO_VAR}" />',
						<fmt:message key="progress.email.title" var="PROGRESS_EMAIL_TITLE_VAR"/>
						PROGRESS_EMAIL_TITLE : '<c:out value="${PROGRESS_EMAIL_TITLE_VAR}" />',
						<fmt:message key="error.date.in.past" var="ERROR_DATE_IN_PAST_VAR"/>
						ERROR_DATE_IN_PAST : '<c:out value="${ERROR_DATE_IN_PAST_VAR}" />',
						<fmt:message key="label.lesson.starts" var="LESSON_START_VAR"><fmt:param value="%0"/></fmt:message>
						LESSON_START : '<c:out value="${LESSON_START_VAR}"/>',
						<fmt:message key="label.lesson.finishes" var="LESSON_FINISH_VAR"><fmt:param value="%0"/></fmt:message>
						LESSON_FINISH : '<c:out value="${LESSON_FINISH_VAR}" />',
						<fmt:message key="lesson.display.activity.scores.alert" var="LESSON_ACTIVITY_SCORES_ENABLE_ALERT_VAR"/>
						LESSON_ACTIVITY_SCORES_ENABLE_ALERT : decoderDiv.html('<c:out value="${LESSON_ACTIVITY_SCORES_ENABLE_ALERT_VAR}" />').text(),
						<fmt:message key="lesson.hide.activity.scores.alert" var="LESSON_ACTIVITY_SCORES_DISABLE_ALERT_VAR"/>
						LESSON_ACTIVITY_SCORES_DISABLE_ALERT : decoderDiv.html('<c:out value="${LESSON_ACTIVITY_SCORES_DISABLE_ALERT_VAR}" />').text(),
						<fmt:message key="label.reschedule" var="RESCHEDULE_VAR"/>
						RESCHEDULE : decoderDiv.html('<c:out value="${RESCHEDULE_VAR}" />').text(),
						<fmt:message key="error.lesson.end.date.must.be.after.start.date" var="LESSON_ERROR_START_END_DATE_VAR"/>
						LESSON_ERROR_START_END_DATE : decoderDiv.html('<c:out value="${LESSON_ERROR_START_END_DATE_VAR}" />').text(),
						<fmt:message key="button.live.edit" var="LIVE_EDIT_BUTTON_VAR"/>
						LIVE_EDIT_BUTTON: '<c:out value="${LIVE_EDIT_BUTTON_VAR}" />',
						<fmt:message key="button.live.edit.tooltip" var="LIVE_EDIT_TOOLTIP_VAR"/>
						LIVE_EDIT_TOOLTIP: '<c:out value="${LIVE_EDIT_TOOLTIP_VAR}" />',
						<fmt:message key="label.person.editing.lesson" var="LIVE_EDIT_WARNING_VAR"><fmt:param value="%0"/></fmt:message>
						LIVE_EDIT_WARNING: '<c:out value="${LIVE_EDIT_WARNING_VAR}" />'
=======
					LABELS = {
						EMAIL_NOTIFICATIONS_TITLE : "<spring:escapeBody javaScriptEscape='true'><fmt:message key='index.emailnotifications'/></spring:escapeBody>",
						FORCE_COMPLETE_CLICK : "<spring:escapeBody javaScriptEscape='true'><fmt:message key='force.complete.click'/></spring:escapeBody>",
						FORCE_COMPLETE_BUTTON : "<spring:escapeBody javaScriptEscape='true'><fmt:message key='button.force.complete'/></spring:escapeBody>",
						FORCE_COMPLETE_END_LESSON_CONFIRM : "<spring:escapeBody javaScriptEscape='true'><fmt:message key='force.complete.end.lesson.confirm'/></spring:escapeBody>",
						FORCE_COMPLETE_ACTIVITY_CONFIRM : "<spring:escapeBody javaScriptEscape='true'><fmt:message key='force.complete.activity.confirm'/></spring:escapeBody>",
						FORCE_COMPLETE_REMOVE_CONTENT : "<spring:escapeBody javaScriptEscape='true'><fmt:message key='force.complete.remove.content'/></spring:escapeBody>",
						FORCE_COMPLETE_DROP_FAIL : "<spring:escapeBody javaScriptEscape='true'><fmt:message key='force.complete.drop.fail'/></spring:escapeBody>",
						LEARNER_GROUP_COUNT : "<spring:escapeBody javaScriptEscape='true'><fmt:message key='learner.group.count'/></spring:escapeBody>",
						LEARNER_GROUP_SHOW : "<spring:escapeBody javaScriptEscape='true'><fmt:message key='learner.group.show'/></spring:escapeBody>",
						LEARNER_GROUP_REMOVE_PROGRESS : "<spring:escapeBody javaScriptEscape='true'><fmt:message key='learner.group.remove.progress'/></spring:escapeBody>",
						EMAIL_BUTTON : "<spring:escapeBody javaScriptEscape='true'><fmt:message key='button.email'/></spring:escapeBody>",
						NOTIFCATIONS : "<spring:escapeBody javaScriptEscape='true'><fmt:message key='email.notifications'/></spring:escapeBody>",
						SAVE_BUTTON : "<spring:escapeBody javaScriptEscape='true'><fmt:message key='button.save'/></spring:escapeBody>",
						CANCEL_BUTTON : "<spring:escapeBody javaScriptEscape='true'><fmt:message key='button.cancel'/></spring:escapeBody>",
						LEARNER_FINISHED_DIALOG_TITLE : "<spring:escapeBody javaScriptEscape='true'><fmt:message key='learner.finished.dialog.title'/></spring:escapeBody>",
						LESSON_PRESENCE_ENABLE_ALERT : "<spring:escapeBody javaScriptEscape='true'><fmt:message key='lesson.enable.presence.alert'/></spring:escapeBody>",
						LESSON_PRESENCE_DISABLE_ALERT : "<spring:escapeBody javaScriptEscape='true'><fmt:message key='lesson.disable.presence.alert'/></spring:escapeBody>",
						LESSON_IM_ENABLE_ALERT : "<spring:escapeBody javaScriptEscape='true'><fmt:message key='lesson.enable.im.alert'/></spring:escapeBody>",
						LESSON_IM_DISABLE_ALERT : "<spring:escapeBody javaScriptEscape='true'><fmt:message key='lesson.disable.im.alert'/></spring:escapeBody>",
						LESSON_REMOVE_ALERT : "<spring:escapeBody javaScriptEscape='true'><fmt:message key='lesson.remove.alert'/></spring:escapeBody>",
						LESSON_REMOVE_DOUBLECHECK_ALERT : "<spring:escapeBody javaScriptEscape='true'><fmt:message key='lesson.remove.doublecheck.alert'/></spring:escapeBody>",
						LESSON_STATE_CREATED : "<spring:escapeBody javaScriptEscape='true'><fmt:message key='lesson.state.created'/></spring:escapeBody>",
						LESSON_STATE_SCHEDULED : "<spring:escapeBody javaScriptEscape='true'><fmt:message key='lesson.state.scheduled'/></spring:escapeBody>",
						LESSON_STATE_STARTED : "<spring:escapeBody javaScriptEscape='true'><fmt:message key='lesson.state.started'/></spring:escapeBody>",
						LESSON_STATE_SUSPENDED : "<spring:escapeBody javaScriptEscape='true'><fmt:message key='lesson.state.suspended'/></spring:escapeBody>",
						LESSON_STATE_FINISHED : "<spring:escapeBody javaScriptEscape='true'><fmt:message key='lesson.state.finished'/></spring:escapeBody>",
						LESSON_STATE_ARCHIVED : "<spring:escapeBody javaScriptEscape='true'><fmt:message key='lesson.state.archived'/></spring:escapeBody>",
						LESSON_STATE_REMOVED : "<spring:escapeBody javaScriptEscape='true'><fmt:message key='lesson.state.removed'/></spring:escapeBody>",
						LESSON_STATE_ACTION_DISABLE : "<spring:escapeBody javaScriptEscape='true'><fmt:message key='lesson.state.action.disable'/></spring:escapeBody>",
						LESSON_STATE_ACTION_ACTIVATE : "<spring:escapeBody javaScriptEscape='true'><fmt:message key='lesson.state.action.activate'/></spring:escapeBody>",
						LESSON_STATE_ACTION_REMOVE : "<spring:escapeBody javaScriptEscape='true'><fmt:message key='lesson.state.action.remove'/></spring:escapeBody>",
						LESSON_STATE_ACTION_ARCHIVE : "<spring:escapeBody javaScriptEscape='true'><fmt:message key='lesson.state.action.archive'/></spring:escapeBody>",
						LESSON_ERROR_SCHEDULE_DATE : "<spring:escapeBody javaScriptEscape='true'><fmt:message key='error.lesson.schedule.date'/></spring:escapeBody>",
						LESSON_EDIT_CLASS : "<spring:escapeBody javaScriptEscape='true'><fmt:message key='button.edit.class'/></spring:escapeBody>",
						CLASS_ADD_ALL_CONFIRM : "<spring:escapeBody javaScriptEscape='true'><fmt:message key='class.add.all.confirm'/></spring:escapeBody>",
						CLASS_ADD_ALL_SUCCESS : "<spring:escapeBody javaScriptEscape='true'><fmt:message key='class.add.all.success'/></spring:escapeBody>",
						LESSON_GROUP_DIALOG_CLASS : "<spring:escapeBody javaScriptEscape='true'><fmt:message key='lesson.group.dialog.class'/></spring:escapeBody>",
						CURRENT_ACTIVITY : "<spring:escapeBody javaScriptEscape='true'><fmt:message key='label.learner.progress.activity.current.tooltip'/></spring:escapeBody>",
						COMPLETED_ACTIVITY : "<spring:escapeBody javaScriptEscape='true'><fmt:message key='label.learner.progress.activity.completed.tooltip'/></spring:escapeBody>",
						ATTEMPTED_ACTIVITY : "<spring:escapeBody javaScriptEscape='true'><fmt:message key='label.learner.progress.activity.attempted.tooltip'/></spring:escapeBody>",
						TOSTART_ACTIVITY : "<spring:escapeBody javaScriptEscape='true'><fmt:message key='label.learner.progress.activity.tostart.tooltip'/></spring:escapeBody>",
						SUPPORT_ACTIVITY : "<spring:escapeBody javaScriptEscape='true'><fmt:message key='label.learner.progress.activity.support.tooltip'/></spring:escapeBody>",
						PROGRESS_NOT_STARTED : "<spring:escapeBody javaScriptEscape='true'><fmt:message key='label.learner.progress.not.started'/></spring:escapeBody>",
						TIME_CHART : "<spring:escapeBody javaScriptEscape='true'><fmt:message key='button.timechart'/></spring:escapeBody>",
						TIME_CHART_TOOLTIP : "<spring:escapeBody javaScriptEscape='true'><fmt:message key='button.timechart.tooltip'/></spring:escapeBody>",
						LIVE_EDIT_CONFIRM : "<spring:escapeBody javaScriptEscape='true'><fmt:message key='button.live.edit.confirm'/></spring:escapeBody>",
						CONTRIBUTE_GATE : "<spring:escapeBody javaScriptEscape='true'><fmt:message key='lesson.task.gate'/></spring:escapeBody>",
						CONTRIBUTE_GATE_PASSWORD : "<spring:escapeBody javaScriptEscape='true'><fmt:message key='lesson.task.gate.password'/></spring:escapeBody>",
						CONTRIBUTE_GROUPING : "<spring:escapeBody javaScriptEscape='true'><fmt:message key='lesson.task.grouping'/></spring:escapeBody>",
						CONTRIBUTE_BRANCHING : "<spring:escapeBody javaScriptEscape='true'><fmt:message key='lesson.task.branching'/></spring:escapeBody>",
						CONTRIBUTE_CONTENT_EDITED : "<spring:escapeBody javaScriptEscape='true'><fmt:message key='lesson.task.content.edited'/></spring:escapeBody>",
						CONTRIBUTE_TOOL : "<spring:escapeBody javaScriptEscape='true'><fmt:message key='lesson.task.tool'/></spring:escapeBody>",
						CONTRIBUTE_TOOLTIP : "<spring:escapeBody javaScriptEscape='true'><fmt:message key='button.task.go.tooltip'/></spring:escapeBody>",
						CONTRIBUTE_BUTTON : "<spring:escapeBody javaScriptEscape='true'><fmt:message key='button.task.go'/></spring:escapeBody>",
						CONTRIBUTE_OPEN_GATE_NOW_BUTTON: "<spring:escapeBody javaScriptEscape='true'><fmt:message key='button.task.gate.open.now'/></spring:escapeBody>",
						CONTRIBUTE_OPEN_GATE_NOW_TOOLTIP: "<spring:escapeBody javaScriptEscape='true'><fmt:message key='button.task.gate.open.now.tooltip'/></spring:escapeBody>",
						CONTRIBUTE_OPEN_GATE_BUTTON: "<spring:escapeBody javaScriptEscape='true'><fmt:message key='button.task.gate.open'/></spring:escapeBody>",
						CONTRIBUTE_OPEN_GATE_TOOLTIP: "<spring:escapeBody javaScriptEscape='true'><fmt:message key='button.task.gate.open.tooltip'/></spring:escapeBody>",
						CONTRIBUTE_OPENED_GATE: "<spring:escapeBody javaScriptEscape='true'><fmt:message key='button.task.gate.opened'/></spring:escapeBody>",
						CONTRIBUTE_OPENED_GATE_TOOLTIP: "<spring:escapeBody javaScriptEscape='true'><fmt:message key='button.task.gate.opened.tooltip'/></spring:escapeBody>",
						CONTRIBUTE_ATTENTION: "<spring:escapeBody javaScriptEscape='true'><fmt:message key='lesson.task.attention'/></spring:escapeBody>",
						HELP: "<spring:escapeBody javaScriptEscape='true'><fmt:message key='button.help'/></spring:escapeBody>",
						LESSON_INTRODUCTION: "<spring:escapeBody javaScriptEscape='true'><fmt:message key='label.lesson.introduction'/></spring:escapeBody>",
						EMAIL_TITLE: "<spring:escapeBody javaScriptEscape='true'><fmt:message key='label.email'/></spring:escapeBody>",
						TOUR_DISABLED_ELEMENT: "<spring:escapeBody javaScriptEscape='true'><fmt:message key='tour.this.is.disabled'/></spring:escapeBody>",
						PROGRESS_EMAIL_SUCCESS: "<spring:escapeBody javaScriptEscape='true'><fmt:message key='progress.email.sent.success'/></spring:escapeBody>",
						PROGRESS_EMAIL_SEND_NOW_QUESTION: "<spring:escapeBody javaScriptEscape='true'><fmt:message key='progress.email.send.now.question'/></spring:escapeBody>",
						PROGRESS_EMAIL_SEND_FAILED: "<spring:escapeBody javaScriptEscape='true'><fmt:message key='progress.email.send.failed'/></spring:escapeBody>",
						PROGRESS_SELECT_DATE_FIRST: "<spring:escapeBody javaScriptEscape='true'><fmt:message key='progress.email.select.date.first'/></spring:escapeBody>",
						PROGRESS_ENTER_TWO_DATES_FIRST: "<spring:escapeBody javaScriptEscape='true'><fmt:message key='progress.email.enter.two.dates.first'/></spring:escapeBody>",
						PROGRESS_EMAIL_GENERATE_ONE: "<spring:escapeBody javaScriptEscape='true'><fmt:message key='progress.email.would.you.like.to.generate'/></spring:escapeBody>",
						PROGRESS_EMAIL_GENERATE_TWO: "<spring:escapeBody javaScriptEscape='true'><fmt:message key='progress.email.how.many.dates.to.generate'/></spring:escapeBody>",
						PROGRESS_EMAIL_TITLE: "<spring:escapeBody javaScriptEscape='true'><fmt:message key='progress.email.title'/></spring:escapeBody>",
						ERROR_DATE_IN_PAST: "<spring:escapeBody javaScriptEscape='true'><fmt:message key='error.date.in.past'/></spring:escapeBody>",
						LESSON_START: "<spring:escapeBody javaScriptEscape='true'><fmt:message key='label.lesson.starts'><fmt:param value='%0'/></fmt:message></spring:escapeBody>",
						LESSON_FINISH: "<spring:escapeBody javaScriptEscape='true'><fmt:message key='label.lesson.finishes'><fmt:param value='%0'/></fmt:message></spring:escapeBody>",
						LESSON_ACTIVITY_SCORES_ENABLE_ALERT: "<spring:escapeBody javaScriptEscape='true'><fmt:message key='lesson.display.activity.scores.alert'/></spring:escapeBody>",
						LESSON_ACTIVITY_SCORES_DISABLE_ALERT: "<spring:escapeBody javaScriptEscape='true'><fmt:message key='lesson.hide.activity.scores.alert'/></spring:escapeBody>",
						RESCHEDULE: "<spring:escapeBody javaScriptEscape='true'><fmt:message key='label.reschedule'/></spring:escapeBody>",
						LESSON_ERROR_START_END_DATE: "<spring:escapeBody javaScriptEscape='true'><fmt:message key='error.lesson.end.date.must.be.after.start.date'/></spring:escapeBody>",
						LIVE_EDIT_BUTTON: "<spring:escapeBody javaScriptEscape='true'><fmt:message key='button.live.edit'/></spring:escapeBody>",
						LIVE_EDIT_TOOLTIP: "<spring:escapeBody javaScriptEscape='true'><fmt:message key='button.live.edit.tooltip'/></spring:escapeBody>",
						LIVE_EDIT_WARNING: "<spring:escapeBody javaScriptEscape='true'><fmt:message key='label.person.editing.lesson'><fmt:param value='%0'/></fmt:message></spring:escapeBody>"
>>>>>>> 2374fe2f
					};

			<c:if test="${jqGridInternationalised}">
			$.extend(true, $.jgrid,$.jgrid.regional['${language}']);
			</c:if>
		</script>

	</head>
	<body class="component">
	<div class="component-page-wrapper monitoring-page-wrapper ">
		<div class="component-sidebar active">
			<a href="/" title="<fmt:message key='label.monitoring.return.to.index' />" class="lams-logo">
				<img src="<lams:LAMSURL/>images/svg/lamsv5_logo.svg" alt="<fmt:message key='label.monitoring.logo' />" />
			</a>

			<div class="component-menu">
				<div class="component-menu-btn d-flex flex-column align-items-center">
					<div class="navigate-btn-container">
						<a id="load-sequence-tab-btn" href="#" class="btn btn-primary active"
						   data-tab-name="sequence"	title="<fmt:message key='tab.dashboard' />">
							<i class="fa fa-cubes fa-lg"></i>
						</a>
						<label for="load-sequence-tab-btn" class="d-none d-md-block">
							<fmt:message key='tab.dashboard' />
						</label>
					</div>

					<c:if test="${isTBLSequence}">
						<div class="navigate-btn-container">
							<a id="load-teams-tab-btn" class="btn btn-primary" href="#"
							   data-tab-name="teams" title="<fmt:message key='label.teams' />">
								<i class="fa fa-people-group fa-lg"></i>
							</a>
							<label for="load-teams-tab-btn" class="d-none d-md-block">
								<fmt:message key='label.teams' />
							</label>
						</div>

						<c:if test="${not empty isIraAvailable}">
							<div class="navigate-btn-container">
								<a id="load-irat-tab-btn" class="btn btn-primary" href="#"
								   data-tab-name="iratStudentChoices"	title="<fmt:message key='label.ira' />">
									<i class="fa fa-user fa-lg"></i>
								</a>

								<label for="load-irat-tab-btn" class="d-none d-md-block">
									<fmt:message key='label.ira' />
								</label>
							</div>
						</c:if>

						<c:if test="${not empty isScratchieAvailable}">
							<div class="navigate-btn-container">
								<a id="load-trat-tab-btn" class="btn btn-primary" href="#"
								   data-tab-name="tratStudentChoices" title="<fmt:message key='label.tra' />">
									<i class="fa fa-users fa-lg"></i>
								</a>

								<label for="load-trat-tab-btn" class="d-none d-md-block">
									<fmt:message key='label.tra' />
								</label>
							</div>

							<c:if test="${burningQuestionsEnabled}">
								<div class="navigate-btn-container">
									<a id="load-burning-tab-btn" class="btn btn-primary" href="#"
									   data-tab-name="burningQuestions" title="<fmt:message key='label.monitoring.burning.questions' />">
										<i class="fa fa-question-circle fa-lg"></i>
									</a>
									<label for="load-burning-tab-btn" class="d-none d-md-block">
										<fmt:message key='label.monitoring.burning.questions' />
									</label>
								</div>
							</c:if>
						</c:if>

						<c:if test="${not empty isAeAvailable}">
							<div class="navigate-btn-container">
								<a id="load-aes-tab-btn" class="btn btn-primary" href="#"
								   data-tab-name="aes" title="<fmt:message key='label.aes' />">
									<i class="fa fa-dashboard fa-lg"></i>
								</a>
								<label for="load-aes-tab-btn" class="d-none d-md-block">
									<fmt:message key='label.aes' />
								</label>
							</div>
						</c:if>

						<c:if test="${not empty isPeerreviewAvailable}">
							<div class="navigate-btn-container">
								<a id="load-peer-review-tab-btn" class="btn btn-primary" href="#"
								   data-tab-name="peerReview" title="<fmt:message key='label.peer.review' />">
									<i class="fa fa-person-circle-question fa-lg"></i>
								</a>
								<label for="load-aes-tab-btn" class="d-none d-md-block">
									<fmt:message key='label.peer.review' />
								</label>
							</div>
						</c:if>
					</c:if>

					<div class="navigate-btn-container">
						<a id="load-learners-tab-btn" href="#" class="btn btn-primary"
						   data-tab-name="learners"	title="<fmt:message key='tab.learners' />">
							<i class="fa fa-solid fa-users fa-lg"></i>
						</a>
						<label for="load-learners-tab-btn" class="d-none d-md-block">
							<fmt:message key='tab.learners' />
						</label>
					</div>

					<div class="navigate-btn-container">
						<a id="load-gradebook-tab-btn" href="#" class="btn btn-primary"
						   data-tab-name="gradebook" title="<fmt:message key='tab.gradebook' />">
							<i class="fa fa-solid fa-list-ol fa-lg"></i>
						</a>
						<label for="load-gradebook-tab-btn" class="d-none d-md-block">
							<fmt:message key='tab.gradebook' />
						</label>
					</div>

					<div class="navigate-btn-container">
						<a id="edit-lesson-btn" class="btn btn-primary" href="#" title="<fmt:message key='label.monitoring.edit.lesson.settings' />">
							<i class="fa fa-pen fa-lg"></i>
						</a>
						<label for="edit-lesson-btn" class="d-none d-md-block">
							<fmt:message key='label.monitoring.edit' />
						</label>
					</div>

				</div>

				<div class="lesson-properties">
					<dl id="lessonDetails" class="dl-horizontal">
						<c:if test="${ALLOW_DIRECT_LESSON_LAUNCH}">
							<dt class="text-muted mt-0"><small><fmt:message key="lesson.learner.url"/></small></dt>
							<dd class="text-muted">
								<small id="lessonUrl" class="text-break">
									<c:out value="${serverURL}r/${lesson.encodedLessonID}" escapeXml="true"/>
									<button id="lessonUrlCopyToClipboardButton" class="btn btn-primary btn-sm ms-2"
											onClick="javascript:copyLessonUrlToClipboard()"
											title='<fmt:message key="button.copy.lesson.url.tooltip"/>'>
										<i class="fa-regular fa-clipboard"></i>
									</button>
								</small>
							</dd>
						</c:if>

						<dt><fmt:message key="lesson.state"/>
						</dt>
						<dd>
							<button data-bs-toggle="collapse" data-bs-target="#changeState" id="lessonStateLabel" class="lessonManageField"></button>
							<div style="display:inline-block;vertical-align: middle;"><span id="lessonStartDateSpan" class="lessonManageField loffset5"></span>
								<span id="lessonFinishDateSpan" class="lessonManageField loffset5"></span></div>

							<!--  Change lesson status or start/schedule start -->
							<div class="collapse offset10" id="changeState">
								<div id="lessonScheduler">
									<form>
										<div id="lessonStartApply">
											<div class="form-group mt-2" >
												<label for="scheduleDatetimeField" class="form-label"><fmt:message key="lesson.start"/></label>
												<input class="lessonManageField form-control-sm" id="scheduleDatetimeField" type="text" autocomplete="nope" />
											</div>

											<div class="mt-2">
												<a id="scheduleLessonButton" class="btn btn-sm btn-default lessonManageField" href="#"
												   onClick="javascript:scheduleLesson()"
												   title='<fmt:message key="button.schedule.tooltip"/>'>
													<fmt:message key="button.schedule"/>
												</a>
												<a id="startLessonButton" class="btn btn-sm btn-secondary" href="#"
												   onClick="javascript:startLesson()"
												   title='<fmt:message key="button.start.now.tooltip"/>'>
													<fmt:message key="button.start.now"/>
												</a>
											</div>
										</div>

										<div id="lessonDisableApply">
											<div class="form-group mt-2">
												<label for="disableDatetimeField" class="form-label d-block"><fmt:message key="lesson.end"/></label>
												<input class="lessonManageField form-control-sm" id="disableDatetimeField" type="text"/>
											</div>
											<div class="mt-2">
												<a id="scheduleDisableLessonButton" class="btn btn-sm btn-secondary lessonManageField" href="#"
												   onClick="javascript:scheduleDisableLesson()"
												   title='<fmt:message key="button.schedule.disable.tooltip"/>'>
													<fmt:message key="button.schedule"/>
												</a>
												<a id="disableLessonButton" class="btn btn-sm btn-secondary" href="#"
												   onClick="javascript:disableLesson()"
												   title='<fmt:message key="button.disable.now.tooltip"/>'>
													<fmt:message key="button.disable.now"/>
												</a>
											</div>
										</div>
									</form>
								</div>

								<div id="lessonStateChanger">
									<select id="lessonStateField" class="form-select-sm mt-2" onchange="lessonStateFieldChanged()">
										<option value="-1"><fmt:message key="lesson.select.state"/></option>
									</select>
									<span id="lessonStateApply">
									<button type="button" class="lessonManageField btn btn-sm btn-primary"
											onClick="javascript:changeLessonState()"
											title='<fmt:message key="lesson.change.state.tooltip"/>'>
								   		<i class="fa fa-check"></i> 
								   		<span class="hidden-xs"><fmt:message key="button.apply"/></span>
							    	</button>
							    </span>
								</div>
							</div>
						</dd>

						<!--
					<dt><fmt:message key="lesson.learners"/>:</dt>
					<dd title='<fmt:message key="lesson.ratio.learners.tooltip"/>' id="learnersStartedPossibleCell"></dd>
					 -->

						<!--  lesson actions -->
						<dt><fmt:message key="lesson.manage"/>:</dt>
						<dd>
							<div>
								<button id="editLessonNameButton" class="btn btn-sm btn-primary"
										type="button"
										title='<fmt:message key="button.edit.lesson.name"/>'>
									<i class="fa fa-pencil"></i>
									<span class="hidden-xs"><fmt:message key="button.edit.lesson.name"/></span>
								</button>

								<button id="liveEditButton" class="btn btn-sm btn-primary" style="display:none"
										type="button" onClick="javascript:openLiveEdit()"
										title='<fmt:message key='button.live.edit.tooltip'/>'>
									<i class="fa fa-pen-to-square"></i>
									<span class="hidden-xs"><fmt:message key='button.live.edit'/></span>
								</button>

								<button id="viewLearnersButton" class="btn btn-sm btn-primary"
										type="button" onClick="javascript:showLessonLearnersDialog()"
										title='<fmt:message key="button.view.learners.tooltip"/>'>
									<i class="fa fa-users"></i>
									<span class="hidden-xs"><fmt:message key="button.view.learners"/></span>
								</button>

								<button id="editClassButton" class="btn btn-sm btn-primary"
										type="button" onClick="javascript:showClassDialog()"
										title='<fmt:message key="button.edit.class.tooltip"/>'>
									<i class="fa fa-user-times"></i>
									<span class="hidden-xs"><fmt:message key="button.edit.class"/></span>
								</button>

								<c:if test="${lesson.enabledLessonNotifications}">
									<button id="notificationButton" class="btn btn-sm btn-primary"
											type="button" onClick="javascript:showNotificationsDialog(null,${lesson.lessonID})">
										<i class="fa fa-bullhorn"></i>
										<span class="hidden-xs"><fmt:message key="email.notifications"/></span>
									</button>
								</c:if>

								<a id="editTimerButton" class="btn btn-sm btn-primary"
								   type="button" href="<lams:LAMSURL/>monitoring/timer.jsp" target="_blank"
								   title='<fmt:message key="label.countdown.timer" />'>
									<i class="fa fa-hourglass-half"></i>
									<span class="hidden-xs"><fmt:message key="label.countdown.timer"/></span>
								</a>
							</div>

							<div class="mt-2">
								<c:if test="${lesson.enableLessonIntro}">
									<button id="editIntroButton" class="btn btn-sm btn-primary"
											type="button" onClick="javascript:showIntroductionDialog(${lesson.lessonID})">
										<i class="fa fa-sm fa-info"></i>
										<span class="hidden-xs"><fmt:message key="label.lesson.introduction"/></span>
									</button>
								</c:if>

								<lams:Switch id="gradebookOnCompleteButton" checked="${lesson.gradebookOnComplete}"
											 labelKey="label.display.activity.scores" iconClass="fa fa-sm fa-list-ol" />
							</div>
						</dd>

						<!-- IM & Presence -->
						<dt><fmt:message key="lesson.im"/>:</dt>
						<dd>

							<lams:Switch id="presenceButton" checked="${lesson.learnerPresenceAvailable}"
										 labelKey="lesson.presence" iconClass="fa fa-sm fa-wifi"	/>

							<!-- <span id="presenceCounter" class="badge">0</span> -->

							<div id="imButtonWrapper"
									<c:if test="${not lesson.learnerPresenceAvailable}">
										style="display: none"
									</c:if>
							>
								<lams:Switch id="imButton" checked="${lesson.learnerImAvailable}"
											 labelKey="lesson.im" iconClass="fa fa-sm fa-comments"	/>
							</div>

							<button id="openImButton" class="btn btn-primary btn-sm"
									<c:if test="${not lesson.learnerImAvailable}">
										style="display: none"
									</c:if>
							><i class="fa fa-sm fa-comments"></i>
								<span class="hidden-xs"><fmt:message key="button.open.im"/></span>
							</button>
						</dd>

						<!-- Progress Emails -->
						<dt><fmt:message key="lesson.progress.email"/>:</dt>
						<dd>
							<button id="sendProgressEmail" class="btn btn-primary btn-sm"
									onClick="javascript:sendProgressEmail()"/>
							<i class="fa fa-sm fa-envelope"></i>
							<span class="hidden-xs"><fmt:message key="progress.email.send"/></span>
							</button>
							<button id="configureProgressEmail" class="btn btn-primary btn-sm"
									onClick="javascript:configureProgressEmail()"/>
							<i class="fa fa-sm fa-cog"></i>
							<span class="hidden-xs"><fmt:message key="progress.email.configure"/></span>
							</button>
						</dd>
<<<<<<< HEAD
=======

						<dt class="text-muted mt-4"><small><fmt:message key="label.monitoring.learning.design.path"/></small></dt>
						<dd class="text-muted">
							<small class="text-break font-monospace">
								<c:out value="${ldPath}" escapeXml="true"/>
							</small>
						</dd>
>>>>>>> 2374fe2f
					</dl>
				</div>
			</div>
		</div>

<<<<<<< HEAD
		<div class="component-page-content monitoring-page-content active">
			<header class="d-flex justify-content-between">
				<h1 id="lesson-name"><c:out value="${lesson.lessonName}"/></h1>
=======
		<div class="monitoring-page-content active">
			<header class="d-flex justify-content-between">
				<div class="hamburger-box">
					<!--
                        <div class="hamburger">
                            <span></span>
                            <span></span>
                            <span></span>
                        </div>
                     -->
					<p id="lesson-name"><c:out value="${lesson.lessonName}"/></p>
				</div>
>>>>>>> 2374fe2f
				<div class="top-menu">
					<div id="sequenceSearchPhraseContainer" class="input-group">
						<input id="sequenceSearchPhrase" type="search" class="form-control" placeholder="<fmt:message key='label.monitoring.search.learners' />...">
						<button id="sequenceSearchPhraseButton" class="btn bg-white opacity-100" type="button" disabled onClick="javascript:sequenceClearSearchPhrase(true)" aria-label="<fmt:message key='label.monitoring.search.learners' />">
							<i id="sequenceSearchPhraseIcon" class="fa-solid fa-fw fa-magnifying-glass"></i>
							<i id="sequenceSearchPhraseClearIcon" class="fa-solid fa-fw fa-lg fa-xmark"></i>
						</button>
					</div>
					<!--
				<div class="top-menu-btn component-menu-btn">
					<a href="#" onClick="javscript:refreshMonitor()"><img src="<lams:LAMSURL/>images/components/icon2.svg" alt="#" /></a>
				</div>
				 -->
				</div>
			</header>

			<div class="tab-content pt-2">

			</div>
		</div>
	</div>

	<c:if test="${not empty lesson.lessonInstructions}">
		<div class="d-none" id="lesson-instructions-source">
			<c:out value="${lesson.lessonInstructions}" escapeXml="false" />
		</div>
	</c:if>

	<div id="learnerGroupDialogContents" class="dialogContainer">
		<span id="learnerGroupMultiSelectLabel"><fmt:message key='learner.group.multi.select'/></span>
		<table id="listLearners" class="table table-borderless">
			<tr id="learnerGroupSearchRow">
				<td colspan="5">
					<div class="input-group mb-3">
						<input type="text" class="form-control dialogSearchPhrase" placeholder="<fmt:message key='search.learner.textbox' />"
							   aria-label="<fmt:message key='search.learner.textbox' />">
						<span class="dialogSearchPhraseIcon input-group-text" title="<fmt:message key='search.learner.textbox' />">
				  		<i class=" fa-solid fa-sm fa-search"></i>
				  </span>
					</div>
				</td>
				<td>
					<button class="btn btn-xs btn-secondary dialogSearchPhraseClear"
							onClick="javascript:learnerGroupClearSearchPhrase()"
							title="<fmt:message key='learners.search.phrase.clear.tooltip' />">
						<i class="fa-solid fa-fw fa-xmark"></i>
					</button>
				</td>
			</tr>
			<tr>
				<td class="navCell pageMinus10Cell">
					<button class="btn btn-xs btn-secondary"
							onClick="javascript:shiftLearnerGroupList(-10)"
							title="<fmt:message key='learner.group.backward.10'/>">
						<i class="fa-solid fa-fw fa-step-backward"></i>
					</button>

				</td>
				<td class="navCell pageMinus1Cell">
					<button class="btn btn-xs btn-secondary"
							onClick="javascript:shiftLearnerGroupList(-1)"
							title="<fmt:message key='learner.group.backward.1'/>">
						<i class="fa-solid fa-fw fa-backward"></i>
					</button>
				</td>
				<td class="pageCell"
					title="<fmt:message key='learners.page'/>">
				</td>
				<td class="navCell pagePlus1Cell">
					<button class="btn btn-xs btn-secondary"
							onClick="javascript:shiftLearnerGroupList(1)"
							title="<fmt:message key='learner.group.forward.1'/>">
						<i class="fa-solid fa-fw fa-forward"></i>
					</button>
				</td>
				<td class="navCell pagePlus10Cell">
					<button class="btn btn-xs btn-secondary"
							onClick="javascript:shiftLearnerGroupList(10)"
							title="<fmt:message key='learner.group.forward.10'/>">
						<i class="fa-solid fa-fw fa-step-forward"></i>
					</button>
				</td>
				<td class="navCell sortCell text-end" role="button">
					<button class="btn btn-xs btn-secondary"
							onClick="javascript:sortLearnerGroupList()"
							title="<fmt:message key='learner.group.sort.button'/>">
						<i class="fa-solid fa-fw fa-caret-down"></i>
					</button>
				</td>
			</tr>
			<tr>
				<td colspan="6">
					<table class="dialogTable table table-condensed table-hover"></table>
				</td>
			</tr>
		</table>
		<div class="modal-footer">
			<button id="learnerGroupDialogForceCompleteAllButton" class="btn btn-secondary me-2">
				<span><fmt:message key="button.force.complete.all" /></span>
			</button>
			<button id="learnerGroupDialogForceCompleteButton" class="learnerGroupDialogSelectableButton btn btn-secondary me-2">
				<span><fmt:message key="button.force.complete" /></span>
			</button>

			<button id="learnerGroupDialogViewButton" class="learnerGroupDialogSelectableButton btn btn-secondary me-2">
				<span><fmt:message key="button.view.learner" /></span>
			</button>
			<button id="learnerGroupDialogEmailButton" class="learnerGroupDialogSelectableButton btn btn-secondary me-2">
				<span><fmt:message key="button.email" /></span>
			</button>
			<button id="learnerGroupDialogCloseButton" class="btn btn-primary me-2">
				<span><fmt:message key="button.close" /></span>
			</button>
		</div>
	</div>

	<div id="classDialogContents" class="dialogContainer">
		<div id="classDialogTable">
			<div class="row">
				<div id="leftLearnerTable" class="col-6">
					<table id="classLearnerTable" class="table table-borderless">
						<tr class="table-active">
							<td class="dialogTitle" colspan="6"><fmt:message
									key="lesson.learners" /></td>
						</tr>
						<tr>
							<td colspan="5">
								<div class="input-group mb-3">
									<input type="text" class="form-control dialogSearchPhrase" placeholder="<fmt:message key='search.learner.textbox' />"
										   aria-label="<fmt:message key='search.learner.textbox' />">
									<span class="dialogSearchPhraseIcon input-group-text" title="<fmt:message key='search.learner.textbox' />">
							  		<i class="fa-solid fa-sm fa-search"></i>
							  </span>
								</div>
							</td>
							<td>
								<button class="btn btn-xs btn-secondary dialogSearchPhraseClear"
										onClick="javascript:classClearSearchPhrase()"
										title="<fmt:message key='learners.search.phrase.clear.tooltip' />">
									<i class="fa-solid fa-fw fa-xmark"></i>
								</button>
							</td>
						</tr>
						<tr>
							<td class="navCell pageMinus10Cell">
								<button class="btn btn-xs btn-secondary"
										onClick="javascript:shiftClassList('Learner', -10)"
										title="<fmt:message key='learner.group.backward.10'/>">
									<i class="fa-solid fa-fw fa-step-backward"></i>
								</button>

							</td>
							<td class="navCell pageMinus1Cell">
								<button class="btn btn-xs btn-secondary"
										onClick="javascript:shiftClassList('Learner', -1)"
										title="<fmt:message key='learner.group.backward.1'/>">
									<i class="fa-solid fa-fw fa-backward"></i>
								</button>
							</td>
							<td class="pageCell"
								title="<fmt:message key='learners.page'/>">
							</td>
							<td class="navCell pagePlus1Cell">
								<button class="btn btn-xs btn-secondary"
										onClick="javascript:shiftClassList('Learner', 1)"
										title="<fmt:message key='learner.group.forward.1'/>">
									<i class="fa-solid fa-fw fa-forward"></i>
								</button>
							</td>
							<td class="navCell pagePlus10Cell">
								<button class="btn btn-xs btn-secondary"
										onClick="javascript:shiftClassList('Learner', 10)"
										title="<fmt:message key='learner.group.forward.10'/>">
									<i class="fa-solid fa-fw fa-step-forward"></i>
								</button>
							</td>
							<td class="navCell sortCell text-end" role="button">
								<button class="btn btn-xs btn-secondary"
										onClick="javascript:sortClassList('Learner')"
										title="<fmt:message key='learner.group.sort.button'/>">
									<i class="fa-solid fa-fw fa-caret-down"></i>
								</button>
							</td>
						</tr>
						<tr>
							<td colspan="6">
								<table class="dialogTable table table-condensed table-hover"></table>
							</td>
						</tr>
						<tr>
							<td colspan="6">
								<button id="addAllLearnersButton"
										class="btn btn-sm btn-secondary float-end"
										onClick="javascript:addAllLearners()">
									<fmt:message key="button.edit.class.add.all" />
								</button>
							</td>
						</tr>
					</table>
				</div>
				<div id="rightMonitorTable" class="col">
					<table id="classMonitorTable" class="table table-borderless">
						<tr class="table-active">
							<td class="dialogTitle" colspan="6"><fmt:message
									key="lesson.monitors" /></td>
						</tr>
						<tr>
							<td id="classMonitorSearchRow" colspan="6">&nbsp;</td>
						</tr>
						<tr>
							<td class="navCell pageMinus10Cell">
								<button class="btn btn-xs btn-secondary"
										onClick="javascript:shiftClassList('Monitor', -10)"
										title="<fmt:message key='learner.group.backward.10'/>">
									<i class="fa-solid fa-fw fa-step-backward"></i>
								</button>

							</td>
							<td class="navCell pageMinus1Cell">
								<button class="btn btn-xs btn-secondary"
										onClick="javascript:shiftClassList('Monitor', -1)"
										title="<fmt:message key='learner.group.backward.1'/>">
									<i class="fa-solid fa-fw fa-backward"></i>
								</button>
							</td>
							<td class="pageCell"
								title="<fmt:message key='learners.page'/>">
							</td>
							<td class="navCell pagePlus1Cell">
								<button class="btn btn-xs btn-secondary"
										onClick="javascript:shiftClassList('Monitor', 1)"
										title="<fmt:message key='learner.group.forward.1'/>">
									<i class="fa-solid fa-fw fa-forward"></i>
								</button>
							</td>
							<td class="navCell pagePlus10Cell">
								<button class="btn btn-xs btn-secondary"
										onClick="javascript:shiftClassList('Monitor', 10)"
										title="<fmt:message key='learner.group.forward.10'/>">
									<i class="fa-solid fa-fw fa-step-forward"></i>
								</button>
							</td>
							<td class="navCell sortCell text-end" role="button">
								<button class="btn btn-xs btn-secondary"
										onClick="javascript:sortClassList('Monitor')"
										title="<fmt:message key='learner.group.sort.button'/>">
									<i class="fa-solid fa-fw fa-caret-down"></i>
								</button>
							</td>
						</tr>
						<tr>
							<td colspan="6">
								<table class="dialogTable table table-condensed table-hover"></table>
							</td>
						</tr>
						<tr>
							<td colspan="6"></td>
						</tr>
					</table>
				</div>
			</div>
		</div>
	</div>

	<div id="forceBackwardsDialogContents" class="dialogContainer">
		<div id="forceBackwardsMsg"></div>
		<div class="pull-right mt-3">

			<button id="forceBackwardsRemoveContentNoButton" class="btn btn-primary me-1">
				<span><fmt:message key="force.complete.remove.content.no"/></span>
			</button>

			<button id="forceBackwardsRemoveContentYesButton" class="btn btn-primary me-1">
				<span><fmt:message key="force.complete.remove.content.yes" /></span>
			</button>

			<button id="forceBackwardsCloseButton" class="btn btn-secondary">
				<span><fmt:message key="button.close" /></span>
			</button>
		</div>
	</div>

	<div id="emailProgressDialogContents" class="dialogContainer">
		<div id="emailProgressDialogTable">
			<div>
				<table id="emailProgressTable" class="table">
					<tr class="table-active">
						<td class="dialogTitle" colspan="6"><fmt:message key="progress.email.will.be.sent.on"/></td>
					</tr>
					<tr>
						<td colspan="6">
							<table class="dialogTable table table-condensed table-hover"></table>
						</td>
					</tr>
				</table>
			</div>
			<div class="row mt-2">
				<div class="col-6 form-group">
					<label for="emaildatePicker"><fmt:message key="progress.email.select.date"/></label>
					<input type="text" class="form-control" name="emaildatePicker" id="emaildatePicker" value="" autocomplete="off" />
				</div>
			</div>

			<div class="row mt-2">
				<div class="col-6 text-end">
					<button id="addEmailProgressDateButton"
							class="btn btn-sm btn-primary"
							onClick="javascript:addEmailProgressDate()">
						<fmt:message key="progress.email.add.date"/>
					</button>
				</div>
				<div class="col-6 text-end">
					<button id="addEmailProgressSeriesButton"
							class="btn btn-sm btn-secondary"
							onClick="javascript:addEmailProgressSeries(true)">
						<fmt:message key="progress.email.generate.date.list"/>
					</button>
				</div>
			</div>
		</div>
	</div>

	<div id="confirmationDialog" class="modal dialogContainer fade" tabindex="-1" role="dialog">
		<div class="modal-dialog  modal-dialog-centered">
			<div class="modal-content">
				<div class="modal-body">
				</div>
				<div class="modal-footer">
					<button type="button" class="btn btn-secondary" id="confirmationDialogCancelButton">Cancel</button>
					<button type="button" class="btn btn-primary" id="confirmationDialogConfirmButton">Confirm</button>
				</div>
			</div>
		</div>
	</div>

	<div class="toast-container position-fixed top-0 start-50 translate-middle-x p-3" id="toast-container">
	</div>

	<div id="toast-template" class="toast align-items-center bg-white" role="alert" aria-live="assertive" aria-atomic="true">
		<div class="d-flex">
			<div class="toast-body"></div>
			<button type="button" class="btn-close me-2 m-auto" data-bs-dismiss="toast" aria-label="Close"></button>
		</div>
	</div>
	</body>
</lams:html><|MERGE_RESOLUTION|>--- conflicted
+++ resolved
@@ -95,176 +95,6 @@
 					csrfTokenName = '<csrf:tokenname/>',
 					csrfTokenValue = '<csrf:tokenvalue/>',
 
-<<<<<<< HEAD
-					decoderDiv = $('<div />'),
-					LABELS = {
-						<fmt:message key="index.emailnotifications" var="EMAIL_NOTIFICATIONS_TITLE_VAR"/>
-						EMAIL_NOTIFICATIONS_TITLE : '<c:out value="${EMAIL_NOTIFICATIONS_TITLE_VAR}" />',
-						<fmt:message key="force.complete.click" var="FORCE_COMPLETE_CLICK_VAR"/>
-						FORCE_COMPLETE_CLICK : decoderDiv.html('<c:out value="${FORCE_COMPLETE_CLICK_VAR}" />').text(),
-						<fmt:message key="button.force.complete" var="FORCE_COMPLETE_BUTTON_VAR"/>
-						FORCE_COMPLETE_BUTTON : '<c:out value="${FORCE_COMPLETE_BUTTON_VAR}" />',
-						<fmt:message key="force.complete.end.lesson.confirm" var="FORCE_COMPLETE_END_LESSON_CONFIRM_VAR"/>
-						FORCE_COMPLETE_END_LESSON_CONFIRM : decoderDiv.html('<c:out value="${FORCE_COMPLETE_END_LESSON_CONFIRM_VAR}" />').text(),
-						<fmt:message key="force.complete.activity.confirm" var="FORCE_COMPLETE_ACTIVITY_CONFIRM_VAR"/>
-						FORCE_COMPLETE_ACTIVITY_CONFIRM : decoderDiv.html('<c:out value="${FORCE_COMPLETE_ACTIVITY_CONFIRM_VAR}" />').text(),
-						<fmt:message key="force.complete.remove.content" var="FORCE_COMPLETE_REMOVE_CONTENT_VAR"/>
-						FORCE_COMPLETE_REMOVE_CONTENT : decoderDiv.html('<c:out value="${FORCE_COMPLETE_REMOVE_CONTENT_VAR}" />').text(),
-						<fmt:message key="force.complete.drop.fail" var="FORCE_COMPLETE_DROP_FAIL_VAR"/>
-						FORCE_COMPLETE_DROP_FAIL : '<c:out value="${FORCE_COMPLETE_DROP_FAIL_VAR}" />',
-						<fmt:message key="learner.group.count" var="LEARNER_GROUP_COUNT_VAR"/>
-						LEARNER_GROUP_COUNT : '<c:out value="${LEARNER_GROUP_COUNT_VAR}" />',
-						<fmt:message key="learner.group.show" var="LEARNER_GROUP_SHOW_VAR"/>
-						LEARNER_GROUP_SHOW : '<c:out value="${LEARNER_GROUP_SHOW_VAR}" />',
-						<fmt:message key="learner.group.remove.progress" var="LEARNER_GROUP_REMOVE_PROGRESS_VAR"/>
-						LEARNER_GROUP_REMOVE_PROGRESS : decoderDiv.html('<c:out value="${LEARNER_GROUP_REMOVE_PROGRESS_VAR}" />').text(),
-						<fmt:message key="button.email" var="EMAIL_BUTTON_VAR"/>
-						EMAIL_BUTTON : '<c:out value="${EMAIL_BUTTON_VAR}" />',
-						<fmt:message key="email.notifications" var="NOTIFCATIONS_VAR"/>
-						NOTIFCATIONS : '<c:out value="${NOTIFCATIONS_VAR}" />',
-						<fmt:message key="button.save" var="SAVE_BUTTON_VAR"/>
-						SAVE_BUTTON : '<c:out value="${SAVE_BUTTON_VAR}" />',
-						<fmt:message key="button.cancel" var="CANCEL_BUTTON_VAR"/>
-						CANCEL_BUTTON : '<c:out value="${CANCEL_BUTTON_VAR}" />',
-						<fmt:message key="learner.finished.dialog.title" var="LEARNER_FINISHED_DIALOG_TITLE_VAR"/>
-						LEARNER_FINISHED_DIALOG_TITLE : '<c:out value="${LEARNER_FINISHED_DIALOG_TITLE_VAR}" />',
-						<fmt:message key="lesson.enable.presence.alert" var="LESSON_PRESENCE_ENABLE_ALERT_VAR"/>
-						LESSON_PRESENCE_ENABLE_ALERT : decoderDiv.html('<c:out value="${LESSON_PRESENCE_ENABLE_ALERT_VAR}" />').text(),
-						<fmt:message key="lesson.disable.presence.alert" var="LESSON_PRESENCE_DISABLE_ALERT_VAR"/>
-						LESSON_PRESENCE_DISABLE_ALERT : decoderDiv.html('<c:out value="${LESSON_PRESENCE_DISABLE_ALERT_VAR}" />').text(),
-						<fmt:message key="lesson.enable.im.alert" var="LESSON_IM_ENABLE_ALERT_VAR"/>
-						LESSON_IM_ENABLE_ALERT : decoderDiv.html('<c:out value="${LESSON_IM_ENABLE_ALERT_VAR}" />').text(),
-						<fmt:message key="lesson.disable.im.alert" var="LESSON_IM_DISABLE_ALERT_VAR"/>
-						LESSON_IM_DISABLE_ALERT : decoderDiv.html('<c:out value="${LESSON_IM_DISABLE_ALERT_VAR}" />').text(),
-						<fmt:message key="lesson.remove.alert" var="LESSON_REMOVE_ALERT_VAR"/>
-						LESSON_REMOVE_ALERT : decoderDiv.html('<c:out value="${LESSON_REMOVE_ALERT_VAR}" />').text(),
-						<fmt:message key="lesson.remove.doublecheck.alert" var="LESSON_REMOVE_DOUBLECHECK_ALERT_VAR"/>
-						LESSON_REMOVE_DOUBLECHECK_ALERT : decoderDiv.html('<c:out value="${LESSON_REMOVE_DOUBLECHECK_ALERT_VAR}" />').text(),
-						<fmt:message key="lesson.state.created" var="LESSON_STATE_CREATED_VAR"/>
-						LESSON_STATE_CREATED : '<c:out value="${LESSON_STATE_CREATED_VAR}" />',
-						<fmt:message key="lesson.state.scheduled" var="LESSON_STATE_SCHEDULED_VAR"/>
-						LESSON_STATE_SCHEDULED : '<c:out value="${LESSON_STATE_SCHEDULED_VAR}" />',
-						<fmt:message key="lesson.state.started" var="LESSON_STATE_STARTED_VAR"/>
-						LESSON_STATE_STARTED : '<c:out value="${LESSON_STATE_STARTED_VAR}" />',
-						<fmt:message key="lesson.state.suspended" var="LESSON_STATE_SUSPENDED_VAR"/>
-						LESSON_STATE_SUSPENDED : '<c:out value="${LESSON_STATE_SUSPENDED_VAR}" />',
-						<fmt:message key="lesson.state.finished" var="LESSON_STATE_FINISHED_VAR"/>
-						LESSON_STATE_FINISHED : '<c:out value="${LESSON_STATE_FINISHED_VAR}" />',
-						<fmt:message key="lesson.state.archived" var="LESSON_STATE_ARCHIVED_VAR"/>
-						LESSON_STATE_ARCHIVED : '<c:out value="${LESSON_STATE_ARCHIVED_VAR}" />',
-						<fmt:message key="lesson.state.removed" var="LESSON_STATE_REMOVED_VAR"/>
-						LESSON_STATE_REMOVED : '<c:out value="${LESSON_STATE_REMOVED_VAR}" />',
-						<fmt:message key="lesson.state.action.disable" var="LESSON_STATE_ACTION_DISABLE_VAR"/>
-						LESSON_STATE_ACTION_DISABLE : '<c:out value="${LESSON_STATE_ACTION_DISABLE_VAR}" />',
-						<fmt:message key="lesson.state.action.activate" var="LESSON_STATE_ACTION_ACTIVATE_VAR"/>
-						LESSON_STATE_ACTION_ACTIVATE : '<c:out value="${LESSON_STATE_ACTION_ACTIVATE_VAR}" />',
-						<fmt:message key="lesson.state.action.remove" var="LESSON_STATE_ACTION_REMOVE_VAR"/>
-						LESSON_STATE_ACTION_REMOVE : '<c:out value="${LESSON_STATE_ACTION_REMOVE_VAR}" />',
-						<fmt:message key="lesson.state.action.archive" var="LESSON_STATE_ACTION_ARCHIVE_VAR"/>
-						LESSON_STATE_ACTION_ARCHIVE : '<c:out value="${LESSON_STATE_ACTION_ARCHIVE_VAR}" />',
-						<fmt:message key="error.lesson.schedule.date" var="LESSON_ERROR_SCHEDULE_DATE_VAR"/>
-						LESSON_ERROR_SCHEDULE_DATE : decoderDiv.html('<c:out value="${LESSON_ERROR_SCHEDULE_DATE_VAR}" />').text(),
-						<fmt:message key="button.edit.class" var="LESSON_EDIT_CLASS_VAR"/>
-						LESSON_EDIT_CLASS : '<c:out value="${LESSON_EDIT_CLASS_VAR}" />',
-						<fmt:message key="class.add.all.confirm" var="CLASS_ADD_ALL_CONFIRM_VAR"/>
-						CLASS_ADD_ALL_CONFIRM : '<c:out value="${CLASS_ADD_ALL_CONFIRM_VAR}" />',
-						<fmt:message key="class.add.all.success" var="CLASS_ADD_ALL_SUCCESS_VAR"/>
-						CLASS_ADD_ALL_SUCCESS : '<c:out value="${CLASS_ADD_ALL_SUCCESS_VAR}" />',
-						<fmt:message key="lesson.group.dialog.class" var="LESSON_GROUP_DIALOG_CLASS_VAR"/>
-						LESSON_GROUP_DIALOG_CLASS : '<c:out value="${LESSON_GROUP_DIALOG_CLASS_VAR}" />',
-						<fmt:message key="label.learner.progress.activity.current.tooltip" var="CURRENT_ACTIVITY_VAR"/>
-						CURRENT_ACTIVITY : '<c:out value="${CURRENT_ACTIVITY_VAR}" />',
-						<fmt:message key="label.learner.progress.activity.completed.tooltip" var="COMPLETED_ACTIVITY_VAR"/>
-						COMPLETED_ACTIVITY : '<c:out value="${COMPLETED_ACTIVITY_VAR}" />',
-						<fmt:message key="label.learner.progress.activity.attempted.tooltip" var="ATTEMPTED_ACTIVITY_VAR"/>
-						ATTEMPTED_ACTIVITY : '<c:out value="${ATTEMPTED_ACTIVITY_VAR}" />',
-						<fmt:message key="label.learner.progress.activity.tostart.tooltip" var="TOSTART_ACTIVITY_VAR"/>
-						TOSTART_ACTIVITY : '<c:out value="${TOSTART_ACTIVITY_VAR}" />',
-						<fmt:message key="label.learner.progress.activity.support.tooltip" var="SUPPORT_ACTIVITY_VAR"/>
-						SUPPORT_ACTIVITY : '<c:out value="${SUPPORT_ACTIVITY_VAR}" />',
-						<fmt:message key="label.learner.progress.not.started" var="PROGRESS_NOT_STARTED_VAR"/>
-						PROGRESS_NOT_STARTED : '<c:out value="${PROGRESS_NOT_STARTED_VAR}" />',
-						<fmt:message key="button.timechart" var="TIME_CHART_VAR"/>
-						TIME_CHART : '<c:out value="${TIME_CHART_VAR}" />',
-						<fmt:message key="button.timechart.tooltip" var="TIME_CHART_TOOLTIP_VAR"/>
-						TIME_CHART_TOOLTIP : '<c:out value="${TIME_CHART_TOOLTIP_VAR}" />',
-						<fmt:message key="button.live.edit.confirm" var="LIVE_EDIT_CONFIRM_VAR"/>
-						LIVE_EDIT_CONFIRM : decoderDiv.html('<c:out value="${LIVE_EDIT_CONFIRM_VAR}" />').text(),
-						<fmt:message key="lesson.task.gate" var="CONTRIBUTE_GATE_VAR"/>
-						CONTRIBUTE_GATE : '<c:out value="${CONTRIBUTE_GATE_VAR}" />',
-						<fmt:message key="lesson.task.gate.password" var="CONTRIBUTE_GATE_PASSWORD_VAR"/>
-						CONTRIBUTE_GATE_PASSWORD : '<c:out value="${CONTRIBUTE_GATE_PASSWORD_VAR}" />',
-						<fmt:message key="lesson.task.grouping" var="CONTRIBUTE_GROUPING_VAR"/>
-						CONTRIBUTE_GROUPING : '<c:out value="${CONTRIBUTE_GROUPING_VAR}" />',
-						<fmt:message key="lesson.task.branching" var="CONTRIBUTE_BRANCHING_VAR"/>
-						CONTRIBUTE_BRANCHING : '<c:out value="${CONTRIBUTE_BRANCHING_VAR}" />',
-						<fmt:message key="lesson.task.content.edited" var="CONTRIBUTE_CONTENT_EDITED_VAR"/>
-						CONTRIBUTE_CONTENT_EDITED : '<c:out value="${CONTRIBUTE_CONTENT_EDITED_VAR}" />',
-						<fmt:message key="lesson.task.tool" var="CONTRIBUTE_TOOL_VAR"/>
-						CONTRIBUTE_TOOL : '<c:out value="${CONTRIBUTE_TOOL_VAR}" />',
-						<fmt:message key="button.task.go.tooltip" var="CONTRIBUTE_TOOLTIP_VAR"/>
-						CONTRIBUTE_TOOLTIP : '<c:out value="${CONTRIBUTE_TOOLTIP_VAR}" />',
-						<fmt:message key="button.task.go" var="CONTRIBUTE_BUTTON_VAR"/>
-						CONTRIBUTE_BUTTON : '<c:out value="${CONTRIBUTE_BUTTON_VAR}" />',
-						<fmt:message key="button.task.gate.open.now" var="CONTRIBUTE_OPEN_GATE_NOW_BUTTON_VAR"/>
-						CONTRIBUTE_OPEN_GATE_NOW_BUTTON : '<c:out value="${CONTRIBUTE_OPEN_GATE_NOW_BUTTON_VAR}" />',
-						<fmt:message key="button.task.gate.open.now.tooltip" var="CONTRIBUTE_OPEN_GATE_NOW_TOOLTIP_VAR"/>
-						CONTRIBUTE_OPEN_GATE_NOW_TOOLTIP : '<c:out value="${CONTRIBUTE_OPEN_GATE_NOW_TOOLTIP_VAR}" />',
-						<fmt:message key="button.task.gate.open" var="CONTRIBUTE_OPEN_GATE_BUTTON_VAR"/>
-						CONTRIBUTE_OPEN_GATE_BUTTON : '<c:out value="${CONTRIBUTE_OPEN_GATE_BUTTON_VAR}" />',
-						<fmt:message key="button.task.gate.open.tooltip" var="CONTRIBUTE_OPEN_GATE_TOOLTIP_VAR"/>
-						CONTRIBUTE_OPEN_GATE_TOOLTIP : '<c:out value="${CONTRIBUTE_OPEN_GATE_TOOLTIP_VAR}" />',
-						<fmt:message key="button.task.gate.opened" var="CONTRIBUTE_OPENED_GATE_VAR"/>
-						CONTRIBUTE_OPENED_GATE : '<c:out value="${CONTRIBUTE_OPENED_GATE_VAR}" />',
-						<fmt:message key="button.task.gate.opened.tooltip" var="CONTRIBUTE_OPENED_GATE_TOOLTIP_VAR"/>
-						CONTRIBUTE_OPENED_GATE_TOOLTIP : '<c:out value="${CONTRIBUTE_OPENED_GATE_TOOLTIP_VAR}" />',
-						<fmt:message key="lesson.task.attention" var="CONTRIBUTE_ATTENTION_VAR"/>
-						CONTRIBUTE_ATTENTION : '<c:out value="${CONTRIBUTE_ATTENTION_VAR}" />',
-						<fmt:message key="button.help" var="BUTTON_HELP_VAR"/>
-						HELP : '<c:out value="${BUTTON_HELP_VAR}" />',
-						<fmt:message key="label.lesson.introduction" var="LESSON_INTRODUCTION_VAR"/>
-						LESSON_INTRODUCTION : '<c:out value="${LESSON_INTRODUCTION_VAR}" />',
-						<fmt:message key="label.email" var="EMAIL_TITLE_VAR"/>
-						EMAIL_TITLE : '<c:out value="${EMAIL_TITLE_VAR}" />',
-						<fmt:message key="tour.this.is.disabled" var="TOUR_DISABLED_ELEMENT_VAR"/>
-						TOUR_DISABLED_ELEMENT : '<c:out value="${TOUR_DISABLED_ELEMENT_VAR}" />',
-						<fmt:message key="progress.email.sent.success" var="PROGRESS_EMAIL_SUCCESS_VAR"/>
-						PROGRESS_EMAIL_SUCCESS : '<c:out value="${PROGRESS_EMAIL_SUCCESS_VAR}" />',
-						<fmt:message key="progress.email.send.now.question" var="PROGRESS_EMAIL_SEND_NOW_QUESTION_VAR"/>
-						PROGRESS_EMAIL_SEND_NOW_QUESTION : '<c:out value="${PROGRESS_EMAIL_SEND_NOW_QUESTION_VAR}" />',
-						<fmt:message key="progress.email.send.failed" var="PROGRESS_EMAIL_SEND_FAILED_VAR"/>
-						PROGRESS_EMAIL_SEND_FAILED : '<c:out value="${PROGRESS_EMAIL_SEND_FAILED_VAR}" />',
-						<fmt:message key="progress.email.select.date.first" var="PROGRESS_EMAIL_SELECT_DATE_FIRST_VAR"/>
-						PROGRESS_SELECT_DATE_FIRST : '<c:out value="${PROGRESS_EMAIL_SELECT_DATE_FIRST_VAR}" />',
-						<fmt:message key="progress.email.enter.two.dates.first" var="PROGRESS_EMAIL_ENTER_TWO_DATES_FIRST_VAR"/>
-						PROGRESS_ENTER_TWO_DATES_FIRST : '<c:out value="${PROGRESS_EMAIL_ENTER_TWO_DATES_FIRST_VAR}" />',
-						<fmt:message key="progress.email.would.you.like.to.generate" var="PROGRESS_EMAIL_GENERATE_ONE_VAR"/>
-						PROGRESS_EMAIL_GENERATE_ONE : '<c:out value="${PROGRESS_EMAIL_GENERATE_ONE_VAR}" />',
-						<fmt:message key="progress.email.how.many.dates.to.generate" var="PROGRESS_EMAIL_GENERATE_TWO_VAR"/>
-						PROGRESS_EMAIL_GENERATE_TWO : '<c:out value="${PROGRESS_EMAIL_GENERATE_TWO_VAR}" />',
-						<fmt:message key="progress.email.title" var="PROGRESS_EMAIL_TITLE_VAR"/>
-						PROGRESS_EMAIL_TITLE : '<c:out value="${PROGRESS_EMAIL_TITLE_VAR}" />',
-						<fmt:message key="error.date.in.past" var="ERROR_DATE_IN_PAST_VAR"/>
-						ERROR_DATE_IN_PAST : '<c:out value="${ERROR_DATE_IN_PAST_VAR}" />',
-						<fmt:message key="label.lesson.starts" var="LESSON_START_VAR"><fmt:param value="%0"/></fmt:message>
-						LESSON_START : '<c:out value="${LESSON_START_VAR}"/>',
-						<fmt:message key="label.lesson.finishes" var="LESSON_FINISH_VAR"><fmt:param value="%0"/></fmt:message>
-						LESSON_FINISH : '<c:out value="${LESSON_FINISH_VAR}" />',
-						<fmt:message key="lesson.display.activity.scores.alert" var="LESSON_ACTIVITY_SCORES_ENABLE_ALERT_VAR"/>
-						LESSON_ACTIVITY_SCORES_ENABLE_ALERT : decoderDiv.html('<c:out value="${LESSON_ACTIVITY_SCORES_ENABLE_ALERT_VAR}" />').text(),
-						<fmt:message key="lesson.hide.activity.scores.alert" var="LESSON_ACTIVITY_SCORES_DISABLE_ALERT_VAR"/>
-						LESSON_ACTIVITY_SCORES_DISABLE_ALERT : decoderDiv.html('<c:out value="${LESSON_ACTIVITY_SCORES_DISABLE_ALERT_VAR}" />').text(),
-						<fmt:message key="label.reschedule" var="RESCHEDULE_VAR"/>
-						RESCHEDULE : decoderDiv.html('<c:out value="${RESCHEDULE_VAR}" />').text(),
-						<fmt:message key="error.lesson.end.date.must.be.after.start.date" var="LESSON_ERROR_START_END_DATE_VAR"/>
-						LESSON_ERROR_START_END_DATE : decoderDiv.html('<c:out value="${LESSON_ERROR_START_END_DATE_VAR}" />').text(),
-						<fmt:message key="button.live.edit" var="LIVE_EDIT_BUTTON_VAR"/>
-						LIVE_EDIT_BUTTON: '<c:out value="${LIVE_EDIT_BUTTON_VAR}" />',
-						<fmt:message key="button.live.edit.tooltip" var="LIVE_EDIT_TOOLTIP_VAR"/>
-						LIVE_EDIT_TOOLTIP: '<c:out value="${LIVE_EDIT_TOOLTIP_VAR}" />',
-						<fmt:message key="label.person.editing.lesson" var="LIVE_EDIT_WARNING_VAR"><fmt:param value="%0"/></fmt:message>
-						LIVE_EDIT_WARNING: '<c:out value="${LIVE_EDIT_WARNING_VAR}" />'
-=======
 					LABELS = {
 						EMAIL_NOTIFICATIONS_TITLE : "<spring:escapeBody javaScriptEscape='true'><fmt:message key='index.emailnotifications'/></spring:escapeBody>",
 						FORCE_COMPLETE_CLICK : "<spring:escapeBody javaScriptEscape='true'><fmt:message key='force.complete.click'/></spring:escapeBody>",
@@ -349,7 +179,6 @@
 						LIVE_EDIT_BUTTON: "<spring:escapeBody javaScriptEscape='true'><fmt:message key='button.live.edit'/></spring:escapeBody>",
 						LIVE_EDIT_TOOLTIP: "<spring:escapeBody javaScriptEscape='true'><fmt:message key='button.live.edit.tooltip'/></spring:escapeBody>",
 						LIVE_EDIT_WARNING: "<spring:escapeBody javaScriptEscape='true'><fmt:message key='label.person.editing.lesson'><fmt:param value='%0'/></fmt:message></spring:escapeBody>"
->>>>>>> 2374fe2f
 					};
 
 			<c:if test="${jqGridInternationalised}">
@@ -674,8 +503,6 @@
 							<span class="hidden-xs"><fmt:message key="progress.email.configure"/></span>
 							</button>
 						</dd>
-<<<<<<< HEAD
-=======
 
 						<dt class="text-muted mt-4"><small><fmt:message key="label.monitoring.learning.design.path"/></small></dt>
 						<dd class="text-muted">
@@ -683,30 +510,14 @@
 								<c:out value="${ldPath}" escapeXml="true"/>
 							</small>
 						</dd>
->>>>>>> 2374fe2f
 					</dl>
 				</div>
 			</div>
 		</div>
 
-<<<<<<< HEAD
 		<div class="component-page-content monitoring-page-content active">
 			<header class="d-flex justify-content-between">
 				<h1 id="lesson-name"><c:out value="${lesson.lessonName}"/></h1>
-=======
-		<div class="monitoring-page-content active">
-			<header class="d-flex justify-content-between">
-				<div class="hamburger-box">
-					<!--
-                        <div class="hamburger">
-                            <span></span>
-                            <span></span>
-                            <span></span>
-                        </div>
-                     -->
-					<p id="lesson-name"><c:out value="${lesson.lessonName}"/></p>
-				</div>
->>>>>>> 2374fe2f
 				<div class="top-menu">
 					<div id="sequenceSearchPhraseContainer" class="input-group">
 						<input id="sequenceSearchPhrase" type="search" class="form-control" placeholder="<fmt:message key='label.monitoring.search.learners' />...">
