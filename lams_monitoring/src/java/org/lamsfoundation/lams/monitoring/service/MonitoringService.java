--- conflicted
+++ resolved
@@ -914,8 +914,6 @@
 	}
 	return gateActivity;
     }
-<<<<<<< HEAD
-=======
 
     @Override
     public void finishLesson(long lessonId, Integer userId) {
@@ -923,7 +921,6 @@
 	Lesson requestedLesson = lessonDAO.getLesson(new Long(lessonId));
 	setLessonState(requestedLesson, Lesson.FINISHED_STATE, userId);
     }
->>>>>>> bc9cb023
 
     @Override
     public void archiveLesson(long lessonId, Integer userId) {
