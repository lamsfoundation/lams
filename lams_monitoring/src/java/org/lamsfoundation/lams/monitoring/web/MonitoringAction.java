--- conflicted
+++ resolved
@@ -1045,11 +1045,7 @@
 	ObjectNode startedJSON = JsonNodeFactory.instance.objectNode();
 	startedJSON.put("name", getMessageService().getMessage("lesson.chart.started"));
 	startedJSON.put("value", Math.round((startedLearnersCount.doubleValue()) / possibleLearnersCount * 100));
-<<<<<<< HEAD
 	responseJSON.withArray("data").add(startedJSON);
-=======
-	responseJSON.append("data", startedJSON);
->>>>>>> 16532a9d
 
 	ObjectNode completedJSON = JsonNodeFactory.instance.objectNode();
 	completedJSON.put("name", getMessageService().getMessage("lesson.chart.completed"));
@@ -1516,7 +1512,7 @@
 	}
 	return null;
     }
-    
+
     /**
      * Set whether or not the activity scores / gradebook values are shown to the learner at the end of the lesson. 
      * Expects parameters lessonID and presenceAvailable.
