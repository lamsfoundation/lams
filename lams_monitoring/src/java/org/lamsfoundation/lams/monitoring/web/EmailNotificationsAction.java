--- conflicted
+++ resolved
@@ -46,13 +46,7 @@
 import org.apache.struts.action.ActionForm;
 import org.apache.struts.action.ActionForward;
 import org.apache.struts.action.ActionMapping;
-<<<<<<< HEAD
-=======
-import org.apache.tomcat.util.json.JSONArray;
-import org.apache.tomcat.util.json.JSONException;
-import org.apache.tomcat.util.json.JSONObject;
 import org.lamsfoundation.lams.events.EmailNotificationArchive;
->>>>>>> 16532a9d
 import org.lamsfoundation.lams.events.IEventNotificationService;
 import org.lamsfoundation.lams.gradebook.util.GradebookConstants;
 import org.lamsfoundation.lams.learning.service.ICoreLearnerService;
@@ -293,7 +287,7 @@
     }
 
     public ActionForward getArchivedRecipients(ActionMapping mapping, ActionForm form, HttpServletRequest request,
-	    HttpServletResponse response) throws JSONException, IOException {
+	    HttpServletResponse response) throws IOException {
 	IMonitoringService monitoringService = MonitoringServiceProxy
 		.getMonitoringService(getServlet().getServletContext());
 
@@ -327,24 +321,24 @@
 		(page - 1) * rowLimit);
 
 	// build JSON which is understood by jqGrid
-	JSONObject responseJSON = new JSONObject();
+	ObjectNode responseJSON = JsonNodeFactory.instance.objectNode();
 	responseJSON.put(GradebookConstants.ELEMENT_PAGE, page);
 	responseJSON.put(GradebookConstants.ELEMENT_TOTAL, ((notification.getRecipients().size() - 1) / rowLimit) + 1);
 	responseJSON.put(GradebookConstants.ELEMENT_RECORDS, recipients.size());
 
-	JSONArray rowsJSON = new JSONArray();
+	ArrayNode rowsJSON = JsonNodeFactory.instance.arrayNode();
 	for (User recipient : recipients) {
-	    JSONObject rowJSON = new JSONObject();
+	    ObjectNode rowJSON = JsonNodeFactory.instance.objectNode();
 	    rowJSON.put(GradebookConstants.ELEMENT_ID, recipient.getUserId());
 
-	    JSONArray cellJSON = new JSONArray();
-	    cellJSON.put(recipient.getFirstName() + " " + recipient.getLastName() + " [" + recipient.getLogin() + "]");
-
-	    rowJSON.put(GradebookConstants.ELEMENT_CELL, cellJSON);
-	    rowsJSON.put(rowJSON);
-	}
-
-	responseJSON.put(GradebookConstants.ELEMENT_ROWS, rowsJSON);
+	    ArrayNode cellJSON = JsonNodeFactory.instance.arrayNode();
+	    cellJSON.add(recipient.getFirstName() + " " + recipient.getLastName() + " [" + recipient.getLogin() + "]");
+
+	    rowJSON.set(GradebookConstants.ELEMENT_CELL, cellJSON);
+	    rowsJSON.add(rowJSON);
+	}
+
+	responseJSON.set(GradebookConstants.ELEMENT_ROWS, rowsJSON);
 	writeResponse(response, "text/json", LamsDispatchAction.ENCODING_UTF8, responseJSON.toString());
 	return null;
     }
@@ -355,11 +349,7 @@
      * @throws JSONException
      */
     public ActionForward deleteNotification(ActionMapping mapping, ActionForm form, HttpServletRequest request,
-<<<<<<< HEAD
 	    HttpServletResponse response) throws IOException, ServletException, SchedulerException {
-=======
-	    HttpServletResponse response) throws IOException, ServletException, SchedulerException, JSONException {
->>>>>>> 16532a9d
 
 	String inputTriggerName = WebUtil.readStrParam(request, "triggerName");
 	Long lessonId = WebUtil.readLongParam(request, AttributeNames.PARAM_LESSON_ID, true);
@@ -474,14 +464,9 @@
      * Method called via Ajax. It either emails selected users or schedules these emails to be sent on specified date.
      */
     public ActionForward emailUsers(ActionMapping mapping, ActionForm form, HttpServletRequest request,
-<<<<<<< HEAD
 	    HttpServletResponse response) throws IOException, ServletException {
 
 	ObjectNode ObjectNode = JsonNodeFactory.instance.objectNode();
-=======
-	    HttpServletResponse response) throws IOException, ServletException, JSONException {
-	JSONObject JSONObject = new JSONObject();
->>>>>>> 16532a9d
 	IMonitoringService monitoringService = MonitoringServiceProxy
 		.getMonitoringService(getServlet().getServletContext());
 
@@ -509,11 +494,7 @@
 		    WebUtil.readLongParam(request, AttributeNames.PARAM_LESSON_ID, true),
 		    WebUtil.readIntParam(request, "searchType", true), emailBody, userIdInts);
 
-<<<<<<< HEAD
 	    ObjectNode.put("isSuccessfullySent", isSuccessfullySent);
-=======
-	    JSONObject.put("isSuccessfullySent", isSuccessfullySent);
->>>>>>> 16532a9d
 
 	    //prepare data for audit log
 	    scheduleDateStr = "now";
@@ -522,12 +503,6 @@
 	} else {
 	    try {
 		Calendar now = Calendar.getInstance();
-<<<<<<< HEAD
-
-		Map<String, Object> searchParameters = new HashMap<>();
-		copySearchParametersFromRequestToMap(request, searchParameters);
-=======
->>>>>>> 16532a9d
 
 		// calculate scheduleDate
 		Date scheduleDateTeacherTimezone = new Date(scheduleDateParameter);
@@ -551,11 +526,7 @@
 		// start the scheduling job
 		Scheduler scheduler = getScheduler();
 		scheduler.scheduleJob(emailScheduleMessageJob, startLessonTrigger);
-<<<<<<< HEAD
 		ObjectNode.put("isSuccessfullyScheduled", true);
-=======
-		JSONObject.put("isSuccessfullyScheduled", true);
->>>>>>> 16532a9d
 
 		//prepare data for audit log
 		scheduleDateStr = "on " + scheduleDate;
