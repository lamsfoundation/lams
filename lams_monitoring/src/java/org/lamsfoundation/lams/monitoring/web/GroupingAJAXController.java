/****************************************************************
 * Copyright (C) 2005 LAMS Foundation (http://lamsfoundation.org)
 * =============================================================
 * License Information: http://lamsfoundation.org/licensing/lams/2.0/
 *
 * This program is free software; you can redistribute it and/or modify
 * it under the terms of the GNU General Public License version 2.0
 * as published by the Free Software Foundation.
 *
 * This program is distributed in the hope that it will be useful,
 * but WITHOUT ANY WARRANTY; without even the implied warranty of
 * MERCHANTABILITY or FITNESS FOR A PARTICULAR PURPOSE.  See the
 * GNU General Public License for more details.
 *
 * You should have received a copy of the GNU General Public License
 * along with this program; if not, write to the Free Software
 * Foundation, Inc., 51 Franklin Street, Fifth Floor, Boston, MA 02110-1301
 * USA
 *
 * http://www.gnu.org/licenses/gpl.txt
 * ****************************************************************
 */

package org.lamsfoundation.lams.monitoring.web;

import java.io.IOException;
import java.util.Comparator;
import java.util.HashMap;
import java.util.HashSet;
import java.util.LinkedList;
import java.util.List;
import java.util.Set;
import java.util.SortedSet;
import java.util.TreeSet;

import javax.servlet.ServletException;
import javax.servlet.http.HttpServletRequest;
import javax.servlet.http.HttpServletResponse;
import javax.servlet.http.HttpSession;

import org.apache.commons.lang.StringUtils;
import org.apache.log4j.Logger;
import org.lamsfoundation.lams.learningdesign.Activity;
import org.lamsfoundation.lams.learningdesign.Group;
import org.lamsfoundation.lams.learningdesign.GroupComparator;
import org.lamsfoundation.lams.learningdesign.Grouping;
import org.lamsfoundation.lams.learningdesign.GroupingActivity;
import org.lamsfoundation.lams.lesson.service.LessonServiceException;
import org.lamsfoundation.lams.monitoring.service.IMonitoringFullService;
import org.lamsfoundation.lams.security.ISecurityService;
import org.lamsfoundation.lams.usermanagement.OrganisationGroup;
import org.lamsfoundation.lams.usermanagement.OrganisationGrouping;
import org.lamsfoundation.lams.usermanagement.Role;
import org.lamsfoundation.lams.usermanagement.User;
import org.lamsfoundation.lams.usermanagement.dto.UserDTO;
import org.lamsfoundation.lams.usermanagement.service.IUserManagementService;
import org.lamsfoundation.lams.usermanagement.util.FirstNameAlphabeticComparator;
import org.lamsfoundation.lams.util.Configuration;
import org.lamsfoundation.lams.util.ConfigurationKeys;
import org.lamsfoundation.lams.util.WebUtil;
import org.lamsfoundation.lams.web.session.SessionManager;
import org.lamsfoundation.lams.web.util.AttributeNames;
import org.springframework.beans.factory.annotation.Autowired;
import org.springframework.stereotype.Controller;
import org.springframework.web.bind.annotation.RequestMapping;
import org.springframework.web.bind.annotation.RequestMethod;
import org.springframework.web.bind.annotation.ResponseBody;

import com.fasterxml.jackson.databind.node.JsonNodeFactory;
import com.fasterxml.jackson.databind.node.ObjectNode;

/**
 * The action servlet that provides the support for the
 * <UL>
 * <LI>AJAX based Chosen Grouping screen</LI>
 * <LI>forwards to the learner's view grouping screen for Random Grouping.</LI>
 * </UL>
 *
 * @author Fiona Malikoff
 */
@Controller
@RequestMapping("/grouping")
public class GroupingAJAXController {
    private static Logger log = Logger.getLogger(GroupingAJAXController.class);

    @Autowired
    private IMonitoringFullService monitoringService;
    @Autowired
    private ISecurityService securityService;
    @Autowired
    private IUserManagementService userManagementService;

    private static final String PARAM_ACTIVITY_TITLE = "title";
    private static final String PARAM_ACTIVITY_DESCRIPTION = "description";
    public static final String PARAM_MAX_NUM_GROUPS = "maxNumberOfGroups";
    public static final String PARAM_NAME = "name";
    public static final String PARAM_MEMBERS = "members";
    public static final String PARAM_MAY_DELETE = "mayDelete";
    public static final String PARAM_USED_FOR_BRANCHING = "usedForBranching";
    public static final String PARAM_VIEW_MODE = "viewMode";
    public static final String GROUPS = "groups";

    /**
     * Start the process of doing the chosen grouping
     *
     * Input parameters: activityID
     */
    @RequestMapping("/startGrouping")
    public String startGrouping(HttpServletRequest request) throws IOException, ServletException {
	return startGrouping(request, false);
    }

    private String startGrouping(HttpServletRequest request, boolean forcePrintView)
	    throws IOException, ServletException {

	Long activityID = WebUtil.readLongParam(request, AttributeNames.PARAM_ACTIVITY_ID);
	Long lessonId = WebUtil.readLongParam(request, AttributeNames.PARAM_LESSON_ID);
	Activity activity = monitoringService.getActivityById(activityID);

	Grouping grouping = null;
	if (activity.isChosenBranchingActivity()) {
	    grouping = activity.getGrouping();
	    monitoringService.createChosenBranchingGroups(activityID);
	} else {
	    grouping = ((GroupingActivity) activity).getCreateGrouping();
	}

	if (!forcePrintView && grouping.isChosenGrouping()) {
	    return "redirect:" + Configuration.get(ConfigurationKeys.SERVER_URL)
		    + "/organisationGroup/viewGroupings.do?lessonID=" + lessonId + "&activityID=" + activityID;
	}

	request.setAttribute(AttributeNames.PARAM_ACTIVITY_ID, activityID);
	request.setAttribute(AttributeNames.PARAM_LESSON_ID, lessonId);
	request.setAttribute(GroupingAJAXController.PARAM_ACTIVITY_TITLE, activity.getTitle());
	request.setAttribute(GroupingAJAXController.PARAM_ACTIVITY_DESCRIPTION, activity.getDescription());

	SortedSet<Group> groups = new TreeSet<>(new GroupComparator());
	groups.addAll(grouping.getGroups());

	// sort users with first, then last name, then login
	Comparator<User> userComparator = new FirstNameAlphabeticComparator();
	for (Group group : groups) {
	    Set<User> sortedUsers = new TreeSet<>(userComparator);
	    sortedUsers.addAll(group.getUsers());
	    group.setUsers(sortedUsers);
	}

	request.setAttribute(GroupingAJAXController.GROUPS, groups);
	// go to a view only screen for random grouping
	return "grouping/viewGroups";
    }

    /**
     * Called by the chosen grouping / course grouping screen to show a print version of the grouping.
     */
    @RequestMapping("/printGrouping")
    public String printGrouping(HttpServletRequest request) throws IOException, ServletException {

	Long activityID = WebUtil.readLongParam(request, AttributeNames.PARAM_ACTIVITY_ID, true);
	if (activityID != null) {
	    // normal activity based processing, startGrouping can handle it as it supports the normal view screen in monitoring
	    return startGrouping(request, true);
	}

	// Not activity? Then it must be the course grouping print view request
	Long orgGroupingId = WebUtil.readLongParam(request, "groupingId", true);
	OrganisationGrouping orgGrouping = null;
	if (orgGroupingId != null) {
	    orgGrouping = (OrganisationGrouping) userManagementService.findById(OrganisationGrouping.class,
		    orgGroupingId);
	}

	SortedSet<OrganisationGroup> groups = new TreeSet<>();
	if (orgGrouping != null) {
	    groups.addAll(orgGrouping.getGroups());

	    // sort users with first, then last name, then login
	    Comparator<User> userComparator = new FirstNameAlphabeticComparator();
	    for (OrganisationGroup group : groups) {
		Set<User> sortedUsers = new TreeSet<>(userComparator);
		sortedUsers.addAll(group.getUsers());
		group.setUsers(sortedUsers);
	    }
	}

	request.setAttribute(GroupingAJAXController.GROUPS, groups);
	request.setAttribute("isCourseGrouping", true); // flag to page it is a course grouping so use the field names for OrganisationGroup
	return "grouping/viewGroups";
    }

    /**
     * Moves users between groups, removing them from previous group and creating a new one, if needed.
     */
    @RequestMapping(path = "/addMembers", method = RequestMethod.POST)
    @ResponseBody
    public String addMembers(HttpServletRequest request, HttpServletResponse response) throws IOException {
	response.setContentType("application/json;charset=utf-8");
	ObjectNode responseJSON = JsonNodeFactory.instance.objectNode();
	boolean result = true;

	Long activityID = WebUtil.readLongParam(request, AttributeNames.PARAM_ACTIVITY_ID);
	String membersParam = WebUtil.readStrParam(request, GroupingAJAXController.PARAM_MEMBERS, true);
	String[] members = StringUtils.isBlank(membersParam) ? null : membersParam.split(",");

	// remove users from current group
	if (members != null) {
	    Activity activity = monitoringService.getActivityById(activityID);
	    Grouping grouping = activity.isChosenBranchingActivity() ? activity.getGrouping()
		    : ((GroupingActivity) activity).getCreateGrouping();
	    User exampleUser = (User) userManagementService.findById(User.class, Integer.valueOf(members[0]));
	    Group group = grouping.getGroupBy(exampleUser);
	    // null group means that user is not assigned anywhere in this grouping
	    if (!group.isNull()) {
		// check if user can be moved outside of this group
		result = group.mayBeDeleted();

		if (result) {
		    if (log.isDebugEnabled()) {
			log.debug("Removing users " + membersParam.toString() + " from group " + group.getGroupId()
				+ " in activity " + activityID);
		    }

		    try {
			monitoringService.removeUsersFromGroup(activityID, group.getGroupId(), members);
		    } catch (LessonServiceException e) {
			log.error(e);
			result = false;
		    }
		}

		if (!result) {
		    // let JSP page know that this group became immutable
		    responseJSON.put("locked", true);
		}
	    }
	}

	Long groupID = WebUtil.readLongParam(request, AttributeNames.PARAM_GROUP_ID, true);
	// no group ID means that it has to be created
	// group ID = -1 means that user is not being assigned to any new group, i.e. becomse unassigned
	if (result && ((groupID == null) || (groupID > 0))) {
	    if (groupID == null) {
		String name = WebUtil.readStrParam(request, GroupingAJAXController.PARAM_NAME);
		if (log.isDebugEnabled()) {
		    log.debug("Creating group with name \"" + name + "\" in activity " + activityID);
		}
		Group group = monitoringService.addGroup(activityID, name, true);
		if (group == null) {
		    // group creation failed
		    result = false;
		} else {
		    groupID = group.getGroupId();
		    // let JSP page know that the group was given this ID
		    responseJSON.put("groupId", groupID);
		}
	    }

	    if (result && (members != null)) {
		if (log.isDebugEnabled()) {
		    log.debug("Adding users " + membersParam.toString() + " to group " + groupID + " in activity "
			    + activityID);
		}

		// add users to the given group
		try {
		    monitoringService.addUsersToGroup(activityID, groupID, members);
		} catch (LessonServiceException e) {
		    log.error(e);
		    result = false;
		}
	    }
	}

	responseJSON.put("result", result);
	return responseJSON.toString();
    }

    /**
     * Stores lesson grouping as a course grouping.
     */
    @RequestMapping(path = "/saveAsCourseGrouping", method = RequestMethod.POST)
    @ResponseBody
    public String saveAsCourseGrouping(HttpServletRequest request, HttpServletResponse response) throws IOException {

	HttpSession ss = SessionManager.getSession();
	Integer userId = ((UserDTO) ss.getAttribute(AttributeNames.USER)).getUserID();
	Integer organisationId = WebUtil.readIntParam(request, AttributeNames.PARAM_ORGANISATION_ID);
	String newGroupingName = request.getParameter("name");

	// check if user is allowed to view and edit groupings
	if (!securityService.hasOrgRole(organisationId, userId,
<<<<<<< HEAD
		new String[] { Role.GROUP_MANAGER, Role.MONITOR, Role.AUTHOR }, "view organisation groupings", false)) {
=======
		new String[] { Role.GROUP_MANAGER, Role.MONITOR, Role.AUTHOR },
		"view organisation groupings")) {
>>>>>>> 619fd068
	    response.sendError(HttpServletResponse.SC_FORBIDDEN, "User is not a participant in the organisation");
	    return null;
	}

	Long activityID = WebUtil.readLongParam(request, AttributeNames.PARAM_ACTIVITY_ID);
	Activity activity = monitoringService.getActivityById(activityID);
	Grouping grouping = activity.isChosenBranchingActivity() ? activity.getGrouping()
		: ((GroupingActivity) activity).getCreateGrouping();

	// iterate over groups
	List<OrganisationGroup> orgGroups = new LinkedList<>();
	for (Group group : grouping.getGroups()) {
	    OrganisationGroup orgGroup = new OrganisationGroup();
	    //groupId and GroupingId will be set during  userManagementService.saveOrganisationGrouping() call
	    orgGroup.setName(group.getGroupName());
	    HashSet<User> users = new HashSet<>();
	    users.addAll(group.getUsers());
	    orgGroup.setUsers(users);

	    orgGroups.add(orgGroup);
	}

	OrganisationGrouping orgGrouping = new OrganisationGrouping();
	orgGrouping.setOrganisationId(organisationId);
	orgGrouping.setName(newGroupingName);

	userManagementService.saveOrganisationGrouping(orgGrouping, orgGroups);

	response.setContentType("application/json;charset=utf-8");
	ObjectNode responseJSON = JsonNodeFactory.instance.objectNode();
	responseJSON.put("result", true);
	return responseJSON.toString();
    }

    /**
     * Renames the group.
     */
    @RequestMapping(path = "/changeGroupName", method = RequestMethod.POST)
    public String changeGroupName(HttpServletRequest request) {
	Long groupID = WebUtil.readLongParam(request, AttributeNames.PARAM_GROUP_ID);
	String name = WebUtil.readStrParam(request, GroupingAJAXController.PARAM_NAME);
	if (name != null) {
	    if (log.isDebugEnabled()) {
		log.debug("Renaming group  " + groupID + " to \"" + name + "\"");
	    }
	    monitoringService.setGroupName(groupID, name);
	}
	return null;
    }

    /**
     * Checks if a course grouping name is unique inside of this organisation and thus whether the new group can be
     * named using it
     */
    @RequestMapping("/checkGroupingNameUnique")
    @ResponseBody
    public String checkGroupingNameUnique(HttpServletRequest request, HttpServletResponse response) throws IOException {
	Integer organisationId = WebUtil.readIntParam(request, AttributeNames.PARAM_ORGANISATION_ID);
	String newGroupingName = request.getParameter("name");

	// Checks if a course grouping name is unique inside of this group and thus new group can have it
	HashMap<String, Object> properties = new HashMap<>();
	properties.put("organisationId", organisationId);
	properties.put("name", newGroupingName);
	List<OrganisationGrouping> orgGroupings = userManagementService.findByProperties(OrganisationGrouping.class,
		properties);
	boolean isGroupingNameUnique = orgGroupings.isEmpty();

	ObjectNode responseJSON = JsonNodeFactory.instance.objectNode();
	responseJSON.put("isGroupingNameUnique", isGroupingNameUnique);
	response.setContentType("application/json;charset=utf-8");
	return responseJSON.toString();
    }

    /**
     * Checks if a group can be removed and performs it.
     */
    @RequestMapping(path = "/removeGroup", method = RequestMethod.POST)
    @ResponseBody
    public String removeGroup(HttpServletRequest request, HttpServletResponse response) throws IOException {
	response.setContentType("application/json;charset=utf-8");
	Long activityID = WebUtil.readLongParam(request, AttributeNames.PARAM_ACTIVITY_ID);
	Long groupID = WebUtil.readLongParam(request, AttributeNames.PARAM_GROUP_ID);
	boolean result = true;

	// check if the group can be removed
	Group group = (Group) userManagementService.findById(Group.class, groupID);
	result = group.mayBeDeleted();

	if (result) {
	    try {
		if (log.isDebugEnabled()) {
		    log.debug("Removing group  " + groupID + " from activity " + activityID);
		}
		monitoringService.removeGroup(activityID, groupID);
	    } catch (LessonServiceException e) {
		log.error(e);
		result = false;
	    }
	}
	ObjectNode responseJSON = JsonNodeFactory.instance.objectNode();
	responseJSON.put("result", result);
	return responseJSON.toString();
    }
}<|MERGE_RESOLUTION|>--- conflicted
+++ resolved
@@ -290,12 +290,7 @@
 
 	// check if user is allowed to view and edit groupings
 	if (!securityService.hasOrgRole(organisationId, userId,
-<<<<<<< HEAD
-		new String[] { Role.GROUP_MANAGER, Role.MONITOR, Role.AUTHOR }, "view organisation groupings", false)) {
-=======
-		new String[] { Role.GROUP_MANAGER, Role.MONITOR, Role.AUTHOR },
-		"view organisation groupings")) {
->>>>>>> 619fd068
+		new String[] { Role.GROUP_MANAGER, Role.MONITOR, Role.AUTHOR }, "view organisation groupings")) {
 	    response.sendError(HttpServletResponse.SC_FORBIDDEN, "User is not a participant in the organisation");
 	    return null;
 	}
