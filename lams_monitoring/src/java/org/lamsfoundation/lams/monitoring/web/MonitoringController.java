/****************************************************************
 * Copyright (C) 2005 LAMS Foundation (http://lamsfoundation.org)
 * =============================================================
 * License Information: http://lamsfoundation.org/licensing/lams/2.0/
 *
 * This program is free software; you can redistribute it and/or modify
 * it under the terms of the GNU General Public License version 2.0
 * as published by the Free Software Foundation.
 *
 * This program is distributed in the hope that it will be useful,
 * but WITHOUT ANY WARRANTY; without even the implied warranty of
 * MERCHANTABILITY or FITNESS FOR A PARTICULAR PURPOSE.  See the
 * GNU General Public License for more details.
 *
 * You should have received a copy of the GNU General Public License
 * along with this program; if not, write to the Free Software
 * Foundation, Inc., 51 Franklin Street, Fifth Floor, Boston, MA 02110-1301
 * USA
 *
 * http://www.gnu.org/licenses/gpl.txt
 * ****************************************************************
 */

package org.lamsfoundation.lams.monitoring.web;

import com.fasterxml.jackson.databind.node.ArrayNode;
import com.fasterxml.jackson.databind.node.JsonNodeFactory;
import com.fasterxml.jackson.databind.node.ObjectNode;
import org.apache.commons.lang.StringUtils;
import org.apache.log4j.Logger;
import org.lamsfoundation.lams.authoring.IAuthoringService;
import org.lamsfoundation.lams.flux.FluxMap;
import org.lamsfoundation.lams.flux.FluxRegistry;
import org.lamsfoundation.lams.learning.service.ILearnerService;
<<<<<<< HEAD
import org.lamsfoundation.lams.learningdesign.Activity;
import org.lamsfoundation.lams.learningdesign.ActivityOrderComparator;
import org.lamsfoundation.lams.learningdesign.BranchingActivity;
import org.lamsfoundation.lams.learningdesign.ChosenBranchingActivity;
import org.lamsfoundation.lams.learningdesign.ComplexActivity;
import org.lamsfoundation.lams.learningdesign.ContributionTypes;
import org.lamsfoundation.lams.learningdesign.GateActivity;
import org.lamsfoundation.lams.learningdesign.Group;
import org.lamsfoundation.lams.learningdesign.GroupingActivity;
import org.lamsfoundation.lams.learningdesign.LearningDesign;
import org.lamsfoundation.lams.learningdesign.OptionsWithSequencesActivity;
import org.lamsfoundation.lams.learningdesign.SequenceActivity;
import org.lamsfoundation.lams.learningdesign.ToolActivity;
import org.lamsfoundation.lams.learningdesign.Transition;
import org.lamsfoundation.lams.learningdesign.dao.IActivityDAO;
=======
import org.lamsfoundation.lams.learningdesign.*;
>>>>>>> 9fed0019
import org.lamsfoundation.lams.learningdesign.exception.LearningDesignException;
import org.lamsfoundation.lams.learningdesign.service.ILearningDesignService;
import org.lamsfoundation.lams.lesson.LearnerProgress;
import org.lamsfoundation.lams.lesson.Lesson;
import org.lamsfoundation.lams.lesson.dto.ActivityTimeLimitDTO;
import org.lamsfoundation.lams.lesson.dto.LessonDetailsDTO;
import org.lamsfoundation.lams.lesson.service.ILessonService;
import org.lamsfoundation.lams.lesson.util.LearnerActivityCompleteFluxItem;
import org.lamsfoundation.lams.lesson.util.LearnerLessonJoinFluxItem;
import org.lamsfoundation.lams.logevent.LogEvent;
import org.lamsfoundation.lams.logevent.service.ILogEventService;
import org.lamsfoundation.lams.monitoring.MonitoringConstants;
import org.lamsfoundation.lams.monitoring.dto.ContributeActivityDTO;
import org.lamsfoundation.lams.monitoring.service.IMonitoringFullService;
import org.lamsfoundation.lams.monitoring.service.IMonitoringService;
import org.lamsfoundation.lams.security.ISecurityService;
import org.lamsfoundation.lams.tool.exception.LamsToolServiceException;
import org.lamsfoundation.lams.tool.service.ICommonScratchieService;
import org.lamsfoundation.lams.tool.service.ILamsToolService;
import org.lamsfoundation.lams.usermanagement.Organisation;
import org.lamsfoundation.lams.usermanagement.Role;
import org.lamsfoundation.lams.usermanagement.User;
import org.lamsfoundation.lams.usermanagement.dto.UserDTO;
import org.lamsfoundation.lams.usermanagement.exception.UserException;
import org.lamsfoundation.lams.usermanagement.service.IUserManagementService;
import org.lamsfoundation.lams.util.*;
import org.lamsfoundation.lams.web.session.SessionManager;
import org.lamsfoundation.lams.web.util.AttributeNames;
import org.springframework.beans.factory.annotation.Autowired;
import org.springframework.beans.factory.annotation.Qualifier;
import org.springframework.http.MediaType;
import org.springframework.stereotype.Controller;
import org.springframework.web.bind.annotation.GetMapping;
import org.springframework.web.bind.annotation.RequestMapping;
import org.springframework.web.bind.annotation.RequestMethod;
import org.springframework.web.bind.annotation.RequestParam;
import org.springframework.web.bind.annotation.ResponseBody;
import org.springframework.web.util.HtmlUtils;

<<<<<<< HEAD
import com.fasterxml.jackson.core.JsonProcessingException;
import com.fasterxml.jackson.databind.node.ArrayNode;
import com.fasterxml.jackson.databind.node.JsonNodeFactory;
import com.fasterxml.jackson.databind.node.ObjectNode;
=======
import javax.servlet.ServletException;
import javax.servlet.http.HttpServletRequest;
import javax.servlet.http.HttpServletResponse;
import javax.servlet.http.HttpSession;
import java.io.IOException;
import java.io.PrintWriter;
import java.security.InvalidParameterException;
import java.text.DateFormat;
import java.text.ParseException;
import java.text.SimpleDateFormat;
import java.util.*;
import java.util.Map.Entry;
>>>>>>> 9fed0019

import reactor.core.publisher.Flux;

/**
 * The action servlet that provide all the monitoring functionalities. It interact with the teacher via JSP monitoring
 * interface.
 *
 * @author Jacky Fang
 */
@Controller
@RequestMapping("/monitoring")
public class MonitoringController {
    private static Logger log = Logger.getLogger(MonitoringController.class);

    private static final DateFormat LESSON_SCHEDULING_DATETIME_FORMAT = new SimpleDateFormat("yyyy-MM-dd HH:mm");

    private static final int LATEST_LEARNER_PROGRESS_LESSON_DISPLAY_LIMIT = 53;
    private static final int LATEST_LEARNER_PROGRESS_ACTIVITY_DISPLAY_LIMIT = 7;
    private static final int USER_PAGE_SIZE = 10;

    @Autowired
    private ILogEventService logEventService;
    @Autowired
    private ILearningDesignService learningDesignService;
    @Autowired
    private ILessonService lessonService;
    @Autowired
    private ISecurityService securityService;
    @Autowired
    private IActivityDAO activityDAO;
    @Autowired
    private IMonitoringFullService monitoringService;
    @Autowired
    private IUserManagementService userManagementService;
    @Autowired
    private ILearnerService learnerService;
    @Autowired
    private ILamsToolService lamsToolService;
    @Autowired
    @Qualifier("monitoringMessageService")
    private MessageService messageService;
    @Autowired
    private IAuthoringService authoringService;
    @Autowired
    @Qualifier("scratchieService")
    private ICommonScratchieService commonScratchieService;

    public MonitoringController() {
	// bind sinks so a learner finishing an activity also triggers an update in lesson progress
	FluxRegistry.bindSink(CommonConstants.ACTIVITY_ENTERED_SINK_NAME, CommonConstants.LESSON_PROGRESSED_SINK_NAME,
		learnerProgressFluxItem -> ((LearnerActivityCompleteFluxItem) learnerProgressFluxItem).getLessonId());
	// bind sinks so a learner entering a lesson also triggers an update in lesson progress
	FluxRegistry.bindSink(CommonConstants.LESSON_JOINED_SINK_NAME, CommonConstants.LESSON_PROGRESSED_SINK_NAME,
		lessonJoinedFluxItem -> ((LearnerLessonJoinFluxItem) lessonJoinedFluxItem).getLessonId());

	FluxRegistry.initFluxMap(MonitoringConstants.CANVAS_REFRESH_FLUX_NAME,
		CommonConstants.LESSON_PROGRESSED_SINK_NAME, null, lessonId -> "doRefresh", FluxMap.STANDARD_THROTTLE,
		FluxMap.STANDARD_TIMEOUT);
	FluxRegistry.initFluxMap(MonitoringConstants.GRADEBOOK_REFRESH_FLUX_NAME,
		CommonConstants.LESSON_PROGRESSED_SINK_NAME, null, lessonId -> "doRefresh", FluxMap.STANDARD_THROTTLE,
		FluxMap.STANDARD_TIMEOUT);
	FluxRegistry.initFluxMap(MonitoringConstants.TIME_LIMIT_REFRESH_FLUX_NAME,
		CommonConstants.ACTIVITY_TIME_LIMIT_CHANGED_SINK_NAME,
		(Collection<Long> key, Collection<Long> item) -> key.containsAll(item), toolContentIds -> "doRefresh",
		FluxMap.SHORT_THROTTLE, FluxMap.STANDARD_TIMEOUT);
    }

    private Integer getUserId() {
	HttpSession ss = SessionManager.getSession();
	UserDTO user = (UserDTO) ss.getAttribute(AttributeNames.USER);
	return user != null ? user.getUserID() : null;
    }

    private String redirectToURL(HttpServletResponse response, String url) throws IOException {
	if (url == null) {
	    return "notsupported";
	}

	String fullURL = WebUtil.convertToFullURL(url);
	response.sendRedirect(response.encodeRedirectURL(fullURL));
	return null;
    }

    @RequestMapping(path = "/getLearnerProgressUpdateFlux", method = RequestMethod.GET, produces = MediaType.TEXT_EVENT_STREAM_VALUE)
    @ResponseBody
    public Flux<String> getLearnerProgressUpdateFlux(@RequestParam long lessonId)
	    throws JsonProcessingException, IOException {
	return FluxRegistry.get(MonitoringConstants.CANVAS_REFRESH_FLUX_NAME, lessonId);
    }

    @RequestMapping(path = "/getGradebookUpdateFlux", method = RequestMethod.GET, produces = MediaType.TEXT_EVENT_STREAM_VALUE)
    @ResponseBody
    public Flux<String> getGradebookUpdateFlux(@RequestParam long lessonId)
	    throws JsonProcessingException, IOException {
	return FluxRegistry.get(MonitoringConstants.GRADEBOOK_REFRESH_FLUX_NAME, lessonId);
    }

    @RequestMapping(path = "/getTimeLimitUpdateFlux", method = RequestMethod.GET, produces = MediaType.TEXT_EVENT_STREAM_VALUE)
    @ResponseBody
    public Flux<String> getTimeLimitUpdateFlux(@RequestParam Set<Long> toolContentIds)
	    throws JsonProcessingException, IOException {
	return FluxRegistry.get(MonitoringConstants.TIME_LIMIT_REFRESH_FLUX_NAME, toolContentIds);
    }

    /**
     * Initializes a lesson for specific learning design with the given lesson title and lesson description. If
     * initialization is successful, this method will the ID of new lesson.
     *
     * Currently used only in TestHarness and Authoring Preview.
     */
    @RequestMapping("/initializeLesson")
    @ResponseBody
    public String initializeLesson(HttpServletRequest request, HttpServletResponse response)
	    throws IOException, ServletException {

	String title = WebUtil.readStrParam(request, "lessonName");
	if (title == null) {
	    title = "lesson";
	}
	String desc = WebUtil.readStrParam(request, "lessonDescription", true);
	if (desc == null) {
	    desc = "description";
	}
	Integer organisationId = WebUtil.readIntParam(request, "organisationID", true);
	long ldId = WebUtil.readLongParam(request, AttributeNames.PARAM_LEARNINGDESIGN_ID);
	Integer copyType = WebUtil.readIntParam(request, "copyType", true);
	String customCSV = request.getParameter("customCSV");
	Boolean learnerPresenceAvailable = WebUtil.readBooleanParam(request, "learnerPresenceAvailable", false);
	Boolean learnerImAvailable = WebUtil.readBooleanParam(request, "learnerImAvailable", false);
	Boolean liveEditEnabled = WebUtil.readBooleanParam(request, "liveEditEnabled", false);
	Boolean forceRestart = WebUtil.readBooleanParam(request, "forceRestart", false);
	Boolean allowRestart = WebUtil.readBooleanParam(request, "allowRestart", false);
	boolean gradebookOnComplete = WebUtil.readBooleanParam(request, "gradebookOnComplete", false);

	Lesson newLesson = null;
	if ((copyType != null) && copyType.equals(LearningDesign.COPY_TYPE_PREVIEW)) {
	    newLesson = monitoringService.initializeLessonForPreview(title, desc, ldId, getUserId(), customCSV,
		    learnerPresenceAvailable, learnerImAvailable, liveEditEnabled);
	} else {
	    try {
		newLesson = monitoringService.initializeLesson(title, desc, ldId, organisationId, getUserId(),
			customCSV, false, false, learnerPresenceAvailable, learnerImAvailable, liveEditEnabled, false,
			forceRestart, allowRestart, gradebookOnComplete, null, null);
	    } catch (SecurityException e) {
		response.sendError(HttpServletResponse.SC_FORBIDDEN, "User is not a monitor in the organisation");
		return null;
	    }
	}

	PrintWriter writer = response.getWriter();
	writer.println(newLesson.getLessonId());
	return null;
    }

    /**
     * The Struts dispatch method that starts a lesson that has been created beforehand. Most likely, the request to
     * start lesson should be triggered by the Monitoring This method will delegate to the Spring service bean to
     * complete all the steps for starting a lesson.
     */
    @RequestMapping(path = "/startLesson", method = RequestMethod.POST)
    @ResponseBody
    public String startLesson(HttpServletRequest request, HttpServletResponse response) throws IOException {
	long lessonId = WebUtil.readLongParam(request, AttributeNames.PARAM_LESSON_ID);
	try {
	    monitoringService.startLesson(lessonId, getUserId());
	} catch (SecurityException e) {
	    response.sendError(HttpServletResponse.SC_FORBIDDEN, "User is not a monitor in the lesson");
	    return null;
	}

	response.setContentType("text/plain;charset=utf-8");
	response.getWriter().write("true");
	return null;
    }

    /**
     * Renames lesson. Invoked by Ajax call from general LAMS monitoring.
     */
    @RequestMapping(path = "/renameLesson", method = RequestMethod.POST)
    @ResponseBody
    public String renameLesson(HttpServletRequest request, HttpServletResponse response) throws IOException {
	long lessonId = WebUtil.readLongParam(request, "pk");

	HttpSession ss = SessionManager.getSession();
	UserDTO user = (UserDTO) ss.getAttribute(AttributeNames.USER);
	if (!securityService.isLessonMonitor(lessonId, user.getUserID(), "rename lesson")) {
	    response.sendError(HttpServletResponse.SC_FORBIDDEN, "User is not a monitor in the lesson");
	    return null;
	}

	String newLessonName = request.getParameter("value");
	if (StringUtils.isBlank(newLessonName)) {
	    return null;
	}

	Lesson lesson = lessonService.getLesson(lessonId);
	lesson.setLessonName(newLessonName);
	userManagementService.save(lesson);

	ObjectNode jsonObject = JsonNodeFactory.instance.objectNode();
	jsonObject.put("successful", true);
	response.setContentType("application/json;charset=utf-8");
	return jsonObject.toString();
    }

    @RequestMapping("/createLessonClass")
    public String createLessonClass(HttpServletRequest request, HttpServletResponse response)
	    throws IOException, ServletException {
	int organisationId = WebUtil.readIntParam(request, AttributeNames.PARAM_ORGANISATION_ID);
	Integer userID = WebUtil.readIntParam(request, AttributeNames.PARAM_USER_ID);
	long lessonId = WebUtil.readLongParam(request, AttributeNames.PARAM_LESSON_ID);

	Organisation organisation = (Organisation) userManagementService.findById(Organisation.class, organisationId);
	List<User> allUsers = userManagementService.getUsersFromOrganisation(organisationId);
	String learnerGroupName = organisation.getName() + " learners";
	String staffGroupName = organisation.getName() + " staff";
	List<User> learners = parseUserList(request, "learners", allUsers);
	List<User> staff = parseUserList(request, "monitors", allUsers);

	try {
	    monitoringService.createLessonClassForLesson(lessonId, organisation, learnerGroupName, learners,
		    staffGroupName, staff, userID);
	} catch (SecurityException e) {
	    response.sendError(HttpServletResponse.SC_FORBIDDEN, "The user is not a monitor in the lesson");
	    return null;
	}

	return null;
    }

    @RequestMapping(path = "/addLesson", method = RequestMethod.POST)
    public String addLesson(HttpServletRequest request, HttpServletResponse response, @RequestParam String lessonName,
	    @RequestParam long learningDesignID) throws IOException, ServletException, ParseException {
	if (!ValidationUtil.isOrgNameValid(lessonName)) {
	    throw new IOException("Lesson name contains invalid characters");
	}

	String[] organisationIdsStr = request.getParameterValues(AttributeNames.PARAM_ORGANISATION_ID);
	boolean introEnable = WebUtil.readBooleanParam(request, "introEnable", false);
	String introDescription = introEnable ? request.getParameter("introDescription") : null;
	boolean introImage = introEnable && WebUtil.readBooleanParam(request, "introImage", false);
	boolean startMonitor = WebUtil.readBooleanParam(request, "startMonitor", false);
	boolean enableLiveEdit = WebUtil.readBooleanParam(request, "liveEditEnable", false);
	boolean notificationsEnable = WebUtil.readBooleanParam(request, "notificationsEnable", false);
	boolean presenceEnable = WebUtil.readBooleanParam(request, "presenceEnable", false);
	boolean imEnable = WebUtil.readBooleanParam(request, "imEnable", false);
	Integer splitNumberLessons = WebUtil.readIntParam(request, "splitNumberLessons", true);
	boolean schedulingEnable = WebUtil.readBooleanParam(request, "schedulingEnable", false);
	Long orgGroupingId = WebUtil.readLongParam(request, "orgGroupingId", true);
	Date schedulingDatetime = null;
	Date schedulingEndDatetime = null;
	if (schedulingEnable) {
	    String dateString = request.getParameter("schedulingDatetime");
	    if (dateString != null && dateString.length() > 0) {
		schedulingDatetime = MonitoringController.LESSON_SCHEDULING_DATETIME_FORMAT.parse(dateString);
	    }
	    dateString = request.getParameter("schedulingEndDatetime");
	    if (dateString != null && dateString.length() > 0) {
		schedulingEndDatetime = MonitoringController.LESSON_SCHEDULING_DATETIME_FORMAT.parse(dateString);
	    }
	}
	boolean forceRestart = WebUtil.readBooleanParam(request, "forceRestart", false);
	boolean allowRestart = WebUtil.readBooleanParam(request, "allowRestart", false);

	boolean precedingLessonEnable = WebUtil.readBooleanParam(request, "precedingLessonEnable", false);
	Long precedingLessonId = precedingLessonEnable
		? WebUtil.readLongParam(request, "precedingLessonId", true)
		: null;
	boolean timeLimitEnable = WebUtil.readBooleanParam(request, "timeLimitEnable", false);
	Integer timeLimitDays = WebUtil.readIntParam(request, "timeLimitDays", true);
	boolean timeLimitIndividualField = WebUtil.readBooleanParam(request, "timeLimitIndividual", false);
	Integer timeLimitIndividual = timeLimitEnable && timeLimitIndividualField ? timeLimitDays : null;
	Integer timeLimitLesson = timeLimitEnable && !timeLimitIndividualField ? timeLimitDays : null;
	boolean gradebookOnComplete = WebUtil.readBooleanParam(request, "gradebookOnComplete", false);

	Integer userId = getUserId();
	User creator = (User) userManagementService.findById(User.class, userId);

	for (String organisationIdStr : organisationIdsStr) {
	    Integer organisationId = Integer.parseInt(organisationIdStr);
	    Organisation organisation = (Organisation) userManagementService.findById(Organisation.class,
		    organisationId);
	    List<User> organisationUsers = userManagementService.getUsersFromOrganisation(organisationId);
	    List<User> learners = parseUserList(request, "learners", organisationUsers);
	    String learnerGroupName = organisation.getName() + " learners";

	    List<User> staff = parseUserList(request, "monitors", organisationUsers);
	    // add the creator as staff, if not already done
	    if (!staff.contains(creator)) {
		staff.add(creator);
	    }
	    String staffGroupName = organisation.getName() + " staff";

	    // either all users participate in a lesson, or we split them among instances
	    List<User> lessonInstanceLearners =
		    splitNumberLessons == null ? learners : new ArrayList<>((learners.size() / splitNumberLessons) + 1);
	    for (int lessonIndex = 1;
		    lessonIndex <= (splitNumberLessons == null ? 1 : splitNumberLessons); lessonIndex++) {
		String lessonInstanceName = lessonName;
		String learnerGroupInstanceName = learnerGroupName;
		String staffGroupInstanceName = staffGroupName;

		if (splitNumberLessons != null) {
		    // prepare data for lesson split
		    lessonInstanceName += " " + lessonIndex;
		    learnerGroupInstanceName += " " + lessonIndex;
		    staffGroupInstanceName += " " + lessonIndex;
		    lessonInstanceLearners.clear();
		    for (int learnerIndex = lessonIndex - 1;
			    learnerIndex < learners.size(); learnerIndex += splitNumberLessons) {
			lessonInstanceLearners.add(learners.get(learnerIndex));
		    }
		}

		if (log.isDebugEnabled()) {
		    log.debug("Creating lesson " + (splitNumberLessons == null
			    ? ""
			    : "(" + lessonIndex + "/" + splitNumberLessons + ") ") + "\"" + lessonInstanceName + "\"");
		}

		Lesson lesson = null;
		try {
		    lesson = monitoringService.initializeLesson(lessonInstanceName, introDescription, learningDesignID,
			    organisationId, userId, null, introEnable, introImage, presenceEnable, imEnable,
			    enableLiveEdit, notificationsEnable, forceRestart, allowRestart, gradebookOnComplete,
			    timeLimitIndividual, precedingLessonId);

		    monitoringService.createLessonClassForLesson(lesson.getLessonId(), organisation,
			    learnerGroupInstanceName, lessonInstanceLearners, staffGroupInstanceName, staff, userId);

		    if (orgGroupingId != null) {
			lessonService.performGrouping(lesson.getLearningDesign().getLearningDesignId(), orgGroupingId);
		    }
		} catch (SecurityException e) {
		    try {
			response.sendError(HttpServletResponse.SC_FORBIDDEN,
				"User is not a monitor in the organisation or lesson");
		    } catch (IllegalStateException e1) {
			log.warn("Tried to tell user that \"User is not a monitor in the organisation or lesson\","
				+ "but the HTTP response was already written, probably by some other error");
		    }
		    return null;
		}

		if (!startMonitor) {
		    try {
			if (schedulingDatetime == null) {
			    monitoringService.startLesson(lesson.getLessonId(), userId);
			} else {
			    // if lesson should start in few days, set it here
			    monitoringService.startLessonOnSchedule(lesson.getLessonId(), schedulingDatetime, userId);
			}

			// monitor has given an end date/time for the lesson
			if (schedulingEndDatetime != null) {
			    monitoringService.finishLessonOnSchedule(lesson.getLessonId(), schedulingEndDatetime,
				    userId);
			    // if lesson should finish in few days, set it here
			} else if (timeLimitLesson != null) {
			    monitoringService.finishLessonOnSchedule(lesson.getLessonId(), timeLimitLesson, userId);
			}

		    } catch (SecurityException e) {
			try {
			    response.sendError(HttpServletResponse.SC_FORBIDDEN, "User is not a monitor in the lesson");
			} catch (IllegalStateException e1) {
			    log.warn("Tried to tell user that \"User is not a monitor in the lesson\","
				    + "but the HTTP response was already written, probably by some other error");
			}
			return null;
		    }
		}
	    }
	}

	return null;
    }

    /**
     * Adds all course learners to the given lesson.
     */
    @RequestMapping("/addAllOrganisationLearnersToLesson")
    public void addAllOrganisationLearnersToLesson(HttpServletRequest request, HttpServletResponse response)
	    throws IOException {
	Long lessonId = WebUtil.readLongParam(request, AttributeNames.PARAM_LESSON_ID);
	if (!securityService.isLessonMonitor(lessonId, getUserId(), "add all lesson learners to lesson")) {
	    response.sendError(HttpServletResponse.SC_FORBIDDEN, "User is not a monitor in the lesson");
	    return;
	}
	Lesson lesson = lessonService.getLesson(lessonId);
	Vector<User> learners = userManagementService.getUsersFromOrganisationByRole(
		lesson.getOrganisation().getOrganisationId(), Role.LEARNER, true);
	lessonService.addLearners(lesson, learners);
    }

    @RequestMapping("/startOnScheduleLesson")
    public void startOnScheduleLesson(HttpServletRequest request, HttpServletResponse response)
	    throws ParseException, IOException {
	long lessonId = WebUtil.readLongParam(request, AttributeNames.PARAM_LESSON_ID);
	String dateStr = WebUtil.readStrParam(request, MonitoringConstants.PARAM_LESSON_START_DATE);
	Date startDate = MonitoringController.LESSON_SCHEDULING_DATETIME_FORMAT.parse(dateStr);
	try {
	    monitoringService.startLessonOnSchedule(lessonId, startDate, getUserId());
	} catch (SecurityException e) {
	    response.sendError(HttpServletResponse.SC_FORBIDDEN, "User is not a monitor in the lesson");
	}
    }

    /**
     * The Struts dispatch method to archive a lesson.
     */
    @RequestMapping(path = "/archiveLesson", method = RequestMethod.POST)
    public void archiveLesson(HttpServletRequest request, HttpServletResponse response) throws IOException {
	long lessonId = WebUtil.readLongParam(request, AttributeNames.PARAM_LESSON_ID);
	try {
	    monitoringService.archiveLesson(lessonId, getUserId());
	} catch (SecurityException e) {
	    response.sendError(HttpServletResponse.SC_FORBIDDEN, "User is not a monitor in the lesson");
	}
    }

    /**
     * The Struts dispatch method to "unarchive" a lesson. Returns it back to its previous state.
     */
    @RequestMapping(path = "/unarchiveLesson", method = RequestMethod.POST)
    public void unarchiveLesson(HttpServletRequest request, HttpServletResponse response) throws IOException {
	long lessonId = WebUtil.readLongParam(request, AttributeNames.PARAM_LESSON_ID);
	try {
	    monitoringService.unarchiveLesson(lessonId, getUserId());
	} catch (SecurityException e) {
	    response.sendError(HttpServletResponse.SC_FORBIDDEN, "User is not a monitor in the lesson");
	}
    }

    /**
     * The purpose of suspending is to hide the lesson from learners temporarily. It doesn't make any sense to suspend a
     * created or a not started (ie scheduled) lesson as they will not be shown on the learner interface anyway! If the
     * teacher tries to suspend a lesson that is not in the STARTED_STATE, then an error should be returned to UI.
     */
    @RequestMapping(path = "/suspendLesson", method = RequestMethod.POST)
    public void suspendLesson(HttpServletRequest request, HttpServletResponse response)
	    throws IOException, ServletException, ParseException {
	long lessonId = WebUtil.readLongParam(request, AttributeNames.PARAM_LESSON_ID);
	String dateStr = WebUtil.readStrParam(request, MonitoringConstants.PARAM_LESSON_END_DATE, true);
	try {
	    if (dateStr == null || dateStr.length() == 0) {
		monitoringService.suspendLesson(lessonId, getUserId(), true);
	    } else {
		monitoringService.finishLessonOnSchedule(lessonId,
			MonitoringController.LESSON_SCHEDULING_DATETIME_FORMAT.parse(dateStr), getUserId());
	    }
	} catch (SecurityException e) {
	    response.sendError(HttpServletResponse.SC_FORBIDDEN, "User is not a monitor in the lesson");
	}
    }

    /**
     * Unsuspend a lesson which state must be Lesson.SUPSENDED_STATE. Otherwise a error message will return to UI
     * client.
     */
    @RequestMapping(path = "/unsuspendLesson", method = RequestMethod.POST)
    public void unsuspendLesson(HttpServletRequest request, HttpServletResponse response)
	    throws IOException, ServletException {
	long lessonId = WebUtil.readLongParam(request, AttributeNames.PARAM_LESSON_ID);
	try {
	    monitoringService.unsuspendLesson(lessonId, getUserId());
	} catch (SecurityException e) {
	    response.sendError(HttpServletResponse.SC_FORBIDDEN, "User is not a monitor in the lesson");
	}
    }

    /**
     * <P>
     * The STRUTS action will send back a JSON message after marking the lesson by the given lesson ID as
     * <code>Lesson.REMOVED_STATE</code> status.
     * </P>
     * <P>
     * This action need a lession ID as input.
     * </P>
     */
    @RequestMapping(path = "/removeLesson", method = RequestMethod.POST)
    @ResponseBody
    public String removeLesson(HttpServletRequest request, HttpServletResponse response)
	    throws IOException, ServletException {
	long lessonId = WebUtil.readLongParam(request, AttributeNames.PARAM_LESSON_ID);
	Integer userId = getUserId();
	boolean permanently = WebUtil.readBooleanParam(request, "permanently", false);

	if (permanently) {
	    monitoringService.removeLessonPermanently(lessonId, userId);
	    response.setContentType("text/plain;charset=utf-8");
	    response.getWriter().print("OK");
	    return null;
	}

	ObjectNode jsonObject = JsonNodeFactory.instance.objectNode();

	try {
	    // if this method throws an Exception, there will be no removeLesson=true in the JSON reply
	    monitoringService.removeLesson(lessonId, userId);
	    jsonObject.put("removeLesson", true);

	} catch (Exception e) {
	    String[] msg = new String[1];
	    msg[0] = e.getMessage();
	    jsonObject.put("removeLesson", messageService.getMessage("error.system.error", msg));
	}

	response.setContentType("application/json;charset=utf-8");
	return jsonObject.toString();
    }

    /**
     * <P>
     * This action need a lession ID, Learner ID and Activity ID as input. Activity ID is optional, if it is null, all
     * activities for this learner will complete to as end as possible.
     * </P>
     */
    @RequestMapping(path = "/forceComplete", method = RequestMethod.POST)
    @ResponseBody
    public void forceComplete(HttpServletRequest request, HttpServletResponse response)
	    throws IOException, ServletException {

	// get parameters
	Long activityId = null;
	String actId = request.getParameter(AttributeNames.PARAM_ACTIVITY_ID);
	if (actId != null) {
	    try {
		activityId = new Long(Long.parseLong(actId));
	    } catch (Exception e) {
		activityId = null;
	    }
	}

	long lessonId = WebUtil.readLongParam(request, AttributeNames.PARAM_LESSON_ID);
	String learnerIDsParam = request.getParameter(MonitoringConstants.PARAM_LEARNER_ID);
	// are we moving selected learners or all of learners who are currently in the activity
	Long moveAllFromActivityId = WebUtil.readLongParam(request, "moveAllFromActivityID", true);
	Integer requesterId = getUserId();
	boolean removeLearnerContent = WebUtil.readBooleanParam(request,
		MonitoringConstants.PARAM_REMOVE_LEARNER_CONTENT, false);

	ObjectNode jsonCommand = JsonNodeFactory.instance.objectNode();
	jsonCommand.put("message", messageService.getMessage("force.complete.learner.command.message"));
	jsonCommand.put("redirectURL", "/lams/learning/learner/joinLesson.do?lessonID=" + lessonId);
	String command = jsonCommand.toString();

	String activityDescription = null;
	if (activityId != null) {
	    Activity activity = monitoringService.getActivityById(activityId);
	    activityDescription = new StringBuffer(activity.getTitle() == null ? "" : activity.getTitle()).append(" (")
		    .append(activityId).append(")").toString();
	}

	List<User> learners = null;
	if (moveAllFromActivityId == null) {
	    learners = new LinkedList<>();
	    for (String learnerIDString : learnerIDsParam.split(",")) {
		Integer learnerID = Integer.valueOf(learnerIDString);
		User learner = (User) userManagementService.findById(User.class, learnerID);
		learners.add(learner);
	    }
	} else {
	    learners = monitoringService.getLearnersByActivities(new Long[] { moveAllFromActivityId }, null, null,
		    true);
	}

	String message = null;
	StringBuilder learnerIdNameBuilder = new StringBuilder();

	try {
	    for (User learner : learners) {
		message = monitoringService.forceCompleteActivitiesByUser(learner.getUserId(), requesterId, lessonId,
			activityId, removeLearnerContent);
		learnerService.createCommandForLearner(lessonId, learner.getLogin(), command);
		learnerIdNameBuilder.append(learner.getLogin()).append(" (").append(learner.getUserId()).append(")")
			.append(", ");
	    }
	} catch (SecurityException e) {
	    response.sendError(HttpServletResponse.SC_FORBIDDEN, "User is not a monitor in the lesson");
	    return;
	}

	String learnerIdNameString = learnerIdNameBuilder.substring(0, learnerIdNameBuilder.length() - 2);
	if (log.isDebugEnabled()) {
	    log.debug("Force complete for learners " + learnerIdNameString.toString() + " lesson " + lessonId + ". "
		    + message);
	}

	// audit log force completion attempt
	String messageKey = (activityId == null) ? "audit.force.complete.end.lesson" : "audit.force.complete";

	Object[] args = new Object[] { learnerIdNameString, activityDescription, lessonId };
	String auditMessage = messageService.getMessage(messageKey, args);
	logEventService.logEvent(LogEvent.TYPE_FORCE_COMPLETE, requesterId, null, lessonId, activityId,
		auditMessage + " " + message);

	PrintWriter writer = response.getWriter();
	writer.println(message);
    }

    /**
     * Get learners who are part of the lesson class.
     */
    @RequestMapping("/getLessonLearners")
    @ResponseBody
    public String getLessonLearners(HttpServletRequest request, HttpServletResponse response) throws IOException {

	long lessonId = WebUtil.readLongParam(request, AttributeNames.PARAM_LESSON_ID);
	if (!securityService.isLessonMonitor(lessonId, getUserId(), "get lesson learners")) {
	    response.sendError(HttpServletResponse.SC_FORBIDDEN, "User is not a monitor in the lesson");
	    return null;
	}

	String searchPhrase = request.getParameter("searchPhrase");
	Integer pageNumber = WebUtil.readIntParam(request, "pageNumber", true);
	if (pageNumber == null) {
	    pageNumber = 1;
	}
	boolean orderAscending = WebUtil.readBooleanParam(request, "orderAscending", true);

	List<User> learners = lessonService.getLessonLearners(lessonId, searchPhrase,
		MonitoringController.USER_PAGE_SIZE, (pageNumber - 1) * MonitoringController.USER_PAGE_SIZE,
		orderAscending);
	ArrayNode learnersJSON = JsonNodeFactory.instance.arrayNode();
	for (User learner : learners) {
	    learnersJSON.add(WebUtil.userToJSON(learner));
	}

	Integer learnerCount = lessonService.getCountLessonLearners(lessonId, searchPhrase);

	ObjectNode responseJSON = JsonNodeFactory.instance.objectNode();
	responseJSON.set("learners", learnersJSON);
	responseJSON.put("learnerCount", learnerCount);
	response.setContentType("application/json;charset=utf-8");
	return responseJSON.toString();
    }

    /**
     * Gets learners or monitors of the lesson and organisation containing it.
     */
    @RequestMapping("/getClassMembers")
    @ResponseBody
    public String getClassMembers(HttpServletRequest request, HttpServletResponse response) throws IOException {

	long lessonId = WebUtil.readLongParam(request, AttributeNames.PARAM_LESSON_ID);
	if (!securityService.isLessonMonitor(lessonId, getUserId(), "get class members")) {
	    response.sendError(HttpServletResponse.SC_FORBIDDEN, "User is not a monitor in the lesson");
	    return null;
	}

	Lesson lesson = lessonService.getLesson(lessonId);
	String role = WebUtil.readStrParam(request, AttributeNames.PARAM_ROLE);
	boolean isMonitor = role.equals(Role.MONITOR);
	User creator = isMonitor ? lesson.getUser() : null;
	Integer currentUserId = isMonitor ? getUserId() : null;
	String searchPhrase = request.getParameter("searchPhrase");
	Integer pageNumber = WebUtil.readIntParam(request, "pageNumber", true);
	if (pageNumber == null) {
	    pageNumber = 1;
	}
	boolean orderAscending = WebUtil.readBooleanParam(request, "orderAscending", true);
	ObjectNode responseJSON = JsonNodeFactory.instance.objectNode();

	// find organisation users and whether they participate in the current lesson
	Map<User, Boolean> users = lessonService.getUsersWithLessonParticipation(lessonId, role, searchPhrase,
		MonitoringController.USER_PAGE_SIZE, (pageNumber - 1) * MonitoringController.USER_PAGE_SIZE, true,
		orderAscending);

	// if the result is less then page size, then no need for full check of user count
	Integer userCount = users.size() < MonitoringController.USER_PAGE_SIZE
		? users.size()
		: userManagementService.getCountRoleForOrg(lesson.getOrganisation().getOrganisationId(),
			isMonitor ? Role.ROLE_MONITOR : Role.ROLE_LEARNER, searchPhrase);

	responseJSON.put("userCount", userCount);

	ArrayNode usersJSON = JsonNodeFactory.instance.arrayNode();
	for (Entry<User, Boolean> userEntry : users.entrySet()) {
	    User user = userEntry.getKey();
	    ObjectNode userJSON = WebUtil.userToJSON(user);
	    userJSON.put("classMember", userEntry.getValue());
	    // teacher can't remove lesson creator and himself from the lesson staff
	    if (isMonitor && (creator.getUserId().equals(user.getUserId()) || currentUserId.equals(user.getUserId()))) {
		userJSON.put("readonly", true);
	    }
	    usersJSON.add(userJSON);
	}
	responseJSON.set("users", usersJSON);

	response.setContentType("application/json;charset=utf-8");
	return responseJSON.toString();
    }

    /**
     * Gets users in JSON format who are at the given activity at the moment or finished the given lesson.
     */
    @RequestMapping("/getCurrentLearners")
    @ResponseBody
    public String getCurrentLearners(HttpServletRequest request, HttpServletResponse response) throws IOException {
	ArrayNode learnersJSON = JsonNodeFactory.instance.arrayNode();
	Integer learnerCount = null;

	Integer pageNumber = WebUtil.readIntParam(request, "pageNumber", true);
	if (pageNumber == null) {
	    pageNumber = 1;
	}
	boolean orderAscending = WebUtil.readBooleanParam(request, "orderAscending", true);
	// if activity ID is provided, lesson ID is ignored
	Long activityId = WebUtil.readLongParam(request, AttributeNames.PARAM_ACTIVITY_ID, true);
	if (activityId == null) {
	    long lessonId = WebUtil.readLongParam(request, AttributeNames.PARAM_LESSON_ID);
	    if (!securityService.isLessonMonitor(lessonId, getUserId(), "get lesson completed learners")) {
		response.sendError(HttpServletResponse.SC_FORBIDDEN, "User is not a monitor in the lesson");
		return null;
	    }

	    List<User> learners = monitoringService.getUsersCompletedLesson(lessonId,
		    MonitoringController.USER_PAGE_SIZE, (pageNumber - 1) * MonitoringController.USER_PAGE_SIZE,
		    orderAscending);
	    for (User learner : learners) {
		learnersJSON.add(WebUtil.userToJSON(learner));
	    }

	    learnerCount = monitoringService.getCountLearnersCompletedLesson(lessonId);
	} else {
	    Activity activity = monitoringService.getActivityById(activityId);
	    Lesson lesson = activity.getLearningDesign().getLessons().iterator().next();
	    if (!securityService.isLessonMonitor(lesson.getLessonId(), getUserId(), "get activity learners")) {
		response.sendError(HttpServletResponse.SC_FORBIDDEN, "User is not a monitor in the lesson");
		return null;
	    }

	    Set<Long> activities = new TreeSet<>();
	    activities.add(activityId);

	    List<User> learners = monitoringService.getLearnersByActivities(activities.toArray(new Long[] {}),
		    MonitoringController.USER_PAGE_SIZE, (pageNumber - 1) * MonitoringController.USER_PAGE_SIZE,
		    orderAscending);
	    for (User learner : learners) {
		learnersJSON.add(WebUtil.userToJSON(learner, activity));
	    }
	    learnerCount = monitoringService.getCountLearnersCurrentActivities(new Long[] { activityId })
		    .get(activityId);
	}

	ObjectNode responseJSON = JsonNodeFactory.instance.objectNode();
	responseJSON.set("learners", learnersJSON);
	responseJSON.put("learnerCount", learnerCount);
	response.setContentType("application/json;charset=utf-8");
	return responseJSON.toString();
    }

    /**
     * Adds/removes learners and monitors to/from lesson class.
     */
    @RequestMapping(path = "/updateLessonClass", method = RequestMethod.POST)
    public void updateLessonClass(HttpServletRequest request, HttpServletResponse response) throws IOException {
	long lessonId = WebUtil.readLongParam(request, AttributeNames.PARAM_LESSON_ID);
	if (!securityService.isLessonMonitor(lessonId, getUserId(), "update lesson class")) {
	    response.sendError(HttpServletResponse.SC_FORBIDDEN, "User is not a monitor in the lesson");
	    return;
	}

	int userId = WebUtil.readIntParam(request, AttributeNames.PARAM_USER_ID);
	String role = WebUtil.readStrParam(request, AttributeNames.PARAM_ROLE);
	boolean add = WebUtil.readBooleanParam(request, "add");
	boolean result = false;

	if (role.equals(Role.MONITOR)) {
	    if (add) {
		result = lessonService.addStaffMember(lessonId, userId);
	    } else {
		result = lessonService.removeStaffMember(lessonId, userId);
	    }
	} else if (role.equals(Role.LEARNER)) {
	    if (add) {
		result = lessonService.addLearner(lessonId, userId);
	    } else {
		lessonService.removeLearnerProgress(lessonId, userId);
		result = lessonService.removeLearner(lessonId, userId);
	    }
	}

	if (result) {
	    log.info((add ? "Added a " : "Removed a ") + role + " with ID " + userId + (add ? " to" : " from")
		    + " lesson " + lessonId);
	} else {
	    log.warn("Failed when trying to " + (add ? "add a " : "remove a ") + role + " with ID " + userId + (add
		    ? " to"
		    : " from") + " lesson " + lessonId);
	}
    }

    @RequestMapping("/getDictionaryXML")
    public String getDictionaryXML(HttpServletRequest request, HttpServletResponse response) throws IOException {

	String module = WebUtil.readStrParam(request, "module", false);

	ArrayList<String> languageCollection = new ArrayList<>();
	if (module.equals("timechart")) {

	    languageCollection.add(new String("sys.error"));
	    languageCollection.add(new String("chart.btn.activity.split"));
	    languageCollection.add(new String("chart.btn_completion.rate"));
	    languageCollection.add(new String("chart.series.completed.time"));
	    languageCollection.add(new String("chart.series.average.time"));
	    languageCollection.add(new String("chart.series.duration"));
	    languageCollection.add(new String("chart.legend.average"));
	    languageCollection.add(new String("show.average.checkbox"));
	    languageCollection.add(new String("search.learner.textbox"));
	    languageCollection.add(new String("chart.learner.linear.axis.title"));
	    languageCollection.add(new String("chart.learner.category.axis.title"));
	    languageCollection.add(new String("chart.learner.datatip.average"));

	    languageCollection.add(new String("label.learner"));
	    languageCollection.add(new String("time.chart.panel.title"));
	    languageCollection.add(new String("chart.time.format.hours"));
	    languageCollection.add(new String("chart.time.format.minutes"));
	    languageCollection.add(new String("chart.time.format.seconds"));
	    languageCollection.add(new String("label.completed"));
	    languageCollection.add(new String("advanced.tab.form.validation.schedule.date.error"));
	    languageCollection.add(new String("alert.no.learner.data"));
	}

	String languageOutput = "<xml><language>";

	for (int i = 0; i < languageCollection.size(); i++) {
	    languageOutput += "<entry key='" + languageCollection.get(i) + "'><name>" + messageService.getMessage(
		    languageCollection.get(i)) + "</name></entry>";
	}

	languageOutput += "</language></xml>";

	response.setContentType("text/xml");
	response.setCharacterEncoding("UTF-8");
	response.getWriter().print(languageOutput);

	return null;
    }

    /**
     * Calls the server to bring up the learner progress page. Assumes destination is a new window. The userid that
     * comes from UI is the user id of the learner for which we are calculating the url. This is different to all the
     * other calls.
     */
    @RequestMapping("/getLearnerActivityURL")
    public String getLearnerActivityURL(HttpServletRequest request, HttpServletResponse response)
	    throws IOException, LamsToolServiceException {

	Integer learnerUserID = new Integer(WebUtil.readIntParam(request, AttributeNames.PARAM_USER_ID));
	Long activityID = new Long(WebUtil.readLongParam(request, AttributeNames.PARAM_ACTIVITY_ID));
	Long lessonID = new Long(WebUtil.readLongParam(request, AttributeNames.PARAM_LESSON_ID));
	try {
	    String url = monitoringService.getLearnerActivityURL(lessonID, activityID, learnerUserID, getUserId());
	    return redirectToURL(response, url);
	} catch (SecurityException e) {
	    response.sendError(HttpServletResponse.SC_FORBIDDEN, "User is not a monitor in the lesson");
	    return null;
	}
    }

    /** Calls the server to bring up the activity's monitoring page. Assumes destination is a new window */
    @RequestMapping("/getActivityMonitorURL")
    public String getActivityMonitorURL(HttpServletRequest request, HttpServletResponse response)
	    throws IOException, LamsToolServiceException {
	Long activityID = new Long(WebUtil.readLongParam(request, "activityID"));
	Long lessonID = new Long(WebUtil.readLongParam(request, AttributeNames.PARAM_LESSON_ID));
	String contentFolderID = WebUtil.readStrParam(request, "contentFolderID");
	try {
	    String url = monitoringService.getActivityMonitorURL(lessonID, activityID, contentFolderID, getUserId());
	    return redirectToURL(response, url);
	} catch (SecurityException e) {
	    response.sendError(HttpServletResponse.SC_FORBIDDEN, "User is not a monitor in the lesson");
	    return null;
	}
    }

    /**
     * Displays Monitor Lesson page.
     */
    @RequestMapping("/monitorLesson")
    public String monitorLesson(HttpServletRequest request, HttpServletResponse response)
	    throws IOException, ServletException {

	Long lessonId = WebUtil.readLongParam(request, AttributeNames.PARAM_LESSON_ID);
	LessonDetailsDTO lessonDTO = lessonService.getLessonDetails(lessonId);

	HttpSession ss = SessionManager.getSession();
	UserDTO user = (UserDTO) ss.getAttribute(AttributeNames.USER);
	if (lessonDTO.getCreateDateTime() != null) {
	    DateFormat sfm = new SimpleDateFormat("yyyyMMdd_HHmmss");
	    lessonDTO.setCreateDateTimeStr(sfm.format(lessonDTO.getCreateDateTime()));
	}
	// prepare encoded lessonId for shortened learner URL
	lessonDTO.setEncodedLessonID(WebUtil.encodeIdForDirectLaunch(lessonId));

	if (!securityService.isLessonMonitor(lessonId, user.getUserID(), "monitor lesson")) {
	    response.sendError(HttpServletResponse.SC_FORBIDDEN, "User is not a monitor in the lesson");
	    return null;
	}

	// should info box on Sequence tab be displayed?
	Short sequenceTabInfoShowCount = (Short) ss.getAttribute("sequenceTabInfoShowCount");
	if (sequenceTabInfoShowCount == null) {
	    sequenceTabInfoShowCount = 0;
	}
	// only few times per session
	if (sequenceTabInfoShowCount < MonitoringConstants.SEQUENCE_TAB_SHOW_INFO_MAX_COUNT) {
	    sequenceTabInfoShowCount++;
	    ss.setAttribute("sequenceTabInfoShowCount", sequenceTabInfoShowCount);
	    request.setAttribute("sequenceTabShowInfo", true);
	}

	Organisation organisation = (Organisation) userManagementService.findById(Organisation.class,
		lessonDTO.getOrganisationID());
	request.setAttribute("notificationsAvailable", organisation.getEnableCourseNotifications());
	boolean enableLiveEdit =
		organisation.getEnableLiveEdit() && userManagementService.isUserInRole(user.getUserID(),
			organisation.getOrganisationId(), Role.AUTHOR);
	request.setAttribute("enableLiveEdit", enableLiveEdit);
	request.setAttribute("lesson", lessonDTO);
	boolean isTBLSequence = learningDesignService.isTBLSequence(lessonDTO.getLearningDesignID());
	request.setAttribute("isTBLSequence", isTBLSequence);
	if (isTBLSequence) {
	    Map<String, Object> activityTypesMeta = learningDesignService
		    .getAvailableTBLActivityTypes(lessonDTO.getLearningDesignID());
	    for (Entry<String, Object> entry : activityTypesMeta.entrySet()) {
		request.setAttribute(entry.getKey(), entry.getValue());
	    }

	    boolean burningQuestionsEnabled = false;
	    Long traToolActivityId = (Long) request.getAttribute("traToolActivityId");
	    if (traToolActivityId != null) {
		long traToolContentId = activityDAO.find(ToolActivity.class, traToolActivityId).getToolContentId();
		burningQuestionsEnabled = commonScratchieService.isBurningQuestionsEnabled(traToolContentId);
	    }
	    request.setAttribute("burningQuestionsEnabled", burningQuestionsEnabled);
	}

	return "monitor";
    }

    @RequestMapping("/displaySequenceTab")
    public String displaySequenceTab() {
	return "monitor-sequence-tab";
    }

    @RequestMapping("/displayLearnersTab")
    public String displayLearnersTab() {
	return "monitor-learners-tab";
    }

    @RequestMapping("/displayGradebookTab")
    public String displayGradebookTab() {
	return "monitor-gradebook-tab";
    }

    /**
     * Gets users whose progress bars will be displayed in Learner tab in Monitor.
     */
    @RequestMapping("/getLearnerProgressPage")
    @ResponseBody
    public String getLearnerProgressPage(HttpServletRequest request, HttpServletResponse response) throws IOException {
	long lessonId = WebUtil.readLongParam(request, AttributeNames.PARAM_LESSON_ID);
	if (!securityService.isLessonMonitor(lessonId, getUserId(), "get learner progress page")) {
	    response.sendError(HttpServletResponse.SC_FORBIDDEN, "User is not a monitor in the lesson");
	    return null;
	}

	ObjectNode responseJSON = JsonNodeFactory.instance.objectNode();
	Integer searchedLearnerId = WebUtil.readIntParam(request, "searchedLearnerID", true);
	List<User> learners = null;
	if (searchedLearnerId == null) {
	    Integer pageNumber = WebUtil.readIntParam(request, "pageNumber", true);
	    if (pageNumber == null || pageNumber < 1) {
		pageNumber = 1;
	    }
	    // are the learners sorted by the most completed first?
	    boolean isProgressSorted = WebUtil.readBooleanParam(request, "isProgressSorted", false);

	    // either sort by name or how much a learner progressed into the lesson
	    learners = isProgressSorted
		    ? monitoringService.getLearnersByMostProgress(lessonId, null, 10, (pageNumber - 1) * 10)
		    : lessonService.getLessonLearners(lessonId, null, 10, (pageNumber - 1) * 10, true);

	    // get all possible learners matching the given phrase, if any; used for max page number
	    responseJSON.put("learnerPossibleNumber", lessonService.getCountLessonLearners(lessonId, null));
	} else {
	    // only one learner is searched
	    User learner = userManagementService.getUserById(searchedLearnerId);
	    learners = List.of(learner);
	    responseJSON.put("learnerPossibleNumber", 1);
	}

	for (User learner : learners) {
	    ObjectNode learnerJSON = WebUtil.userToJSON(learner);
	    LearnerProgress learnerProgress = lessonService.getUserProgressForLesson(learner.getUserId(), lessonId);
	    learnerJSON.put("completedActivityCount",
		    learnerProgress == null ? 0 : learnerProgress.getCompletedActivities().size());
	    learnerJSON.put("completedLesson", learnerProgress != null && learnerProgress.isComplete());
	    responseJSON.withArray("learners").add(learnerJSON);
	}

	response.setContentType("application/json;charset=utf-8");
	return responseJSON.toString();
    }

    /**
     * Produces data to update Lesson tab in Monitor.
     */
    @RequestMapping("/getLessonDetails")
    @ResponseBody
    public String getLessonDetails(HttpServletRequest request, HttpServletResponse response) throws IOException {

	long lessonId = WebUtil.readLongParam(request, AttributeNames.PARAM_LESSON_ID);
	HttpSession ss = SessionManager.getSession();
	UserDTO user = (UserDTO) ss.getAttribute(AttributeNames.USER);

	if (!securityService.isLessonMonitor(lessonId, user.getUserID(), "get lesson details")) {
	    response.sendError(HttpServletResponse.SC_FORBIDDEN, "User is not a monitor in the lesson");
	    return null;
	}

	ObjectNode responseJSON = JsonNodeFactory.instance.objectNode();
	Lesson lesson = lessonService.getLesson(lessonId);
	LearningDesign learningDesign = lesson.getLearningDesign();

	Locale userLocale = new Locale(user.getLocaleLanguage(), user.getLocaleCountry());

	responseJSON.put(AttributeNames.PARAM_LEARNINGDESIGN_ID, learningDesign.getLearningDesignId());
	responseJSON.put("numberPossibleLearners", lessonService.getCountLessonLearners(lessonId, null));
	responseJSON.put("lessonStateID", lesson.getLessonStateId());

	responseJSON.put("lessonName", HtmlUtils.htmlEscape(lesson.getLessonName()));
	responseJSON.put("lessonInstructions", learningDesign.getDescription());

	Date startOrScheduleDate =
		lesson.getStartDateTime() == null ? lesson.getScheduleStartDate() : lesson.getStartDateTime();
	Date finishDate = lesson.getScheduleEndDate();
	DateFormat indfm = null;

	if (startOrScheduleDate != null || finishDate != null) {
	    indfm = new SimpleDateFormat("EEE, d MMM yyyy HH:mm:ss", userLocale);
	}

	if (startOrScheduleDate != null) {
	    Date tzStartDate = DateUtil.convertToTimeZoneFromDefault(user.getTimeZone(), startOrScheduleDate);
	    responseJSON.put("startDate",
		    indfm.format(tzStartDate) + " " + user.getTimeZone().getDisplayName(userLocale));
	}

	if (finishDate != null) {
	    Date tzFinishDate = DateUtil.convertToTimeZoneFromDefault(user.getTimeZone(), finishDate);
	    responseJSON.put("finishDate",
		    indfm.format(tzFinishDate) + " " + user.getTimeZone().getDisplayName(userLocale));
	}

	response.setContentType("application/json;charset=utf-8");
	return responseJSON.toString();
    }

    @RequestMapping("/getLessonChartData")
    @ResponseBody
    public String getLessonChartData(HttpServletRequest request, HttpServletResponse response) throws IOException {
	long lessonId = WebUtil.readLongParam(request, AttributeNames.PARAM_LESSON_ID);

	Integer possibleLearnersCount = lessonService.getCountLessonLearners(lessonId, null);
	Integer completedLearnersCount = monitoringService.getCountLearnersCompletedLesson(lessonId);
	Integer startedLearnersCount = lessonService.getCountActiveLessonLearners(lessonId) - completedLearnersCount;
	Integer notCompletedLearnersCount = possibleLearnersCount - completedLearnersCount - startedLearnersCount;

	ObjectNode responseJSON = JsonNodeFactory.instance.objectNode();
	ObjectNode startedJSON = JsonNodeFactory.instance.objectNode();
	startedJSON.put("name", messageService.getMessage("lesson.chart.started"));
	startedJSON.put("value", Math.round((startedLearnersCount.doubleValue()) / possibleLearnersCount * 100));
	startedJSON.put("raw", startedLearnersCount);
	responseJSON.withArray("data").add(startedJSON);

	ObjectNode completedJSON = JsonNodeFactory.instance.objectNode();
	completedJSON.put("name", messageService.getMessage("lesson.chart.completed"));
	completedJSON.put("value", Math.round(completedLearnersCount.doubleValue() / possibleLearnersCount * 100));
	completedJSON.put("raw", completedLearnersCount);
	responseJSON.withArray("data").add(completedJSON);

	ObjectNode notStartedJSON = JsonNodeFactory.instance.objectNode();
	notStartedJSON.put("name", messageService.getMessage("lesson.chart.not.completed"));
	notStartedJSON.put("value", Math.round(notCompletedLearnersCount.doubleValue() / possibleLearnersCount * 100));
	notStartedJSON.put("raw", notCompletedLearnersCount);
	responseJSON.withArray("data").add(notStartedJSON);

	response.setContentType("application/json;charset=utf-8");
	return responseJSON.toString();
    }

    /**
     * Produces data for Sequence tab in Monitor.
     */
    @RequestMapping("/getLessonProgress")
    @ResponseBody
    public String getLessonProgress(HttpServletRequest request, HttpServletResponse response) throws IOException {

	long lessonId = WebUtil.readLongParam(request, AttributeNames.PARAM_LESSON_ID);
	Integer monitorUserId = getUserId();
	if (!securityService.isLessonMonitor(lessonId, monitorUserId, "get lesson progress")) {
	    response.sendError(HttpServletResponse.SC_FORBIDDEN, "User is not a monitor in the lesson");
	    return null;
	}
	Integer searchedLearnerId = WebUtil.readIntParam(request, "searchedLearnerId", true);

	Lesson lesson = lessonService.getLesson(lessonId);
	LearningDesign learningDesign = lesson.getLearningDesign();
	String contentFolderId = learningDesign.getContentFolderID();

	Set<Activity> activities = new HashSet<>();
	// filter activities that are interesting for further processing
	for (Activity activity : learningDesign.getActivities()) {
	    if (activity.isSequenceActivity()) {
		// skip sequence activities as they are just for grouping
		continue;
	    }
	    // get real activity object, not proxy
	    activities.add(monitoringService.getActivityById(activity.getActivityId()));
	}

	ObjectNode responseJSON = JsonNodeFactory.instance.objectNode();
	List<ContributeActivityDTO> contributeActivities = getContributeActivities(lessonId, true, false);
	if (contributeActivities != null) {
	    responseJSON.set("contributeActivities", JsonUtil.readArray(contributeActivities));
	}

	// check if the searched learner has started the lesson
	LearnerProgress searchedLearnerProgress = null;
	if (searchedLearnerId != null) {
	    searchedLearnerProgress = lessonService.getUserProgressForLesson(searchedLearnerId, lessonId);
	    responseJSON.put("searchedLearnerFound", searchedLearnerProgress != null);
	}

	// Fetch number of learners at each activity
	ArrayList<Long> activityIds = new ArrayList<>();
	Set<Long> leaders = new TreeSet<>();
	for (Activity activity : activities) {
	    activityIds.add(activity.getActivityId());
	    // find leaders from Leader Selection Tool
	    if (activity.isToolActivity()) {
		ToolActivity toolActivity = (ToolActivity) activity;
		if (ILamsToolService.LEADER_SELECTION_TOOL_SIGNATURE.equals(
			toolActivity.getTool().getToolSignature())) {
		    leaders.addAll(lamsToolService.getLeaderUserId(activity.getActivityId()));
		}
	    }
	}

	Map<Long, Integer> learnerCounts = monitoringService.getCountLearnersCurrentActivities(
		activityIds.toArray(new Long[activityIds.size()]));

	ArrayNode activitiesJSON = JsonNodeFactory.instance.arrayNode();
	for (Activity activity : activities) {
	    Long activityId = activity.getActivityId();
	    ObjectNode activityJSON = JsonNodeFactory.instance.objectNode();
	    activityJSON.put("id", activityId);
	    activityJSON.put("uiid", activity.getActivityUIID());
	    activityJSON.put("title", activity.getTitle());
	    activityJSON.put("type", activity.getActivityTypeId());

	    if (activity.isGateActivity()) {
		activityJSON.put("gateOpen", ((GateActivity) activity).getGateOpen());
	    }

	    Activity parentActivity = activity.getParentActivity();
	    if (activity.isBranchingActivity()) {
		BranchingActivity ba = (BranchingActivity) monitoringService.getActivityById(activity.getActivityId());
		activityJSON.put("x", MonitoringController.getActivityCoordinate(ba.getStartXcoord()));
		activityJSON.put("y", MonitoringController.getActivityCoordinate(ba.getStartYcoord()));
	    } else if (activity.isOptionsWithSequencesActivity()) {
		activityJSON.put("x", MonitoringController.getActivityCoordinate(
			((OptionsWithSequencesActivity) activity).getStartXcoord()));
		activityJSON.put("y", MonitoringController.getActivityCoordinate(
			((OptionsWithSequencesActivity) activity).getStartYcoord()));
	    } else if ((parentActivity != null) && (parentActivity.isOptionsActivity()
		    || parentActivity.isParallelActivity() || parentActivity.isFloatingActivity())) {
		// Optional Activity children had coordinates relative to parent
		activityJSON.put("x", MonitoringController.getActivityCoordinate(parentActivity.getXcoord())
			+ MonitoringController.getActivityCoordinate(activity.getXcoord()));
		activityJSON.put("y", MonitoringController.getActivityCoordinate(parentActivity.getYcoord())
			+ MonitoringController.getActivityCoordinate(activity.getYcoord()));
	    } else {
		activityJSON.put("x", MonitoringController.getActivityCoordinate(activity.getXcoord()));
		activityJSON.put("y", MonitoringController.getActivityCoordinate(activity.getYcoord()));
	    }

	    String monitorUrl = monitoringService.getActivityMonitorURL(lessonId, activityId, contentFolderId,
		    monitorUserId);
	    if (monitorUrl != null && !(activity.isBranchingActivity() && !activity.isGroupBranchingActivity())) {
		// whole activity monitor URL
		activityJSON.put("url", monitorUrl);
	    }

	    // find few latest users and count of all users for each activity
	    int learnerCount = learnerCounts.get(activityId);
	    if (!activity.isBranchingActivity() && !activity.isOptionsWithSequencesActivity()) {
		List<User> latestLearners = monitoringService.getLearnersLatestByActivity(activity.getActivityId(),
			MonitoringController.LATEST_LEARNER_PROGRESS_ACTIVITY_DISPLAY_LIMIT, null);

		// insert leaders as first of learners
		for (Long leaderId : leaders) {
		    for (User learner : latestLearners) {
			if (learner.getUserId().equals(leaderId.intValue())) {
			    latestLearners = MonitoringController.insertHighlightedLearner(learner, latestLearners,
				    MonitoringController.LATEST_LEARNER_PROGRESS_ACTIVITY_DISPLAY_LIMIT);
			    break;
			}
		    }
		}

		// insert the searched learner as the first one
		if ((searchedLearnerProgress != null) && (searchedLearnerProgress.getCurrentActivity() != null)
			&& activity.getActivityId()
			.equals(searchedLearnerProgress.getCurrentActivity().getActivityId())) {
		    // put the searched learner in front
		    latestLearners = MonitoringController.insertHighlightedLearner(searchedLearnerProgress.getUser(),
			    latestLearners, MonitoringController.LATEST_LEARNER_PROGRESS_ACTIVITY_DISPLAY_LIMIT);
		}

		// parse learners into JSON format
		if (!latestLearners.isEmpty()) {
		    ArrayNode learnersJSON = JsonNodeFactory.instance.arrayNode();
		    for (User learner : latestLearners) {
			ObjectNode userJSON = WebUtil.userToJSON(learner, activity);
			if (leaders.contains(learner.getUserId().longValue())) {
			    userJSON.put("leader", true);
			}
			learnersJSON.add(userJSON);
		    }

		    activityJSON.set("learners", learnersJSON);
		}
	    }
	    activityJSON.put("learnerCount", learnerCount);

	    activitiesJSON.add(activityJSON);
	}
	responseJSON.set("activities", activitiesJSON);

	// find learners who completed the lesson
	List<User> completedLearners = monitoringService.getLearnersLatestCompleted(lessonId,
		MonitoringController.LATEST_LEARNER_PROGRESS_LESSON_DISPLAY_LIMIT, null);
	Integer completedLearnerCount = null;
	if (completedLearners.size() < MonitoringController.LATEST_LEARNER_PROGRESS_LESSON_DISPLAY_LIMIT) {
	    completedLearnerCount = completedLearners.size();
	} else {
	    completedLearnerCount = monitoringService.getCountLearnersCompletedLesson(lessonId);
	}
	responseJSON.put("completedLearnerCount", completedLearnerCount);

	if ((searchedLearnerProgress != null) && searchedLearnerProgress.isComplete()) {
	    // put the searched learner in front
	    completedLearners = MonitoringController.insertHighlightedLearner(searchedLearnerProgress.getUser(),
		    completedLearners, MonitoringController.LATEST_LEARNER_PROGRESS_LESSON_DISPLAY_LIMIT);
	}
	for (User learner : completedLearners) {
	    ObjectNode learnerJSON = WebUtil.userToJSON(learner);
	    // no more details are needed for learners who completed the lesson
	    responseJSON.withArray("completedLearners").add(learnerJSON);
	}

	responseJSON.put("numberPossibleLearners", lessonService.getCountLessonLearners(lessonId, null));

	// on first fetch get transitions metadata so Monitoring can set their SVG elems IDs
	if (WebUtil.readBooleanParam(request, "getTransitions", false)) {
	    ArrayNode transitions = JsonNodeFactory.instance.arrayNode();
	    for (Transition transition : learningDesign.getTransitions()) {
		ObjectNode transitionJSON = JsonNodeFactory.instance.objectNode();
		transitionJSON.put("uiid", transition.getTransitionUIID());
		transitionJSON.put("fromID", transition.getFromActivity().getActivityId());
		transitionJSON.put("toID", transition.getToActivity().getActivityId());

		transitions.add(transitionJSON);
	    }
	    responseJSON.set("transitions", transitions);
	}

	// check for live edit status
	if (lesson.getLiveEditEnabled()) {
	    if (lesson.getLockedForEdit()) {
		responseJSON.put("lockedForEdit", true);
		User currentEditor = lesson.getLearningDesign().getEditOverrideUser();
		if (currentEditor != null) {
		    responseJSON.put("lockedForEditUserId", currentEditor.getUserId());
		    responseJSON.put("lockedForEditUsername", currentEditor.getFullName());
		}
	    } else {
		responseJSON.put("lockedForEdit", false);
	    }
	}

	List<ActivityTimeLimitDTO> absoluteTimeLimits = lessonService.getRunningAbsoluteTimeLimits(lessonId);
	if (!absoluteTimeLimits.isEmpty()) {
	    responseJSON.set("timeLimits", JsonUtil.readArray(absoluteTimeLimits));
	}

	response.setContentType("application/json;charset=utf-8");

	return responseJSON.toString();
    }

    /**
     * Gives suggestions when a Monitor searches for Learners and staff members.
     */
    @RequestMapping("/autocomplete")
    @ResponseBody
    public String autocomplete(HttpServletRequest request, HttpServletResponse response) throws Exception {

	long lessonId = WebUtil.readLongParam(request, AttributeNames.PARAM_LESSON_ID);
	if (!securityService.isLessonMonitor(lessonId, getUserId(), "autocomplete in monitoring")) {
	    response.sendError(HttpServletResponse.SC_FORBIDDEN, "User is not a monitor in the lesson");
	    return null;
	}

	String searchPhrase = request.getParameter("term");
	boolean isOrganisationSearch = WebUtil.readStrParam(request, "scope").equalsIgnoreCase("organisation");

	Collection<User> users = null;
	if (isOrganisationSearch) {
	    // search for Learners in the organisation
	    Map<User, Boolean> result = lessonService.getUsersWithLessonParticipation(lessonId, Role.LEARNER,
		    searchPhrase, MonitoringController.USER_PAGE_SIZE, null, false, true);
	    users = result.keySet();
	} else {
	    // search for Learners in the lesson
	    users = lessonService.getLessonLearners(lessonId, searchPhrase, MonitoringController.USER_PAGE_SIZE, null,
		    true);
	}

	ArrayNode responseJSON = JsonNodeFactory.instance.arrayNode();
	for (User user : users) {
	    ObjectNode userJSON = JsonNodeFactory.instance.objectNode();
	    userJSON.put("label", user.getFirstName() + " " + user.getLastName() + " " + user.getLogin());
	    userJSON.put("value",
		    user.getUserId() + (user.getPortraitUuid() == null ? "" : "_" + user.getPortraitUuid().toString()));

	    responseJSON.add(userJSON);
	}

	response.setContentType("application/json;charset=utf-8");
	return responseJSON.toString();
    }

    /**
     * Checks if activity A is before activity B in a sequence.
     */
    @RequestMapping("/isActivityPreceding")
    @ResponseBody
    public String isActivityPreceding(HttpServletRequest request, HttpServletResponse response) throws Exception {
	long activityAid = WebUtil.readLongParam(request, "activityA");
	long activityBid = WebUtil.readLongParam(request, "activityB");
	boolean result = false;

	Activity precedingActivity = monitoringService.getActivityById(activityBid);

	// move back an look for activity A
	while (!result && (precedingActivity != null)) {
	    if (precedingActivity.getTransitionTo() != null) {
		precedingActivity = precedingActivity.getTransitionTo().getFromActivity();
	    } else if (precedingActivity.getParentActivity() != null) {
		// this is a nested activity; move up
		precedingActivity = precedingActivity.getParentActivity();
		continue;
	    } else {
		precedingActivity = null;
	    }

	    if ((precedingActivity != null) && !precedingActivity.isSequenceActivity()) {
		if (precedingActivity.getActivityId().equals(activityAid)) {
		    // found it
		    result = true;
		} else if (precedingActivity.isComplexActivity()) {
		    // check descendants of a complex activity
		    ComplexActivity complexActivity = (ComplexActivity) monitoringService.getActivityById(
			    precedingActivity.getActivityId());
		    if (containsActivity(complexActivity, activityAid, monitoringService)) {
			result = true;
		    }
		}
	    }
	}

	response.setContentType("text/plain;charset=utf-8");
	response.getWriter().write(Boolean.toString(result));
	return null;
    }

    /**
     * Checks if a complex activity or its descendats contain an activity with the given ID.
     */
    private boolean containsActivity(ComplexActivity complexActivity, long targetActivityId,
	    IMonitoringService monitoringService) {
	for (Activity childActivity : complexActivity.getActivities()) {
	    if (childActivity.getActivityId().equals(targetActivityId)) {
		return true;
	    }
	    if (childActivity.isComplexActivity()) {
		ComplexActivity childComplexActivity = (ComplexActivity) monitoringService.getActivityById(
			childActivity.getActivityId());
		if (containsActivity(childComplexActivity, targetActivityId, monitoringService)) {
		    return true;
		}
	    }
	}
	return false;
    }

    @RequestMapping("/startPreviewLesson")
    public String startPreviewLesson(HttpServletRequest request, HttpServletResponse response) throws IOException {
	Integer userID = getUserId();
	long lessonID = WebUtil.readLongParam(request, AttributeNames.PARAM_LESSON_ID);

	try {
	    monitoringService.createPreviewClassForLesson(userID, lessonID);
	    monitoringService.startLesson(lessonID, getUserId());
	} catch (SecurityException e) {
	    response.sendError(HttpServletResponse.SC_FORBIDDEN, "The user is not a monitor in the lesson");
	}
	return null;
    }

    @RequestMapping("/startLiveEdit")
    @ResponseBody
    public String startLiveEdit(HttpServletRequest request, HttpServletResponse response)
	    throws LearningDesignException, UserException, IOException {

	long learningDesignId = WebUtil.readLongParam(request, CommonConstants.PARAM_LEARNING_DESIGN_ID);
	LearningDesign learningDesign = (LearningDesign) userManagementService.findById(LearningDesign.class,
		learningDesignId);
	if (learningDesign.getLessons().isEmpty()) {
	    throw new InvalidParameterException(
		    "There are no lessons associated with learning design: " + learningDesignId);
	}
	Integer organisationID = learningDesign.getLessons().iterator().next().getOrganisation().getOrganisationId();
	Integer userID = getUserId();
	if (!securityService.hasOrgRole(organisationID, userID, new String[] { Role.AUTHOR }, "start live edit")) {
	    response.sendError(HttpServletResponse.SC_FORBIDDEN, "User is not an author in the organisation");
	    return null;
	}

	if (authoringService.setupEditOnFlyLock(learningDesignId, userID)) {
	    authoringService.setupEditOnFlyGate(learningDesignId, userID);
	} else {
	    response.getWriter().write("Someone else is editing the design at the moment.");
	}

	return null;
    }

    /**
     * Set whether or not the presence available button is available in learner. Expects parameters lessonID and
     * presenceAvailable.
     */
    @RequestMapping(path = "/presenceAvailable", method = RequestMethod.POST)
    public String presenceAvailable(HttpServletRequest request, HttpServletResponse response)
	    throws IOException, ServletException {
	Long lessonID = new Long(WebUtil.readLongParam(request, "lessonID"));
	Integer userID = getUserId();
	Boolean presenceAvailable = WebUtil.readBooleanParam(request, "presenceAvailable", false);

	try {
	    monitoringService.togglePresenceAvailable(lessonID, userID, presenceAvailable);

	    if (!presenceAvailable) {
		monitoringService.togglePresenceImAvailable(lessonID, userID, false);
	    }
	} catch (SecurityException e) {
	    response.sendError(HttpServletResponse.SC_FORBIDDEN, "User is not a monitor in the lesson");
	}
	return null;
    }

    /**
     * Set whether or not the presence available button is available in learner. Expects parameters lessonID and
     * presenceImAvailable.
     */
    @RequestMapping(path = "/presenceImAvailable", method = RequestMethod.POST)
    public String presenceImAvailable(HttpServletRequest request, HttpServletResponse response)
	    throws IOException, ServletException {
	Long lessonID = new Long(WebUtil.readLongParam(request, "lessonID"));
	Integer userID = getUserId();
	Boolean presenceImAvailable = WebUtil.readBooleanParam(request, "presenceImAvailable", false);

	try {
	    monitoringService.togglePresenceImAvailable(lessonID, userID, presenceImAvailable);
	} catch (SecurityException e) {
	    response.sendError(HttpServletResponse.SC_FORBIDDEN, "User is not a monitor in the lesson");
	}
	return null;
    }

    /**
     * Set whether or not the activity scores / gradebook values are shown to the learner at the end of the lesson.
     * Expects parameters lessonID and presenceAvailable.
     */
    @RequestMapping(path = "/gradebookOnComplete", method = RequestMethod.POST)
    public String gradebookOnComplete(HttpServletRequest request, HttpServletResponse response) throws IOException {
	Long lessonID = new Long(WebUtil.readLongParam(request, "lessonID"));
	Integer userID = getUserId();
	Boolean gradebookOnComplete = WebUtil.readBooleanParam(request, "gradebookOnComplete", false);

	try {
	    monitoringService.toggleGradebookOnComplete(lessonID, userID, gradebookOnComplete);
	} catch (SecurityException e) {
	    response.sendError(HttpServletResponse.SC_FORBIDDEN, "User is not a monitor in the lesson");
	}
	return null;
    }

    /** Open Time Chart display */
    @RequestMapping("/viewTimeChart")
    public String viewTimeChart(HttpServletRequest request, HttpServletResponse response) {
	try {

	    long lessonID = WebUtil.readLongParam(request, "lessonID");

	    // check monitor privledges
	    if (!securityService.isLessonMonitor(lessonID, getUserId(), "open time chart")) {
		response.sendError(HttpServletResponse.SC_FORBIDDEN, "User is not a monitor in the lesson");
		return null;
	    }

	    request.setAttribute("lessonID", lessonID);
	    request.setAttribute("learnerID", WebUtil.readLongParam(request, "learnerID", true));

	} catch (Exception e) {
	    request.setAttribute("errorName", "MonitoringAction");
	    request.setAttribute("errorMessage", e.getMessage());

	    return "systemErrorContent";
	}

	return "timer";
    }

    @GetMapping("/getTimeLimits")
    @ResponseBody
    public String getTimeLimits(@RequestParam long lessonID, HttpServletResponse response) throws IOException {
	ArrayNode responseJSON = null;

	List<ActivityTimeLimitDTO> absoluteTimeLimits = lessonService.getRunningAbsoluteTimeLimits(lessonID);
	if (absoluteTimeLimits.isEmpty()) {
	    responseJSON = JsonNodeFactory.instance.arrayNode();
	} else {
	    responseJSON = JsonUtil.readArray(absoluteTimeLimits);
	}

	response.setContentType("application/json;charset=utf-8");
	return responseJSON.toString();
    }

    @RequestMapping(path = "/isLearningDesignHasGroupings", method = RequestMethod.GET)
    @ResponseBody
    public String isLearningDesignHasGroupings(@RequestParam long learningDesignId) {
	List<GroupingActivity> groupingActivities = monitoringService.getGroupingActivitiesByLearningDesignId(
		learningDesignId);
	for (GroupingActivity activity : groupingActivities) {
	    if (!activity.getCreateGrouping().isUsedForBranching()) {
		return Boolean.TRUE.toString();
	    }
	}
	return Boolean.FALSE.toString();
    }

    /**
     * Creates a list of users out of string with comma-delimited user IDs.
     */
    private List<User> parseUserList(HttpServletRequest request, String paramName, Collection<User> users) {
	String userIdList = request.getParameter(paramName);
	String[] userIdArray = userIdList.split(",");
	List<User> result = new ArrayList<>(userIdArray.length);

	for (User user : users) {
	    Integer userId = user.getUserId();
	    for (String includeId : userIdArray) {
		if (userId.toString().equals(includeId)) {
		    result.add(user);
		    break;
		}
	    }
	}

	return result;
    }

    @SuppressWarnings("unchecked")
    private List<ContributeActivityDTO> getContributeActivities(Long lessonId, boolean skipCompletedBranching,
	    boolean skipOpenedGates) {
	List<ContributeActivityDTO> contributeActivities = monitoringService.getAllContributeActivityDTO(lessonId);
	Lesson lesson = lessonService.getLesson(lessonId);

	if (contributeActivities != null) {
	    List<ContributeActivityDTO> resultContributeActivities = new ArrayList<>();
	    for (ContributeActivityDTO contributeActivity : contributeActivities) {
		if (contributeActivity.getContributeEntries() != null) {
		    Iterator<ContributeActivityDTO.ContributeEntry> entryIterator = contributeActivity.getContributeEntries()
			    .iterator();
		    while (entryIterator.hasNext()) {
			ContributeActivityDTO.ContributeEntry contributeEntry = entryIterator.next();

			// extra filtering for chosen branching: do not show in Sequence tab if all users were assigned
			if (skipCompletedBranching && ContributionTypes.CHOSEN_BRANCHING.equals(
				contributeEntry.getContributionType())) {
			    Set<User> learners = new HashSet<>(lesson.getLessonClass().getLearners());
			    ChosenBranchingActivity branching = (ChosenBranchingActivity) monitoringService.getActivityById(
				    contributeActivity.getActivityID());
			    for (SequenceActivity branch : (Set<SequenceActivity>) (Set<?>) branching.getActivities()) {
				Group group = branch.getSoleGroupForBranch();
				if (group != null) {
				    learners.removeAll(group.getUsers());
				}
			    }
			    contributeEntry.setIsComplete(learners.isEmpty());
			}

			if (!contributeEntry.getIsRequired() || (skipOpenedGates && contributeEntry.getIsComplete())) {
			    entryIterator.remove();
			}
		    }

		    if (!contributeActivity.getContributeEntries().isEmpty()) {
			resultContributeActivities.add(contributeActivity);
		    }
		}
	    }
	    return resultContributeActivities;
	}
	return null;
    }

    private static int getActivityCoordinate(Integer coord) {
	return (coord == null) || (coord < 0) ? CommonConstants.DEFAULT_COORD : coord;
    }

    /**
     * Puts the searched learner in front of other learners in the list.
     */
    private static List<User> insertHighlightedLearner(User searchedLearner, List<User> latestLearners, int limit) {
	latestLearners.remove(searchedLearner);
	LinkedList<User> updatedLatestLearners = new LinkedList<>(latestLearners);
	updatedLatestLearners.addFirst(searchedLearner);
	if (updatedLatestLearners.size() > limit) {
	    updatedLatestLearners.removeLast();
	}
	return updatedLatestLearners;
    }

    private List<Activity> getLessonActivities(Lesson lesson) {
	/*
	 * Hibernate CGLIB is failing to load the first activity in the sequence as a ToolActivity for some mysterious
	 * reason Causes a ClassCastException when you try to cast it, even if it is a ToolActivity.
	 *
	 * THIS IS A HACK to retrieve the first tool activity manually so it can be cast as a ToolActivity - if it is
	 * one
	 */
	Activity firstActivity = activityDAO
		.getActivityByActivityId(lesson.getLearningDesign().getFirstActivity().getActivityId());
	List<Activity> activities = new ArrayList<>();
	sortActivitiesByLearningDesignOrder(firstActivity, activities);

	return activities;
    }

    @SuppressWarnings("unchecked")
    private void sortActivitiesByLearningDesignOrder(Activity activity, List<Activity> sortedActivities) {
	sortedActivities.add(activity);

	//in case of branching activity - add all activities based on their orderId
	if (activity.isBranchingActivity()) {
	    BranchingActivity branchingActivity = (BranchingActivity) activity;
	    Set<SequenceActivity> sequenceActivities = new TreeSet<>(new ActivityOrderComparator());
	    sequenceActivities.addAll((Set<SequenceActivity>) (Set<?>) branchingActivity.getActivities());
	    for (Activity sequenceActivityNotInitialized : sequenceActivities) {
		SequenceActivity sequenceActivity = (SequenceActivity) monitoringService
			.getActivityById(sequenceActivityNotInitialized.getActivityId());
		Set<Activity> childActivities = new TreeSet<>(new ActivityOrderComparator());
		childActivities.addAll(sequenceActivity.getActivities());

		//add one by one in order to initialize all activities
		for (Activity childActivity : childActivities) {
		    Activity activityInit = monitoringService.getActivityById(childActivity.getActivityId());
		    sortedActivities.add(activityInit);
		}
	    }

	    // In case of complex activity (parallel, help or optional activity) add all its children activities.
	    // They will be sorted by orderId
	} else if (activity.isComplexActivity()) {
	    ComplexActivity complexActivity = (ComplexActivity) activity;
	    Set<Activity> childActivities = new TreeSet<>(new ActivityOrderComparator());
	    childActivities.addAll(complexActivity.getActivities());

	    // add one by one in order to initialize all activities
	    for (Activity childActivity : childActivities) {
		Activity activityInit = monitoringService.getActivityById(childActivity.getActivityId());
		sortedActivities.add(activityInit);
	    }
	}

	Transition transitionFrom = activity.getTransitionFrom();
	if (transitionFrom != null) {
	    // query activity from DB as transition holds only proxied activity object
	    Long nextActivityId = transitionFrom.getToActivity().getActivityId();
	    Activity nextActivity = monitoringService.getActivityById(nextActivityId);

	    sortActivitiesByLearningDesignOrder(nextActivity, sortedActivities);
	}
    }
}<|MERGE_RESOLUTION|>--- conflicted
+++ resolved
@@ -23,34 +23,40 @@
 
 package org.lamsfoundation.lams.monitoring.web;
 
-import com.fasterxml.jackson.databind.node.ArrayNode;
-import com.fasterxml.jackson.databind.node.JsonNodeFactory;
-import com.fasterxml.jackson.databind.node.ObjectNode;
+import java.io.IOException;
+import java.io.PrintWriter;
+import java.security.InvalidParameterException;
+import java.text.DateFormat;
+import java.text.ParseException;
+import java.text.SimpleDateFormat;
+import java.util.ArrayList;
+import java.util.Collection;
+import java.util.Date;
+import java.util.HashSet;
+import java.util.Iterator;
+import java.util.LinkedList;
+import java.util.List;
+import java.util.Locale;
+import java.util.Map;
+import java.util.Map.Entry;
+import java.util.Set;
+import java.util.TreeSet;
+import java.util.Vector;
+
+import javax.servlet.ServletException;
+import javax.servlet.http.HttpServletRequest;
+import javax.servlet.http.HttpServletResponse;
+import javax.servlet.http.HttpSession;
+
+import com.fasterxml.jackson.core.JsonProcessingException;
 import org.apache.commons.lang.StringUtils;
 import org.apache.log4j.Logger;
 import org.lamsfoundation.lams.authoring.IAuthoringService;
 import org.lamsfoundation.lams.flux.FluxMap;
 import org.lamsfoundation.lams.flux.FluxRegistry;
 import org.lamsfoundation.lams.learning.service.ILearnerService;
-<<<<<<< HEAD
-import org.lamsfoundation.lams.learningdesign.Activity;
-import org.lamsfoundation.lams.learningdesign.ActivityOrderComparator;
-import org.lamsfoundation.lams.learningdesign.BranchingActivity;
-import org.lamsfoundation.lams.learningdesign.ChosenBranchingActivity;
-import org.lamsfoundation.lams.learningdesign.ComplexActivity;
-import org.lamsfoundation.lams.learningdesign.ContributionTypes;
-import org.lamsfoundation.lams.learningdesign.GateActivity;
-import org.lamsfoundation.lams.learningdesign.Group;
-import org.lamsfoundation.lams.learningdesign.GroupingActivity;
-import org.lamsfoundation.lams.learningdesign.LearningDesign;
-import org.lamsfoundation.lams.learningdesign.OptionsWithSequencesActivity;
-import org.lamsfoundation.lams.learningdesign.SequenceActivity;
-import org.lamsfoundation.lams.learningdesign.ToolActivity;
-import org.lamsfoundation.lams.learningdesign.Transition;
+import org.lamsfoundation.lams.learningdesign.*;
 import org.lamsfoundation.lams.learningdesign.dao.IActivityDAO;
-=======
-import org.lamsfoundation.lams.learningdesign.*;
->>>>>>> 9fed0019
 import org.lamsfoundation.lams.learningdesign.exception.LearningDesignException;
 import org.lamsfoundation.lams.learningdesign.service.ILearningDesignService;
 import org.lamsfoundation.lams.lesson.LearnerProgress;
@@ -76,7 +82,12 @@
 import org.lamsfoundation.lams.usermanagement.dto.UserDTO;
 import org.lamsfoundation.lams.usermanagement.exception.UserException;
 import org.lamsfoundation.lams.usermanagement.service.IUserManagementService;
-import org.lamsfoundation.lams.util.*;
+import org.lamsfoundation.lams.util.CommonConstants;
+import org.lamsfoundation.lams.util.DateUtil;
+import org.lamsfoundation.lams.util.JsonUtil;
+import org.lamsfoundation.lams.util.MessageService;
+import org.lamsfoundation.lams.util.ValidationUtil;
+import org.lamsfoundation.lams.util.WebUtil;
 import org.lamsfoundation.lams.web.session.SessionManager;
 import org.lamsfoundation.lams.web.util.AttributeNames;
 import org.springframework.beans.factory.annotation.Autowired;
@@ -90,25 +101,9 @@
 import org.springframework.web.bind.annotation.ResponseBody;
 import org.springframework.web.util.HtmlUtils;
 
-<<<<<<< HEAD
-import com.fasterxml.jackson.core.JsonProcessingException;
 import com.fasterxml.jackson.databind.node.ArrayNode;
 import com.fasterxml.jackson.databind.node.JsonNodeFactory;
 import com.fasterxml.jackson.databind.node.ObjectNode;
-=======
-import javax.servlet.ServletException;
-import javax.servlet.http.HttpServletRequest;
-import javax.servlet.http.HttpServletResponse;
-import javax.servlet.http.HttpSession;
-import java.io.IOException;
-import java.io.PrintWriter;
-import java.security.InvalidParameterException;
-import java.text.DateFormat;
-import java.text.ParseException;
-import java.text.SimpleDateFormat;
-import java.util.*;
-import java.util.Map.Entry;
->>>>>>> 9fed0019
 
 import reactor.core.publisher.Flux;
 
@@ -374,8 +369,7 @@
 	boolean allowRestart = WebUtil.readBooleanParam(request, "allowRestart", false);
 
 	boolean precedingLessonEnable = WebUtil.readBooleanParam(request, "precedingLessonEnable", false);
-	Long precedingLessonId = precedingLessonEnable
-		? WebUtil.readLongParam(request, "precedingLessonId", true)
+	Long precedingLessonId = precedingLessonEnable ? WebUtil.readLongParam(request, "precedingLessonId", true)
 		: null;
 	boolean timeLimitEnable = WebUtil.readBooleanParam(request, "timeLimitEnable", false);
 	Integer timeLimitDays = WebUtil.readIntParam(request, "timeLimitDays", true);
@@ -403,10 +397,10 @@
 	    String staffGroupName = organisation.getName() + " staff";
 
 	    // either all users participate in a lesson, or we split them among instances
-	    List<User> lessonInstanceLearners =
-		    splitNumberLessons == null ? learners : new ArrayList<>((learners.size() / splitNumberLessons) + 1);
-	    for (int lessonIndex = 1;
-		    lessonIndex <= (splitNumberLessons == null ? 1 : splitNumberLessons); lessonIndex++) {
+	    List<User> lessonInstanceLearners = splitNumberLessons == null ? learners
+		    : new ArrayList<>((learners.size() / splitNumberLessons) + 1);
+	    for (int lessonIndex = 1; lessonIndex <= (splitNumberLessons == null ? 1
+		    : splitNumberLessons); lessonIndex++) {
 		String lessonInstanceName = lessonName;
 		String learnerGroupInstanceName = learnerGroupName;
 		String staffGroupInstanceName = staffGroupName;
@@ -417,16 +411,16 @@
 		    learnerGroupInstanceName += " " + lessonIndex;
 		    staffGroupInstanceName += " " + lessonIndex;
 		    lessonInstanceLearners.clear();
-		    for (int learnerIndex = lessonIndex - 1;
-			    learnerIndex < learners.size(); learnerIndex += splitNumberLessons) {
+		    for (int learnerIndex = lessonIndex - 1; learnerIndex < learners
+			    .size(); learnerIndex += splitNumberLessons) {
 			lessonInstanceLearners.add(learners.get(learnerIndex));
 		    }
 		}
 
 		if (log.isDebugEnabled()) {
-		    log.debug("Creating lesson " + (splitNumberLessons == null
-			    ? ""
-			    : "(" + lessonIndex + "/" + splitNumberLessons + ") ") + "\"" + lessonInstanceName + "\"");
+		    log.debug("Creating lesson "
+			    + (splitNumberLessons == null ? "" : "(" + lessonIndex + "/" + splitNumberLessons + ") ")
+			    + "\"" + lessonInstanceName + "\"");
 		}
 
 		Lesson lesson = null;
@@ -499,8 +493,8 @@
 	    return;
 	}
 	Lesson lesson = lessonService.getLesson(lessonId);
-	Vector<User> learners = userManagementService.getUsersFromOrganisationByRole(
-		lesson.getOrganisation().getOrganisationId(), Role.LEARNER, true);
+	Vector<User> learners = userManagementService
+		.getUsersFromOrganisationByRole(lesson.getOrganisation().getOrganisationId(), Role.LEARNER, true);
 	lessonService.addLearners(lesson, learners);
     }
 
@@ -779,8 +773,7 @@
 		orderAscending);
 
 	// if the result is less then page size, then no need for full check of user count
-	Integer userCount = users.size() < MonitoringController.USER_PAGE_SIZE
-		? users.size()
+	Integer userCount = users.size() < MonitoringController.USER_PAGE_SIZE ? users.size()
 		: userManagementService.getCountRoleForOrg(lesson.getOrganisation().getOrganisationId(),
 			isMonitor ? Role.ROLE_MONITOR : Role.ROLE_LEARNER, searchPhrase);
 
@@ -897,9 +890,8 @@
 	    log.info((add ? "Added a " : "Removed a ") + role + " with ID " + userId + (add ? " to" : " from")
 		    + " lesson " + lessonId);
 	} else {
-	    log.warn("Failed when trying to " + (add ? "add a " : "remove a ") + role + " with ID " + userId + (add
-		    ? " to"
-		    : " from") + " lesson " + lessonId);
+	    log.warn("Failed when trying to " + (add ? "add a " : "remove a ") + role + " with ID " + userId
+		    + (add ? " to" : " from") + " lesson " + lessonId);
 	}
     }
 
@@ -937,8 +929,8 @@
 	String languageOutput = "<xml><language>";
 
 	for (int i = 0; i < languageCollection.size(); i++) {
-	    languageOutput += "<entry key='" + languageCollection.get(i) + "'><name>" + messageService.getMessage(
-		    languageCollection.get(i)) + "</name></entry>";
+	    languageOutput += "<entry key='" + languageCollection.get(i) + "'><name>"
+		    + messageService.getMessage(languageCollection.get(i)) + "</name></entry>";
 	}
 
 	languageOutput += "</language></xml>";
@@ -1026,9 +1018,8 @@
 	Organisation organisation = (Organisation) userManagementService.findById(Organisation.class,
 		lessonDTO.getOrganisationID());
 	request.setAttribute("notificationsAvailable", organisation.getEnableCourseNotifications());
-	boolean enableLiveEdit =
-		organisation.getEnableLiveEdit() && userManagementService.isUserInRole(user.getUserID(),
-			organisation.getOrganisationId(), Role.AUTHOR);
+	boolean enableLiveEdit = organisation.getEnableLiveEdit()
+		&& userManagementService.isUserInRole(user.getUserID(), organisation.getOrganisationId(), Role.AUTHOR);
 	request.setAttribute("enableLiveEdit", enableLiveEdit);
 	request.setAttribute("lesson", lessonDTO);
 	boolean isTBLSequence = learningDesignService.isTBLSequence(lessonDTO.getLearningDesignID());
@@ -1146,8 +1137,8 @@
 	responseJSON.put("lessonName", HtmlUtils.htmlEscape(lesson.getLessonName()));
 	responseJSON.put("lessonInstructions", learningDesign.getDescription());
 
-	Date startOrScheduleDate =
-		lesson.getStartDateTime() == null ? lesson.getScheduleStartDate() : lesson.getStartDateTime();
+	Date startOrScheduleDate = lesson.getStartDateTime() == null ? lesson.getScheduleStartDate()
+		: lesson.getStartDateTime();
 	Date finishDate = lesson.getScheduleEndDate();
 	DateFormat indfm = null;
 
@@ -1255,15 +1246,15 @@
 	    // find leaders from Leader Selection Tool
 	    if (activity.isToolActivity()) {
 		ToolActivity toolActivity = (ToolActivity) activity;
-		if (ILamsToolService.LEADER_SELECTION_TOOL_SIGNATURE.equals(
-			toolActivity.getTool().getToolSignature())) {
+		if (ILamsToolService.LEADER_SELECTION_TOOL_SIGNATURE
+			.equals(toolActivity.getTool().getToolSignature())) {
 		    leaders.addAll(lamsToolService.getLeaderUserId(activity.getActivityId()));
 		}
 	    }
 	}
 
-	Map<Long, Integer> learnerCounts = monitoringService.getCountLearnersCurrentActivities(
-		activityIds.toArray(new Long[activityIds.size()]));
+	Map<Long, Integer> learnerCounts = monitoringService
+		.getCountLearnersCurrentActivities(activityIds.toArray(new Long[activityIds.size()]));
 
 	ArrayNode activitiesJSON = JsonNodeFactory.instance.arrayNode();
 	for (Activity activity : activities) {
@@ -1284,10 +1275,10 @@
 		activityJSON.put("x", MonitoringController.getActivityCoordinate(ba.getStartXcoord()));
 		activityJSON.put("y", MonitoringController.getActivityCoordinate(ba.getStartYcoord()));
 	    } else if (activity.isOptionsWithSequencesActivity()) {
-		activityJSON.put("x", MonitoringController.getActivityCoordinate(
-			((OptionsWithSequencesActivity) activity).getStartXcoord()));
-		activityJSON.put("y", MonitoringController.getActivityCoordinate(
-			((OptionsWithSequencesActivity) activity).getStartYcoord()));
+		activityJSON.put("x", MonitoringController
+			.getActivityCoordinate(((OptionsWithSequencesActivity) activity).getStartXcoord()));
+		activityJSON.put("y", MonitoringController
+			.getActivityCoordinate(((OptionsWithSequencesActivity) activity).getStartYcoord()));
 	    } else if ((parentActivity != null) && (parentActivity.isOptionsActivity()
 		    || parentActivity.isParallelActivity() || parentActivity.isFloatingActivity())) {
 		// Optional Activity children had coordinates relative to parent
@@ -1327,7 +1318,7 @@
 		// insert the searched learner as the first one
 		if ((searchedLearnerProgress != null) && (searchedLearnerProgress.getCurrentActivity() != null)
 			&& activity.getActivityId()
-			.equals(searchedLearnerProgress.getCurrentActivity().getActivityId())) {
+				.equals(searchedLearnerProgress.getCurrentActivity().getActivityId())) {
 		    // put the searched learner in front
 		    latestLearners = MonitoringController.insertHighlightedLearner(searchedLearnerProgress.getUser(),
 			    latestLearners, MonitoringController.LATEST_LEARNER_PROGRESS_ACTIVITY_DISPLAY_LIMIT);
@@ -1487,8 +1478,8 @@
 		    result = true;
 		} else if (precedingActivity.isComplexActivity()) {
 		    // check descendants of a complex activity
-		    ComplexActivity complexActivity = (ComplexActivity) monitoringService.getActivityById(
-			    precedingActivity.getActivityId());
+		    ComplexActivity complexActivity = (ComplexActivity) monitoringService
+			    .getActivityById(precedingActivity.getActivityId());
 		    if (containsActivity(complexActivity, activityAid, monitoringService)) {
 			result = true;
 		    }
@@ -1511,8 +1502,8 @@
 		return true;
 	    }
 	    if (childActivity.isComplexActivity()) {
-		ComplexActivity childComplexActivity = (ComplexActivity) monitoringService.getActivityById(
-			childActivity.getActivityId());
+		ComplexActivity childComplexActivity = (ComplexActivity) monitoringService
+			.getActivityById(childActivity.getActivityId());
 		if (containsActivity(childComplexActivity, targetActivityId, monitoringService)) {
 		    return true;
 		}
@@ -1668,8 +1659,8 @@
     @RequestMapping(path = "/isLearningDesignHasGroupings", method = RequestMethod.GET)
     @ResponseBody
     public String isLearningDesignHasGroupings(@RequestParam long learningDesignId) {
-	List<GroupingActivity> groupingActivities = monitoringService.getGroupingActivitiesByLearningDesignId(
-		learningDesignId);
+	List<GroupingActivity> groupingActivities = monitoringService
+		.getGroupingActivitiesByLearningDesignId(learningDesignId);
 	for (GroupingActivity activity : groupingActivities) {
 	    if (!activity.getCreateGrouping().isUsedForBranching()) {
 		return Boolean.TRUE.toString();
@@ -1709,17 +1700,17 @@
 	    List<ContributeActivityDTO> resultContributeActivities = new ArrayList<>();
 	    for (ContributeActivityDTO contributeActivity : contributeActivities) {
 		if (contributeActivity.getContributeEntries() != null) {
-		    Iterator<ContributeActivityDTO.ContributeEntry> entryIterator = contributeActivity.getContributeEntries()
-			    .iterator();
+		    Iterator<ContributeActivityDTO.ContributeEntry> entryIterator = contributeActivity
+			    .getContributeEntries().iterator();
 		    while (entryIterator.hasNext()) {
 			ContributeActivityDTO.ContributeEntry contributeEntry = entryIterator.next();
 
 			// extra filtering for chosen branching: do not show in Sequence tab if all users were assigned
-			if (skipCompletedBranching && ContributionTypes.CHOSEN_BRANCHING.equals(
-				contributeEntry.getContributionType())) {
+			if (skipCompletedBranching
+				&& ContributionTypes.CHOSEN_BRANCHING.equals(contributeEntry.getContributionType())) {
 			    Set<User> learners = new HashSet<>(lesson.getLessonClass().getLearners());
-			    ChosenBranchingActivity branching = (ChosenBranchingActivity) monitoringService.getActivityById(
-				    contributeActivity.getActivityID());
+			    ChosenBranchingActivity branching = (ChosenBranchingActivity) monitoringService
+				    .getActivityById(contributeActivity.getActivityID());
 			    for (SequenceActivity branch : (Set<SequenceActivity>) (Set<?>) branching.getActivities()) {
 				Group group = branch.getSoleGroupForBranch();
 				if (group != null) {
