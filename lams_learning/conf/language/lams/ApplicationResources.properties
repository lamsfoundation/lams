appName = learner_java 
#language code: en 
#locale code: AU 

 # Exported from the LAMS Community by Ernie Ghiglione on Tue Jul 03 17:58:06 CST 2018 
 
#=================== labels for Learner (Java) =================# 

learner.title  =LAMS Learner
error.title  =Error occured
message.activity.loading  =The next task is loading. Please wait....
message.lesson.finished  =Congratulations, {0}, you have finished.
message.lesson.finishedCont  =You have now completed the {0} lesson. You can return at anytime to this lesson and revisit and review activities by double clicking on the round icons in progress bar. You can now close this window.
label.next.button  =Next
label.finish.button  =Next Activity
message.activity.parallel.partialComplete  =You have to complete the other task before progressing to the next activity....
message.activity.parallel.noFrames  =Your browser does not handle frames!
message.activity.options.noActivitySelected  =Please select an activity from the list
message.activity.options.activityCount  =You must complete at least {0} out of {1} activities to finish.
message.activity.options.note  =Note: Once you finish any of the above activities you can revisit them by using the progress bar or by clicking or by clicking on the activity name shown above.
label.activity.options.choose  =Choose
label.synch.gate.title  =Synch gate
label.synch.gate.message  =You have stopped at a gate. You cannot continue until all of your group/class reach this point.
label.permission.gate.title  =Permission gate
label.permission.gate.message  =You have stopped at a gate. You cannot continue until the gate is opened in Monitoring.
label.schedule.gate.title  =Schedule gate
label.schedule.gate.open.message  =The gate will be opened at:
label.schedule.gate.close.message  =The gate will be closed at:
label.gate.waiting.learners  ={0} out of {1} are waiting in front of the gate.
label.gate.refresh.message  =Click Next if you are told that the gate is open. This page will refresh automatically in 1 minute.
label.gate.preview.message  =As this is a preview, clicking Next will go to the next activity. Normally the learner would have to wait until the gate is opened.
label.view.groups.title  =Groups
label.view.view.groups.wait.message  =Some of your following tasks require a group. You cannot continue until the groups have been selected. Click Next if you are told that the groups have been created. This page will refresh automatically in 1 minute.
label.grouping.preview.message  =As this is a preview, clicking Next will do an automatic grouping. Normally the learner would have to wait until the grouping is done.
message.window.closing  =Please close this window.
mynotes.title  =My Notes
mynotes.view.all.button  =View All
mynotes.add.new.button  =Add New
mynotes.notebook.save.button  =Save to Notebook
mynotes.journal.save.button  =Save to Journal
mynotes.signature.JOURNAL.heading  =Journal
mynotes.signature.SCRATCHPAD.heading  =Scratchpad
mynotes.entry.title.label  =Title
mynotes.entry.create.date.label  =Created on
mynotes.entry.last.modified.label  =Last Modified
mynotes.entry.entry.label  =Entry
mynotes.edit.heading  =Edit: {0}
label.cancel.button  =Cancel
label.edit.button  =Edit
mynotes.entry.submitted.by  =Submitted by: {0}
label.close.button  =Close
mynotes.journals.title  =Journals
mynotes.entry.no.title.label  =No title
message.progress.broken  =An error has occurred and you cannot continue without LAMS recalculating your current activity. A staff member may be editing the lesson.
message.progress.broken.try.resume  =Close and reopen this window to continue. If this error re-occurs, wait a few minutes and then try again.
label.branching.wait.message  =You have stopped at a branching point. You cannot continue until your branch is allocated in Monitoring.
label.branching.refresh.message  =Click Next if you are told that the branch has been selected. This page will refresh automatically in 1 minute.
label.branching.preview.message  =You have reached a branching activity. As you are in preview you can select which branch to preview then click Choose. Click Finish to skip the branching and continue with the next activity after the branching.
label.branching.title  =Branching
label.sequence.empty.message  =There are no activities to complete in this part of the lesson. Click Next to continue.
label.my.progress  =My Progress
label.resume  =Resume
message.activity.options.note.maximum  =Note: The maximum number of activities you may attempt is {0}. You can revisit started or finished activities by using the progress bar or by clicking on the activity name shown above.
message.activity.set.options.activityCount  =You must complete at least {0} out of {1} sequences to finish.
message.activity.set.options.note  =Note: Once you finish any of the above sequences you can revisit them by using the progress bar.
message.activity.set.options.note.maximum  =Note: The maximum number of sequences you may attempt is {0}. You can revisit started or finished sequences by using the progress bar.
label.learner.choice.group.full  =Group full
label.learner.choice.group.message  =Please select a group. Some groups may not be available if they reached the maximum number of members.
label.choose.group.button  =Choose
label.condition.gate.title  =Condition gate
label.condition.gate.close.message  =You have reached a condition gate. You have not satisfied the required conditions and you may not pass. Please return to previous activities. After you correct your answers, please press the button to proceed to next activities.
label.presence  =Presence
label.optional.maxActivitiesReached  =The maximum number optional activities has already been reached.
label.optional.maxSequencesReached  =The maximum number optional sequences has already been reached.
label.view.groups.learners  =Learners in group
mynotes.signature.unknown.heading  =Other Notes
label.print  =Print
message.released.lessons  =You are now able to participate in following lessons: {0}.
learner.im.title  =Instant messaging
learner.im.group.chat  =Group Chat
learner.im.users  =Users
learner.im.send  =Send
label.learner.progress.open.tooltip  =Hide lesson progress
label.learner.progress.closed.tooltip  =Show lesson progress
label.learner.progress.activity.current.tooltip  =This is the current activity
label.learner.progress.activity.completed.tooltip  =Double click to review this completed activity
label.learner.progress.activity.attempted.tooltip  =You have attempted but not yet finished this activity
label.learner.progress.activity.tostart.tooltip  =You need to complete the activities before this activity to access it
label.learner.progress.activity.support.tooltip  =Double click to participate in this support activity
button.exit  =Exit
button.save  =Save
label.learner.progress.notebook  =Notebook
label.learner.progress.support  =Support Activities
label.submit.button  =Submit
label.learner.progress.review.activity  =Review activity
label.schedule.gate.reach  =You have reached the gate on
label.days  =days
label.hours  =hours
label.minutes  =minutes
label.seconds  =seconds
label.schedule.gate.open.remaining  =You can only move through the gate and attempt the remaining activities in
message.lesson.restart  =Restart lesson from the beginning again
message.lesson.restart.button  =Restart
message.learner.progress.restart.confirm  =Are you sure you want to start the lesson from the beginning?
mynotes.add.new.current.lesson.button  =Add note
label.group.confirm.header  =Confirm group selection
label.group.confirm.button  =Confirm
label.group.confirm.areyoujoining  =Are you joining
message.lesson.finished.report.load.error  =Error while loading data for report
message.lesson.finished.ok  =OK
gradebook.columntitle.mark  =Score
gradebook.columntitle.activity  =Activity
gradebook.columntitle.averageMark  =Average score
gradebook.columntitle.progress  =Progress
gradebook.lesson.complete  =Lesson's score
gradebook.learner.lesson.mark  =Your score
label.kumalive.rubric.name  =Enter rubric name
label.kumalive.rubric.up  =Move rubric up
label.kumalive.rubric.down  =Move rubric down
label.kumalive.rubric.delete  =Delete rubric
label.kumalive.rubric.choose  =Rubrics to use
label.kumalive.title  =Kumalive:
label.kumalive.wait.start  =Wait for a teacher to start Kumalive
label.kumalive.name.enter  =Enter a name for a new Kumalive
button.kumalive.create  =Create
button.kumalive.finish.kumalive  =Finish Kumalive
button.kumalive.ask  =Ask a question
button.kumalive.finish.question  =Finish question
button.kumalive.raise  =Raise hand
button.kumalive.putdown  =Put hand down
label.kumalive.raised.hands  =Raised hands
label.kumalive.learners  =Learners
label.kumalive.teacher  =Teacher
label.kumalive.finish.speak  =Finish speaking
label.kumalive.mark.great  =Great!
label.kumalive.mark.ok  =Just OK
label.kumalive.mark.bad  =Not so good
message.kumalive.finish.kumalive  =Kumalive is finished. The window will close.
message.kumalive.finish.kumalive.confirm  =Are you sure you want to finish this Kumalive?
message.kumalive.speak.not.raised.hand  =Do you want to make a speaker a learner who did not raise hand?
label.kumalive.closed  =You have got no connection with Kumalive. Try closing this window and opening it again.
label.kumalive.report.full.name  =Name
label.kumalive.report.sheet.header  =Kumalive report for {0}
label.kumalive.report.sheet.header.learners  =Learners summary
label.kumalive.report.name  =Kumalive name
label.kumalive.report.mark.none  =No marks
label.kumalive.report.mark  =Marks
label.kumalive.report.first.name  =First name
label.kumalive.report.last.name  =Last name
label.kumalive.report.login  =Login
label.kumalive.report.attempt  =Attempt
label.kumalive.report.average  =Average
label.kumalive.report.time  =Date and time
message.kumalive.report.load.error  =Error while loading data for report
button.kumalive.ok  =OK
button.kumalive.report.export.all  =Export all
button.kumalive.report.export.selected  =Export selected
button.kumalive.poll  =Poll
button.kumalive.poll.create  =Create poll
label.kumalive.poll.question  =Question (optional)
label.kumalive.poll.question.tip  =for example: Why is the sky blue?
label.kumalive.poll.answer  =Answers
label.kumalive.poll.answer.true  =True
label.kumalive.poll.answer.false  =False
label.kumalive.poll.answer.positive  =Positive
label.kumalive.poll.answer.negative  =Negative
label.kumalive.poll.answer.yes  =Yes
label.kumalive.poll.answer.no  =No
label.kumalive.poll.answer.custom  =Custom...
label.kumalive.poll.answer.custom.tip  ={Put} {each} {answer} {in} {curly} {brackets}
label.kumalive.poll.answer.custom.error.syntax  =Custom answer syntax is incorrect. Example: {first answer} {second answer}
label.kumalive.poll.answer.custom.error.count  =Maximum 9 answers allowed
button.kumalive.poll.start  =Ask now!
button.kumalive.poll.vote  =Vote
button.kumalive.poll.finish  =Finish poll
message.kumalive.poll.finish.confirm  =Are you sure you want to finish this poll and prevent learners from voting?
button.kumalive.poll.close  =Close poll
button.kumalive.poll.release.votes  =Show votes to learners
message.kumalive.poll.release.votes.confirm  =Are you sure you want to show poll results to students who voted?
button.kumalive.poll.release.voters  =Show votes & voters to learners
message.kumalive.poll.release.voters.confirm  =Are you sure you want to show poll results and voters' names to students?
label.kumalive.poll.missing.voters  =Not voted
label.kumalive.poll.results  =Results
label.kumalive.poll.votes.total  =Total votes
button.kumalive.poll.chart.switch =Switch chart
audit.activity.started  =Learner {0} ({1}) started activity {2} ({3})
audit.activity.stopped  =Learner {0} ({1}) stopped activity {2} ({3})
audit.learner.lesson.complete  =Learner {0} ({1}) completed lesson {2} ({3})
<<<<<<< HEAD


=======
outcome.authoring.title =Learning outcomes
outcome.authoring.input =Search and select by outcome name or code
outcome.authoring.existing =Added outcomes
outcome.authoring.existing.none =none

>>>>>>> b04d180a
#======= End labels: Exported 179 labels for en AU =====<|MERGE_RESOLUTION|>--- conflicted
+++ resolved
@@ -186,14 +186,9 @@
 audit.activity.started  =Learner {0} ({1}) started activity {2} ({3})
 audit.activity.stopped  =Learner {0} ({1}) stopped activity {2} ({3})
 audit.learner.lesson.complete  =Learner {0} ({1}) completed lesson {2} ({3})
-<<<<<<< HEAD
-
-
-=======
 outcome.authoring.title =Learning outcomes
 outcome.authoring.input =Search and select by outcome name or code
 outcome.authoring.existing =Added outcomes
 outcome.authoring.existing.none =none
 
->>>>>>> b04d180a
 #======= End labels: Exported 179 labels for en AU =====