--- conflicted
+++ resolved
@@ -1,701 +1,648 @@
-/****************************************************************
- * Copyright (C) 2005 LAMS Foundation (http://lamsfoundation.org)
- * =============================================================
- * License Information: http://lamsfoundation.org/licensing/lams/2.0/
- *
- * This program is free software; you can redistribute it and/or modify
- * it under the terms of the GNU General Public License version 2.0
- * as published by the Free Software Foundation.
- *
- * This program is distributed in the hope that it will be useful,
- * but WITHOUT ANY WARRANTY; without even the implied warranty of
- * MERCHANTABILITY or FITNESS FOR A PARTICULAR PURPOSE.  See the
- * GNU General Public License for more details.
- *
- * You should have received a copy of the GNU General Public License
- * along with this program; if not, write to the Free Software
- * Foundation, Inc., 51 Franklin Street, Fifth Floor, Boston, MA 02110-1301
- * USA
- *
- * http://www.gnu.org/licenses/gpl.txt
- * ****************************************************************
- */
-
-package org.lamsfoundation.lams.learning.kumalive.service;
-
-import java.math.RoundingMode;
-import java.text.DecimalFormat;
-import java.text.DecimalFormatSymbols;
-import java.util.Comparator;
-import java.util.Date;
-import java.util.HashMap;
-import java.util.HashSet;
-import java.util.LinkedHashMap;
-import java.util.LinkedHashSet;
-import java.util.LinkedList;
-import java.util.List;
-import java.util.Locale;
-import java.util.Map;
-import java.util.Map.Entry;
-import java.util.Set;
-import java.util.TreeMap;
-import java.util.stream.Collectors;
-
-import org.apache.log4j.Logger;
-<<<<<<< HEAD
-import org.lamsfoundation.lams.gradebook.util.GradebookConstants;
-import org.lamsfoundation.lams.gradebook.util.UserComparator;
-=======
-import org.apache.tomcat.util.json.JSONArray;
-import org.apache.tomcat.util.json.JSONException;
-import org.apache.tomcat.util.json.JSONObject;
->>>>>>> c237005f
-import org.lamsfoundation.lams.learning.kumalive.dao.IKumaliveDAO;
-import org.lamsfoundation.lams.learning.kumalive.model.Kumalive;
-import org.lamsfoundation.lams.learning.kumalive.model.KumaliveLog;
-import org.lamsfoundation.lams.learning.kumalive.model.KumalivePoll;
-import org.lamsfoundation.lams.learning.kumalive.model.KumalivePollAnswer;
-import org.lamsfoundation.lams.learning.kumalive.model.KumaliveRubric;
-import org.lamsfoundation.lams.learning.kumalive.model.KumaliveScore;
-import org.lamsfoundation.lams.security.ISecurityService;
-import org.lamsfoundation.lams.usermanagement.Organisation;
-import org.lamsfoundation.lams.usermanagement.User;
-import org.lamsfoundation.lams.usermanagement.util.LastNameAlphabeticComparator;
-import org.lamsfoundation.lams.util.CommonConstants;
-import org.lamsfoundation.lams.util.ExcelCell;
-import org.lamsfoundation.lams.util.FileUtil;
-import org.lamsfoundation.lams.util.MessageService;
-
-import com.fasterxml.jackson.databind.node.ArrayNode;
-import com.fasterxml.jackson.databind.node.JsonNodeFactory;
-import com.fasterxml.jackson.databind.node.ObjectNode;
-
-public class KumaliveService implements IKumaliveService {
-    private static Logger logger = Logger.getLogger(KumaliveService.class);
-
-    private static final DecimalFormat DECIMAL_FORMAT = new DecimalFormat("#.##",
-	    new DecimalFormatSymbols(Locale.ENGLISH));
-    private static final ExcelCell[] EMPTY_ROW = new ExcelCell[1];
-    private static final Comparator<User> USER_COMPARATOR = new LastNameAlphabeticComparator();
-
-    private IKumaliveDAO kumaliveDAO;
-    private ISecurityService securityService;
-    private MessageService messageService;
-
-    static {
-	DECIMAL_FORMAT.setRoundingMode(RoundingMode.HALF_UP);
-    }
-
-    @Override
-    public Kumalive getKumalive(Long id) {
-	return (Kumalive) kumaliveDAO.find(Kumalive.class, id);
-    }
-
-    @Override
-    public Kumalive getKumaliveByOrganisation(Integer organisationId) {
-	return kumaliveDAO.findKumalive(organisationId);
-    }
-
-    /**
-     * Fetches or creates a Kumalive
-     */
-    @Override
-    public Kumalive startKumalive(Integer organisationId, Integer userId, String name, ArrayNode rubricsJSON,
-	    boolean isTeacher) {
-	if (isTeacher) {
-	    securityService.isGroupMonitor(organisationId, userId, "start kumalive", true);
-	}
-	Kumalive kumalive = getKumaliveByOrganisation(organisationId);
-	if (kumalive == null) {
-	    if (!isTeacher) {
-		return null;
-	    }
-	} else {
-	    return kumalive;
-	}
-
-	Organisation organisation = (Organisation) kumaliveDAO.find(Organisation.class, organisationId);
-	User createdBy = (User) kumaliveDAO.find(User.class, userId);
-	kumalive = new Kumalive(organisation, createdBy, name);
-	kumaliveDAO.insert(kumalive);
-
-	Set<KumaliveRubric> rubrics = new HashSet<>();
-	if (rubricsJSON == null) {
-	    KumaliveRubric rubric = new KumaliveRubric(organisation, kumalive, (short) 0, null);
-	    kumaliveDAO.insert(rubric);
-	    rubrics.add(rubric);
-	} else {
-	    for (Short rubricIndex = 0; rubricIndex < rubricsJSON.size(); rubricIndex++) {
-		String rubricName = rubricsJSON.get(rubricIndex.intValue()).asText();
-		KumaliveRubric rubric = new KumaliveRubric(organisation, kumalive, rubricIndex, rubricName);
-		kumaliveDAO.insert(rubric);
-		rubrics.add(rubric);
-	    }
-	}
-	kumalive.setRubrics(rubrics);
-	kumaliveDAO.update(kumalive);
-
-	if (logger.isDebugEnabled()) {
-	    logger.debug("Teacher " + userId + " started Kumalive " + kumalive.getKumaliveId());
-	}
-
-	return kumalive;
-    }
-
-    /**
-     * Ends Kumalive
-     */
-    @Override
-    public void finishKumalive(Long id) {
-	Kumalive kumalive = (Kumalive) kumaliveDAO.find(Kumalive.class, id);
-	kumalive.setFinished(true);
-	kumaliveDAO.update(kumalive);
-    }
-
-    /**
-     * Save Kumalive score
-     */
-    @Override
-    public void scoreKumalive(Long rubricId, Integer userId, Long batch, Short score) {
-	KumaliveRubric rubric = (KumaliveRubric) kumaliveDAO.find(KumaliveRubric.class, rubricId);
-	User user = (User) kumaliveDAO.find(User.class, userId);
-	KumaliveScore kumaliveScore = new KumaliveScore(rubric, user, batch, score);
-	kumaliveDAO.insert(kumaliveScore);
-    }
-
-    @Override
-    public List<KumaliveRubric> getRubrics(Integer organisationId) {
-	return kumaliveDAO.findRubrics(organisationId);
-    }
-
-    @Override
-    public void saveRubrics(Integer organisationId, ArrayNode rubricsJSON) {
-	Organisation organisation = (Organisation) kumaliveDAO.find(Organisation.class, organisationId);
-	kumaliveDAO.deleteByProperty(KumaliveRubric.class, "organisation", organisation);
-	for (Short rubricIndex = 0; rubricIndex < rubricsJSON.size(); rubricIndex++) {
-	    String name = rubricsJSON.get(rubricIndex.intValue()).asText();
-	    KumaliveRubric rubric = new KumaliveRubric(organisation, null, rubricIndex, name);
-	    kumaliveDAO.insert(rubric);
-	}
-    }
-
-    /**
-     * Gets Kumalives for the given organisation packed into jqGrid JSON format
-     */
-    @Override
-    public ObjectNode getReportOrganisationData(Integer organisationId, String sortColumn, boolean isAscending,
-	    int rowLimit, int page) {
-	List<Kumalive> kumalives = kumaliveDAO.findKumalives(organisationId, sortColumn, isAscending);
-
-	// paging
-	int totalPages = 1;
-	if (rowLimit < kumalives.size()) {
-	    totalPages = new Double(
-		    Math.ceil(new Integer(kumalives.size()).doubleValue() / new Integer(rowLimit).doubleValue()))
-			    .intValue();
-	    int firstRow = (page - 1) * rowLimit;
-	    int lastRow = firstRow + rowLimit;
-
-	    if (lastRow > kumalives.size()) {
-		kumalives = kumalives.subList(firstRow, kumalives.size());
-	    } else {
-		kumalives = kumalives.subList(firstRow, lastRow);
-	    }
-	}
-
-	ObjectNode resultJSON = JsonNodeFactory.instance.objectNode();
-
-	resultJSON.put(CommonConstants.ELEMENT_PAGE, page);
-	resultJSON.put(CommonConstants.ELEMENT_TOTAL, totalPages);
-	resultJSON.put(CommonConstants.ELEMENT_RECORDS, kumalives.size());
-
-	ArrayNode rowsJSON = JsonNodeFactory.instance.arrayNode();
-
-	// IDs are arbitrary, so generate order starting from 1
-	int order = (page - 1) * rowLimit + (isAscending ? 1 : kumalives.size());
-
-	for (Kumalive kumalive : kumalives) {
-<<<<<<< HEAD
-	    ObjectNode rowJSON = JsonNodeFactory.instance.objectNode();
-	    rowJSON.put(GradebookConstants.ELEMENT_ID, kumalive.getKumaliveId());
-=======
-	    JSONObject rowJSON = new JSONObject();
-	    rowJSON.put(CommonConstants.ELEMENT_ID, kumalive.getKumaliveId());
->>>>>>> c237005f
-
-	    ArrayNode cellJSON = JsonNodeFactory.instance.arrayNode();
-	    cellJSON.add(order);
-	    cellJSON.add(kumalive.getName());
-
-<<<<<<< HEAD
-	    rowJSON.set(GradebookConstants.ELEMENT_CELL, cellJSON);
-	    rowsJSON.add(rowJSON);
-=======
-	    rowJSON.put(CommonConstants.ELEMENT_CELL, cellJSON);
-	    rowsJSON.put(rowJSON);
->>>>>>> c237005f
-
-	    if (isAscending) {
-		order++;
-	    } else {
-		order--;
-	    }
-	}
-
-<<<<<<< HEAD
-	resultJSON.set(GradebookConstants.ELEMENT_ROWS, rowsJSON);
-=======
-	resultJSON.put(CommonConstants.ELEMENT_ROWS, rowsJSON);
->>>>>>> c237005f
-
-	return resultJSON;
-    }
-
-    /**
-     * Gets learners who answered to question in the given Kumalive, packed into jqGrid JSON format
-     */
-    @Override
-    public ObjectNode getReportKumaliveData(Long kumaliveId, boolean isAscending) {
-	Kumalive kumalive = getKumalive(kumaliveId);
-	List<Long> rubrics = new LinkedList<Long>();
-	for (KumaliveRubric rubric : kumalive.getRubrics()) {
-	    rubrics.add(rubric.getRubricId());
-	}
-
-	// mapping learner -> rubric ID -> scores
-	Map<User, Map<Long, List<Short>>> scores = kumaliveDAO.findKumaliveScore(kumaliveId, isAscending).stream()
-		.collect(Collectors.groupingBy(KumaliveScore::getUser, LinkedHashMap::new,
-			Collectors.groupingBy(score -> score.getRubric().getRubricId(),
-				Collectors.mapping(KumaliveScore::getScore, Collectors.toList()))));
-
-<<<<<<< HEAD
-	ObjectNode resultJSON = JsonNodeFactory.instance.objectNode();
-	resultJSON.put(GradebookConstants.ELEMENT_RECORDS, scores.size());
-=======
-	JSONObject resultJSON = new JSONObject();
-	resultJSON.put(CommonConstants.ELEMENT_RECORDS, scores.size());
->>>>>>> c237005f
-
-	ArrayNode rowsJSON = JsonNodeFactory.instance.arrayNode();
-	for (Entry<User, Map<Long, List<Short>>> userEntry : scores.entrySet()) {
-	    ObjectNode rowJSON = JsonNodeFactory.instance.objectNode();
-	    User user = userEntry.getKey();
-	    rowJSON.put(CommonConstants.ELEMENT_ID, user.getUserId());
-
-	    ArrayNode cellJSON = JsonNodeFactory.instance.arrayNode();
-	    cellJSON.add(user.getFirstName() + " " + user.getLastName());
-	    // calculate average of scores for the given rubric
-	    for (Long rubric : rubrics) {
-		Double score = null;
-		List<Short> attempts = userEntry.getValue().get(rubric);
-		if (attempts != null) {
-		    for (Short attempt : attempts) {
-			if (score == null) {
-			    score = attempt.doubleValue();
-			} else {
-			    score += attempt;
-			}
-		    }
-		}
-		// format nicely
-		cellJSON.add(score == null ? "" : DECIMAL_FORMAT.format(score / attempts.size()));
-	    }
-
-<<<<<<< HEAD
-	    rowJSON.set(GradebookConstants.ELEMENT_CELL, cellJSON);
-	    rowsJSON.add(rowJSON);
-	}
-
-	resultJSON.set(GradebookConstants.ELEMENT_ROWS, rowsJSON);
-=======
-	    rowJSON.put(CommonConstants.ELEMENT_CELL, cellJSON);
-	    rowsJSON.put(rowJSON);
-	}
-
-	resultJSON.put(CommonConstants.ELEMENT_ROWS, rowsJSON);
->>>>>>> c237005f
-
-	return resultJSON;
-    }
-
-    /**
-     * Gets scores for the given Kumalive and learner, packed into jqGrid JSON format
-     */
-    @Override
-    public ObjectNode getReportUserData(Long kumaliveId, Integer userId) {
-	Kumalive kumalive = getKumalive(kumaliveId);
-	List<Long> rubrics = new LinkedList<Long>();
-	for (KumaliveRubric rubric : kumalive.getRubrics()) {
-	    rubrics.add(rubric.getRubricId());
-	}
-
-	// mapping batch (question ID) -> rubric ID -> score
-	Map<Long, Map<Long, Short>> scores = kumaliveDAO.findKumaliveScore(kumaliveId, userId).stream()
-		.collect(Collectors.groupingBy(KumaliveScore::getBatch, LinkedHashMap::new,
-			Collectors.toMap(score -> score.getRubric().getRubricId(), KumaliveScore::getScore)));
-
-<<<<<<< HEAD
-	ObjectNode resultJSON = JsonNodeFactory.instance.objectNode();
-	resultJSON.put(GradebookConstants.ELEMENT_RECORDS, scores.size());
-=======
-	JSONObject resultJSON = new JSONObject();
-	resultJSON.put(CommonConstants.ELEMENT_RECORDS, scores.size());
->>>>>>> c237005f
-
-	ArrayNode rowsJSON = JsonNodeFactory.instance.arrayNode();
-	// just normal ordering of questions
-	short order = 1;
-	for (Entry<Long, Map<Long, Short>> batchEntry : scores.entrySet()) {
-<<<<<<< HEAD
-	    ObjectNode rowJSON = JsonNodeFactory.instance.objectNode();
-	    rowJSON.put(GradebookConstants.ELEMENT_ID, order);
-=======
-	    JSONObject rowJSON = new JSONObject();
-	    rowJSON.put(CommonConstants.ELEMENT_ID, order);
->>>>>>> c237005f
-
-	    ArrayNode cellJSON = JsonNodeFactory.instance.arrayNode();
-	    cellJSON.add(order);
-	    order++;
-	    for (Long rubric : rubrics) {
-		Short score = batchEntry.getValue().get(rubric);
-		cellJSON.add(score == null ? "" : score.toString());
-	    }
-
-<<<<<<< HEAD
-	    rowJSON.set(GradebookConstants.ELEMENT_CELL, cellJSON);
-	    rowsJSON.add(rowJSON);
-	}
-
-	resultJSON.set(GradebookConstants.ELEMENT_ROWS, rowsJSON);
-=======
-	    rowJSON.put(CommonConstants.ELEMENT_CELL, cellJSON);
-	    rowsJSON.put(rowJSON);
-	}
-
-	resultJSON.put(CommonConstants.ELEMENT_ROWS, rowsJSON);
->>>>>>> c237005f
-
-	return resultJSON;
-    }
-
-    /**
-     * Exports to Excel all Kumalives in the given organisation.
-     */
-    @Override
-    public LinkedHashMap<String, ExcelCell[][]> exportKumalives(Integer organisationId) {
-	List<Kumalive> kumalives = kumaliveDAO.findKumalives(organisationId, "", true);
-	return export(kumalives);
-    }
-
-    /**
-     * Exports to Excel Kumalives with given IDs.
-     */
-    @Override
-    public LinkedHashMap<String, ExcelCell[][]> exportKumalives(List<Long> kumaliveIds) {
-	List<Kumalive> kumalives = kumaliveDAO.findKumalives(kumaliveIds);
-	return export(kumalives);
-    }
-
-    /**
-     * Exports to Excel given Kumalives.
-     */
-    private LinkedHashMap<String, ExcelCell[][]> export(List<Kumalive> kumalives) {
-	Map<User, Map<String, Map<Long, Double>>> learnerSummaries = new TreeMap<>(USER_COMPARATOR);
-
-	Organisation organisation = kumalives.get(0).getOrganisation();
-	LinkedHashMap<String, ExcelCell[][]> dataToExport = new LinkedHashMap<String, ExcelCell[][]>();
-
-	ExcelCell[][] kumalivesSheet = buildReportKumalivesSheet(kumalives, learnerSummaries);
-	dataToExport.put(messageService.getMessage("label.kumalive.report.sheet.header",
-		new Object[] { organisation.getName() }), kumalivesSheet);
-
-	ExcelCell[][] learnersSheet = buildReportLearnersSheet(kumalives, learnerSummaries);
-	dataToExport.put(messageService.getMessage("label.kumalive.report.sheet.header.learners"), learnersSheet);
-	return dataToExport;
-    }
-
-    /**
-     * Builds Kumalives summary sheet for the report
-     */
-    private ExcelCell[][] buildReportKumalivesSheet(List<Kumalive> kumalives,
-	    Map<User, Map<String, Map<Long, Double>>> learnerSummaries) {
-	List<ExcelCell[]> rows = new LinkedList<ExcelCell[]>();
-
-	// iterate over Kumalives and add them to the report
-	for (Kumalive kumalive : kumalives) {
-	    ExcelCell[] kumaliveHeaderRow = new ExcelCell[1];
-	    kumaliveHeaderRow[0] = new ExcelCell(messageService.getMessage("label.kumalive.report.name"), true);
-	    rows.add(kumaliveHeaderRow);
-
-	    ExcelCell[] kumaliveNameRow = new ExcelCell[1];
-	    kumaliveNameRow[0] = new ExcelCell(kumalive.getName(), false);
-	    rows.add(kumaliveNameRow);
-
-	    // mapping user (sorted by name) -> batch (i.e. question ID) -> rubric -> score
-	    TreeMap<User, Map<Long, Map<Long, Short>>> scores = kumaliveDAO
-		    .findKumaliveScore(kumalive.getKumaliveId(), true).stream()
-		    .collect(Collectors.groupingBy(KumaliveScore::getUser,
-			    () -> new TreeMap<User, Map<Long, Map<Long, Short>>>(USER_COMPARATOR),
-			    Collectors.groupingBy(KumaliveScore::getBatch, TreeMap::new, Collectors
-				    .toMap(score -> score.getRubric().getRubricId(), KumaliveScore::getScore))));
-
-	    if (scores.size() == 0) {
-		// no learners answered to question, carry on
-		ExcelCell[] noMarksRow = new ExcelCell[1];
-		noMarksRow[0] = new ExcelCell(messageService.getMessage("label.kumalive.report.mark.none"), true);
-		rows.add(noMarksRow);
-		rows.add(EMPTY_ROW);
-		continue;
-	    }
-
-	    // headers for learners
-	    ExcelCell[] marksRow = new ExcelCell[1];
-	    marksRow[0] = new ExcelCell(messageService.getMessage("label.kumalive.report.mark"), true);
-	    rows.add(marksRow);
-
-	    ExcelCell[] userHeaderRow = new ExcelCell[5 + kumalive.getRubrics().size()];
-	    userHeaderRow[0] = new ExcelCell(messageService.getMessage("label.kumalive.report.last.name"), true);
-	    userHeaderRow[1] = new ExcelCell(messageService.getMessage("label.kumalive.report.first.name"), true);
-	    userHeaderRow[2] = new ExcelCell(messageService.getMessage("label.kumalive.report.login"), true);
-	    userHeaderRow[3] = new ExcelCell(messageService.getMessage("label.kumalive.report.attempt"), true);
-	    // iterate over rubrics and make them columns
-	    int userRowLength = 4;
-	    for (KumaliveRubric rubric : kumalive.getRubrics()) {
-		userHeaderRow[userRowLength++] = new ExcelCell(rubric.getName(), true);
-	    }
-	    userHeaderRow[userRowLength] = new ExcelCell(messageService.getMessage("label.kumalive.report.time"), true);
-	    rows.add(userHeaderRow);
-
-	    for (Entry<User, Map<Long, Map<Long, Short>>> learnerEntry : scores.entrySet()) {
-		// learner details and average mark
-		User learner = learnerEntry.getKey();
-		ExcelCell[] userRow = new ExcelCell[userRowLength + 1];
-		userRow[0] = new ExcelCell(learner.getFirstName(), false);
-		userRow[1] = new ExcelCell(learner.getLastName(), false);
-		userRow[2] = new ExcelCell(learner.getLogin(), false);
-		userRow[3] = new ExcelCell(messageService.getMessage("label.kumalive.report.average"), false);
-		rows.add(userRow);
-
-		// build rows for each attempt (answer to a question, batch)
-		Short[][] resultsByRubric = new Short[learnerEntry.getValue().size()][userRowLength - 4];
-		int attempt = 0;
-		Long[] rubricIds = new Long[kumalive.getRubrics().size()];
-		for (Entry<Long, Map<Long, Short>> batchEntry : scores.get(learner).entrySet()) {
-		    ExcelCell[] attemptRow = new ExcelCell[userRowLength + 1];
-		    attemptRow[3] = new ExcelCell(
-			    messageService.getMessage("label.kumalive.report.attempt") + " " + (attempt + 1), false);
-		    int rubricIndex = 0;
-		    Map<Long, Short> results = batchEntry.getValue();
-		    for (KumaliveRubric rubric : kumalive.getRubrics()) {
-			rubricIds[rubricIndex] = rubric.getRubricId();
-			Short result = results.get(rubric.getRubricId());
-			attemptRow[rubricIndex + 4] = new ExcelCell(result == null ? null : result.intValue(), false);
-			// store mark to calculate average later
-			resultsByRubric[attempt][rubricIndex] = result;
-			rubricIndex++;
-		    }
-		    attempt++;
-		    Date attemptDate = new Date(batchEntry.getKey() * 1000);
-		    attemptRow[userRowLength] = new ExcelCell(
-			    FileUtil.EXPORT_TO_SPREADSHEET_TITLE_DATE_FORMAT.format(attemptDate), false);
-		    rows.add(attemptRow);
-		}
-		// calculate average per each rubric and update the first learner row
-		for (int rubricIndex = 0; rubricIndex < userRowLength - 4; rubricIndex++) {
-		    int count = 0;
-		    double score = 0;
-		    for (int attemptIndex = 0; attemptIndex < resultsByRubric.length; attemptIndex++) {
-			Short result = resultsByRubric[attemptIndex][rubricIndex];
-			if (result == null) {
-			    continue;
-			}
-			score += result;
-			count++;
-		    }
-		    if (count > 0) {
-			double average = Double.valueOf(DECIMAL_FORMAT.format(score / count));
-			userRow[rubricIndex + 4] = new ExcelCell(average, false);
-			// populate data for learners sheet
-			Map<String, Map<Long, Double>> learnerSummary = learnerSummaries.get(learner);
-			if (learnerSummary == null) {
-			    learnerSummary = new HashMap<String, Map<Long, Double>>();
-			    learnerSummaries.put(learner, learnerSummary);
-			}
-			Map<Long, Double> learnerKumaliveSummary = learnerSummary.get(kumalive.getName());
-			if (learnerKumaliveSummary == null) {
-			    learnerKumaliveSummary = new HashMap<Long, Double>();
-			    learnerSummary.put(kumalive.getName(), learnerKumaliveSummary);
-			}
-			learnerKumaliveSummary.put(rubricIds[rubricIndex], average);
-		    }
-		}
-	    }
-	    rows.add(EMPTY_ROW);
-	}
-
-	return rows.toArray(new ExcelCell[][] {});
-    }
-
-    /**
-     * Builds Kumalives summary sheet for the report
-     */
-    private ExcelCell[][] buildReportLearnersSheet(List<Kumalive> kumalives,
-	    Map<User, Map<String, Map<Long, Double>>> learnerSummaries) {
-	List<ExcelCell[]> rows = new LinkedList<ExcelCell[]>();
-	Map<String, Integer> kumaliveNamePosition = new HashMap<String, Integer>();
-	List<ExcelCell> userHeaderRow = new LinkedList<ExcelCell>();
-	userHeaderRow.add(new ExcelCell(messageService.getMessage("label.kumalive.report.last.name"), true));
-	userHeaderRow.add(new ExcelCell(messageService.getMessage("label.kumalive.report.first.name"), true));
-	userHeaderRow.add(new ExcelCell(messageService.getMessage("label.kumalive.report.login"), true));
-	// count cells for kumalives and their rubrics
-	int userRowLength = 3;
-	for (Kumalive kumalive : kumalives) {
-	    kumaliveNamePosition.put(kumalive.getName(), userRowLength);
-	    // use border only on first cell in kumalive
-	    boolean border = true;
-	    for (KumaliveRubric rubric : kumalive.getRubrics()) {
-		userHeaderRow.add(new ExcelCell(rubric.getName(), true, border ? 1 : 0));
-		border = false;
-		userRowLength++;
-	    }
-	}
-
-	// now that we know how long is the whole user row, we can build kumalive names row and add it first
-	ExcelCell[] kumaliveNameRow = new ExcelCell[userRowLength];
-	for (Entry<String, Integer> kumaliveNameEntry : kumaliveNamePosition.entrySet()) {
-	    kumaliveNameRow[kumaliveNameEntry.getValue()] = new ExcelCell(kumaliveNameEntry.getKey(), true, 1);
-	}
-	rows.add(kumaliveNameRow);
-	rows.add(userHeaderRow.toArray(EMPTY_ROW));
-
-	for (Entry<User, Map<String, Map<Long, Double>>> learnerSummary : learnerSummaries.entrySet()) {
-	    ExcelCell[] userRow = new ExcelCell[userRowLength];
-	    User learner = learnerSummary.getKey();
-	    userRow[0] = new ExcelCell(learner.getFirstName(), false);
-	    userRow[1] = new ExcelCell(learner.getLastName(), false);
-	    userRow[2] = new ExcelCell(learner.getLogin(), false);
-	    for (Kumalive kumalive : kumalives) {
-		Map<Long, Double> learnerKumaliveSummary = learnerSummary.getValue().get(kumalive.getName());
-		if (learnerKumaliveSummary == null) {
-		    continue;
-		}
-		int position = kumaliveNamePosition.get(kumalive.getName());
-		boolean border = true;
-		for (KumaliveRubric rubric : kumalive.getRubrics()) {
-		    Double average = learnerKumaliveSummary.get(rubric.getRubricId());
-		    if (average != null) {
-			userRow[position] = new ExcelCell(average, false, border ? 1 : 0);
-		    }
-		    border = false;
-		    position++;
-		}
-	    }
-	    rows.add(userRow);
-	}
-
-	return rows.toArray(new ExcelCell[][] {});
-    }
-
-    @Override
-    public KumalivePoll getPollByKumaliveId(Long kumaliveId) {
-	return kumaliveDAO.findPollByKumaliveId(kumaliveId);
-    }
-
-    /**
-     * Creates a poll
-     */
-    @Override
-    public KumalivePoll startPoll(Long kumaliveId, String name, ArrayNode answersJSON) {
-	Kumalive kumalive = getKumalive(kumaliveId);
-	if (kumalive == null) {
-	    return null;
-	}
-	KumalivePoll poll = new KumalivePoll(kumalive, name);
-	kumaliveDAO.insert(poll);
-
-	Set<KumalivePollAnswer> answers = new LinkedHashSet<>();
-	for (Short answerIndex = 0; answerIndex < answersJSON.size(); answerIndex++) {
-	    String answerName = answersJSON.get(answerIndex.intValue()).asText();
-	    KumalivePollAnswer answer = new KumalivePollAnswer(poll, answerIndex, answerName);
-	    kumaliveDAO.insert(answer);
-	    answers.add(answer);
-	}
-	poll.setAnswers(answers);
-	kumaliveDAO.update(poll);
-
-	if (logger.isDebugEnabled()) {
-	    logger.debug("Teacher started poll " + poll.getPollId());
-	}
-
-	return poll;
-    }
-
-    /**
-     * Store a user's vote for a poll
-     */
-    @Override
-    public void saveVote(Long answerId, Integer userId) {
-	KumalivePollAnswer answer = (KumalivePollAnswer) kumaliveDAO.find(KumalivePollAnswer.class, answerId);
-	if (answer.getVotes().containsKey(userId)) {
-	    logger.warn("Learner " + userId + " tried to vote for answer ID " + answerId + " but he already voted");
-	    return;
-	}
-	answer.getVotes().put(userId, new Date());
-	kumaliveDAO.update(answer);
-
-	if (logger.isDebugEnabled()) {
-	    logger.debug("Learner " + userId + " voted for answer ID " + answerId);
-	}
-    }
-
-    /**
-     * Set whether learners can see vote results and voters' names
-     */
-    @Override
-    public void releasePollResults(Long pollId, boolean votesReleased, boolean votersReleased) {
-	KumalivePoll poll = (KumalivePoll) kumaliveDAO.find(KumalivePoll.class, pollId);
-	poll.setVotesReleased(votesReleased || votersReleased);
-	poll.setVotersReleased(votersReleased);
-	kumaliveDAO.update(poll);
-    }
-
-    /**
-     * Finishes a poll, i.e. prevents learners from voting
-     */
-    @Override
-    public void finishPoll(Long pollId) {
-	KumalivePoll poll = (KumalivePoll) kumaliveDAO.find(KumalivePoll.class, pollId);
-	if (poll.getFinishDate() != null) {
-	    logger.warn("Trying to finish poll " + pollId + " which is already finished");
-	    return;
-	}
-	poll.setFinishDate(new Date());
-	kumaliveDAO.update(poll);
-
-	if (logger.isDebugEnabled()) {
-	    logger.debug("Teacher finished poll " + poll.getPollId());
-	}
-    }
-
-    /**
-     * Logs an activity in the given Kumalive
-     */
-    @Override
-    public void log(Long kumaliveId, Integer userId, Date date, short type) {
-	KumaliveLog log = new KumaliveLog(kumaliveId, userId, date, type);
-	kumaliveDAO.insert(log);
-    }
-
-    public void setSecurityService(ISecurityService securityService) {
-	this.securityService = securityService;
-    }
-
-    public void setKumaliveDAO(IKumaliveDAO kumaliveDAO) {
-	this.kumaliveDAO = kumaliveDAO;
-    }
-
-    public void setMessageService(MessageService messageService) {
-	this.messageService = messageService;
-    }
+/****************************************************************
+ * Copyright (C) 2005 LAMS Foundation (http://lamsfoundation.org)
+ * =============================================================
+ * License Information: http://lamsfoundation.org/licensing/lams/2.0/
+ *
+ * This program is free software; you can redistribute it and/or modify
+ * it under the terms of the GNU General Public License version 2.0
+ * as published by the Free Software Foundation.
+ *
+ * This program is distributed in the hope that it will be useful,
+ * but WITHOUT ANY WARRANTY; without even the implied warranty of
+ * MERCHANTABILITY or FITNESS FOR A PARTICULAR PURPOSE.  See the
+ * GNU General Public License for more details.
+ *
+ * You should have received a copy of the GNU General Public License
+ * along with this program; if not, write to the Free Software
+ * Foundation, Inc., 51 Franklin Street, Fifth Floor, Boston, MA 02110-1301
+ * USA
+ *
+ * http://www.gnu.org/licenses/gpl.txt
+ * ****************************************************************
+ */
+
+package org.lamsfoundation.lams.learning.kumalive.service;
+
+import java.math.RoundingMode;
+import java.text.DecimalFormat;
+import java.text.DecimalFormatSymbols;
+import java.util.Comparator;
+import java.util.Date;
+import java.util.HashMap;
+import java.util.HashSet;
+import java.util.LinkedHashMap;
+import java.util.LinkedHashSet;
+import java.util.LinkedList;
+import java.util.List;
+import java.util.Locale;
+import java.util.Map;
+import java.util.Map.Entry;
+import java.util.Set;
+import java.util.TreeMap;
+import java.util.stream.Collectors;
+
+import org.apache.log4j.Logger;
+import org.lamsfoundation.lams.learning.kumalive.dao.IKumaliveDAO;
+import org.lamsfoundation.lams.learning.kumalive.model.Kumalive;
+import org.lamsfoundation.lams.learning.kumalive.model.KumaliveLog;
+import org.lamsfoundation.lams.learning.kumalive.model.KumalivePoll;
+import org.lamsfoundation.lams.learning.kumalive.model.KumalivePollAnswer;
+import org.lamsfoundation.lams.learning.kumalive.model.KumaliveRubric;
+import org.lamsfoundation.lams.learning.kumalive.model.KumaliveScore;
+import org.lamsfoundation.lams.security.ISecurityService;
+import org.lamsfoundation.lams.usermanagement.Organisation;
+import org.lamsfoundation.lams.usermanagement.User;
+import org.lamsfoundation.lams.usermanagement.util.LastNameAlphabeticComparator;
+import org.lamsfoundation.lams.util.CommonConstants;
+import org.lamsfoundation.lams.util.ExcelCell;
+import org.lamsfoundation.lams.util.FileUtil;
+import org.lamsfoundation.lams.util.MessageService;
+
+import com.fasterxml.jackson.databind.node.ArrayNode;
+import com.fasterxml.jackson.databind.node.JsonNodeFactory;
+import com.fasterxml.jackson.databind.node.ObjectNode;
+
+public class KumaliveService implements IKumaliveService {
+    private static Logger logger = Logger.getLogger(KumaliveService.class);
+
+    private static final DecimalFormat DECIMAL_FORMAT = new DecimalFormat("#.##",
+	    new DecimalFormatSymbols(Locale.ENGLISH));
+    private static final ExcelCell[] EMPTY_ROW = new ExcelCell[1];
+    private static final Comparator<User> USER_COMPARATOR = new LastNameAlphabeticComparator();
+
+    private IKumaliveDAO kumaliveDAO;
+    private ISecurityService securityService;
+    private MessageService messageService;
+
+    static {
+	DECIMAL_FORMAT.setRoundingMode(RoundingMode.HALF_UP);
+    }
+
+    @Override
+    public Kumalive getKumalive(Long id) {
+	return (Kumalive) kumaliveDAO.find(Kumalive.class, id);
+    }
+
+    @Override
+    public Kumalive getKumaliveByOrganisation(Integer organisationId) {
+	return kumaliveDAO.findKumalive(organisationId);
+    }
+
+    /**
+     * Fetches or creates a Kumalive
+     */
+    @Override
+    public Kumalive startKumalive(Integer organisationId, Integer userId, String name, ArrayNode rubricsJSON,
+	    boolean isTeacher) {
+	if (isTeacher) {
+	    securityService.isGroupMonitor(organisationId, userId, "start kumalive", true);
+	}
+	Kumalive kumalive = getKumaliveByOrganisation(organisationId);
+	if (kumalive == null) {
+	    if (!isTeacher) {
+		return null;
+	    }
+	} else {
+	    return kumalive;
+	}
+
+	Organisation organisation = (Organisation) kumaliveDAO.find(Organisation.class, organisationId);
+	User createdBy = (User) kumaliveDAO.find(User.class, userId);
+	kumalive = new Kumalive(organisation, createdBy, name);
+	kumaliveDAO.insert(kumalive);
+
+	Set<KumaliveRubric> rubrics = new HashSet<>();
+	if (rubricsJSON == null) {
+	    KumaliveRubric rubric = new KumaliveRubric(organisation, kumalive, (short) 0, null);
+	    kumaliveDAO.insert(rubric);
+	    rubrics.add(rubric);
+	} else {
+	    for (Short rubricIndex = 0; rubricIndex < rubricsJSON.size(); rubricIndex++) {
+		String rubricName = rubricsJSON.get(rubricIndex.intValue()).asText();
+		KumaliveRubric rubric = new KumaliveRubric(organisation, kumalive, rubricIndex, rubricName);
+		kumaliveDAO.insert(rubric);
+		rubrics.add(rubric);
+	    }
+	}
+	kumalive.setRubrics(rubrics);
+	kumaliveDAO.update(kumalive);
+
+	if (logger.isDebugEnabled()) {
+	    logger.debug("Teacher " + userId + " started Kumalive " + kumalive.getKumaliveId());
+	}
+
+	return kumalive;
+    }
+
+    /**
+     * Ends Kumalive
+     */
+    @Override
+    public void finishKumalive(Long id) {
+	Kumalive kumalive = (Kumalive) kumaliveDAO.find(Kumalive.class, id);
+	kumalive.setFinished(true);
+	kumaliveDAO.update(kumalive);
+    }
+
+    /**
+     * Save Kumalive score
+     */
+    @Override
+    public void scoreKumalive(Long rubricId, Integer userId, Long batch, Short score) {
+	KumaliveRubric rubric = (KumaliveRubric) kumaliveDAO.find(KumaliveRubric.class, rubricId);
+	User user = (User) kumaliveDAO.find(User.class, userId);
+	KumaliveScore kumaliveScore = new KumaliveScore(rubric, user, batch, score);
+	kumaliveDAO.insert(kumaliveScore);
+    }
+
+    @Override
+    public List<KumaliveRubric> getRubrics(Integer organisationId) {
+	return kumaliveDAO.findRubrics(organisationId);
+    }
+
+    @Override
+    public void saveRubrics(Integer organisationId, ArrayNode rubricsJSON) {
+	Organisation organisation = (Organisation) kumaliveDAO.find(Organisation.class, organisationId);
+	kumaliveDAO.deleteByProperty(KumaliveRubric.class, "organisation", organisation);
+	for (Short rubricIndex = 0; rubricIndex < rubricsJSON.size(); rubricIndex++) {
+	    String name = rubricsJSON.get(rubricIndex.intValue()).asText();
+	    KumaliveRubric rubric = new KumaliveRubric(organisation, null, rubricIndex, name);
+	    kumaliveDAO.insert(rubric);
+	}
+    }
+
+    /**
+     * Gets Kumalives for the given organisation packed into jqGrid JSON format
+     */
+    @Override
+    public ObjectNode getReportOrganisationData(Integer organisationId, String sortColumn, boolean isAscending,
+	    int rowLimit, int page) {
+	List<Kumalive> kumalives = kumaliveDAO.findKumalives(organisationId, sortColumn, isAscending);
+
+	// paging
+	int totalPages = 1;
+	if (rowLimit < kumalives.size()) {
+	    totalPages = new Double(
+		    Math.ceil(new Integer(kumalives.size()).doubleValue() / new Integer(rowLimit).doubleValue()))
+			    .intValue();
+	    int firstRow = (page - 1) * rowLimit;
+	    int lastRow = firstRow + rowLimit;
+
+	    if (lastRow > kumalives.size()) {
+		kumalives = kumalives.subList(firstRow, kumalives.size());
+	    } else {
+		kumalives = kumalives.subList(firstRow, lastRow);
+	    }
+	}
+
+	ObjectNode resultJSON = JsonNodeFactory.instance.objectNode();
+
+	resultJSON.put(CommonConstants.ELEMENT_PAGE, page);
+	resultJSON.put(CommonConstants.ELEMENT_TOTAL, totalPages);
+	resultJSON.put(CommonConstants.ELEMENT_RECORDS, kumalives.size());
+
+	ArrayNode rowsJSON = JsonNodeFactory.instance.arrayNode();
+
+	// IDs are arbitrary, so generate order starting from 1
+	int order = (page - 1) * rowLimit + (isAscending ? 1 : kumalives.size());
+
+	for (Kumalive kumalive : kumalives) {
+	    ObjectNode rowJSON = JsonNodeFactory.instance.objectNode();
+	    rowJSON.put(CommonConstants.ELEMENT_ID, kumalive.getKumaliveId());
+
+	    ArrayNode cellJSON = JsonNodeFactory.instance.arrayNode();
+	    cellJSON.add(order);
+	    cellJSON.add(kumalive.getName());
+
+	    rowJSON.set(CommonConstants.ELEMENT_CELL, cellJSON);
+	    rowsJSON.add(rowJSON);
+
+	    if (isAscending) {
+		order++;
+	    } else {
+		order--;
+	    }
+	}
+
+	resultJSON.set(CommonConstants.ELEMENT_ROWS, rowsJSON);
+
+	return resultJSON;
+    }
+
+    /**
+     * Gets learners who answered to question in the given Kumalive, packed into jqGrid JSON format
+     */
+    @Override
+    public ObjectNode getReportKumaliveData(Long kumaliveId, boolean isAscending) {
+	Kumalive kumalive = getKumalive(kumaliveId);
+	List<Long> rubrics = new LinkedList<Long>();
+	for (KumaliveRubric rubric : kumalive.getRubrics()) {
+	    rubrics.add(rubric.getRubricId());
+	}
+
+	// mapping learner -> rubric ID -> scores
+	Map<User, Map<Long, List<Short>>> scores = kumaliveDAO.findKumaliveScore(kumaliveId, isAscending).stream()
+		.collect(Collectors.groupingBy(KumaliveScore::getUser, LinkedHashMap::new,
+			Collectors.groupingBy(score -> score.getRubric().getRubricId(),
+				Collectors.mapping(KumaliveScore::getScore, Collectors.toList()))));
+
+	ObjectNode resultJSON = JsonNodeFactory.instance.objectNode();
+	resultJSON.put(CommonConstants.ELEMENT_RECORDS, scores.size());
+
+	ArrayNode rowsJSON = JsonNodeFactory.instance.arrayNode();
+	for (Entry<User, Map<Long, List<Short>>> userEntry : scores.entrySet()) {
+	    ObjectNode rowJSON = JsonNodeFactory.instance.objectNode();
+	    User user = userEntry.getKey();
+	    rowJSON.put(CommonConstants.ELEMENT_ID, user.getUserId());
+
+	    ArrayNode cellJSON = JsonNodeFactory.instance.arrayNode();
+	    cellJSON.add(user.getFirstName() + " " + user.getLastName());
+	    // calculate average of scores for the given rubric
+	    for (Long rubric : rubrics) {
+		Double score = null;
+		List<Short> attempts = userEntry.getValue().get(rubric);
+		if (attempts != null) {
+		    for (Short attempt : attempts) {
+			if (score == null) {
+			    score = attempt.doubleValue();
+			} else {
+			    score += attempt;
+			}
+		    }
+		}
+		// format nicely
+		cellJSON.add(score == null ? "" : DECIMAL_FORMAT.format(score / attempts.size()));
+	    }
+
+	    rowJSON.set(CommonConstants.ELEMENT_CELL, cellJSON);
+	    rowsJSON.add(rowJSON);
+	}
+
+	resultJSON.set(CommonConstants.ELEMENT_ROWS, rowsJSON);
+
+	return resultJSON;
+    }
+
+    /**
+     * Gets scores for the given Kumalive and learner, packed into jqGrid JSON format
+     */
+    @Override
+    public ObjectNode getReportUserData(Long kumaliveId, Integer userId) {
+	Kumalive kumalive = getKumalive(kumaliveId);
+	List<Long> rubrics = new LinkedList<Long>();
+	for (KumaliveRubric rubric : kumalive.getRubrics()) {
+	    rubrics.add(rubric.getRubricId());
+	}
+
+	// mapping batch (question ID) -> rubric ID -> score
+	Map<Long, Map<Long, Short>> scores = kumaliveDAO.findKumaliveScore(kumaliveId, userId).stream()
+		.collect(Collectors.groupingBy(KumaliveScore::getBatch, LinkedHashMap::new,
+			Collectors.toMap(score -> score.getRubric().getRubricId(), KumaliveScore::getScore)));
+
+	ObjectNode resultJSON = JsonNodeFactory.instance.objectNode();
+	resultJSON.put(CommonConstants.ELEMENT_RECORDS, scores.size());
+
+	ArrayNode rowsJSON = JsonNodeFactory.instance.arrayNode();
+	// just normal ordering of questions
+	short order = 1;
+	for (Entry<Long, Map<Long, Short>> batchEntry : scores.entrySet()) {
+	    ObjectNode rowJSON = JsonNodeFactory.instance.objectNode();
+	    rowJSON.put(CommonConstants.ELEMENT_ID, order);
+
+	    ArrayNode cellJSON = JsonNodeFactory.instance.arrayNode();
+	    cellJSON.add(order);
+	    order++;
+	    for (Long rubric : rubrics) {
+		Short score = batchEntry.getValue().get(rubric);
+		cellJSON.add(score == null ? "" : score.toString());
+	    }
+
+	    rowJSON.set(CommonConstants.ELEMENT_CELL, cellJSON);
+	    rowsJSON.add(rowJSON);
+	}
+
+	resultJSON.set(CommonConstants.ELEMENT_ROWS, rowsJSON);
+
+	return resultJSON;
+    }
+
+    /**
+     * Exports to Excel all Kumalives in the given organisation.
+     */
+    @Override
+    public LinkedHashMap<String, ExcelCell[][]> exportKumalives(Integer organisationId) {
+	List<Kumalive> kumalives = kumaliveDAO.findKumalives(organisationId, "", true);
+	return export(kumalives);
+    }
+
+    /**
+     * Exports to Excel Kumalives with given IDs.
+     */
+    @Override
+    public LinkedHashMap<String, ExcelCell[][]> exportKumalives(List<Long> kumaliveIds) {
+	List<Kumalive> kumalives = kumaliveDAO.findKumalives(kumaliveIds);
+	return export(kumalives);
+    }
+
+    /**
+     * Exports to Excel given Kumalives.
+     */
+    private LinkedHashMap<String, ExcelCell[][]> export(List<Kumalive> kumalives) {
+	Map<User, Map<String, Map<Long, Double>>> learnerSummaries = new TreeMap<>(USER_COMPARATOR);
+
+	Organisation organisation = kumalives.get(0).getOrganisation();
+	LinkedHashMap<String, ExcelCell[][]> dataToExport = new LinkedHashMap<String, ExcelCell[][]>();
+
+	ExcelCell[][] kumalivesSheet = buildReportKumalivesSheet(kumalives, learnerSummaries);
+	dataToExport.put(messageService.getMessage("label.kumalive.report.sheet.header",
+		new Object[] { organisation.getName() }), kumalivesSheet);
+
+	ExcelCell[][] learnersSheet = buildReportLearnersSheet(kumalives, learnerSummaries);
+	dataToExport.put(messageService.getMessage("label.kumalive.report.sheet.header.learners"), learnersSheet);
+	return dataToExport;
+    }
+
+    /**
+     * Builds Kumalives summary sheet for the report
+     */
+    private ExcelCell[][] buildReportKumalivesSheet(List<Kumalive> kumalives,
+	    Map<User, Map<String, Map<Long, Double>>> learnerSummaries) {
+	List<ExcelCell[]> rows = new LinkedList<ExcelCell[]>();
+
+	// iterate over Kumalives and add them to the report
+	for (Kumalive kumalive : kumalives) {
+	    ExcelCell[] kumaliveHeaderRow = new ExcelCell[1];
+	    kumaliveHeaderRow[0] = new ExcelCell(messageService.getMessage("label.kumalive.report.name"), true);
+	    rows.add(kumaliveHeaderRow);
+
+	    ExcelCell[] kumaliveNameRow = new ExcelCell[1];
+	    kumaliveNameRow[0] = new ExcelCell(kumalive.getName(), false);
+	    rows.add(kumaliveNameRow);
+
+	    // mapping user (sorted by name) -> batch (i.e. question ID) -> rubric -> score
+	    TreeMap<User, Map<Long, Map<Long, Short>>> scores = kumaliveDAO
+		    .findKumaliveScore(kumalive.getKumaliveId(), true).stream()
+		    .collect(Collectors.groupingBy(KumaliveScore::getUser,
+			    () -> new TreeMap<User, Map<Long, Map<Long, Short>>>(USER_COMPARATOR),
+			    Collectors.groupingBy(KumaliveScore::getBatch, TreeMap::new, Collectors
+				    .toMap(score -> score.getRubric().getRubricId(), KumaliveScore::getScore))));
+
+	    if (scores.size() == 0) {
+		// no learners answered to question, carry on
+		ExcelCell[] noMarksRow = new ExcelCell[1];
+		noMarksRow[0] = new ExcelCell(messageService.getMessage("label.kumalive.report.mark.none"), true);
+		rows.add(noMarksRow);
+		rows.add(EMPTY_ROW);
+		continue;
+	    }
+
+	    // headers for learners
+	    ExcelCell[] marksRow = new ExcelCell[1];
+	    marksRow[0] = new ExcelCell(messageService.getMessage("label.kumalive.report.mark"), true);
+	    rows.add(marksRow);
+
+	    ExcelCell[] userHeaderRow = new ExcelCell[5 + kumalive.getRubrics().size()];
+	    userHeaderRow[0] = new ExcelCell(messageService.getMessage("label.kumalive.report.last.name"), true);
+	    userHeaderRow[1] = new ExcelCell(messageService.getMessage("label.kumalive.report.first.name"), true);
+	    userHeaderRow[2] = new ExcelCell(messageService.getMessage("label.kumalive.report.login"), true);
+	    userHeaderRow[3] = new ExcelCell(messageService.getMessage("label.kumalive.report.attempt"), true);
+	    // iterate over rubrics and make them columns
+	    int userRowLength = 4;
+	    for (KumaliveRubric rubric : kumalive.getRubrics()) {
+		userHeaderRow[userRowLength++] = new ExcelCell(rubric.getName(), true);
+	    }
+	    userHeaderRow[userRowLength] = new ExcelCell(messageService.getMessage("label.kumalive.report.time"), true);
+	    rows.add(userHeaderRow);
+
+	    for (Entry<User, Map<Long, Map<Long, Short>>> learnerEntry : scores.entrySet()) {
+		// learner details and average mark
+		User learner = learnerEntry.getKey();
+		ExcelCell[] userRow = new ExcelCell[userRowLength + 1];
+		userRow[0] = new ExcelCell(learner.getFirstName(), false);
+		userRow[1] = new ExcelCell(learner.getLastName(), false);
+		userRow[2] = new ExcelCell(learner.getLogin(), false);
+		userRow[3] = new ExcelCell(messageService.getMessage("label.kumalive.report.average"), false);
+		rows.add(userRow);
+
+		// build rows for each attempt (answer to a question, batch)
+		Short[][] resultsByRubric = new Short[learnerEntry.getValue().size()][userRowLength - 4];
+		int attempt = 0;
+		Long[] rubricIds = new Long[kumalive.getRubrics().size()];
+		for (Entry<Long, Map<Long, Short>> batchEntry : scores.get(learner).entrySet()) {
+		    ExcelCell[] attemptRow = new ExcelCell[userRowLength + 1];
+		    attemptRow[3] = new ExcelCell(
+			    messageService.getMessage("label.kumalive.report.attempt") + " " + (attempt + 1), false);
+		    int rubricIndex = 0;
+		    Map<Long, Short> results = batchEntry.getValue();
+		    for (KumaliveRubric rubric : kumalive.getRubrics()) {
+			rubricIds[rubricIndex] = rubric.getRubricId();
+			Short result = results.get(rubric.getRubricId());
+			attemptRow[rubricIndex + 4] = new ExcelCell(result == null ? null : result.intValue(), false);
+			// store mark to calculate average later
+			resultsByRubric[attempt][rubricIndex] = result;
+			rubricIndex++;
+		    }
+		    attempt++;
+		    Date attemptDate = new Date(batchEntry.getKey() * 1000);
+		    attemptRow[userRowLength] = new ExcelCell(
+			    FileUtil.EXPORT_TO_SPREADSHEET_TITLE_DATE_FORMAT.format(attemptDate), false);
+		    rows.add(attemptRow);
+		}
+		// calculate average per each rubric and update the first learner row
+		for (int rubricIndex = 0; rubricIndex < userRowLength - 4; rubricIndex++) {
+		    int count = 0;
+		    double score = 0;
+		    for (int attemptIndex = 0; attemptIndex < resultsByRubric.length; attemptIndex++) {
+			Short result = resultsByRubric[attemptIndex][rubricIndex];
+			if (result == null) {
+			    continue;
+			}
+			score += result;
+			count++;
+		    }
+		    if (count > 0) {
+			double average = Double.valueOf(DECIMAL_FORMAT.format(score / count));
+			userRow[rubricIndex + 4] = new ExcelCell(average, false);
+			// populate data for learners sheet
+			Map<String, Map<Long, Double>> learnerSummary = learnerSummaries.get(learner);
+			if (learnerSummary == null) {
+			    learnerSummary = new HashMap<String, Map<Long, Double>>();
+			    learnerSummaries.put(learner, learnerSummary);
+			}
+			Map<Long, Double> learnerKumaliveSummary = learnerSummary.get(kumalive.getName());
+			if (learnerKumaliveSummary == null) {
+			    learnerKumaliveSummary = new HashMap<Long, Double>();
+			    learnerSummary.put(kumalive.getName(), learnerKumaliveSummary);
+			}
+			learnerKumaliveSummary.put(rubricIds[rubricIndex], average);
+		    }
+		}
+	    }
+	    rows.add(EMPTY_ROW);
+	}
+
+	return rows.toArray(new ExcelCell[][] {});
+    }
+
+    /**
+     * Builds Kumalives summary sheet for the report
+     */
+    private ExcelCell[][] buildReportLearnersSheet(List<Kumalive> kumalives,
+	    Map<User, Map<String, Map<Long, Double>>> learnerSummaries) {
+	List<ExcelCell[]> rows = new LinkedList<ExcelCell[]>();
+	Map<String, Integer> kumaliveNamePosition = new HashMap<String, Integer>();
+	List<ExcelCell> userHeaderRow = new LinkedList<ExcelCell>();
+	userHeaderRow.add(new ExcelCell(messageService.getMessage("label.kumalive.report.last.name"), true));
+	userHeaderRow.add(new ExcelCell(messageService.getMessage("label.kumalive.report.first.name"), true));
+	userHeaderRow.add(new ExcelCell(messageService.getMessage("label.kumalive.report.login"), true));
+	// count cells for kumalives and their rubrics
+	int userRowLength = 3;
+	for (Kumalive kumalive : kumalives) {
+	    kumaliveNamePosition.put(kumalive.getName(), userRowLength);
+	    // use border only on first cell in kumalive
+	    boolean border = true;
+	    for (KumaliveRubric rubric : kumalive.getRubrics()) {
+		userHeaderRow.add(new ExcelCell(rubric.getName(), true, border ? 1 : 0));
+		border = false;
+		userRowLength++;
+	    }
+	}
+
+	// now that we know how long is the whole user row, we can build kumalive names row and add it first
+	ExcelCell[] kumaliveNameRow = new ExcelCell[userRowLength];
+	for (Entry<String, Integer> kumaliveNameEntry : kumaliveNamePosition.entrySet()) {
+	    kumaliveNameRow[kumaliveNameEntry.getValue()] = new ExcelCell(kumaliveNameEntry.getKey(), true, 1);
+	}
+	rows.add(kumaliveNameRow);
+	rows.add(userHeaderRow.toArray(EMPTY_ROW));
+
+	for (Entry<User, Map<String, Map<Long, Double>>> learnerSummary : learnerSummaries.entrySet()) {
+	    ExcelCell[] userRow = new ExcelCell[userRowLength];
+	    User learner = learnerSummary.getKey();
+	    userRow[0] = new ExcelCell(learner.getFirstName(), false);
+	    userRow[1] = new ExcelCell(learner.getLastName(), false);
+	    userRow[2] = new ExcelCell(learner.getLogin(), false);
+	    for (Kumalive kumalive : kumalives) {
+		Map<Long, Double> learnerKumaliveSummary = learnerSummary.getValue().get(kumalive.getName());
+		if (learnerKumaliveSummary == null) {
+		    continue;
+		}
+		int position = kumaliveNamePosition.get(kumalive.getName());
+		boolean border = true;
+		for (KumaliveRubric rubric : kumalive.getRubrics()) {
+		    Double average = learnerKumaliveSummary.get(rubric.getRubricId());
+		    if (average != null) {
+			userRow[position] = new ExcelCell(average, false, border ? 1 : 0);
+		    }
+		    border = false;
+		    position++;
+		}
+	    }
+	    rows.add(userRow);
+	}
+
+	return rows.toArray(new ExcelCell[][] {});
+    }
+
+    @Override
+    public KumalivePoll getPollByKumaliveId(Long kumaliveId) {
+	return kumaliveDAO.findPollByKumaliveId(kumaliveId);
+    }
+
+    /**
+     * Creates a poll
+     */
+    @Override
+    public KumalivePoll startPoll(Long kumaliveId, String name, ArrayNode answersJSON) {
+	Kumalive kumalive = getKumalive(kumaliveId);
+	if (kumalive == null) {
+	    return null;
+	}
+	KumalivePoll poll = new KumalivePoll(kumalive, name);
+	kumaliveDAO.insert(poll);
+
+	Set<KumalivePollAnswer> answers = new LinkedHashSet<>();
+	for (Short answerIndex = 0; answerIndex < answersJSON.size(); answerIndex++) {
+	    String answerName = answersJSON.get(answerIndex.intValue()).asText();
+	    KumalivePollAnswer answer = new KumalivePollAnswer(poll, answerIndex, answerName);
+	    kumaliveDAO.insert(answer);
+	    answers.add(answer);
+	}
+	poll.setAnswers(answers);
+	kumaliveDAO.update(poll);
+
+	if (logger.isDebugEnabled()) {
+	    logger.debug("Teacher started poll " + poll.getPollId());
+	}
+
+	return poll;
+    }
+
+    /**
+     * Store a user's vote for a poll
+     */
+    @Override
+    public void saveVote(Long answerId, Integer userId) {
+	KumalivePollAnswer answer = (KumalivePollAnswer) kumaliveDAO.find(KumalivePollAnswer.class, answerId);
+	if (answer.getVotes().containsKey(userId)) {
+	    logger.warn("Learner " + userId + " tried to vote for answer ID " + answerId + " but he already voted");
+	    return;
+	}
+	answer.getVotes().put(userId, new Date());
+	kumaliveDAO.update(answer);
+
+	if (logger.isDebugEnabled()) {
+	    logger.debug("Learner " + userId + " voted for answer ID " + answerId);
+	}
+    }
+
+    /**
+     * Set whether learners can see vote results and voters' names
+     */
+    @Override
+    public void releasePollResults(Long pollId, boolean votesReleased, boolean votersReleased) {
+	KumalivePoll poll = (KumalivePoll) kumaliveDAO.find(KumalivePoll.class, pollId);
+	poll.setVotesReleased(votesReleased || votersReleased);
+	poll.setVotersReleased(votersReleased);
+	kumaliveDAO.update(poll);
+    }
+
+    /**
+     * Finishes a poll, i.e. prevents learners from voting
+     */
+    @Override
+    public void finishPoll(Long pollId) {
+	KumalivePoll poll = (KumalivePoll) kumaliveDAO.find(KumalivePoll.class, pollId);
+	if (poll.getFinishDate() != null) {
+	    logger.warn("Trying to finish poll " + pollId + " which is already finished");
+	    return;
+	}
+	poll.setFinishDate(new Date());
+	kumaliveDAO.update(poll);
+
+	if (logger.isDebugEnabled()) {
+	    logger.debug("Teacher finished poll " + poll.getPollId());
+	}
+    }
+
+    /**
+     * Logs an activity in the given Kumalive
+     */
+    @Override
+    public void log(Long kumaliveId, Integer userId, Date date, short type) {
+	KumaliveLog log = new KumaliveLog(kumaliveId, userId, date, type);
+	kumaliveDAO.insert(log);
+    }
+
+    public void setSecurityService(ISecurityService securityService) {
+	this.securityService = securityService;
+    }
+
+    public void setKumaliveDAO(IKumaliveDAO kumaliveDAO) {
+	this.kumaliveDAO = kumaliveDAO;
+    }
+
+    public void setMessageService(MessageService messageService) {
+	this.messageService = messageService;
+    }
 }