/****************************************************************
 * Copyright (C) 2005 LAMS Foundation (http://lamsfoundation.org)
 * =============================================================
 * License Information: http://lamsfoundation.org/licensing/lams/2.0/
 *
 * This program is free software; you can redistribute it and/or modify
 * it under the terms of the GNU General Public License version 2.0
 * as published by the Free Software Foundation.
 *
 * This program is distributed in the hope that it will be useful,
 * but WITHOUT ANY WARRANTY; without even the implied warranty of
 * MERCHANTABILITY or FITNESS FOR A PARTICULAR PURPOSE.  See the
 * GNU General Public License for more details.
 *
 * You should have received a copy of the GNU General Public License
 * along with this program; if not, write to the Free Software
 * Foundation, Inc., 51 Franklin Street, Fifth Floor, Boston, MA 02110-1301
 * USA
 *
 * http://www.gnu.org/licenses/gpl.txt
 * ****************************************************************
 */

package org.lamsfoundation.lams.learning.web.controller;

import java.io.UnsupportedEncodingException;

import javax.servlet.http.HttpServletRequest;
import javax.servlet.http.HttpServletResponse;

import org.apache.log4j.Logger;
import org.lamsfoundation.lams.learning.service.ILearnerFullService;
import org.lamsfoundation.lams.learning.service.LearnerServiceException;
import org.lamsfoundation.lams.learning.web.util.ActivityMapping;
import org.lamsfoundation.lams.learning.web.util.LearningWebUtil;
import org.lamsfoundation.lams.learningdesign.Activity;
import org.lamsfoundation.lams.learningdesign.SequenceActivity;
import org.lamsfoundation.lams.lesson.LearnerProgress;
import org.lamsfoundation.lams.util.WebUtil;
import org.lamsfoundation.lams.web.util.AttributeNames;
import org.springframework.beans.factory.annotation.Autowired;
import org.springframework.stereotype.Controller;
import org.springframework.web.bind.annotation.RequestMapping;

/**
 * Action class to display a sequence activity.
 *
 * Normally this will display the first activity inside a sequence activity. If there are no activities within the
 * sequence activity then it will display an "empty" message.
 */
@Controller
public class SequenceActivityController {
    private static Logger log = Logger.getLogger(SequenceActivityController.class);
    @Autowired
    private ILearnerFullService learnerService;
    @Autowired
    private ActivityMapping activityMapping;

    /**
     * Gets an sequence activity from the request (attribute) and forwards to either the first activity in the sequence
     * activity or the "empty" JSP.
     *
     * @throws UnsupportedEncodingException
     * @throws LearnerServiceException
     */
    @RequestMapping("/SequenceActivity")
    public String execute(HttpServletRequest request, HttpServletResponse response)
	    throws LearnerServiceException, UnsupportedEncodingException {
	Integer learnerId = LearningWebUtil.getUserId();

	LearnerProgress learnerProgress = LearningWebUtil.getLearnerProgress(request, learnerService);

	long activityId = WebUtil.readLongParam(request, AttributeNames.PARAM_ACTIVITY_ID);
	Activity activity = learnerService.getActivity(activityId);
	if (!(activity instanceof SequenceActivity)) {
	    log.error("activity not SequenceActivity " + activity.getActivityId());
	    return "error";
	}

	SequenceActivity sequenceActivity = (SequenceActivity) activity;

	Activity firstIncompletedActivity = null;
	// getActivities is ordered by order id
	for (Activity activityIter : sequenceActivity.getActivities()) {
	    if (!learnerProgress.getCompletedActivities().containsKey(activityIter)) {
		firstIncompletedActivity = activityIter;
		break;
	    }
	}

	if (firstIncompletedActivity != null) {
	    // Set the first incompleted activity as the current activity and display it
	    learnerProgress = learnerService.chooseActivity(learnerId, learnerProgress.getLesson().getLessonId(),
<<<<<<< HEAD
		    firstActivityInSequence, true);
	    return activityMapping.getActivityForward(firstActivityInSequence, learnerProgress, true);
=======
		    firstIncompletedActivity, true);
	    return activityMapping.getActivityForward(firstIncompletedActivity, learnerProgress, true);
>>>>>>> 8bb4dcc6

	} else {
	    // No activities exist in the sequence, so go to the next activity.
	    return learnerService.completeActivity(learnerProgress, activity, learnerId, true);
	}
    }
}<|MERGE_RESOLUTION|>--- conflicted
+++ resolved
@@ -91,13 +91,8 @@
 	if (firstIncompletedActivity != null) {
 	    // Set the first incompleted activity as the current activity and display it
 	    learnerProgress = learnerService.chooseActivity(learnerId, learnerProgress.getLesson().getLessonId(),
-<<<<<<< HEAD
-		    firstActivityInSequence, true);
-	    return activityMapping.getActivityForward(firstActivityInSequence, learnerProgress, true);
-=======
 		    firstIncompletedActivity, true);
 	    return activityMapping.getActivityForward(firstIncompletedActivity, learnerProgress, true);
->>>>>>> 8bb4dcc6
 
 	} else {
 	    // No activities exist in the sequence, so go to the next activity.
