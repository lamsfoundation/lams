/****************************************************************
 * Copyright (C) 2005 LAMS Foundation (http://lamsfoundation.org)
 * =============================================================
 * License Information: http://lamsfoundation.org/licensing/lams/2.0/
 *
 * This program is free software; you can redistribute it and/or modify
 * it under the terms of the GNU General Public License version 2.0
 * as published by the Free Software Foundation.
 *
 * This program is distributed in the hope that it will be useful,
 * but WITHOUT ANY WARRANTY; without even the implied warranty of
 * MERCHANTABILITY or FITNESS FOR A PARTICULAR PURPOSE.  See the
 * GNU General Public License for more details.
 *
 * You should have received a copy of the GNU General Public License
 * along with this program; if not, write to the Free Software
 * Foundation, Inc., 51 Franklin Street, Fifth Floor, Boston, MA 02110-1301
 * USA
 *
 * http://www.gnu.org/licenses/gpl.txt
 * ****************************************************************
 */

package org.lamsfoundation.lams.learning.web.controller;

import java.io.IOException;
import java.util.Calendar;
import java.util.Date;
import java.util.GregorianCalendar;
import java.util.TimeZone;

import javax.servlet.ServletException;
import javax.servlet.http.HttpServletRequest;
import javax.servlet.http.HttpServletResponse;

import org.lamsfoundation.lams.learning.service.ILearnerFullService;
import org.lamsfoundation.lams.learning.service.LearnerServiceException;
import org.lamsfoundation.lams.learning.web.form.GateForm;
import org.lamsfoundation.lams.learning.web.util.ActivityMapping;
import org.lamsfoundation.lams.learning.web.util.LearningWebUtil;
import org.lamsfoundation.lams.learningdesign.Activity;
import org.lamsfoundation.lams.learningdesign.GateActivity;
import org.lamsfoundation.lams.learningdesign.ScheduleGateActivity;
import org.lamsfoundation.lams.learningdesign.dto.GateActivityDTO;
import org.lamsfoundation.lams.learningdesign.strategy.ScheduleGateActivityStrategy;
import org.lamsfoundation.lams.lesson.LearnerProgress;
import org.lamsfoundation.lams.lesson.Lesson;
import org.lamsfoundation.lams.usermanagement.User;
import org.lamsfoundation.lams.usermanagement.service.IUserManagementService;
import org.lamsfoundation.lams.util.WebUtil;
import org.lamsfoundation.lams.web.util.AttributeNames;
import org.springframework.beans.factory.annotation.Autowired;
import org.springframework.stereotype.Controller;
import org.springframework.web.bind.annotation.ModelAttribute;
import org.springframework.web.bind.annotation.RequestMapping;

/**
 * <p>
 * The action servlet that deals with gate activity. This class allows the learner to knock gate when they reach the
 * gate. The knocking process will be triggered by the lams progress engine in the first place. The learner can also
 * trigger the knocking process by clicking on the button on the waiting page.
 * </p>
 *
 * <p>
 * Learner will progress to the next activity if the gate is open. Otherwise, the learner should see the waiting page.
 * </p>
 *
 * <p>
 * Has a special override key - if the parameter force is set and the lesson is a preview lesson, then the gate will be
 * opened straight away. This allows the author to see gate shut initially but override it and open it rather than being
 * held up by the gate.
 * </p>
 *
 * @author Jacky Fang
 */
@Controller
@RequestMapping("/gate")
public class GateController {

    @Autowired
    private ILearnerFullService learnerService;
    @Autowired
    private IUserManagementService userManagementService;
    @Autowired
    private ActivityMapping activityMapping;
    
    // ---------------------------------------------------------------------
    // Instance variables
    // ---------------------------------------------------------------------
    // private static Logger log = Logger.getLogger(GateAction.class);

    // ---------------------------------------------------------------------
    // Class level constants - Struts forward
    // ---------------------------------------------------------------------
    private static final String VIEW_PERMISSION_GATE = "permissionGate";
    private static final String VIEW_SCHEDULE_GATE = "scheduleGate";
    private static final String VIEW_SYNCH_GATE = "synchGate";
    private static final String VIEW_CONDITION_GATE = "conditionGate";

    /** Input parameter. Boolean value */
    public static final String PARAM_FORCE_GATE_OPEN = "force";

    // ---------------------------------------------------------------------
    // Struts Dispatch Method
    // ---------------------------------------------------------------------
    @RequestMapping("knockGate")
    public String knockGate(@ModelAttribute GateForm gateForm, HttpServletRequest request, HttpServletResponse response)
	    throws IOException, ServletException {
	boolean forceGate = WebUtil.readBooleanParam(request, GateController.PARAM_FORCE_GATE_OPEN, false);
	Long activityId = WebUtil.readLongParam(request, AttributeNames.PARAM_ACTIVITY_ID);
	Long lessonId = WebUtil.readLongParam(request, AttributeNames.PARAM_LESSON_ID);

	Integer userId = LearningWebUtil.getUserId();
	User learner = userManagementService.getUserById(userId);
	Lesson lesson = learnerService.getLesson(lessonId);

	LearnerProgress learnerProgress = learnerService.getProgress(learner.getUserId(), lessonId);

	Activity activity = learnerService.getActivity(activityId);
	if (activity != null) {
	    // knock the gate
	    GateActivityDTO gateDTO = learnerService.knockGate(activityId, learner, forceGate);

	    if (gateDTO == null) {
		throw new LearnerServiceException("Gate missing. gate id [" + activityId + "]");
	    }

	    // if the gate is closed, ask the learner to wait ( updating the cached learner progress on the way )
	    if (!gateDTO.getAllowToPass()) {
		String forward = findViewByGateType(gateForm, gateDTO, lesson);
		return forward;
	    }
	}

	// gate is open, so let the learner go to the next activity ( updating the cached learner progress on the way )
<<<<<<< HEAD
	return learnerService.completeActivity(learnerProgress, activity, learner.getUserId(), true);
=======
	return learnerService.completeActivity(activityMapping, learnerProgress, activity, learner.getUserId(), true);
>>>>>>> 5f173e67
    }

    // ---------------------------------------------------------------------
    // Helper methods
    // ---------------------------------------------------------------------
    /**
     * Dispatch view the according to the gate type.
     *
     * @param mapping
     *            An ActionMapping class that will be used by the Action class to tell the ActionServlet where to send
     *            the end-user.
     * @param gateForm
     *            The ActionForm class that will contain any data submitted by the end-user via a form.
     * @param permissionGate
     *            the gate activity object
     * @param totalNumActiveLearners
     *            total number of active learners in the lesson (may not all be logged in)
     * @return An ActionForward class that will be returned to the ActionServlet indicating where the user is to go
     *         next.
     */
    @RequestMapping("/findViewByGateType")
    private String findViewByGateType(@ModelAttribute GateForm gateForm, GateActivityDTO gateDTO, Lesson lesson) {
	gateForm.setTotalLearners(gateDTO.getExpectedLearnerCount());
	gateForm.setWaitingLearners(gateDTO.getWaitingLearnerCount());
	gateForm.setPreviewLesson(lesson.isPreviewLesson());
	gateForm.setMonitorCanOpenGate(true);
	GateActivity gate = gateDTO.getGate();
	gateForm.setActivityID(gate.getActivityId());
	gateForm.setLessonID(lesson.getLessonId());
	gateForm.setGate(gate);
	if (gate.isSynchGate()) {
	    return "gate/synchGateContent";
	} else if (gate.isScheduleGate()) {
	    ScheduleGateActivity scheduleGate = (ScheduleGateActivity) gate;
	    if (Boolean.TRUE.equals(scheduleGate.getGateActivityCompletionBased())) {
		// so it is in seconds
		gateForm.setStartOffset(scheduleGate.getGateStartTimeOffset() * 60);

		Integer userId = LearningWebUtil.getUserId();
		User learner = userManagementService.getUserById(userId);
		Date reachTime = ScheduleGateActivityStrategy.getPreviousActivityCompletionDate(scheduleGate, learner);
		gateForm.setReachDate(reachTime);

		Calendar startingTime = new GregorianCalendar(TimeZone.getDefault());
		startingTime.setTime(reachTime);
		startingTime.add(Calendar.MINUTE, scheduleGate.getGateStartTimeOffset().intValue());
		gateForm.setStartingTime(startingTime.getTime());
		long diff = startingTime.getTimeInMillis() - new Date().getTime();
		long remainTime = diff / 1000;
		gateForm.setRemainTime(remainTime);
		gateForm.setEndingTime(null);
	    } else {
		gateForm.setStartOffset(null);
		gateForm.setReachDate(null);
		Calendar startingTime = new GregorianCalendar(TimeZone.getDefault());
		startingTime.setTime(lesson.getStartDateTime());
		startingTime.add(Calendar.MINUTE, scheduleGate.getGateStartTimeOffset().intValue());
		gateForm.setStartingTime(startingTime.getTime());
		long diff = startingTime.getTimeInMillis() - new Date().getTime();
		long remainTime = diff / 1000;
		gateForm.setRemainTime(remainTime);
		gateForm.setEndingTime(null);
	    }
	    return "gate/scheduleGateContent";
	} else if (gate.isConditionGate()) {
	    gateForm.setMonitorCanOpenGate(false);
	    return "gate/conditionGateContent";
	} else if (gate.isPermissionGate() || gate.isSystemGate()) {
	    return "gate/permissionGateContent";
	} else {
	    throw new LearnerServiceException("Invalid gate activity. " + "gate id [" + gate.getActivityId()
		    + "] - the type [" + gate.getActivityTypeId() + "] is not a gate type");
	}
    }
}<|MERGE_RESOLUTION|>--- conflicted
+++ resolved
@@ -133,11 +133,7 @@
 	}
 
 	// gate is open, so let the learner go to the next activity ( updating the cached learner progress on the way )
-<<<<<<< HEAD
-	return learnerService.completeActivity(learnerProgress, activity, learner.getUserId(), true);
-=======
 	return learnerService.completeActivity(activityMapping, learnerProgress, activity, learner.getUserId(), true);
->>>>>>> 5f173e67
     }
 
     // ---------------------------------------------------------------------
