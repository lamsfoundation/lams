--- conflicted
+++ resolved
@@ -114,16 +114,9 @@
 		    }
 		    
 		    List<ActivityURL> childActivities = new ArrayList<>();
-<<<<<<< HEAD
-		    Set<Activity> sequenceChildActivities = ((SequenceActivity) optionsChildActivity).getActivities();
-		    for (Activity sequenceChildActivity : sequenceChildActivities) {
-			ActivityURL sequenceActivityURL = activityMapping.getActivityURL(learnerProgress,
-				sequenceChildActivity, false, false);
-=======
 		    for (Activity sequenceChildActivity : optionsChildActivityInit.getActivities()) {
-			ActivityURL sequenceActivityURL = LearningWebUtil.getActivityURL(activityMapping,
+			ActivityURL sequenceActivityURL = activityMapping.getActivityURL(
 				learnerProgress, sequenceChildActivity, false, false);
->>>>>>> 437ceccc
 			childActivities.add(sequenceActivityURL);
 		    }
 		    activityURL.setChildActivities(childActivities);
