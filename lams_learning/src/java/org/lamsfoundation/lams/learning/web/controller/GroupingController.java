--- conflicted
+++ resolved
@@ -209,11 +209,7 @@
 	Integer learnerId = LearningWebUtil.getUserId();
 
 	// so manually resume the progress. The completeActivity code can cope with a missing activity.
-<<<<<<< HEAD
-	return learnerService.completeActivity(progress, groupingActivity, learnerId, true);
-=======
 	return learnerService.completeActivity(activityMapping, progress, groupingActivity, learnerId, true);
->>>>>>> 5f173e67
     }
 
     /**
