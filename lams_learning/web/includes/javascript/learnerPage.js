// refresh progress bar on first/next activity load
function initLearnerPage(toolSessionId, lessonId, userId) {
    $.ajax({
        url: LAMS_URL + 'learning/learner/getLearnerProgress.do',
        data: {
            'toolSessionID': toolSessionId,
            'lessonID': lessonId,
            'userID': userId
        },
        cache: false,
        dataType: 'json',
        success: function (result) {
            $('.component-page-wrapper .component-page-content #lesson-name').text(result.lessonName);

            // draw support activities if they exist
            const ACTIVITY_ITEM_TEMPLATE = '<li><div class="row align-items-center"><div class="icon"></div><div class="col text-center"></div></div></li>';
            if (result.support) {
                let supportBarItems = $('.component-page-wrapper .offcanvas #offcanvas-support-bar')
                    .removeClass('d-none')
                    .find('#support-bar-items')
                    .empty();
                $.each(result.support, function (activityIndex, activityData) {
                    let activityItem = $(ACTIVITY_ITEM_TEMPLATE)
                            .addClass('list-group-item list-group-item-action progress-bar-item-openable').appendTo(supportBarItems),
                        activityIcon = $('<i>').attr({
                            'class': 'fa-solid fa-fw fa-lg fa-up-right-from-square progress-bar-icon',
                            'title': LABEL_SUPPORT_ACTIVITY
                        }),
                        activityLink = $('<a>').text(activityData.name).attr({
                            'target': '_blank',
                            'href': activityData.url,
                            'role': 'menuitem',
                            'title': LABEL_CLICK_TO_OPEN
                        });
                    $(".icon", activityItem).prepend(activityIcon);
                    $(".col", activityItem).append(activityLink);
                });
            }

            let progressBarItems = $('.component-page-wrapper .offcanvas #progress-bar-items').empty(),
                completedActivityCount = 0;
            $.each(result.activities, function (activityIndex, activityData) {
                let activityItem = $(ACTIVITY_ITEM_TEMPLATE)
                        .addClass('list-group-item list-group-item-action')
                        .appendTo(progressBarItems),
                    activityName = !activityData.name && activityData.type === 'g' ? 'Gate' : activityData.name,
                    activityIcon = $('<i class="fa-fw fa-lg progress-bar-icon"></i>');
                $(".icon", activityItem).prepend(activityIcon);

                //current
                if (activityData.status === 0) {
<<<<<<< HEAD
                    activityItem.addClass('active');
                    $(".col", activityItem).text(activityName);
                    if (activityData.type === 'g') {
                        activityIcon.addClass('fa-solid fa-unlock')
                            .attr('title', LABEL_CURRENT_GATE);

                    } else {
                        activityIcon.addClass('fa-regular fa-pen-to-square')
                            .attr('title', LABEL_CURRENT_ACTIVITY);
                    }
                } else {
                    let target = '_blank';

                    //completed
                    if (activityData.status === 1) {
                        completedActivityCount++;

                        activityItem.addClass('progress-bar-item-complete');
                        if (activityData.type === 'g') {
                            activityIcon.addClass('fa-solid fa-lock-open')
                                .attr('title', LABEL_COMPLETED_GATE);

                        } else {
                            activityIcon.addClass('fa-solid fa-square-check')
                                .attr('title', LABEL_COMPLETED_ACTIVITY);
                        }
                    } else {
                        target = '_self';
                        //not yet finished
                        activityItem.addClass('progress-bar-item-incomplete');
                        if (activityData.type === 'g') {
                            activityIcon.addClass('fa-solid fa-lock')
                                .attr('title', LABEL_NOT_STARTED_GATE);

                        } else {
                            activityIcon.addClass('fa-regular fa-square')
                                .attr('title', LABEL_NOT_STARTED_ACTIVITY);
                        }
                    }
=======
					activityItem.addClass('active');
					$(".col", activityItem).text(activityName);
					activityIcon.addClass('fa-regular fa-pen-to-square')
						.attr('title', LABEL_CURRENT_ACTIVITY);
                
                //completed
                } else if (activityData.status === 1) {
                    completedActivityCount++;

					activityItem.addClass('progress-bar-item-complete');
					activityIcon.addClass('fa-solid fa-square-check')
						.attr('title', LABEL_COMPLETED_ACTIVITY);
>>>>>>> 9d966e02
                    if (activityData.url) {
                        let activityLink = $('<a>').text(activityName).attr({
                            'target': target,
                            'href': activityData.url,
                            'role': 'menuitem',
                            'title': LABEL_CLICK_TO_OPEN
                        });
                        activityItem.addClass('progress-bar-item-openable');
                        $(".col", activityItem).append(activityLink);
<<<<<<< HEAD
                    } else {
                        $(".col", activityItem).text(activityName);
                    }
=======
                    }
                
                //not yet finished
                } else {
                    activityItem.addClass('progress-bar-item-incomplete');
					$(".col", activityItem).text(activityName);
					activityIcon.addClass('fa-regular fa-square')
						.attr('title', LABEL_NOT_STARTED_ACTIVITY);
>>>>>>> 9d966e02
                }
            });

            let progressBarWidgetValue = Math.round(completedActivityCount / result.activities.length * 100),
                progressBarWidget = $('.component-page-wrapper .component-page-content #progress-bar-widget');
            $('.progress-bar', progressBarWidget)
                .css('width', progressBarWidgetValue + '%')
                .attr('aria-valuenow', progressBarWidgetValue);
            $('#progress-bar-widget-value').text(progressBarWidgetValue + '%');


            initCommandWebsocket(result.lessonID);
        }
    });
}

function initCommandWebsocket(lessonId) {
    initWebsocket('commandWebsocket', LAMS_URL.replace('http', 'ws')
        + 'learning/commandWebsocket?lessonID=' + lessonId,
        function (e) {
            // read JSON object
            var command = JSON.parse(e.data);
            if (command.message) {
                // some tools implement autosave feature
                // if it is such a tool, trigger it
                if (command.message === 'autosave') {
                    // the name of this function is same in all tools
                    if (typeof learnerAutosave == 'function') {
                        learnerAutosave(true);
                    }
                } else {
                    alert(command.message);
                }
            }

            // if learner's currently displayed page has hookTrigger same as in the JSON
            // then a function also defined on that page will run
            if (command.hookTrigger && command.hookTrigger == commandWebsocketHookTrigger
                && typeof commandWebsocketHook === 'function') {
                commandWebsocketHook(command.hookParams);
            }

            if (command.redirectURL) {
                window.location.href = command.redirectURL;
            }

            if (command.discussion) {
                var discussionCommand = $('#discussion-sentiment-command');
                if (discussionCommand.length === 0) {
                    discussionCommand = $('<div />').attr('id', 'discussion-sentiment-command').appendTo('body');
                }
                discussionCommand.load(LAMS_URL + "learning/discussionSentiment/" + command.discussion + ".do", {
                    lessonId : lessonId
                });
            }
            // reset ping timer
            websocketPing('commandWebsocket', true);
        });

    // check if there is a running discussion; if so, a websocket command will come to display the widget
    $.ajax({
        url: LAMS_URL + "learning/discussionSentiment/checkLearner.do",
        data: {
            lessonId: lessonId
        }
    });
}

//TODO:remove this not-used function
function toggleProgressBar(forceClose) {
    let pageContent = $('.component-page-wrapper .component-page-content'),
        progressBar = $('.component-page-wrapper .offcanvas'),
        topToggleButton = $('header #hamb', pageContent),
        isExpanded = forceClose || topToggleButton.attr('aria-expanded') == 'true';

    topToggleButton.attr('aria-expanded', !isExpanded)
        .children('i').toggleClass(topToggleButton.data('closed-class')).toggleClass(topToggleButton.data('opened-class'));
    progressBar.toggleClass('active').attr('aria-expanded', !isExpanded);

    $('body').off('keyup');

    if (isExpanded) {
        progressBar.attr('inert', '');
        pageContent.removeAttr('inert');
    } else {
        pageContent.attr('inert', '');
        progressBar.removeAttr('inert');
        $('.btn-close', progressBar).focus();

        $('body').on('keyup', function (event) {
            if (event.key === "Escape") {
                toggleProgressBar(true);
            }
        });
    }
}<|MERGE_RESOLUTION|>--- conflicted
+++ resolved
@@ -49,17 +49,11 @@
 
                 //current
                 if (activityData.status === 0) {
-<<<<<<< HEAD
                     activityItem.addClass('active');
                     $(".col", activityItem).text(activityName);
-                    if (activityData.type === 'g') {
-                        activityIcon.addClass('fa-solid fa-unlock')
-                            .attr('title', LABEL_CURRENT_GATE);
+                    activityIcon.addClass('fa-regular fa-pen-to-square')
+	                    .attr('title', LABEL_CURRENT_ACTIVITY);
 
-                    } else {
-                        activityIcon.addClass('fa-regular fa-pen-to-square')
-                            .attr('title', LABEL_CURRENT_ACTIVITY);
-                    }
                 } else {
                     let target = '_blank';
 
@@ -68,41 +62,16 @@
                         completedActivityCount++;
 
                         activityItem.addClass('progress-bar-item-complete');
-                        if (activityData.type === 'g') {
-                            activityIcon.addClass('fa-solid fa-lock-open')
-                                .attr('title', LABEL_COMPLETED_GATE);
-
-                        } else {
-                            activityIcon.addClass('fa-solid fa-square-check')
-                                .attr('title', LABEL_COMPLETED_ACTIVITY);
-                        }
+                        activityIcon.addClass('fa-solid fa-square-check')
+                            .attr('title', LABEL_COMPLETED_ACTIVITY);
                     } else {
                         target = '_self';
                         //not yet finished
                         activityItem.addClass('progress-bar-item-incomplete');
-                        if (activityData.type === 'g') {
-                            activityIcon.addClass('fa-solid fa-lock')
-                                .attr('title', LABEL_NOT_STARTED_GATE);
+                        activityIcon.addClass('fa-regular fa-square')
+                        	.attr('title', LABEL_NOT_STARTED_ACTIVITY);
+                    }
 
-                        } else {
-                            activityIcon.addClass('fa-regular fa-square')
-                                .attr('title', LABEL_NOT_STARTED_ACTIVITY);
-                        }
-                    }
-=======
-					activityItem.addClass('active');
-					$(".col", activityItem).text(activityName);
-					activityIcon.addClass('fa-regular fa-pen-to-square')
-						.attr('title', LABEL_CURRENT_ACTIVITY);
-                
-                //completed
-                } else if (activityData.status === 1) {
-                    completedActivityCount++;
-
-					activityItem.addClass('progress-bar-item-complete');
-					activityIcon.addClass('fa-solid fa-square-check')
-						.attr('title', LABEL_COMPLETED_ACTIVITY);
->>>>>>> 9d966e02
                     if (activityData.url) {
                         let activityLink = $('<a>').text(activityName).attr({
                             'target': target,
@@ -112,20 +81,9 @@
                         });
                         activityItem.addClass('progress-bar-item-openable');
                         $(".col", activityItem).append(activityLink);
-<<<<<<< HEAD
                     } else {
                         $(".col", activityItem).text(activityName);
                     }
-=======
-                    }
-                
-                //not yet finished
-                } else {
-                    activityItem.addClass('progress-bar-item-incomplete');
-					$(".col", activityItem).text(activityName);
-					activityIcon.addClass('fa-regular fa-square')
-						.attr('title', LABEL_NOT_STARTED_ACTIVITY);
->>>>>>> 9d966e02
                 }
             });
 
@@ -135,7 +93,6 @@
                 .css('width', progressBarWidgetValue + '%')
                 .attr('aria-valuenow', progressBarWidgetValue);
             $('#progress-bar-widget-value').text(progressBarWidgetValue + '%');
-
 
             initCommandWebsocket(result.lessonID);
         }
