--- conflicted
+++ resolved
@@ -1,14 +1,14 @@
-<%
-	/**
-	 * Rating.tag
-	 *	Author: Andrey Balan
-	 *	Description: Shows rating stars widget
-	 */
-%>
+<% 
+ /**
+  * Rating.tag
+  *	Author: Andrey Balan
+  *	Description: Shows rating stars widget
+  */
+ %>
 <%@ tag body-content="scriptless" %>
 <%@ taglib uri="tags-core" prefix="c" %>
 <%@ taglib uri="tags-fmt" prefix="fmt" %>
-<%@ taglib uri="http://www.springframework.org/tags/form" prefix="form" %>
+<%@ taglib uri="http://www.springframework.org/tags/form" prefix="form" %> 
 <%@ taglib uri="tags-lams" prefix="lams"%>
 <%@ taglib uri="tags-function" prefix="fn" %>
 <c:set var="lams"><lams:LAMSURL/></c:set>
@@ -82,86 +82,86 @@
 <%--Rating stars area---------------------------------------%>
 
 <div class="extra-controls-inner">
-	<div class="rating-stars-holder text-center center-block">
-
-		<c:set var="hasStartedRating" value="false"/>
-		<c:forEach var="criteriaDto" items="${itemRatingDto.criteriaDtos}">
-			<c:set var="hasStartedRating" value='${hasStartedRating || criteriaDto.userRating != ""}'/>
-		</c:forEach>
-		<c:set var="hasStartedRating" value='${hasStartedRating || not empty commentLeftByUser}'/>
-
-		<c:forEach var="criteriaDto" items="${itemRatingDto.criteriaDtos}" varStatus="status">
-			<c:set var="objectId" value="${criteriaDto.ratingCriteria.ratingCriteriaId}-${itemRatingDto.itemId}"/>
-			<c:set var="isCriteriaNotRatedByUser" value='${criteriaDto.userRating == ""}'/>
-
-			<c:choose>
-				<c:when test='${disabled || isItemAuthoredByUser || ((maxRates > 0) && (countRatedItems >= maxRates)  && !hasStartedRating) || !(isCriteriaNotRatedByUser || allowRetries)}'>
-					<c:set var="ratingStarsClass" value="rating-stars-disabled"/>
-				</c:when>
-				<c:otherwise>
-					<c:set var="ratingStarsClass" value="rating-stars"/>
-				</c:otherwise>
-			</c:choose>
-
-			<c:if test="${not hideCriteriaTitle}">
-				<strong>
-						${criteriaDto.ratingCriteria.title}
-				</strong>
-			</c:if>
-
-			<c:choose>
-				<c:when test='${isItemAuthoredByUser || not isCriteriaNotRatedByUser}'>
-					<c:set var="ratingDataAverage" value="${criteriaDto.averageRating}"/>
-				</c:when>
-				<c:otherwise>
-					<c:set var="ratingDataAverage" value="0"/>
-				</c:otherwise>
-			</c:choose>
-
-			<div class="${ratingStarsClass} rating-stars-new" data-average="${ratingDataAverage}" data-id="${objectId}">
-			</div>
-
-			<c:choose>
-				<c:when test="${isItemAuthoredByUser}">
-					<div class="rating-stars-caption">
-						<fmt:message key="${averageRatingLabel}" >
-							<fmt:param>
-								<fmt:formatNumber value="${criteriaDto.averageRating}" type="number" maxFractionDigits="1" />
-							</fmt:param>
-							<fmt:param>
-								${criteriaDto.numberOfVotes}
-							</fmt:param>
-						</fmt:message>
-					</div>
-				</c:when>
-
-				<c:otherwise>
-					<div class="rating-stars-caption" id="rating-stars-caption-${objectId}"
-						 <c:if test="${isCriteriaNotRatedByUser}">style="visibility: hidden;"</c:if>
-					>
-						<fmt:message key="${yourRatingLabel}" >
-							<fmt:param>
+<div class="rating-stars-holder text-center center-block">
+
+	<c:set var="hasStartedRating" value="false"/>
+	<c:forEach var="criteriaDto" items="${itemRatingDto.criteriaDtos}">
+		<c:set var="hasStartedRating" value='${hasStartedRating || criteriaDto.userRating != ""}'/>
+	</c:forEach>
+	<c:set var="hasStartedRating" value='${hasStartedRating || not empty commentLeftByUser}'/>
+	
+	<c:forEach var="criteriaDto" items="${itemRatingDto.criteriaDtos}" varStatus="status">
+		<c:set var="objectId" value="${criteriaDto.ratingCriteria.ratingCriteriaId}-${itemRatingDto.itemId}"/>
+		<c:set var="isCriteriaNotRatedByUser" value='${criteriaDto.userRating == ""}'/>
+	
+		<c:choose>
+			<c:when test='${disabled || isItemAuthoredByUser || ((maxRates > 0) && (countRatedItems >= maxRates)  && !hasStartedRating) || !(isCriteriaNotRatedByUser || allowRetries)}'>
+				<c:set var="ratingStarsClass" value="rating-stars-disabled"/>
+			</c:when>
+			<c:otherwise>
+				<c:set var="ratingStarsClass" value="rating-stars"/>
+			</c:otherwise>
+		</c:choose>
+			
+		<c:if test="${not hideCriteriaTitle}">
+			<strong>
+				${criteriaDto.ratingCriteria.title}
+			</strong>
+		</c:if>
+			
+		<c:choose>
+			<c:when test='${isItemAuthoredByUser || not isCriteriaNotRatedByUser}'>
+				<c:set var="ratingDataAverage" value="${criteriaDto.averageRating}"/>
+			</c:when>
+			<c:otherwise>
+				<c:set var="ratingDataAverage" value="0"/>
+			</c:otherwise>
+		</c:choose>
+		
+		<div class="${ratingStarsClass} rating-stars-new" data-average="${ratingDataAverage}" data-id="${objectId}">
+		</div>
+			
+		<c:choose>
+			<c:when test="${isItemAuthoredByUser}">
+				<div class="rating-stars-caption">
+					<fmt:message key="${averageRatingLabel}" >
+						<fmt:param>
+							<fmt:formatNumber value="${criteriaDto.averageRating}" type="number" maxFractionDigits="1" />
+						</fmt:param>
+						<fmt:param>
+							${criteriaDto.numberOfVotes}
+						</fmt:param>
+					</fmt:message>
+				</div>
+			</c:when>
+				
+			<c:otherwise>
+				<div class="rating-stars-caption" id="rating-stars-caption-${objectId}"
+					<c:if test="${isCriteriaNotRatedByUser}">style="visibility: hidden;"</c:if>
+				>
+					<fmt:message key="${yourRatingLabel}" >
+						<fmt:param>
 							<span id="user-rating-${objectId}">
 								<fmt:formatNumber value="${criteriaDto.userRating}" type="number" maxFractionDigits="1" />
 							</span>
-							</fmt:param>
-							<fmt:param>
+						</fmt:param>			
+						<fmt:param>
 							<span id="average-rating-${objectId}">
 								<fmt:formatNumber value="${criteriaDto.averageRating}" type="number" maxFractionDigits="1" />
 							</span>
-							</fmt:param>
-							<fmt:param>
-								<span id="number-of-votes-${objectId}">${criteriaDto.numberOfVotes}</span>
-							</fmt:param>
-						</fmt:message>
-					</div>
-
-				</c:otherwise>
-			</c:choose>
-
-		</c:forEach>
-
-	</div>
+						</fmt:param>
+						<fmt:param>
+							<span id="number-of-votes-${objectId}">${criteriaDto.numberOfVotes}</span>
+						</fmt:param>
+					</fmt:message>
+				</div>
+				
+			</c:otherwise>
+		</c:choose>
+			
+	</c:forEach>
+
+</div>
 
 </div>
 
@@ -176,59 +176,45 @@
 					</div>
 				</c:forEach>
 			</c:when>
-
+			
 			<c:when test='${not empty commentLeftByUser}'>
 				<div class="rating-comment">
 					<c:out value="${commentLeftByUser.comment}" escapeXml="false" />
 				</div>
 			</c:when>
-
+			
 			<c:when test='${not ( disabled || (maxRates > 0) && (countRatedItems >= maxRates) && !hasStartedRating )}'>
 				<div id="add-comment-area-${itemRatingDto.itemId}">
-
+			
 					<!-- Comment min words limit -->
 					<c:if test="${itemRatingDto.commentsMinWordsLimit ne 0}">
-
+					
 						<lams:Alert type="info" id="comment-limit-${itemRatingDto.itemId}" close="false">
 							<fmt:message key="${minNumberWordsLabel}">
 								: <fmt:param value="${itemRatingDto.commentsMinWordsLimit}"/>
 							</fmt:message>
 						</lams:Alert>
 					</c:if>
-<<<<<<< HEAD
 				
-					<div class="no-gutter">
-						<div class="col-12 col-xs-12 col-sm-11 ">
-							<textarea name="comment" rows="2" id="comment-textarea-${itemRatingDto.itemId}" class="form-control"
+					<div class="row">
+						<div class="col-xs-12 col-sm-10">
+							<textarea name="comment" rows="2" id="comment-textarea-${itemRatingDto.itemId}" class="form-control comment-textarea"
 									placeholder="<fmt:message key="label.comment.textarea.tip"/>"></textarea>
 						</div>
-						<div class="button add-comment add-comment-new col-12 col-xs-12 col-sm-1" 
-								data-item-id="${itemRatingDto.itemId}" data-comment-criteria-id="${itemRatingDto.commentsCriteriaId}"
-								data-show-all-comments="${showAllComments}"
-								data-refresh-on-submit="${refreshOnComment}">
-=======
-
-					<div class="row">
-						<div class="col-xs-12 col-sm-10">
-							<textarea name="comment" rows="2" id="comment-textarea-${itemRatingDto.itemId}"
-									  class="form-control comment-textarea"
-									  placeholder="<fmt:message key="label.comment.textarea.tip"/>"></textarea>
-						</div>
 						<div class="col-xs-12 col-sm-2">
-							<button class="btn btn-primary add-comment add-comment-new" style=""
+							<button class="btn btn-primary add-comment add-comment-new"
 									data-item-id="${itemRatingDto.itemId}"
 									data-comment-criteria-id="${itemRatingDto.commentsCriteriaId}"
 									data-show-all-comments="${showAllComments}"
 									data-refresh-on-submit="${refreshOnComment}">
 								<i class="fa fa-check"></i>
 							</button>
->>>>>>> dbb83a20
 						</div>
 					</div>
-
-				</div>
-			</c:when>
-		</c:choose>
-
-	</div>
+						
+				</div>			
+			</c:when>
+		</c:choose>
+			
+	</div>	
 </c:if>