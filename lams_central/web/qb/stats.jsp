--- conflicted
+++ resolved
@@ -1,463 +1,463 @@
-<%@ page contentType="text/html; charset=utf-8" language="java"%>
-<%@ taglib uri="tags-lams" prefix="lams"%>
-<%@ taglib uri="tags-fmt" prefix="fmt"%>
-<%@ taglib uri="tags-core" prefix="c"%>
-<c:set var="question" value="${stats.question}" />
-
-<c:set var="question" value="${stats.question}" />
-
-<!DOCTYPE html>
-<lams:html>
-<lams:head>
-	<title>Question statistics</title>
-	
-	<lams:css/>
-	<link type="text/css" href="<lams:LAMSURL/>css/defaultHTML_chart.css" rel="stylesheet">
-	<link type="text/css" href="<lams:LAMSURL/>css/thickbox.css" rel="stylesheet">
-	<style>
-		.question-table {
-			margin-bottom
-		}
-		.question-table > .row {
-			padding-bottom: 10px;
-		}
-		
-		.question-table > .row > div:first-child, .qb-stats-table th, .section-header  {
-			font-weight: bold;
-		}
-		
-		#chartDiv {
-			height: 220px;
-		}
-		
-		#usage a {
-			text-decoration: underline;
-		}
-				
-		.row {
-			margin-top: 10px;
-		}
-		
-		.middle-cell {
-			padding-top: 6px;
-			display: inline-block;
-		}
-
-		.header-column {
-			font-weight: bold;
-		}
-	</style>
-	
-	<script type="text/javascript" src="<lams:LAMSURL/>includes/javascript/jquery.js"></script>
-	<script type="text/javascript" src="<lams:LAMSURL/>includes/javascript/jquery.timeago.js"></script>	
-	<script type="text/javascript" src="<lams:LAMSURL/>includes/javascript/d3.js"></script>
-	<script type="text/javascript" src="<lams:LAMSURL/>includes/javascript/chart.js"></script>
-	<script type="text/javascript" src="<lams:LAMSURL/>includes/javascript/bootstrap.min.js"></script>
-	<script type="text/javascript" src="<lams:LAMSURL/>includes/javascript/thickbox.js"></script>
-	<script type="text/javascript">
-		var permanentRemove = ${permanentRemove},
-			permanentRemovePossible = ${permanentRemovePossible};
-		
-		$(document).ready(function(){
-			drawChart('bar', 'chartDiv', ${stats.answersJSON});
-			$("time.timeago").timeago();
-		});
-<<<<<<< HEAD
-
-	    function exportQTI(){
-	    	var frame = document.getElementById("downloadFileDummyIframe");
-	    	frame.src = '<c:url value="/imsqti/exportQuestionAsQTI.do" />?qbQuestionUid=${question.uid}';
-	    }
-
-	    //this method gets invoked after question has been edited and saved
-		function refreshThickbox(){
-			var newQuestionUid = $("#itemArea").html();
-			location.href = '<c:url value="/qb/stats/show.do" />?qbQuestionUid=' + newQuestionUid;
-		};
-	</script>
-</lams:head>
-<body class="stripes">
-=======
-		
-		// add or copy questions to a collection
-		function addCollectionQuestion(copy) {
-			var targetCollectionUid = $('#targetCollectionSelect').val();
-			$.ajax({
-				'url'  : '<lams:LAMSURL />qb/collection/addCollectionQuestion.do',
-				'type' : 'POST',
-				'dataType' : 'text',
-				'data' : {
-					'targetCollectionUid' : targetCollectionUid,
-					'copy'				  : copy,
-					'qbQuestionUid'	      : ${question.uid}
-				},
-				'cache' : false
-			}).done(function(){
-				document.location.reload();
-			});
-		}
-		
-		function removeCollectionQuestion(collectionUid) {
-			if (permanentRemove) {
-				if (!permanentRemovePossible) {
-					alert("The question is in one collection only, so it would be permanently removed.\n"
-						  + "It is not possible as the question is used in sequences.");
-					return;
-				}
-				if (!confirm("The question is in one collection only. Are you sure that you want to remove it permanently?")){
-					return;
-				}
-			}
-			$.ajax({
-				'url'  : '<lams:LAMSURL />qb/collection/removeCollectionQuestion.do',
-				'type' : 'POST',
-				'dataType' : 'text',
-				'data' : {
-					'collectionUid' : collectionUid,
-					'qbQuestionUid'	: ${question.uid}
-				},
-				'cache' : false
-			}).done(function(){
-				if (permanentRemove) {
-					document.location.href = '<lams:LAMSURL />qb/collection/show.do';
-				} else {
-					document.location.reload();
-				}
-			});
-		}
-	</script>
-</lams:head>
-<body class="stripes">
-
->>>>>>> ba61b266
-<lams:Page title="Question statistics" type="admin">
-	<div class="panel panel-default">
-		<div class="panel-heading">
-			Question
-			
-			<div class="btn-group-xs pull-right">
-				<a href="<c:url value='/qb/edit/editQuestion.do'/>?qbQuestionUid=${question.uid}&KeepThis=true&TB_iframe=true" class="btn btn-default thickbox"> 
-					<i class="fa fa-pencil"	title="<fmt:message key="label.edit" />"></i>
-				</a>
-			
-				<a href="#nogo" onClick="javascript:exportQTI()" class="btn btn-default">
-					<i class="fa fa-download" title="<fmt:message key='label.export.qti'/>"></i>
-				</a>
-			</div>
-		</div>
-		
-		<div class="panel-body">
-			<div class="question-table">
-				<div class="row">
-					<div class="col-sm-1">
-						Version:
-					</div>
-					<div class="col-sm-11">
-						<c:out value="${question.version}" />
-					</div>
-				</div>
-				<div class="row">
-					<div class="col-sm-1">
-						Title:
-					</div>
-					<div class="col-sm-11">
-						<c:out value="${question.name}" escapeXml="false" />
-					</div>
-				</div>
-				<div class="row">
-					<div class="col-sm-1">
-						Description:
-					</div>
-					<div class="col-sm-11">
-						<c:out value="${question.description}" escapeXml="false" />
-					</div>
-				</div>
-				<div class="row">
-					<div class="col-sm-1">
-						Feedback:
-					</div>
-					<div class="col-sm-11">
-						<c:out value="${question.feedback}" escapeXml="false" />
-					</div>
-				</div>
-				<div class="row">
-					<div class="col-sm-1">
-						Mark:
-					</div>
-					<div class="col-sm-11">
-						<c:out value="${question.maxMark}" />
-					</div>
-				</div>
-			</div>
-
-			<c:if test="${not empty question.qbOptions}">
-				<p class="question-section-header">Options</p>
-				<table class="table table-striped qb-stats-table">
-					<tr>
-						<th>
-							#
-						</th>
-						<th>
-							Title
-						</th>
-						<th>
-							Correct?
-						</th>
-						<th>
-							Average selection<br>(as first choice)
-						</th>
-					</tr>
-					<c:forEach var="option" items="${question.qbOptions}" varStatus="status">
-						<tr>
-							<td>
-								${status.index + 1}
-							</td>
-							<td>
-								<c:out value="${option.name}" escapeXml="false" />
-							</td>
-							<td>
-								<c:if test="${option.correct}">
-									<i class="fa fa-check"></i>
-								</c:if>
-							</td>
-							<td>
-								<%--(${empty stats.answersRaw[option.uid] ? 0 : stats.answersRaw[option.uid]})--%>
-								${stats.answersPercent[option.uid]}%
-							</td>
-						</tr>
-					</c:forEach>
-				</table>
-			</div>
-		</c:if>
-	</div>
-	
-	<div class="panel panel-default">
-		<div class="panel-heading">
-			Management
-		</div>
-		<div class="panel-body">
-			<div class="container-fluid">
-				<c:if test="${not empty availableCollections and transferAllowed}">
-					<div class="row">
-						<div class="col-xs-12 col-md-2 middle-column">
-							Transfer questions to
-						</div>
-						<div class="col-xs-12 col-md-6">
-							<select class="form-control" id="targetCollectionSelect">
-								<c:forEach var="target" items="${availableCollections}">
-									<option value="${target.uid}">
-										<c:out value="${target.name}" />
-									</option>
-								</c:forEach>
-							</select>
-						</div>
-						<div class="col-xs-12 col-md-4">
-							<button class="btn btn-default" onClick="javascript:addCollectionQuestion(false)">Add</button>
-							<button class="btn btn-default" onClick="javascript:addCollectionQuestion(true)">Copy</button>
-						</div>
-					</div>
-				</c:if>
-				
-				<div class="row">
-					<div class="col-xs-0 col-md-2"></div>
-					<div class="col-xs-12 col-md-8 header-column">
-						Existing collections
-					</div>
-					<div class="col-xs-0 col-md-2"></div>
-				</div>
-				
-				<c:forEach var="collection" items="${existingCollections}">
-					<div class="row">
-						<div class="col-xs-0 col-md-2"></div>
-						<div class="col-xs-12 col-md-6 middle-cell">
-							<c:out value="${collection.name}" />
-						</div>
-						<div class="col-xs-12 col-md-2">
-							<c:if test="${transferAllowed}">
-								<button class="btn btn-default" onClick="javascript:removeCollectionQuestion(${collection.uid})">Remove</button>
-							</c:if>
-						</div>
-					</div>
-				</c:forEach>
-			</div>
-		</div>
-	</div>
-	
-	<c:if test="${not empty question.qbOptions}">
-		<div class="panel panel-default">
-			<div class="panel-heading">
-				Average selection chart
-			</div>
-			<div id="chartDiv" class="panel-body">
-			</div>
-		</div>
-	</c:if>
-	
-	<div class="panel panel-default">
-		<div class="panel-heading">
-			Burning questions
-		</div>
-		<div class="panel-body">
-			<c:choose>
-				<c:when test="${empty stats.burningQuestions}">
-					This question does not have any burning questions
-				</c:when>
-				<c:otherwise>
-					<table class="table table-striped qb-stats-table">
-						<tr>
-							<th>
-								Question
-							</th>
-							<th>
-								Likes
-							</th>
-						</tr>
-						<c:forEach var="question" items="${stats.burningQuestions}">
-							<tr>
-								<td>
-									<c:out value="${question.key}" />
-								</td>
-								<td>
-									<c:out value="${question.value}" />
-								</td>
-							</tr>
-						</c:forEach>
-					</table>
-				</c:otherwise>
-			</c:choose>
-		</div>
-	</div>
-	
-	<div class="panel panel-default">
-		<div class="panel-heading">
-			Usage in lessons
-		</div>
-		<div class="panel-body">
-			<c:choose>
-				<c:when test="${empty stats.activities}">
-					This question is not used in any lesson
-				</c:when>
-				<c:otherwise>
-					<table id="usage" class="table table-striped qb-stats-table">
-						<tr>
-							<th>
-								Organisation
-							</th>
-							<th>
-								Lesson
-							</th>
-							<th>
-								Activity
-							</th>
-							<th>
-								Tool type
-							</th>
-							<th>
-								Test participant count
-							</th>
-							<th>
-								Difficulty index
-							</th>
-							<th>
-								Discrimination index
-							</th>
-							<th>
-								Point biserial
-							</th>
-						</tr>
-						<c:forEach var="activityDTO" items="${stats.activities}">
-							<c:set var="lesson" value="${activityDTO.activity.learningDesign.lessons.iterator().next()}" />
-							<tr>
-								<td>
-									<c:out value="${lesson.organisation.name}" />
-								</td>
-								<td title="${lesson.lessonId}">
-									<c:out value="${lesson.lessonName}" />
-								</td>
-								<td title="${activityDTO.activity.activityId}">
-									<c:choose>
-										<c:when test="${empty activityDTO.monitorURL}">
-											<c:out value="${activityDTO.activity.title}" />
-										</c:when>
-										<c:otherwise>
-											<a href="${activityDTO.monitorURL}">
-												<c:out value="${activityDTO.activity.title}" />
-											</a>
-										</c:otherwise>
-									</c:choose>
-								</td>
-								<td>
-									<c:out value="${activityDTO.activity.tool.toolDisplayName}" />
-								</td>
-								<td>
-									<c:out value="${activityDTO.participantCount}" />
-								</td>
-								<c:choose>
-									<c:when test="${activityDTO.participantCount < 2}">
-										<td>-</td>
-										<td>-</td>
-										<td>-</td>
-									</c:when>
-									<c:otherwise>
-										<td><fmt:formatNumber type="number" maxFractionDigits="2" value="${activityDTO.difficultyIndex}" /></td>
-										<td><fmt:formatNumber type="number" maxFractionDigits="2" value="${activityDTO.discriminationIndex}" /></td>
-										<td><fmt:formatNumber type="number" maxFractionDigits="2" value="${activityDTO.pointBiserial}" /></td>
-										
-									</c:otherwise>
-								</c:choose>
-							</tr>
-						</c:forEach>
-					</table>
-				</c:otherwise>
-			</c:choose>
-		</div>
-	</div>
-	
-	<div class="panel panel-default">
-		<div class="panel-heading">
-			Previous versions
-		</div>
-		<div class="panel-body">
-			<c:choose>
-				<c:when test="${empty stats.versions}">
-					This question does not have any previous versions
-				</c:when>
-				<c:otherwise>
-					<table class="table table-striped qb-stats-table">
-						<tr>
-							<th>
-								#
-							</th>
-							<th>
-								Created date
-							</th>
-							<th>
-								Created ago
-							</th>
-						</tr>
-						<c:forEach var="version" items="${stats.versions}">
-							<tr>
-								<td>
-									<a href="/lams/qb/stats.do?qbQuestionUid=${version.uid}">v${version.version}</a>
-								</td>
-								<td>
-									<lams:Date value="${version.createDate}" />
-								</td>
-								<td>
-									<lams:Date value="${version.createDate}" timeago="true"/>
-								</td>
-							</tr>
-						</c:forEach>
-					</table>
-				</c:otherwise>
-			</c:choose>
-		</div>
-	</div>
-</lams:Page>
-
-	<!-- For exporting QTI packages -->
-	<iframe id="downloadFileDummyIframe" style="display: none;"></iframe>
-	<!-- For receiving question's uid after question has been saved -->
-	<div id="itemArea" class="hidden"></div>
-</body>
+<%@ page contentType="text/html; charset=utf-8" language="java"%>
+<%@ taglib uri="tags-lams" prefix="lams"%>
+<%@ taglib uri="tags-fmt" prefix="fmt"%>
+<%@ taglib uri="tags-core" prefix="c"%>
+
+<c:set var="question" value="${stats.question}" />
+
+<!DOCTYPE html>
+<lams:html>
+<lams:head>
+	<title>Question statistics</title>
+	
+	<lams:css/>
+	<link type="text/css" href="<lams:LAMSURL/>css/defaultHTML_chart.css" rel="stylesheet">
+	<link type="text/css" href="<lams:LAMSURL/>css/thickbox.css" rel="stylesheet">
+	<style>
+		.question-table {
+			margin-bottom
+		}
+		.question-table > .row {
+			padding-bottom: 10px;
+		}
+		
+		.question-table > .row > div:first-child, .qb-stats-table th, .section-header  {
+			font-weight: bold;
+		}
+		
+		#chartDiv {
+			height: 220px;
+		}
+		
+		#usage a {
+			text-decoration: underline;
+		}
+				
+		.row {
+			margin-top: 10px;
+		}
+		
+		.middle-cell {
+			padding-top: 6px;
+			display: inline-block;
+		}
+		
+		.middle-buttons {
+			text-align: center;
+		}
+
+		.header-column {
+			font-weight: bold;
+		}
+	</style>
+	
+	<script type="text/javascript" src="<lams:LAMSURL/>includes/javascript/jquery.js"></script>
+	<script type="text/javascript" src="<lams:LAMSURL/>includes/javascript/jquery.timeago.js"></script>	
+	<script type="text/javascript" src="<lams:LAMSURL/>includes/javascript/d3.js"></script>
+	<script type="text/javascript" src="<lams:LAMSURL/>includes/javascript/chart.js"></script>
+	<script type="text/javascript" src="<lams:LAMSURL/>includes/javascript/bootstrap.min.js"></script>
+	<script type="text/javascript" src="<lams:LAMSURL/>includes/javascript/thickbox.js"></script>
+	<script type="text/javascript">
+		var permanentRemove = ${permanentRemove},
+			permanentRemovePossible = ${permanentRemovePossible};
+		
+		$(document).ready(function(){
+			drawChart('bar', 'chartDiv', ${stats.answersJSON});
+			$("time.timeago").timeago();
+		});
+		
+		// add or copy questions to a collection
+		function addCollectionQuestion(copy) {
+			var targetCollectionUid = $('#targetCollectionSelect').val();
+			$.ajax({
+				'url'  : '<lams:LAMSURL />qb/collection/addCollectionQuestion.do',
+				'type' : 'POST',
+				'dataType' : 'text',
+				'data' : {
+					'targetCollectionUid' : targetCollectionUid,
+					'copy'				  : copy,
+					'qbQuestionUid'	      : ${question.uid}
+				},
+				'cache' : false
+			}).done(function(){
+				document.location.reload();
+			});
+		}
+		
+		function removeCollectionQuestion(collectionUid) {
+			if (permanentRemove) {
+				if (!permanentRemovePossible) {
+					alert("The question is in one collection only, so it would be permanently removed.\n"
+						  + "It is not possible as the question is used in sequences.");
+					return;
+				}
+				if (!confirm("The question is in one collection only. Are you sure that you want to remove it permanently?")){
+					return;
+				}
+			}
+			$.ajax({
+				'url'  : '<lams:LAMSURL />qb/collection/removeCollectionQuestion.do',
+				'type' : 'POST',
+				'dataType' : 'text',
+				'data' : {
+					'collectionUid' : collectionUid,
+					'qbQuestionUid'	: ${question.uid}
+				},
+				'cache' : false
+			}).done(function(){
+				if (permanentRemove) {
+					document.location.href = '<lams:LAMSURL />qb/collection/show.do';
+				} else {
+					document.location.reload();
+				}
+			});
+		}
+	    
+		function exportQTI(){
+	    	var frame = document.getElementById("downloadFileDummyIframe");
+	    	frame.src = '<c:url value="/imsqti/exportQuestionAsQTI.do" />?qbQuestionUid=${question.uid}';
+	    }
+
+	    //this method gets invoked after question has been edited and saved
+		function refreshThickbox(){
+			var newQuestionUid = $("#itemArea").html();
+			location.href = '<c:url value="/qb/stats/show.do" />?qbQuestionUid=' + newQuestionUid;
+		};
+	</script>
+</lams:head>
+<body class="stripes">
+
+<lams:Page title="Question statistics" type="admin">
+	<div class="panel panel-default">
+		<div class="panel-heading">
+			Question
+		</div>
+		<div class="panel-body">
+			<div class="question-table">
+				<div class="row">
+					<div class="col-sm-1">
+						Version:
+					</div>
+					<div class="col-sm-11">
+						<c:out value="${question.version}" />
+					</div>
+				</div>
+				<div class="row">
+					<div class="col-sm-1">
+						Title:
+					</div>
+					<div class="col-sm-11">
+						<c:out value="${question.name}" escapeXml="false" />
+					</div>
+				</div>
+				<div class="row">
+					<div class="col-sm-1">
+						Description:
+					</div>
+					<div class="col-sm-11">
+						<c:out value="${question.description}" escapeXml="false" />
+					</div>
+				</div>
+				<div class="row">
+					<div class="col-sm-1">
+						Feedback:
+					</div>
+					<div class="col-sm-11">
+						<c:out value="${question.feedback}" escapeXml="false" />
+					</div>
+				</div>
+				<div class="row">
+					<div class="col-sm-1">
+						Mark:
+					</div>
+					<div class="col-sm-11">
+						<c:out value="${question.maxMark}" />
+					</div>
+				</div>
+			</div>
+
+			<c:if test="${not empty question.qbOptions}">
+				<p class="question-section-header">Options</p>
+				<table class="table table-striped qb-stats-table">
+					<tr>
+						<th>
+							#
+						</th>
+						<th>
+							Title
+						</th>
+						<th>
+							Correct?
+						</th>
+						<th>
+							Average selection<br>(as first choice)
+						</th>
+					</tr>
+					<c:forEach var="option" items="${question.qbOptions}" varStatus="status">
+						<tr>
+							<td>
+								${status.index + 1}
+							</td>
+							<td>
+								<c:out value="${option.name}" escapeXml="false" />
+							</td>
+							<td>
+								<c:if test="${option.correct}">
+									<i class="fa fa-check"></i>
+								</c:if>
+							</td>
+							<td>
+								<%--(${empty stats.answersRaw[option.uid] ? 0 : stats.answersRaw[option.uid]})--%>
+								${stats.answersPercent[option.uid]}%
+							</td>
+						</tr>
+					</c:forEach>
+				</table>
+			</div>
+		</c:if>
+	</div>
+	
+	<div class="panel panel-default">
+		<div class="panel-heading">
+			Management
+		</div>
+		<div class="panel-body">
+			<div class="container-fluid">
+				<div class="row">
+					<div class="col-xs-0 col-md-2"></div>
+					<div class="col-xs-12 col-md-6 middle-buttons">
+						<a href="<c:url value='/qb/edit/editQuestion.do'/>?qbQuestionUid=${question.uid}&KeepThis=true&TB_iframe=true"
+							class="btn btn-default thickbox"> 
+							<i class="fa fa-pencil"></i> <fmt:message key="label.edit" />
+						</a>
+						<a href="#nogo" onClick="javascript:exportQTI()" class="btn btn-default">
+							<i class="fa fa-download"></i> <fmt:message key='label.export.qti'/>
+						</a>
+					</div>
+					<div class="col-xs-0 col-md-4"></div>
+				</div>
+			
+				<c:if test="${not empty availableCollections and transferAllowed}">
+					<div class="row">
+						<div class="col-xs-12 col-md-2 middle-cell">
+							Transfer questions to
+						</div>
+						<div class="col-xs-12 col-md-6">
+							<select class="form-control" id="targetCollectionSelect">
+								<c:forEach var="target" items="${availableCollections}">
+									<option value="${target.uid}">
+										<c:out value="${target.name}" />
+									</option>
+								</c:forEach>
+							</select>
+						</div>
+						<div class="col-xs-12 col-md-4">
+							<button class="btn btn-default" onClick="javascript:addCollectionQuestion(false)">Add</button>
+							<button class="btn btn-default" onClick="javascript:addCollectionQuestion(true)">Copy</button>
+						</div>
+					</div>
+				</c:if>
+				
+				<div class="row">
+					<div class="col-xs-0 col-md-2"></div>
+					<div class="col-xs-12 col-md-8 header-column">
+						Existing collections
+					</div>
+					<div class="col-xs-0 col-md-2"></div>
+				</div>
+				
+				<c:forEach var="collection" items="${existingCollections}">
+					<div class="row">
+						<div class="col-xs-0 col-md-2"></div>
+						<div class="col-xs-12 col-md-6 middle-cell">
+							<c:out value="${collection.name}" />
+						</div>
+						<div class="col-xs-12 col-md-2">
+							<c:if test="${transferAllowed}">
+								<button class="btn btn-default" onClick="javascript:removeCollectionQuestion(${collection.uid})">Remove</button>
+							</c:if>
+						</div>
+					</div>
+				</c:forEach>
+			</div>
+		</div>
+	</div>
+	
+	<c:if test="${not empty question.qbOptions}">
+		<div class="panel panel-default">
+			<div class="panel-heading">
+				Average selection chart
+			</div>
+			<div id="chartDiv" class="panel-body">
+			</div>
+		</div>
+	</c:if>
+	
+	<div class="panel panel-default">
+		<div class="panel-heading">
+			Burning questions
+		</div>
+		<div class="panel-body">
+			<c:choose>
+				<c:when test="${empty stats.burningQuestions}">
+					This question does not have any burning questions
+				</c:when>
+				<c:otherwise>
+					<table class="table table-striped qb-stats-table">
+						<tr>
+							<th>
+								Question
+							</th>
+							<th>
+								Likes
+							</th>
+						</tr>
+						<c:forEach var="question" items="${stats.burningQuestions}">
+							<tr>
+								<td>
+									<c:out value="${question.key}" />
+								</td>
+								<td>
+									<c:out value="${question.value}" />
+								</td>
+							</tr>
+						</c:forEach>
+					</table>
+				</c:otherwise>
+			</c:choose>
+		</div>
+	</div>
+	
+	<div class="panel panel-default">
+		<div class="panel-heading">
+			Usage in lessons
+		</div>
+		<div class="panel-body">
+			<c:choose>
+				<c:when test="${empty stats.activities}">
+					This question is not used in any lesson
+				</c:when>
+				<c:otherwise>
+					<table id="usage" class="table table-striped qb-stats-table">
+						<tr>
+							<th>
+								Organisation
+							</th>
+							<th>
+								Lesson
+							</th>
+							<th>
+								Activity
+							</th>
+							<th>
+								Tool type
+							</th>
+							<th>
+								Test participant count
+							</th>
+							<th>
+								Difficulty index
+							</th>
+							<th>
+								Discrimination index
+							</th>
+							<th>
+								Point biserial
+							</th>
+						</tr>
+						<c:forEach var="activityDTO" items="${stats.activities}">
+							<c:set var="lesson" value="${activityDTO.activity.learningDesign.lessons.iterator().next()}" />
+							<tr>
+								<td>
+									<c:out value="${lesson.organisation.name}" />
+								</td>
+								<td title="${lesson.lessonId}">
+									<c:out value="${lesson.lessonName}" />
+								</td>
+								<td title="${activityDTO.activity.activityId}">
+									<c:choose>
+										<c:when test="${empty activityDTO.monitorURL}">
+											<c:out value="${activityDTO.activity.title}" />
+										</c:when>
+										<c:otherwise>
+											<a href="${activityDTO.monitorURL}">
+												<c:out value="${activityDTO.activity.title}" />
+											</a>
+										</c:otherwise>
+									</c:choose>
+								</td>
+								<td>
+									<c:out value="${activityDTO.activity.tool.toolDisplayName}" />
+								</td>
+								<td>
+									<c:out value="${activityDTO.participantCount}" />
+								</td>
+								<c:choose>
+									<c:when test="${activityDTO.participantCount < 2}">
+										<td>-</td>
+										<td>-</td>
+										<td>-</td>
+									</c:when>
+									<c:otherwise>
+										<td><fmt:formatNumber type="number" maxFractionDigits="2" value="${activityDTO.difficultyIndex}" /></td>
+										<td><fmt:formatNumber type="number" maxFractionDigits="2" value="${activityDTO.discriminationIndex}" /></td>
+										<td><fmt:formatNumber type="number" maxFractionDigits="2" value="${activityDTO.pointBiserial}" /></td>
+										
+									</c:otherwise>
+								</c:choose>
+							</tr>
+						</c:forEach>
+					</table>
+				</c:otherwise>
+			</c:choose>
+		</div>
+	</div>
+	
+	<div class="panel panel-default">
+		<div class="panel-heading">
+			Previous versions
+		</div>
+		<div class="panel-body">
+			<c:choose>
+				<c:when test="${empty stats.versions}">
+					This question does not have any previous versions
+				</c:when>
+				<c:otherwise>
+					<table class="table table-striped qb-stats-table">
+						<tr>
+							<th>
+								#
+							</th>
+							<th>
+								Created date
+							</th>
+							<th>
+								Created ago
+							</th>
+						</tr>
+						<c:forEach var="version" items="${stats.versions}">
+							<tr>
+								<td>
+									<a href="/lams/qb/stats.do?qbQuestionUid=${version.uid}">v${version.version}</a>
+								</td>
+								<td>
+									<lams:Date value="${version.createDate}" />
+								</td>
+								<td>
+									<lams:Date value="${version.createDate}" timeago="true"/>
+								</td>
+							</tr>
+						</c:forEach>
+					</table>
+				</c:otherwise>
+			</c:choose>
+		</div>
+	</div>
+</lams:Page>
+
+<!-- For exporting QTI packages -->
+<iframe id="downloadFileDummyIframe" style="display: none;"></iframe>
+<!-- For receiving question's uid after question has been saved -->
+<div id="itemArea" class="hidden"></div>
+</body>
 </lams:html>