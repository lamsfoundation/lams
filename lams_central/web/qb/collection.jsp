<<<<<<< HEAD
<%@ page contentType="text/html; charset=utf-8" language="java"%>
<%@ taglib uri="tags-lams" prefix="lams"%>
<%@ taglib uri="tags-fmt" prefix="fmt"%>
<%@ taglib uri="tags-core" prefix="c"%>
<c:set var="hasQuestions" value="${questionCount > 0}" />

<!DOCTYPE html>
<lams:html>
<lams:head>
	<title>Collection</title>
	<meta name="viewport" content="width=device-width, initial-scale=1">
	
	<lams:css/>
	<link type="text/css" href="<lams:LAMSURL/>css/free.ui.jqgrid.min.css" rel="stylesheet">
	<link type="text/css" href="<lams:LAMSURL/>css/thickbox.css" rel="stylesheet">
	<link rel="stylesheet" href="<lams:LAMSURL/>css/x-editable.css"> 
	<link rel="stylesheet" href="<lams:LAMSURL/>css/x-editable-lams.css"> 
	<style>
		#edit-collection-button {
			float: right;
		}
		
		.row {
			margin-top: 10px;
		}
				
		.middle-cell {
			padding-top: 6px;
			display: inline-block;
		}

		.header-column {
			font-weight: bold;
		}

		.grid-question-count {
			margin-left: 10px;
		}
		
		.grid-collection-private {
			color: red !important;
			font-size: smaller;
		}
		
		#grid-question-create {
			display: inline-block;
			float: right;
			margin-right: 50px;
		}
		
		#collection-name-row {
			min-height: 20px; 
			margin-top: 20px;
		}
		
		#collection-name:hover+span+i {
			visibility:visible
		}
		#collection-name+span+i {
			visibility:hidden
		}
		
		a.thickbox {
			color: black;
			padding-left: 8px;
		}
		
		select {
			height: auto !important;
			width: auto !important;
		}
	</style>
	
	<script type="text/javascript" src="<lams:LAMSURL/>includes/javascript/jquery.js"></script>
	<script type="text/javascript" src="<lams:LAMSURL/>includes/javascript/jquery-ui.js"></script>
	<script type="text/javascript" src="<lams:LAMSURL/>includes/javascript/bootstrap.min.js"></script>
	<script type="text/javascript" src="<lams:LAMSURL/>includes/javascript/free.jquery.jqgrid.min.js"></script>
	<script type="text/javascript" src="<lams:LAMSURL/>includes/javascript/thickbox.js"></script>
	<script type="text/javascript" src="<lams:LAMSURL/>includes/javascript/x-editable.js"></script>
	<script type="text/javascript">
		$(document).ready(function(){
			var collectionGrid = $('#collection-grid'),	
				isPublicCollection = ${empty collection.userId};
			
			collectionGrid.jqGrid({
				guiStyle: "bootstrap",
				iconSet: 'fontAwesome',
				caption: "Questions",
			    datatype: "xml",
			    url: "<lams:LAMSURL />qb/collection/getCollectionGridData.do?showUsage=true&collectionUid=${collection.uid}",
			    height: "100%",
			    autowidth:true,
				shrinkToFit: true,
				viewrecords: true,
			    cellEdit: false,
			    cmTemplate: { title: false, search: false },
			    sortorder: "asc", 
			    sortname: "name", 
			    pager: true,
			    rowList:[10,20,30,40,50,100],
			    rowNum: 10,
			    viewrecords: true,
			    recordpos: "left",
			    hidegrid: false,
			    colNames:[
			    	"ID",
			    	"Name",
			    	"questionType",
			    	"questionVersion",
			    	"Used in<br>lessons",
			    	"Actions",
			    	"hasVersions"
			    ],
			    colModel:[
			    	{name:'id', index:'uid', sortable:true, hidden:false, width: 10},
			    	{name:'name', index:'name', sortable:true, search:true, autoencode:true, formatter: questionNameFormatter},
			    	{name:'questionType', index:'questionType', width:0, hidden: true},
			    	{name:'questionVersion', index:'questionVersion', width:0, hidden: true},
			    	{name: 'usage', index: 'usage', sortable:false, width: 10, align: "center"},
			      	// formatter gets just question uid and creates a button
			    	{name:'actions', index:'actions', classes: "stats-cell", sortable:false, width: 13, align: "center", formatter: actionsFormatter},
					{name:'hasVersions', index:'hasVersions', width:0, hidden: true}
			    ],
				beforeSelectRow: function(rowid, e) {
					// do not select rows at all
				    return false;
				},
				loadComplete: function(data) {
					//init thickbox
					tb_init('a.thickbox');
			    },
			    loadError: function(xhr,st,err) {
			    	collectionGrid.clearGridData();
				   	alert("Error!");
			    },
				subGrid : true,
				subGridOptions: {
				    hasSubgrid: function (options) {
				        return options.data.hasVersions == 'true';
				    }
				 },
				subGridRowExpanded: function(subgrid_id, row_id) {
				    var subgrid_table_id = subgrid_id + "_t",
				   	    rowData = jQuery("#" + subgrid_id.substring(0, subgrid_id.lastIndexOf('_'))).getRowData(row_id),
				   	    questionId = rowData["id"].split("_")[0];
					jQuery("#"+subgrid_id).html("<table id='"+subgrid_table_id+"' class='scroll archive'></table><div id='"+subgrid_table_id+"_pager' class='scroll' ></div>");
					jQuery("#"+subgrid_table_id).jqGrid({
							 guiStyle: "bootstrap",
							 iconSet: 'fontAwesome',
							 autoencode:false,
							 autowidth: true,
						     datatype: "xml",
						     url: "<lams:LAMSURL />qb/collection/getQuestionVersionGridData.do?qbQuestionId=" + questionId,
						     height: "100%",
						     cmTemplate: { title: false },
						     cellEdit:false,
						     pager: false,
						     colNames: [
						    	"ID",
						    	"Name",
						    	"questionType",
						    	"questionVersion",
						    	"Used in<br>lessons",
						    	"Actions"
						     ],
						     colModel: [
						    	{name:'id', index:'uid', sortable:false, hidden:true, width: 10},
						    	{name:'name', index:'name', sortable:false, search:false, autoencode:true, formatter: questionNameFormatter},
						    	{name:'questionType', index:'questionType', width:0, hidden: true},
						    	{name:'questionVersion', index:'questionVersion', width:0, hidden: true},
						    	{name: 'usage', index: 'usage', sortable:false, width: 9, align: "center"},
						      	// formatter gets just question uid and creates a button
						    	{name:'actions', index:'actions', classes: "stats-cell", sortable:false, width: 12, align: "center", formatter: actionsFormatter}
						     ],
						     loadError: function(xhr,st,err) {
						    	jQuery("#"+subgrid_table_id).clearGridData();
						    	alert("Error!");
						     }
					  	});
					}
			}).jqGrid('filterToolbar');

			if (!isPublicCollection) {
				//turn to inline mode for x-editable.js
				$.fn.editable.defaults.mode = 'inline';
				//enable renaming of lesson title  
				$('#collection-name').editable({
				    type: 'text',
				    pk: ${collection.uid},
				    url: "<lams:LAMSURL />qb/collection/changeCollectionName.do",
				    validate: function(value) {
					    //close editing area on validation failure
			            if (!value.trim()) {
			                $('.editable-open').editableContainer('hide', 'cancel');
			                return 'Can not be empty!';
			            }
			        },
				    //assume server response: 200 Ok {status: 'error', msg: 'field cannot be empty!'}
				    success: function(response, newValue) {
						if (response.created == 'false') {
							alert('Collection with such name already exists');
						}
				    }
			    //hide and show pencil on showing and hiding editing widget
				}).on('shown', function(e, editable) {
					$(this).nextAll('i.fa-pencil').hide();
				}).on('hidden', function(e, reason) {
					$(this).nextAll('i.fa-pencil').show();
				});
			}
		});
		
		// auxiliary formatter for jqGrid's question statistics column
		function actionsFormatter(cellvalue){
			var cellhtml = "<i class='fa fa-bar-chart' onClick='javascript:window.open(\"<lams:LAMSURL/>qb/stats/show.do?qbQuestionUid=" + cellvalue 
					+ "\", \"_blank\")' title='Show stats'></i>";

			cellhtml += "<a  title='<fmt:message key='label.edit' />' href='<c:url value='/qb/edit/editQuestion.do'/>?qbQuestionUid=" 
						+ cellvalue + "&collectionUid=${collection.uid}&KeepThis=true&TB_iframe=true&modal=true' class='thickbox'>"; 
			cellhtml += 	"<i class='fa fa-pencil'></i>";
			cellhtml += "</a>";

			return cellhtml;
		}
		
		//auxiliary formatter for jqGrid's question column
		function questionNameFormatter (cellvalue, options, rowObject) {
	       	var questionTypeInt = rowObject[2].textContent;
	       	var questionType;
	       	switch (questionTypeInt) {
	        case '1':
	        	questionType = "<fmt:message key="label.question.type.multiple.choice" />";
	          	break;
	        case '2':
	        	questionType = "<fmt:message key="label.question.type.matching.pairs" />";
	          	break;
	        case '3':
	        	questionType = "<fmt:message key="label.question.type.short.answer" />";
	          	break;
	        case '4':
	        	questionType = "<fmt:message key="label.question.type.numerical" />";
	          	break;
	        case '5':
	        	questionType = "<fmt:message key="label.question.type.true.false" />";
	          	break;
	        case '6':
	        	questionType = "<fmt:message key="label.question.type.essay" />";
	          	break;
	        case '7':
	        	questionType = "<fmt:message key="label.question.type.ordering" />";
	          	break;
	        case '8':
	        	questionType = "<fmt:message key="label.question.type.mark.hedging" />";
	          	break;
	      	}

	       	var questionVersion = rowObject[3].textContent;

	       	var text = cellvalue ? "<a target='_blank' title='Show stats' href='<lams:LAMSURL/>qb/stats/show.do?qbQuestionUid=" 
	       						  + options.rowId + "'>" + cellvalue  + "</a>" : "";
	        text += "<span class='pull-right alert-info btn-xs loffset5'>";
	       	text += "v. " + questionVersion;
	        text += "</span>";
	        if (questionType) {
		       	text += "<span class='pull-right alert-info btn-xs'>";
		       	text += questionType;
		        text += "</span>";
	        }
	        	
			return text;
		}
		
		// remove a collection
		function removeCollection() {
			if (confirm('Are you sure you want to remove "${collection.name}" collection?')) {
				$.ajax({
					'url'  : '<lams:LAMSURL />qb/collection/removeCollection.do',
					'type' : 'POST',
					'dataType' : 'text',
					'data' : {
						'collectionUid' : ${collection.uid}
					},
					'cache' : false
				}).done(function(){
					document.location.href = '<lams:LAMSURL />qb/collection/show.do';
				});
			}
		}
		
		// share a collection with authors of an organisation
		function shareCollection(organisationId) {
			var grid =  $('#collection-grid');
			
			$.ajax({
				'url'  : '<lams:LAMSURL />qb/collection/shareCollection.do',
				'type' : 'POST',
				'dataType' : 'text',
				'data' : {
					'collectionUid' : ${collection.uid},
					'organisationId': organisationId
				},
				'cache' : false
			}).done(function(){
				document.location.reload();
			});
		}
		
		// stop sharing a collection with authors of an organisation
		function unshareCollection(organisationId) {
			var grid =  $('#collection-grid');
			
			$.ajax({
				'url'  : '<lams:LAMSURL />qb/collection/unshareCollection.do',
				'type' : 'POST',
				'dataType' : 'text',
				'data' : {
					'collectionUid' : ${collection.uid},
					'organisationId': organisationId
				},
				'cache' : false
			}).done(function(){
				document.location.reload();
			});
		}

	    function importQTI(){
	    	window.open('<lams:LAMSURL/>questions/questionFile.jsp',
				'QuestionFile','width=500,height=240,scrollbars=yes');
	    }
		
	    function saveQTI(formHTML, formName) {
	    	var form = $($.parseHTML(formHTML));
			$.ajax({
				type: "POST",
				url: '<c:url value="/imsqti/saveQTI.do" />?contentFolderID=${contentFolderID}&collectionUid=${collection.uid}',
				data: form.serializeArray(),
				success: function() {
					location.reload();
				}
			});
	    }

	    function exportQTI(){
	    	var frame = document.getElementById("downloadFileDummyIframe");
	    	frame.src = '<c:url value="/imsqti/exportCollectionAsQTI.do" />?collectionUid=${collection.uid}';
	    }
		
		function exportQuestionsXml(){   
		    var reqIDVar = new Date();
			location.href="<c:url value='/xmlQuestions/exportQuestionsXml.do'/>?collectionUid=${collection.uid}&reqID="+reqIDVar.getTime();
		}
		
		//create proper href for "Create question" button
		function initLinkHref() {
			var questionType = document.getElementById("question-type").selectedIndex + 1;
			$("#create-question-href").attr("href", 
					"<c:url value='/qb/edit/initNewQuestion.do'/>?questionType=" + questionType 
					+ "&collectionUid=${collection.uid}" 
					+ "&KeepThis=true&TB_iframe=true&modal=true");
		};
		
	    //this method gets invoked after question has been edited and saved
		function refreshThickbox(){
			location.reload();
		};
	</script>
</lams:head>
<body class="stripes">
<lams:Page title="Collection" type="admin">
	
	<div>
		<button class="btn btn-default btn-sm" onClick="javascript:document.location.href='<lams:LAMSURL />qb/collection/show.do'">
			<i class="fa fa-angle-double-left"></i>
			Collection management
		</button>
	</div>
	
	<div id="collection-name-row" class="row h4">
		
		<div class="col-xs-12 col-sm-8">
			<span id="collection-name">
				<strong>
					<c:out value="${collection.name}" />
				</strong>
			</span>
			<c:if test="${not empty collection.userId}">
				<span>&nbsp;</span><i class='fa fa-sm fa-pencil'></i>
			</c:if>
			
			<c:if test="${collection.personal}">
				<span class="grid-collection-private small">
					<i class="fa fa-lock"></i> Private collection
				</span>
			</c:if>
		</div>
		
		<div class=" col-xs-12 col-sm-4">

			<%-- Do not display button for public and private collections --%>
			<c:if test="${not empty collection.userId and not collection.personal}">
				<div class="btn-group-xs pull-right loffset10">
					<c:if test="${not hasQuestions}">
						<button class="btn btn-default" onClick="javascript:removeCollection()" title="Remove collection">
							<i class="fa fa-trash"></i>
							Remove collection
						</button>
					</c:if>
				</div>
			</c:if>
		
			<div class="btn-group btn-group-xs pull-right loffset10" role="group">
				<a class="btn btn-default btn-xs disabled" aria-disabled="true">XML</a>
			
				<a class="btn btn-default btn-xs loffset5 thickbox" title="<fmt:message key="label.import.xml" />"
					href="<c:url value='/xmlQuestions/initImportQuestionsXml.do'/>?collectionUid=${collection.uid}&KeepThis=true&TB_iframe=true&modal=true" >  
					<i class="fa fa-upload"></i>
				</a>
				
				<c:if test="${isQtiExportEnabled && hasQuestions}">
					<a onclick="javascript:exportQuestionsXml();" class="btn btn-default btn-xs" title="<fmt:message key="label.export.xml" />">  
						<i class="fa fa-download"></i>
					</a>
				</c:if>
			</div>
			
			<div class="btn-group btn-group-xs loffset10 pull-right" role="group">
				<a class="btn btn-default btn-xs disabled" aria-disabled="true">QTI</a>
			
				<a href="#nogo" onClick="javascript:importQTI()" class="btn btn-default" title="<fmt:message key='label.import.qti'/>">
					<i class="fa fa-upload"></i>
				</a>
				
				<c:if test="${isQtiExportEnabled && hasQuestions}">
					<a href="#nogo" onClick="javascript:exportQTI()" class="btn btn-default" title="<fmt:message key='label.export.qti'/>">
						<i class="fa fa-download"></i>
					</a>
				</c:if>
			</div>
				
			<div class="btn-group-xs pull-right" style="display: flex;">
				<select id="question-type" class="form-control btn-xs">
					<option selected="selected"><fmt:message key="label.question.type.multiple.choice" /></option>
					<option><fmt:message key="label.question.type.matching.pairs" /></option>
					<option><fmt:message key="label.question.type.short.answer" /></option>
					<option><fmt:message key="label.question.type.numerical" /></option>
					<option><fmt:message key="label.question.type.true.false" /></option>
					<option><fmt:message key="label.question.type.essay" /></option>
					<option><fmt:message key="label.question.type.ordering" /></option>
					<option><fmt:message key="label.question.type.mark.hedging" /></option>
				</select>&nbsp;
						
				<a onclick="initLinkHref();return false;" href="" class="btn btn-default thickbox" id="create-question-href">  
					<i class="fa fa-plus-circle" aria-hidden="true" title="<fmt:message key="label.create.question" />"></i>
				</a>
			</div>
			
		</div>
	</div>
				
	<c:choose>
		<c:when test="${hasQuestions}">			
			<%-- jqGrid placeholder with some useful attributes --%>
			<div class="voffset20" >
				<table id="collection-grid"></table>
			</div>
		</c:when>
		<c:otherwise>
			<div class="alert alert-warning">
				There are no questions in this collection
			</div>
		</c:otherwise>
	</c:choose>

	<%-- Do not display links for collection manipulation for public and private collections --%>
	<c:if test="${not empty collection.userId and not collection.personal
		and (not empty collection.organisations or not empty availableOrganisations)}">
		<div class="panel panel-default voffset20">
			<div class="panel-heading">
				Share collection with organisations
			</div>
			<div class="panel-body">
				<table class="table table-striped table-condensed table-responsive" style="max-width: 400px;">
					<tbody>
					
						<%-- Already shared organisations--%>
						<c:forEach var="organisation" items="${collection.organisations}">
							<tr  class="info">
								<td>
									<c:out value="${organisation.name}" />&nbsp;
									<span class="label label-primary">Shared</span>
								</td>
								<td width="30px;">
									<button class="btn btn-default btn-xs" onClick="javascript:unshareCollection(${organisation.organisationId})">
										Unshare
									</button>
								</td>
							</tr>
						</c:forEach>
							
						<%-- Not yet shared ones --%>
						<c:forEach var="organisation" items="${availableOrganisations}">
							<tr>
								<td>
									<c:out value="${organisation.name}" />
								</td>
								<td width="30px;" style="text-align: center;">
									<button class="btn btn-default btn-xs" onClick="javascript:shareCollection(${organisation.organisationId})">
										Share
									</button>
								</td>
							</tr>						
						</c:forEach>
					</tbody>
				</table>
			
			</div>
		</div>
	</c:if>

	
	<!-- Dummy div for question save to work properly -->
	<div id="itemArea" class="hidden"></div>
	<!-- Dummy iframe for exporting QTI packages -->
	<iframe id="downloadFileDummyIframe" style="display: none;"></iframe>
</lams:Page>
</body>
=======
<%@ page contentType="text/html; charset=utf-8" language="java"%>
<%@ taglib uri="tags-lams" prefix="lams"%>
<%@ taglib uri="tags-fmt" prefix="fmt"%>
<%@ taglib uri="tags-core" prefix="c"%>
<c:set var="hasQuestions" value="${questionCount > 0}" />

<!DOCTYPE html>
<lams:html>
<lams:head>
	<title>Collection</title>
	<meta name="viewport" content="width=device-width, initial-scale=1">
	
	<lams:css/>
	<link type="text/css" href="<lams:LAMSURL/>css/free.ui.jqgrid.min.css" rel="stylesheet">
	<link type="text/css" href="<lams:LAMSURL/>css/thickbox.css" rel="stylesheet">
	<link rel="stylesheet" href="<lams:LAMSURL/>css/x-editable.css"> 
	<link rel="stylesheet" href="<lams:LAMSURL/>css/x-editable-lams.css"> 
	<style>
		#edit-collection-button {
			float: right;
		}
		
		.row {
			margin-top: 10px;
		}
				
		.middle-cell {
			padding-top: 6px;
			display: inline-block;
		}

		.header-column {
			font-weight: bold;
		}

		.grid-question-count {
			margin-left: 10px;
		}
		
		.grid-collection-private {
			color: red !important;
			font-size: smaller;
		}
		
		#grid-question-create {
			display: inline-block;
			float: right;
			margin-right: 50px;
		}
		
		#collection-name-row {
			min-height: 20px; 
			margin-top: 20px;
		}
		
		#collection-name:hover+span+i {
			visibility:visible
		}
		#collection-name+span+i {
			visibility:hidden
		}
		
		a.thickbox {
			color: black;
			padding-left: 8px;
		}
		
		select {
			height: auto !important;
			width: auto !important;
		}
		
		.all-learning-outcomes {
			display: none;
		}
		
		.all-learning-outcomes-show {
			cursor: pointer;
		}
	</style>
	
	<script type="text/javascript" src="<lams:LAMSURL/>includes/javascript/jquery.js"></script>
	<script type="text/javascript" src="<lams:LAMSURL/>includes/javascript/jquery-ui.js"></script>
	<script type="text/javascript" src="<lams:LAMSURL/>includes/javascript/bootstrap.min.js"></script>
	<script type="text/javascript" src="<lams:LAMSURL/>includes/javascript/free.jquery.jqgrid.min.js"></script>
	<script type="text/javascript" src="<lams:LAMSURL/>includes/javascript/thickbox.js"></script>
	<script type="text/javascript" src="<lams:LAMSURL/>includes/javascript/x-editable.js"></script>
	<script type="text/javascript">
		$(document).ready(function(){
			var collectionGrid = $('#collection-grid'),	
				isPublicCollection = ${empty collection.userId};
			
			collectionGrid.jqGrid({
				guiStyle: "bootstrap",
				iconSet: 'fontAwesome',
				caption: "Questions",
			    datatype: "xml",
			    url: "<lams:LAMSURL />qb/collection/getCollectionGridData.do?view=single&collectionUid=${collection.uid}",
			    height: "100%",
			    autowidth:true,
				shrinkToFit: true,
				viewrecords: true,
			    cellEdit: false,
			    cmTemplate: { title: false, search: false },
			    sortorder: "asc", 
			    sortname: "name", 
			    pager: true,
			    rowList:[10,20,30,40,50,100],
			    rowNum: 10,
			    viewrecords: true,
			    recordpos: "left",
			    hidegrid: false,
			    colNames:[
			    	"ID",
			    	"Name",
			    	"questionType",
			    	"questionVersion",
			    	"Learning Outcomes",
			    	"Used in<br>lessons",
			    	"Actions",
			    	"hasVersions"
			    ],
			    colModel:[
			    	{name:'id', index:'uid', sortable:true, hidden:false, width: 10},
			    	{name:'name', index:'name', sortable:true, search:true, autoencode:true, formatter: questionNameFormatter},
			    	{name:'questionType', index:'questionType', width:0, hidden: true},
			    	{name:'questionVersion', index:'questionVersion', width:0, hidden: true},
			    	{name: 'learningOutcomes', index: 'learningOutcomes', sortable:true, search:true, autoencode: true, width: 25, formatter: learningOutcomeFormatter},
			    	{name: 'usage', index: 'usage', sortable:false, width: 10, align: "center"},
			      	// formatter gets just question uid and creates a button
			    	{name:'actions', index:'actions', classes: "stats-cell", sortable:false, width: 13, align: "center", formatter: actionsFormatter},
					{name:'hasVersions', index:'hasVersions', width:0, hidden: true}
			    ],
				beforeSelectRow: function(rowid, e) {
					// do not select rows at all
				    return false;
				},
				loadComplete: function(data) {
					//init thickbox
					tb_init('a.thickbox');
			    },
			    loadError: function(xhr,st,err) {
			    	collectionGrid.clearGridData();
				   	alert("Error!");
			    },
				subGrid : true,
				subGridOptions: {
				    hasSubgrid: function (options) {
				        return options.data.hasVersions == 'true';
				    }
				 },
				subGridRowExpanded: function(subgrid_id, row_id) {
				    var subgrid_table_id = subgrid_id + "_t",
				   	    rowData = jQuery("#" + subgrid_id.substring(0, subgrid_id.lastIndexOf('_'))).getRowData(row_id),
				   	    questionId = rowData["id"].split("_")[0];
					jQuery("#"+subgrid_id).html("<table id='"+subgrid_table_id+"' class='scroll archive'></table><div id='"+subgrid_table_id+"_pager' class='scroll' ></div>");
					jQuery("#"+subgrid_table_id).jqGrid({
							 guiStyle: "bootstrap",
							 iconSet: 'fontAwesome',
							 autoencode:false,
							 autowidth: true,
						     datatype: "xml",
						     url: "<lams:LAMSURL />qb/collection/getQuestionVersionGridData.do?view=version&qbQuestionId=" + questionId,
						     height: "100%",
						     cmTemplate: { title: false },
						     cellEdit:false,
						     pager: false,
						     colNames: [
						    	"ID",
						    	"Name",
						    	"questionType",
						    	"questionVersion",
						    	"Learning Outcomes",
						    	"Used in<br>lessons",
						    	"Actions"
						     ],
						     colModel: [
						    	{name:'id', index:'question_id', sortable:false, hidden:true, width: 10},
						    	{name:'name', index:'name', sortable:false, search:false, autoencode:true, formatter: questionNameFormatter},
						    	{name:'questionType', index:'questionType', width:0, hidden: true},
						    	{name:'questionVersion', index:'questionVersion', width:0, hidden: true},
						    	{name: 'learningOutcomes', index: 'learningOutcomes', width:0, hidden: true},
						    	{name: 'usage', index: 'usage', sortable:false, width: 9, align: "center"},
						      	// formatter gets just question uid and creates a button
						    	{name:'actions', index:'actions', classes: "stats-cell", sortable:false, width: 12, align: "center", formatter: actionsFormatter}
						     ],
						     loadError: function(xhr,st,err) {
						    	jQuery("#"+subgrid_table_id).clearGridData();
						    	alert("Error!");
						     }
					  	});
					}
			}).jqGrid('filterToolbar');

			if (!isPublicCollection) {
				//turn to inline mode for x-editable.js
				$.fn.editable.defaults.mode = 'inline';
				//enable renaming of lesson title  
				$('#collection-name').editable({
				    type: 'text',
				    pk: ${collection.uid},
				    url: "<lams:LAMSURL />qb/collection/changeCollectionName.do",
				    validate: function(value) {
					    //close editing area on validation failure
			            if (!value.trim()) {
			                $('.editable-open').editableContainer('hide', 'cancel');
			                return 'Can not be empty!';
			            }
			        },
				    //assume server response: 200 Ok {status: 'error', msg: 'field cannot be empty!'}
				    success: function(response, newValue) {
						if (response.created == 'false') {
							alert('Collection with such name already exists');
						}
				    }
			    //hide and show pencil on showing and hiding editing widget
				}).on('shown', function(e, editable) {
					$(this).nextAll('i.fa-pencil').hide();
				}).on('hidden', function(e, reason) {
					$(this).nextAll('i.fa-pencil').show();
				});
			}
		});
		
		function learningOutcomeFormatter(cellvalue) {
			if (!cellvalue) {
				return '';
			}
			
			var outcomes = cellvalue.split('<br>'),
				cellhtml = '',
				firstOutcome = null;
			outcomes.forEach(function(outcome){
				cellhtml += '<span class="alert-info btn-xs">' + outcome + '</span><br>';
				if (!firstOutcome) {
					firstOutcome = cellhtml;
				}
			});
			
			// if there is only one outcome, just show it
			// if there is more, show the first one and a button to show all
			return outcomes.length === 1 ? cellhtml :
				   	firstOutcome + '<a class="all-learning-outcomes-show" onClick="javascript:showLearningOutcomes(this)">'
					+ '(show all)</a><div class="all-learning-outcomes">' + cellhtml + '</div>';
		}
		
		function showLearningOutcomes(button) {
			var cell = $(button).closest('td'),
				fullText = $('.all-learning-outcomes', cell).html();
			cell.html(fullText);
		}
		
		// auxiliary formatter for jqGrid's question statistics column
		function actionsFormatter(cellvalue){
			var cellhtml = "<i class='fa fa-bar-chart' onClick='javascript:window.open(\"<lams:LAMSURL/>qb/stats/show.do?qbQuestionUid=" + cellvalue 
					+ "\", \"_blank\")' title='Show stats'></i>";

			cellhtml += "<a  title='<fmt:message key='label.edit' />' href='<c:url value='/qb/edit/editQuestion.do'/>?qbQuestionUid=" 
						+ cellvalue + "&collectionUid=${collection.uid}&KeepThis=true&TB_iframe=true' class='thickbox'>"; 
			cellhtml += 	"<i class='fa fa-pencil'></i>";
			cellhtml += "</a>";

			return cellhtml;
		}
		
		//auxiliary formatter for jqGrid's question column
		function questionNameFormatter (cellvalue, options, rowObject) {
	       	var questionTypeInt = rowObject[2].textContent;
	       	var questionType;
	       	switch (questionTypeInt) {
	        case '1':
	        	questionType = "<fmt:message key="label.question.type.multiple.choice" />";
	          	break;
	        case '2':
	        	questionType = "<fmt:message key="label.question.type.matching.pairs" />";
	          	break;
	        case '3':
	        	questionType = "<fmt:message key="label.question.type.short.answer" />";
	          	break;
	        case '4':
	        	questionType = "<fmt:message key="label.question.type.numerical" />";
	          	break;
	        case '5':
	        	questionType = "<fmt:message key="label.question.type.true.false" />";
	          	break;
	        case '6':
	        	questionType = "<fmt:message key="label.question.type.essay" />";
	          	break;
	        case '7':
	        	questionType = "<fmt:message key="label.question.type.ordering" />";
	          	break;
	        case '8':
	        	questionType = "<fmt:message key="label.question.type.mark.hedging" />";
	          	break;
	      	}

	       	var questionVersion = rowObject[3].textContent;

	       	var text = cellvalue ? "<a target='_blank' title='Show stats' href='<lams:LAMSURL/>qb/stats/show.do?qbQuestionUid=" 
	       						  + options.rowId + "'>" + cellvalue  + "</a>" : "";
	        text += "<span class='pull-right alert-info btn-xs loffset5'>";
	       	text += "v. " + questionVersion;
	        text += "</span>";
	        if (questionType) {
		       	text += "<span class='pull-right alert-info btn-xs'>";
		       	text += questionType;
		        text += "</span>";
	        }
	        	
			return text;
		}
		
		// remove a collection
		function removeCollection() {
			if (confirm('Are you sure you want to remove "${collection.name}" collection?')) {
				$.ajax({
					'url'  : '<lams:LAMSURL />qb/collection/removeCollection.do',
					'type' : 'POST',
					'dataType' : 'text',
					'data' : {
						'collectionUid' : ${collection.uid}
					},
					'cache' : false
				}).done(function(){
					document.location.href = '<lams:LAMSURL />qb/collection/show.do';
				});
			}
		}
		
		// share a collection with authors of an organisation
		function shareCollection(organisationId) {
			var grid =  $('#collection-grid');
			
			$.ajax({
				'url'  : '<lams:LAMSURL />qb/collection/shareCollection.do',
				'type' : 'POST',
				'dataType' : 'text',
				'data' : {
					'collectionUid' : ${collection.uid},
					'organisationId': organisationId
				},
				'cache' : false
			}).done(function(){
				document.location.reload();
			});
		}
		
		// stop sharing a collection with authors of an organisation
		function unshareCollection(organisationId) {
			var grid =  $('#collection-grid');
			
			$.ajax({
				'url'  : '<lams:LAMSURL />qb/collection/unshareCollection.do',
				'type' : 'POST',
				'dataType' : 'text',
				'data' : {
					'collectionUid' : ${collection.uid},
					'organisationId': organisationId
				},
				'cache' : false
			}).done(function(){
				document.location.reload();
			});
		}

	    function importQTI(){
	    	window.open('<lams:LAMSURL/>questions/questionFile.jsp',
				'QuestionFile','width=500,height=240,scrollbars=yes');
	    }
		
	    function saveQTI(formHTML, formName) {
	    	var form = $($.parseHTML(formHTML));
			$.ajax({
				type: "POST",
				url: '<c:url value="/imsqti/saveQTI.do" />?contentFolderID=${contentFolderID}&collectionUid=${collection.uid}',
				data: form.serializeArray(),
				success: function() {
					location.reload();
				}
			});
	    }

	    function exportQTI(){
	    	var frame = document.getElementById("downloadFileDummyIframe");
	    	frame.src = '<c:url value="/imsqti/exportCollectionAsQTI.do" />?collectionUid=${collection.uid}';
	    }
		
		function exportQuestionsXml(){   
		    var reqIDVar = new Date();
			location.href="<c:url value='/xmlQuestions/exportQuestionsXml.do'/>?collectionUid=${collection.uid}&reqID="+reqIDVar.getTime();
		}
		
		//create proper href for "Create question" button
		function initLinkHref() {
			var questionType = document.getElementById("question-type").selectedIndex + 1;
			$("#create-question-href").attr("href", 
					"<c:url value='/qb/edit/newQuestionInit.do'/>?questionType=" + questionType 
					+ "&collectionUid=${collection.uid}" 
					+ "&KeepThis=true&TB_iframe=true&modal=true");
		};
		
	    //this method gets invoked after question has been edited and saved
		function refreshThickbox(){
			location.reload();
		};
	</script>
</lams:head>
<body class="stripes">
<lams:Page title="Collection" type="admin">
	
	<div>
		<button class="btn btn-default btn-sm" onClick="javascript:document.location.href='<lams:LAMSURL />qb/collection/show.do'">
			<i class="fa fa-angle-double-left"></i>
			Collection management
		</button>
	</div>
	
	<div id="collection-name-row" class="row h4">
		
		<div class="col-xs-12 col-sm-8">
			<span id="collection-name">
				<strong>
					<c:out value="${collection.name}" />
				</strong>
			</span>
			<c:if test="${not empty collection.userId}">
				<span>&nbsp;</span><i class='fa fa-sm fa-pencil'></i>
			</c:if>
			
			<c:if test="${collection.personal}">
				<span class="grid-collection-private small">
					<i class="fa fa-lock"></i> Private collection
				</span>
			</c:if>
		</div>
		
		<div class=" col-xs-12 col-sm-4">

			<%-- Do not display button for public and private collections --%>
			<c:if test="${not empty collection.userId and not collection.personal}">
				<div class="btn-group-xs pull-right loffset10">
					<c:if test="${not hasQuestions}">
						<button class="btn btn-default" onClick="javascript:removeCollection()" title="Remove collection">
							<i class="fa fa-trash"></i>
							Remove collection
						</button>
					</c:if>
				</div>
			</c:if>
		
			<div class="btn-group btn-group-xs pull-right loffset10" role="group">
				<a class="btn btn-default btn-xs disabled" aria-disabled="true">XML</a>
			
				<a class="btn btn-default btn-xs loffset5 thickbox" title="<fmt:message key="label.import.xml" />"
					href="<c:url value='/xmlQuestions/initImportQuestionsXml.do'/>?collectionUid=${collection.uid}&KeepThis=true&TB_iframe=true&modal=true" >  
					<i class="fa fa-upload"></i>
				</a>
				
				<c:if test="${isQtiExportEnabled && hasQuestions}">
					<a onclick="javascript:exportQuestionsXml();" class="btn btn-default btn-xs" title="<fmt:message key="label.export.xml" />">  
						<i class="fa fa-download"></i>
					</a>
				</c:if>
			</div>
			
			<div class="btn-group btn-group-xs loffset10 pull-right" role="group">
				<a class="btn btn-default btn-xs disabled" aria-disabled="true">QTI</a>
			
				<a href="#nogo" onClick="javascript:importQTI()" class="btn btn-default" title="<fmt:message key='label.import.qti'/>">
					<i class="fa fa-upload"></i>
				</a>
				
				<c:if test="${isQtiExportEnabled && hasQuestions}">
					<a href="#nogo" onClick="javascript:exportQTI()" class="btn btn-default" title="<fmt:message key='label.export.qti'/>">
						<i class="fa fa-download"></i>
					</a>
				</c:if>
			</div>
				
			<div class="btn-group-xs pull-right" style="display: flex;">
				<select id="question-type" class="form-control btn-xs">
					<option selected="selected"><fmt:message key="label.question.type.multiple.choice" /></option>
					<option><fmt:message key="label.question.type.matching.pairs" /></option>
					<option><fmt:message key="label.question.type.short.answer" /></option>
					<option><fmt:message key="label.question.type.numerical" /></option>
					<option><fmt:message key="label.question.type.true.false" /></option>
					<option><fmt:message key="label.question.type.essay" /></option>
					<option><fmt:message key="label.question.type.ordering" /></option>
					<option><fmt:message key="label.question.type.mark.hedging" /></option>
				</select>&nbsp;
						
				<a onclick="initLinkHref();return false;" href="" class="btn btn-default thickbox" id="create-question-href">  
					<i class="fa fa-plus-circle" aria-hidden="true" title="<fmt:message key="label.create.question" />"></i>
				</a>
			</div>
			
		</div>
	</div>
				
	<c:choose>
		<c:when test="${hasQuestions}">			
			<%-- jqGrid placeholder with some useful attributes --%>
			<div class="voffset20" >
				<table id="collection-grid"></table>
			</div>
		</c:when>
		<c:otherwise>
			<div class="alert alert-warning">
				There are no questions in this collection
			</div>
		</c:otherwise>
	</c:choose>

	<%-- Do not display links for collection manipulation for public and private collections --%>
	<c:if test="${not empty collection.userId and not collection.personal
		and (not empty collection.organisations or not empty availableOrganisations)}">
		<div class="panel panel-default voffset20">
			<div class="panel-heading">
				Share collection with organisations
			</div>
			<div class="panel-body">
				<table class="table table-striped table-condensed table-responsive" style="max-width: 400px;">
					<tbody>
					
						<%-- Already shared organisations--%>
						<c:forEach var="organisation" items="${collection.organisations}">
							<tr  class="info">
								<td>
									<c:out value="${organisation.name}" />&nbsp;
									<span class="label label-primary">Shared</span>
								</td>
								<td width="30px;">
									<button class="btn btn-default btn-xs" onClick="javascript:unshareCollection(${organisation.organisationId})">
										Unshare
									</button>
								</td>
							</tr>
						</c:forEach>
							
						<%-- Not yet shared ones --%>
						<c:forEach var="organisation" items="${availableOrganisations}">
							<tr>
								<td>
									<c:out value="${organisation.name}" />
								</td>
								<td width="30px;" style="text-align: center;">
									<button class="btn btn-default btn-xs" onClick="javascript:shareCollection(${organisation.organisationId})">
										Share
									</button>
								</td>
							</tr>						
						</c:forEach>
					</tbody>
				</table>
			
			</div>
		</div>
	</c:if>

	
	<!-- Dummy div for question save to work properly -->
	<div id="itemArea" class="hidden"></div>
	<!-- Dummy iframe for exporting QTI packages -->
	<iframe id="downloadFileDummyIframe" style="display: none;"></iframe>
</lams:Page>
</body>
>>>>>>> 0f2b554d
</lams:html><|MERGE_RESOLUTION|>--- conflicted
+++ resolved
@@ -1,531 +1,3 @@
-<<<<<<< HEAD
-<%@ page contentType="text/html; charset=utf-8" language="java"%>
-<%@ taglib uri="tags-lams" prefix="lams"%>
-<%@ taglib uri="tags-fmt" prefix="fmt"%>
-<%@ taglib uri="tags-core" prefix="c"%>
-<c:set var="hasQuestions" value="${questionCount > 0}" />
-
-<!DOCTYPE html>
-<lams:html>
-<lams:head>
-	<title>Collection</title>
-	<meta name="viewport" content="width=device-width, initial-scale=1">
-	
-	<lams:css/>
-	<link type="text/css" href="<lams:LAMSURL/>css/free.ui.jqgrid.min.css" rel="stylesheet">
-	<link type="text/css" href="<lams:LAMSURL/>css/thickbox.css" rel="stylesheet">
-	<link rel="stylesheet" href="<lams:LAMSURL/>css/x-editable.css"> 
-	<link rel="stylesheet" href="<lams:LAMSURL/>css/x-editable-lams.css"> 
-	<style>
-		#edit-collection-button {
-			float: right;
-		}
-		
-		.row {
-			margin-top: 10px;
-		}
-				
-		.middle-cell {
-			padding-top: 6px;
-			display: inline-block;
-		}
-
-		.header-column {
-			font-weight: bold;
-		}
-
-		.grid-question-count {
-			margin-left: 10px;
-		}
-		
-		.grid-collection-private {
-			color: red !important;
-			font-size: smaller;
-		}
-		
-		#grid-question-create {
-			display: inline-block;
-			float: right;
-			margin-right: 50px;
-		}
-		
-		#collection-name-row {
-			min-height: 20px; 
-			margin-top: 20px;
-		}
-		
-		#collection-name:hover+span+i {
-			visibility:visible
-		}
-		#collection-name+span+i {
-			visibility:hidden
-		}
-		
-		a.thickbox {
-			color: black;
-			padding-left: 8px;
-		}
-		
-		select {
-			height: auto !important;
-			width: auto !important;
-		}
-	</style>
-	
-	<script type="text/javascript" src="<lams:LAMSURL/>includes/javascript/jquery.js"></script>
-	<script type="text/javascript" src="<lams:LAMSURL/>includes/javascript/jquery-ui.js"></script>
-	<script type="text/javascript" src="<lams:LAMSURL/>includes/javascript/bootstrap.min.js"></script>
-	<script type="text/javascript" src="<lams:LAMSURL/>includes/javascript/free.jquery.jqgrid.min.js"></script>
-	<script type="text/javascript" src="<lams:LAMSURL/>includes/javascript/thickbox.js"></script>
-	<script type="text/javascript" src="<lams:LAMSURL/>includes/javascript/x-editable.js"></script>
-	<script type="text/javascript">
-		$(document).ready(function(){
-			var collectionGrid = $('#collection-grid'),	
-				isPublicCollection = ${empty collection.userId};
-			
-			collectionGrid.jqGrid({
-				guiStyle: "bootstrap",
-				iconSet: 'fontAwesome',
-				caption: "Questions",
-			    datatype: "xml",
-			    url: "<lams:LAMSURL />qb/collection/getCollectionGridData.do?showUsage=true&collectionUid=${collection.uid}",
-			    height: "100%",
-			    autowidth:true,
-				shrinkToFit: true,
-				viewrecords: true,
-			    cellEdit: false,
-			    cmTemplate: { title: false, search: false },
-			    sortorder: "asc", 
-			    sortname: "name", 
-			    pager: true,
-			    rowList:[10,20,30,40,50,100],
-			    rowNum: 10,
-			    viewrecords: true,
-			    recordpos: "left",
-			    hidegrid: false,
-			    colNames:[
-			    	"ID",
-			    	"Name",
-			    	"questionType",
-			    	"questionVersion",
-			    	"Used in<br>lessons",
-			    	"Actions",
-			    	"hasVersions"
-			    ],
-			    colModel:[
-			    	{name:'id', index:'uid', sortable:true, hidden:false, width: 10},
-			    	{name:'name', index:'name', sortable:true, search:true, autoencode:true, formatter: questionNameFormatter},
-			    	{name:'questionType', index:'questionType', width:0, hidden: true},
-			    	{name:'questionVersion', index:'questionVersion', width:0, hidden: true},
-			    	{name: 'usage', index: 'usage', sortable:false, width: 10, align: "center"},
-			      	// formatter gets just question uid and creates a button
-			    	{name:'actions', index:'actions', classes: "stats-cell", sortable:false, width: 13, align: "center", formatter: actionsFormatter},
-					{name:'hasVersions', index:'hasVersions', width:0, hidden: true}
-			    ],
-				beforeSelectRow: function(rowid, e) {
-					// do not select rows at all
-				    return false;
-				},
-				loadComplete: function(data) {
-					//init thickbox
-					tb_init('a.thickbox');
-			    },
-			    loadError: function(xhr,st,err) {
-			    	collectionGrid.clearGridData();
-				   	alert("Error!");
-			    },
-				subGrid : true,
-				subGridOptions: {
-				    hasSubgrid: function (options) {
-				        return options.data.hasVersions == 'true';
-				    }
-				 },
-				subGridRowExpanded: function(subgrid_id, row_id) {
-				    var subgrid_table_id = subgrid_id + "_t",
-				   	    rowData = jQuery("#" + subgrid_id.substring(0, subgrid_id.lastIndexOf('_'))).getRowData(row_id),
-				   	    questionId = rowData["id"].split("_")[0];
-					jQuery("#"+subgrid_id).html("<table id='"+subgrid_table_id+"' class='scroll archive'></table><div id='"+subgrid_table_id+"_pager' class='scroll' ></div>");
-					jQuery("#"+subgrid_table_id).jqGrid({
-							 guiStyle: "bootstrap",
-							 iconSet: 'fontAwesome',
-							 autoencode:false,
-							 autowidth: true,
-						     datatype: "xml",
-						     url: "<lams:LAMSURL />qb/collection/getQuestionVersionGridData.do?qbQuestionId=" + questionId,
-						     height: "100%",
-						     cmTemplate: { title: false },
-						     cellEdit:false,
-						     pager: false,
-						     colNames: [
-						    	"ID",
-						    	"Name",
-						    	"questionType",
-						    	"questionVersion",
-						    	"Used in<br>lessons",
-						    	"Actions"
-						     ],
-						     colModel: [
-						    	{name:'id', index:'uid', sortable:false, hidden:true, width: 10},
-						    	{name:'name', index:'name', sortable:false, search:false, autoencode:true, formatter: questionNameFormatter},
-						    	{name:'questionType', index:'questionType', width:0, hidden: true},
-						    	{name:'questionVersion', index:'questionVersion', width:0, hidden: true},
-						    	{name: 'usage', index: 'usage', sortable:false, width: 9, align: "center"},
-						      	// formatter gets just question uid and creates a button
-						    	{name:'actions', index:'actions', classes: "stats-cell", sortable:false, width: 12, align: "center", formatter: actionsFormatter}
-						     ],
-						     loadError: function(xhr,st,err) {
-						    	jQuery("#"+subgrid_table_id).clearGridData();
-						    	alert("Error!");
-						     }
-					  	});
-					}
-			}).jqGrid('filterToolbar');
-
-			if (!isPublicCollection) {
-				//turn to inline mode for x-editable.js
-				$.fn.editable.defaults.mode = 'inline';
-				//enable renaming of lesson title  
-				$('#collection-name').editable({
-				    type: 'text',
-				    pk: ${collection.uid},
-				    url: "<lams:LAMSURL />qb/collection/changeCollectionName.do",
-				    validate: function(value) {
-					    //close editing area on validation failure
-			            if (!value.trim()) {
-			                $('.editable-open').editableContainer('hide', 'cancel');
-			                return 'Can not be empty!';
-			            }
-			        },
-				    //assume server response: 200 Ok {status: 'error', msg: 'field cannot be empty!'}
-				    success: function(response, newValue) {
-						if (response.created == 'false') {
-							alert('Collection with such name already exists');
-						}
-				    }
-			    //hide and show pencil on showing and hiding editing widget
-				}).on('shown', function(e, editable) {
-					$(this).nextAll('i.fa-pencil').hide();
-				}).on('hidden', function(e, reason) {
-					$(this).nextAll('i.fa-pencil').show();
-				});
-			}
-		});
-		
-		// auxiliary formatter for jqGrid's question statistics column
-		function actionsFormatter(cellvalue){
-			var cellhtml = "<i class='fa fa-bar-chart' onClick='javascript:window.open(\"<lams:LAMSURL/>qb/stats/show.do?qbQuestionUid=" + cellvalue 
-					+ "\", \"_blank\")' title='Show stats'></i>";
-
-			cellhtml += "<a  title='<fmt:message key='label.edit' />' href='<c:url value='/qb/edit/editQuestion.do'/>?qbQuestionUid=" 
-						+ cellvalue + "&collectionUid=${collection.uid}&KeepThis=true&TB_iframe=true&modal=true' class='thickbox'>"; 
-			cellhtml += 	"<i class='fa fa-pencil'></i>";
-			cellhtml += "</a>";
-
-			return cellhtml;
-		}
-		
-		//auxiliary formatter for jqGrid's question column
-		function questionNameFormatter (cellvalue, options, rowObject) {
-	       	var questionTypeInt = rowObject[2].textContent;
-	       	var questionType;
-	       	switch (questionTypeInt) {
-	        case '1':
-	        	questionType = "<fmt:message key="label.question.type.multiple.choice" />";
-	          	break;
-	        case '2':
-	        	questionType = "<fmt:message key="label.question.type.matching.pairs" />";
-	          	break;
-	        case '3':
-	        	questionType = "<fmt:message key="label.question.type.short.answer" />";
-	          	break;
-	        case '4':
-	        	questionType = "<fmt:message key="label.question.type.numerical" />";
-	          	break;
-	        case '5':
-	        	questionType = "<fmt:message key="label.question.type.true.false" />";
-	          	break;
-	        case '6':
-	        	questionType = "<fmt:message key="label.question.type.essay" />";
-	          	break;
-	        case '7':
-	        	questionType = "<fmt:message key="label.question.type.ordering" />";
-	          	break;
-	        case '8':
-	        	questionType = "<fmt:message key="label.question.type.mark.hedging" />";
-	          	break;
-	      	}
-
-	       	var questionVersion = rowObject[3].textContent;
-
-	       	var text = cellvalue ? "<a target='_blank' title='Show stats' href='<lams:LAMSURL/>qb/stats/show.do?qbQuestionUid=" 
-	       						  + options.rowId + "'>" + cellvalue  + "</a>" : "";
-	        text += "<span class='pull-right alert-info btn-xs loffset5'>";
-	       	text += "v. " + questionVersion;
-	        text += "</span>";
-	        if (questionType) {
-		       	text += "<span class='pull-right alert-info btn-xs'>";
-		       	text += questionType;
-		        text += "</span>";
-	        }
-	        	
-			return text;
-		}
-		
-		// remove a collection
-		function removeCollection() {
-			if (confirm('Are you sure you want to remove "${collection.name}" collection?')) {
-				$.ajax({
-					'url'  : '<lams:LAMSURL />qb/collection/removeCollection.do',
-					'type' : 'POST',
-					'dataType' : 'text',
-					'data' : {
-						'collectionUid' : ${collection.uid}
-					},
-					'cache' : false
-				}).done(function(){
-					document.location.href = '<lams:LAMSURL />qb/collection/show.do';
-				});
-			}
-		}
-		
-		// share a collection with authors of an organisation
-		function shareCollection(organisationId) {
-			var grid =  $('#collection-grid');
-			
-			$.ajax({
-				'url'  : '<lams:LAMSURL />qb/collection/shareCollection.do',
-				'type' : 'POST',
-				'dataType' : 'text',
-				'data' : {
-					'collectionUid' : ${collection.uid},
-					'organisationId': organisationId
-				},
-				'cache' : false
-			}).done(function(){
-				document.location.reload();
-			});
-		}
-		
-		// stop sharing a collection with authors of an organisation
-		function unshareCollection(organisationId) {
-			var grid =  $('#collection-grid');
-			
-			$.ajax({
-				'url'  : '<lams:LAMSURL />qb/collection/unshareCollection.do',
-				'type' : 'POST',
-				'dataType' : 'text',
-				'data' : {
-					'collectionUid' : ${collection.uid},
-					'organisationId': organisationId
-				},
-				'cache' : false
-			}).done(function(){
-				document.location.reload();
-			});
-		}
-
-	    function importQTI(){
-	    	window.open('<lams:LAMSURL/>questions/questionFile.jsp',
-				'QuestionFile','width=500,height=240,scrollbars=yes');
-	    }
-		
-	    function saveQTI(formHTML, formName) {
-	    	var form = $($.parseHTML(formHTML));
-			$.ajax({
-				type: "POST",
-				url: '<c:url value="/imsqti/saveQTI.do" />?contentFolderID=${contentFolderID}&collectionUid=${collection.uid}',
-				data: form.serializeArray(),
-				success: function() {
-					location.reload();
-				}
-			});
-	    }
-
-	    function exportQTI(){
-	    	var frame = document.getElementById("downloadFileDummyIframe");
-	    	frame.src = '<c:url value="/imsqti/exportCollectionAsQTI.do" />?collectionUid=${collection.uid}';
-	    }
-		
-		function exportQuestionsXml(){   
-		    var reqIDVar = new Date();
-			location.href="<c:url value='/xmlQuestions/exportQuestionsXml.do'/>?collectionUid=${collection.uid}&reqID="+reqIDVar.getTime();
-		}
-		
-		//create proper href for "Create question" button
-		function initLinkHref() {
-			var questionType = document.getElementById("question-type").selectedIndex + 1;
-			$("#create-question-href").attr("href", 
-					"<c:url value='/qb/edit/initNewQuestion.do'/>?questionType=" + questionType 
-					+ "&collectionUid=${collection.uid}" 
-					+ "&KeepThis=true&TB_iframe=true&modal=true");
-		};
-		
-	    //this method gets invoked after question has been edited and saved
-		function refreshThickbox(){
-			location.reload();
-		};
-	</script>
-</lams:head>
-<body class="stripes">
-<lams:Page title="Collection" type="admin">
-	
-	<div>
-		<button class="btn btn-default btn-sm" onClick="javascript:document.location.href='<lams:LAMSURL />qb/collection/show.do'">
-			<i class="fa fa-angle-double-left"></i>
-			Collection management
-		</button>
-	</div>
-	
-	<div id="collection-name-row" class="row h4">
-		
-		<div class="col-xs-12 col-sm-8">
-			<span id="collection-name">
-				<strong>
-					<c:out value="${collection.name}" />
-				</strong>
-			</span>
-			<c:if test="${not empty collection.userId}">
-				<span>&nbsp;</span><i class='fa fa-sm fa-pencil'></i>
-			</c:if>
-			
-			<c:if test="${collection.personal}">
-				<span class="grid-collection-private small">
-					<i class="fa fa-lock"></i> Private collection
-				</span>
-			</c:if>
-		</div>
-		
-		<div class=" col-xs-12 col-sm-4">
-
-			<%-- Do not display button for public and private collections --%>
-			<c:if test="${not empty collection.userId and not collection.personal}">
-				<div class="btn-group-xs pull-right loffset10">
-					<c:if test="${not hasQuestions}">
-						<button class="btn btn-default" onClick="javascript:removeCollection()" title="Remove collection">
-							<i class="fa fa-trash"></i>
-							Remove collection
-						</button>
-					</c:if>
-				</div>
-			</c:if>
-		
-			<div class="btn-group btn-group-xs pull-right loffset10" role="group">
-				<a class="btn btn-default btn-xs disabled" aria-disabled="true">XML</a>
-			
-				<a class="btn btn-default btn-xs loffset5 thickbox" title="<fmt:message key="label.import.xml" />"
-					href="<c:url value='/xmlQuestions/initImportQuestionsXml.do'/>?collectionUid=${collection.uid}&KeepThis=true&TB_iframe=true&modal=true" >  
-					<i class="fa fa-upload"></i>
-				</a>
-				
-				<c:if test="${isQtiExportEnabled && hasQuestions}">
-					<a onclick="javascript:exportQuestionsXml();" class="btn btn-default btn-xs" title="<fmt:message key="label.export.xml" />">  
-						<i class="fa fa-download"></i>
-					</a>
-				</c:if>
-			</div>
-			
-			<div class="btn-group btn-group-xs loffset10 pull-right" role="group">
-				<a class="btn btn-default btn-xs disabled" aria-disabled="true">QTI</a>
-			
-				<a href="#nogo" onClick="javascript:importQTI()" class="btn btn-default" title="<fmt:message key='label.import.qti'/>">
-					<i class="fa fa-upload"></i>
-				</a>
-				
-				<c:if test="${isQtiExportEnabled && hasQuestions}">
-					<a href="#nogo" onClick="javascript:exportQTI()" class="btn btn-default" title="<fmt:message key='label.export.qti'/>">
-						<i class="fa fa-download"></i>
-					</a>
-				</c:if>
-			</div>
-				
-			<div class="btn-group-xs pull-right" style="display: flex;">
-				<select id="question-type" class="form-control btn-xs">
-					<option selected="selected"><fmt:message key="label.question.type.multiple.choice" /></option>
-					<option><fmt:message key="label.question.type.matching.pairs" /></option>
-					<option><fmt:message key="label.question.type.short.answer" /></option>
-					<option><fmt:message key="label.question.type.numerical" /></option>
-					<option><fmt:message key="label.question.type.true.false" /></option>
-					<option><fmt:message key="label.question.type.essay" /></option>
-					<option><fmt:message key="label.question.type.ordering" /></option>
-					<option><fmt:message key="label.question.type.mark.hedging" /></option>
-				</select>&nbsp;
-						
-				<a onclick="initLinkHref();return false;" href="" class="btn btn-default thickbox" id="create-question-href">  
-					<i class="fa fa-plus-circle" aria-hidden="true" title="<fmt:message key="label.create.question" />"></i>
-				</a>
-			</div>
-			
-		</div>
-	</div>
-				
-	<c:choose>
-		<c:when test="${hasQuestions}">			
-			<%-- jqGrid placeholder with some useful attributes --%>
-			<div class="voffset20" >
-				<table id="collection-grid"></table>
-			</div>
-		</c:when>
-		<c:otherwise>
-			<div class="alert alert-warning">
-				There are no questions in this collection
-			</div>
-		</c:otherwise>
-	</c:choose>
-
-	<%-- Do not display links for collection manipulation for public and private collections --%>
-	<c:if test="${not empty collection.userId and not collection.personal
-		and (not empty collection.organisations or not empty availableOrganisations)}">
-		<div class="panel panel-default voffset20">
-			<div class="panel-heading">
-				Share collection with organisations
-			</div>
-			<div class="panel-body">
-				<table class="table table-striped table-condensed table-responsive" style="max-width: 400px;">
-					<tbody>
-					
-						<%-- Already shared organisations--%>
-						<c:forEach var="organisation" items="${collection.organisations}">
-							<tr  class="info">
-								<td>
-									<c:out value="${organisation.name}" />&nbsp;
-									<span class="label label-primary">Shared</span>
-								</td>
-								<td width="30px;">
-									<button class="btn btn-default btn-xs" onClick="javascript:unshareCollection(${organisation.organisationId})">
-										Unshare
-									</button>
-								</td>
-							</tr>
-						</c:forEach>
-							
-						<%-- Not yet shared ones --%>
-						<c:forEach var="organisation" items="${availableOrganisations}">
-							<tr>
-								<td>
-									<c:out value="${organisation.name}" />
-								</td>
-								<td width="30px;" style="text-align: center;">
-									<button class="btn btn-default btn-xs" onClick="javascript:shareCollection(${organisation.organisationId})">
-										Share
-									</button>
-								</td>
-							</tr>						
-						</c:forEach>
-					</tbody>
-				</table>
-			
-			</div>
-		</div>
-	</c:if>
-
-	
-	<!-- Dummy div for question save to work properly -->
-	<div id="itemArea" class="hidden"></div>
-	<!-- Dummy iframe for exporting QTI packages -->
-	<iframe id="downloadFileDummyIframe" style="display: none;"></iframe>
-</lams:Page>
-</body>
-=======
 <%@ page contentType="text/html; charset=utf-8" language="java"%>
 <%@ taglib uri="tags-lams" prefix="lams"%>
 <%@ taglib uri="tags-fmt" prefix="fmt"%>
@@ -784,7 +256,7 @@
 					+ "\", \"_blank\")' title='Show stats'></i>";
 
 			cellhtml += "<a  title='<fmt:message key='label.edit' />' href='<c:url value='/qb/edit/editQuestion.do'/>?qbQuestionUid=" 
-						+ cellvalue + "&collectionUid=${collection.uid}&KeepThis=true&TB_iframe=true' class='thickbox'>"; 
+						+ cellvalue + "&collectionUid=${collection.uid}&KeepThis=true&TB_iframe=true&modal=true' class='thickbox'>"; 
 			cellhtml += 	"<i class='fa fa-pencil'></i>";
 			cellhtml += "</a>";
 
@@ -922,7 +394,7 @@
 		function initLinkHref() {
 			var questionType = document.getElementById("question-type").selectedIndex + 1;
 			$("#create-question-href").attr("href", 
-					"<c:url value='/qb/edit/newQuestionInit.do'/>?questionType=" + questionType 
+					"<c:url value='/qb/edit/initNewQuestion.do'/>?questionType=" + questionType 
 					+ "&collectionUid=${collection.uid}" 
 					+ "&KeepThis=true&TB_iframe=true&modal=true");
 		};
@@ -1092,5 +564,4 @@
 	<iframe id="downloadFileDummyIframe" style="display: none;"></iframe>
 </lams:Page>
 </body>
->>>>>>> 0f2b554d
 </lams:html>