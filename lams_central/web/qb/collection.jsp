<%@ page contentType="text/html; charset=utf-8" language="java"%>
<%@ taglib uri="tags-lams" prefix="lams"%>
<%@ taglib uri="tags-fmt" prefix="fmt"%>
<%@ taglib uri="tags-core" prefix="c"%>
<c:set var="hasQuestions" value="${questionCount > 0}" />

<!DOCTYPE html>
<lams:html>
<lams:head>
	<title>Collection</title>
	<meta name="viewport" content="width=device-width, initial-scale=1">
	
	<lams:css/>
	<link type="text/css" href="<lams:LAMSURL/>css/free.ui.jqgrid.min.css" rel="stylesheet">
	<link type="text/css" href="<lams:LAMSURL/>css/thickbox.css" rel="stylesheet">
	<style>
		#edit-collection-button {
			float: right;
		}
		
		.row {
			margin-top: 10px;
		}
				
		.middle-cell {
			padding-top: 6px;
			display: inline-block;
		}

		.header-column {
			font-weight: bold;
		}
		
		.grid-question-count {
			margin-left: 10px;
		}
		
		.grid-collection-private {
			margin-left: 10px;
			color: red;
		}
	</style>
	
	<script type="text/javascript" src="<lams:LAMSURL/>includes/javascript/jquery.js"></script>
	<script type="text/javascript" src="<lams:LAMSURL/>includes/javascript/jquery-ui.js"></script>
	<script type="text/javascript" src="<lams:LAMSURL/>includes/javascript/bootstrap.min.js"></script>
	<script type="text/javascript" src="<lams:LAMSURL/>includes/javascript/free.jquery.jqgrid.min.js"></script>
	<script type="text/javascript" src="<lams:LAMSURL/>includes/javascript/thickbox.js"></script>
	<script type="text/javascript">
		$(document).ready(function(){
			var collectionGrid = $('#collection-grid');
			
			collectionGrid.jqGrid({
				guiStyle: "bootstrap",
				iconSet: 'fontAwesome',
				// data comes from data-collection-* attributes of <table> tag which is a base for the grid
				caption: collectionGrid.data('collectionTitle'),
			    datatype: "xml",
			    url: "<lams:LAMSURL />qb/collection/getCollectionGridData.do?showUsage=true&collectionUid=" + collectionGrid.data('collectionUid'),
			    height: "100%",
			    autowidth:true,
				shrinkToFit: true,
			    cellEdit: false,
			    cmTemplate: { title: false, search: false },
			    sortorder: "asc", 
			    sortname: "name", 
			    pager: true,
			    rowList:[10,20,30,40,50,100],
			    rowNum: 10,
			    colNames:[
			    	"ID",
			    	"Name",
			    	"Used in<br>lessons",
			    	"Stats"
			    ],
			    colModel:[
			      {name:'id', index:'uid', sortable:true,  width: 10},
			      {name:'name', index:'name', sortable:true, search:true, autoencode:true},
			      {name: 'usage', index: 'usage', sortable:false, width: 10, align: "center"},
			      // formatter gets just question uid and creates a button
			      {name:'stats', index:'stats', classes: "stats-cell", sortable:false, width: 10, align: "center", formatter: statsLinkFormatter}
			      ],
				beforeSelectRow: function(rowid, e) {
					// do not select rows at all
				    return false;
				},
			    loadError: function(xhr,st,err) {
			    	collectionGrid.clearGridData();
				   	alert("Error!");
			    	}
			}).jqGrid('filterToolbar');
		});
		
		// Creates a button to display question statistics
		function statsLinkFormatter(cellvalue){
			return "<i class='fa fa-bar-chart' onClick='javascript:window.open(\"<lams:LAMSURL/>qb/stats/show.do?qbQuestionUid=" + cellvalue 
					+ "\", \"_blank\")' title='Show stats'></i>";
		}
		
		// remove a collection
		function removeCollection() {
			if (confirm('Are you sure you want to remove "${collection.name}" collection?')) {
				$.ajax({
					'url'  : '<lams:LAMSURL />qb/collection/removeCollection.do',
					'type' : 'POST',
					'dataType' : 'text',
					'data' : {
						'collectionUid' : ${collection.uid}
					},
					'cache' : false
				}).done(function(){
					document.location.href = '<lams:LAMSURL />qb/collection/show.do';
				});
			}
		}
		
		// share a collection with authors of an organisation
		function shareCollection() {
			var grid =  $('#collection-grid'),
				collectionUid = grid.data('collectionUid'),
				organisationId = $('#targetOrganisationSelect').val();
			
			$.ajax({
				'url'  : '<lams:LAMSURL />qb/collection/shareCollection.do',
				'type' : 'POST',
				'dataType' : 'text',
				'data' : {
					'collectionUid' : collectionUid,
					'organisationId': organisationId
				},
				'cache' : false
			}).done(function(){
				document.location.reload();
			});
		}
		
		// stop sharing a collection with authors of an organisation
		function unshareCollection(organisationId) {
			var grid =  $('#collection-grid'),
				collectionUid = grid.data('collectionUid');
			
			$.ajax({
				'url'  : '<lams:LAMSURL />qb/collection/unshareCollection.do',
				'type' : 'POST',
				'dataType' : 'text',
				'data' : {
					'collectionUid' : collectionUid,
					'organisationId': organisationId
				},
				'cache' : false
			}).done(function(){
				document.location.reload();
			});
		}
<<<<<<< HEAD

		//create proper href for "Create question" button
		function initLinkHref(collectionUid) {
			var questionType = document.getElementById("question-type").selectedIndex + 1;
			$("#create-question-href").attr("href", 
					"<c:url value='/qb/edit/newQuestionInit.do'/>?questionType=" + questionType 
					+ "&collectionUid=" + collectionUid 
					+ "&KeepThis=true&TB_iframe=true&modal=true");
		};
		
	    //this method gets invoked after question has been edited and saved
		function refreshThickbox(){
			location.reload();
			//var newQuestionUid = $("#itemArea").html();
			//location.href = '<c:url value="/qb/stats/show.do" />?qbQuestionUid=' + newQuestionUid;
		};
	</script>
</lams:head>
<body class="stripes">
<lams:Page title="Question collections" type="admin">
	<c:forEach var="collection" items="${collections}" varStatus="status">
	
	<!-- TODO move to Collection jsp page -->
	<c:if test="${status.first}">
	<div class="btn-group-xs " style="height: 20px;">
	<!-- Dropdown menu for choosing a question type -->
	<div class="form-inline form-group pull-right">
		<select id="question-type" class="form-control input-sm">
			<option selected="selected"><fmt:message key="label.question.type.multiple.choice" /></option>
			<option><fmt:message key="label.question.type.matching.pairs" /></option>
			<option><fmt:message key="label.question.type.short.answer" /></option>
			<option><fmt:message key="label.question.type.numerical" /></option>
			<option><fmt:message key="label.question.type.true.false" /></option>
			<option><fmt:message key="label.question.type.essay" /></option>
			<option><fmt:message key="label.question.type.ordering" /></option>
			<option><fmt:message key="label.question.type.mark.hedging" /></option>
		</select>
		
		<a onclick="initLinkHref(${collection.uid});return false;" href="" class="btn btn-default btn-sm button-add-item thickbox" id="create-question-href">  
			<fmt:message key="label.create.question" />
		</a>
	</div>
	</div>
	</c:if>
	
		<div class="panel-body">

		
			<%-- jqGrid placeholder with some useful attributes --%>
			<table class="collection-grid" data-collection-uid="${collection.uid}" data-collection-name='<c:out value="${collection.name}" />' ></table>
			
=======
		
		// add a new collection
		function changeCollectionName() {
			var name = prompt("New collection name");
			if (name) {
				$.ajax({
					'url'  : '<lams:LAMSURL />qb/collection/changeCollectionName.do',
					'type' : 'POST',
					'dataType' : 'text',
					'data' : {
						'collectionUid' : ${collection.uid},
						'name' : name
					},
					'cache' : false
				}).done(function(created){
					if (created == 'true') {
						document.location.reload();
					} else {
						alert('Collection with such name already exists');
					}
				});
			}
		}
	</script>
</lams:head>
<body class="stripes">
<lams:Page title="Collection" type="admin">
	<div>
		<button class="btn btn-default" onClick="javascript:document.location.href='<lams:LAMSURL />qb/collection/show.do'">
			Collection management
		</button>
		<button id="edit-collection-button" class="btn btn-primary" onClick="javascript:changeCollectionName()">Change name</button>
	</div>
	<div class="panel-body">
		<c:choose>
			<c:when test="${hasQuestions}">
				<%-- Build collection title with its name, question count, optional "private" flag and edit button --%>
				<c:set var="collectionTitle">
					<c:out value="${collection.name}" />
					<span class="grid-question-count">(${questionCount} questions)</span>
					<c:if test="${collection.personal}">
						<span class="grid-collection-private"><i class="fa fa-lock"></i> Private</span>
					</c:if>
				</c:set>
				<%-- jqGrid placeholder with some useful attributes --%>
				<table id="collection-grid" data-collection-uid="${collection.uid}"
				 	   data-collection-title='${collectionTitle}' data-collection-name="<c:out value='${collection.name}' />">
				</table>
			</c:when>
			<c:otherwise>
				<div class="header-column">
					There are no questions in this collection
				</div>
			</c:otherwise>
		</c:choose>

		
		<%-- Do not display links for collection manipulation for public and private collections --%>
		<c:if test="${not empty collection.userId and not collection.personal}">
>>>>>>> ba61b266
			<div class="container-fluid">
				<div class="row">
					<div class="col-xs-12 col-md-2">
						<c:if test="${not hasQuestions}">
							<button class="btn btn-default" onClick="javascript:removeCollection()">Remove collection</button>
						</c:if>
					</div>
					<c:if test="${not empty availableOrganisations}">
						<div class="col-xs-12 col-md-2 middle-cell">
							<span>Share collection with</span>
						</div>
						<div class="col-xs-12 col-md-6">
							<select id="targetOrganisationSelect" class="form-control">
								<c:forEach var="target" items="${availableOrganisations}">
										<option value="${target.organisationId}">
											<c:out value="${target.name}" />
										</option>
								</c:forEach>
							</select>
						</div>
						<div class="col-xs-12 col-md-2">
							<button class="btn btn-default" onClick="javascript:shareCollection()">Share</button>
						</div>
					</c:if>
				</div>
				
				<c:if test="${not empty collection.organisations}">
					<div class="row">
						<div class="col-xs-0 col-md-4"></div>
						<div class="col-xs-12 col-md-8 header-column">
							<span>Shared with organisations</span>
						</div>
						<div class="col-xs-0 col-md-2"></div>
					</div>
					<c:forEach var="organisation" items="${collection.organisations}">
						<div class="row">
							<div class="col-xs-0 col-md-4"></div>
							<div class="col-xs-0 col-md-6 middle-cell">
								<c:out value="${organisation.name}" />
							</div>
							<div class="col-xs-0 col-md-2">
								<button class="btn btn-default" onClick="javascript:unshareCollection(${organisation.organisationId})">
									Unshare
								</button>
							</div>
						</div>
					</c:forEach>
				</c:if>
			</div>
		</c:if>
		
	</div>
	
	<!-- TODO move to Collection jsp page -->
	<!-- Dummy div for question save to work properly -->
	<div id="itemArea" class="hidden"></div>
</lams:Page>
</body>
</lams:html><|MERGE_RESOLUTION|>--- conflicted
+++ resolved
@@ -1,326 +1,315 @@
-<%@ page contentType="text/html; charset=utf-8" language="java"%>
-<%@ taglib uri="tags-lams" prefix="lams"%>
-<%@ taglib uri="tags-fmt" prefix="fmt"%>
-<%@ taglib uri="tags-core" prefix="c"%>
-<c:set var="hasQuestions" value="${questionCount > 0}" />
-
-<!DOCTYPE html>
-<lams:html>
-<lams:head>
-	<title>Collection</title>
-	<meta name="viewport" content="width=device-width, initial-scale=1">
-	
-	<lams:css/>
-	<link type="text/css" href="<lams:LAMSURL/>css/free.ui.jqgrid.min.css" rel="stylesheet">
-	<link type="text/css" href="<lams:LAMSURL/>css/thickbox.css" rel="stylesheet">
-	<style>
-		#edit-collection-button {
-			float: right;
-		}
-		
-		.row {
-			margin-top: 10px;
-		}
-				
-		.middle-cell {
-			padding-top: 6px;
-			display: inline-block;
-		}
-
-		.header-column {
-			font-weight: bold;
-		}
-		
-		.grid-question-count {
-			margin-left: 10px;
-		}
-		
-		.grid-collection-private {
-			margin-left: 10px;
-			color: red;
-		}
-	</style>
-	
-	<script type="text/javascript" src="<lams:LAMSURL/>includes/javascript/jquery.js"></script>
-	<script type="text/javascript" src="<lams:LAMSURL/>includes/javascript/jquery-ui.js"></script>
-	<script type="text/javascript" src="<lams:LAMSURL/>includes/javascript/bootstrap.min.js"></script>
-	<script type="text/javascript" src="<lams:LAMSURL/>includes/javascript/free.jquery.jqgrid.min.js"></script>
-	<script type="text/javascript" src="<lams:LAMSURL/>includes/javascript/thickbox.js"></script>
-	<script type="text/javascript">
-		$(document).ready(function(){
-			var collectionGrid = $('#collection-grid');
-			
-			collectionGrid.jqGrid({
-				guiStyle: "bootstrap",
-				iconSet: 'fontAwesome',
-				// data comes from data-collection-* attributes of <table> tag which is a base for the grid
-				caption: collectionGrid.data('collectionTitle'),
-			    datatype: "xml",
-			    url: "<lams:LAMSURL />qb/collection/getCollectionGridData.do?showUsage=true&collectionUid=" + collectionGrid.data('collectionUid'),
-			    height: "100%",
-			    autowidth:true,
-				shrinkToFit: true,
-			    cellEdit: false,
-			    cmTemplate: { title: false, search: false },
-			    sortorder: "asc", 
-			    sortname: "name", 
-			    pager: true,
-			    rowList:[10,20,30,40,50,100],
-			    rowNum: 10,
-			    colNames:[
-			    	"ID",
-			    	"Name",
-			    	"Used in<br>lessons",
-			    	"Stats"
-			    ],
-			    colModel:[
-			      {name:'id', index:'uid', sortable:true,  width: 10},
-			      {name:'name', index:'name', sortable:true, search:true, autoencode:true},
-			      {name: 'usage', index: 'usage', sortable:false, width: 10, align: "center"},
-			      // formatter gets just question uid and creates a button
-			      {name:'stats', index:'stats', classes: "stats-cell", sortable:false, width: 10, align: "center", formatter: statsLinkFormatter}
-			      ],
-				beforeSelectRow: function(rowid, e) {
-					// do not select rows at all
-				    return false;
-				},
-			    loadError: function(xhr,st,err) {
-			    	collectionGrid.clearGridData();
-				   	alert("Error!");
-			    	}
-			}).jqGrid('filterToolbar');
-		});
-		
-		// Creates a button to display question statistics
-		function statsLinkFormatter(cellvalue){
-			return "<i class='fa fa-bar-chart' onClick='javascript:window.open(\"<lams:LAMSURL/>qb/stats/show.do?qbQuestionUid=" + cellvalue 
-					+ "\", \"_blank\")' title='Show stats'></i>";
-		}
-		
-		// remove a collection
-		function removeCollection() {
-			if (confirm('Are you sure you want to remove "${collection.name}" collection?')) {
-				$.ajax({
-					'url'  : '<lams:LAMSURL />qb/collection/removeCollection.do',
-					'type' : 'POST',
-					'dataType' : 'text',
-					'data' : {
-						'collectionUid' : ${collection.uid}
-					},
-					'cache' : false
-				}).done(function(){
-					document.location.href = '<lams:LAMSURL />qb/collection/show.do';
-				});
-			}
-		}
-		
-		// share a collection with authors of an organisation
-		function shareCollection() {
-			var grid =  $('#collection-grid'),
-				collectionUid = grid.data('collectionUid'),
-				organisationId = $('#targetOrganisationSelect').val();
-			
-			$.ajax({
-				'url'  : '<lams:LAMSURL />qb/collection/shareCollection.do',
-				'type' : 'POST',
-				'dataType' : 'text',
-				'data' : {
-					'collectionUid' : collectionUid,
-					'organisationId': organisationId
-				},
-				'cache' : false
-			}).done(function(){
-				document.location.reload();
-			});
-		}
-		
-		// stop sharing a collection with authors of an organisation
-		function unshareCollection(organisationId) {
-			var grid =  $('#collection-grid'),
-				collectionUid = grid.data('collectionUid');
-			
-			$.ajax({
-				'url'  : '<lams:LAMSURL />qb/collection/unshareCollection.do',
-				'type' : 'POST',
-				'dataType' : 'text',
-				'data' : {
-					'collectionUid' : collectionUid,
-					'organisationId': organisationId
-				},
-				'cache' : false
-			}).done(function(){
-				document.location.reload();
-			});
-		}
-<<<<<<< HEAD
-
-		//create proper href for "Create question" button
-		function initLinkHref(collectionUid) {
-			var questionType = document.getElementById("question-type").selectedIndex + 1;
-			$("#create-question-href").attr("href", 
-					"<c:url value='/qb/edit/newQuestionInit.do'/>?questionType=" + questionType 
-					+ "&collectionUid=" + collectionUid 
-					+ "&KeepThis=true&TB_iframe=true&modal=true");
-		};
-		
-	    //this method gets invoked after question has been edited and saved
-		function refreshThickbox(){
-			location.reload();
-			//var newQuestionUid = $("#itemArea").html();
-			//location.href = '<c:url value="/qb/stats/show.do" />?qbQuestionUid=' + newQuestionUid;
-		};
-	</script>
-</lams:head>
-<body class="stripes">
-<lams:Page title="Question collections" type="admin">
-	<c:forEach var="collection" items="${collections}" varStatus="status">
-	
-	<!-- TODO move to Collection jsp page -->
-	<c:if test="${status.first}">
-	<div class="btn-group-xs " style="height: 20px;">
-	<!-- Dropdown menu for choosing a question type -->
-	<div class="form-inline form-group pull-right">
-		<select id="question-type" class="form-control input-sm">
-			<option selected="selected"><fmt:message key="label.question.type.multiple.choice" /></option>
-			<option><fmt:message key="label.question.type.matching.pairs" /></option>
-			<option><fmt:message key="label.question.type.short.answer" /></option>
-			<option><fmt:message key="label.question.type.numerical" /></option>
-			<option><fmt:message key="label.question.type.true.false" /></option>
-			<option><fmt:message key="label.question.type.essay" /></option>
-			<option><fmt:message key="label.question.type.ordering" /></option>
-			<option><fmt:message key="label.question.type.mark.hedging" /></option>
-		</select>
-		
-		<a onclick="initLinkHref(${collection.uid});return false;" href="" class="btn btn-default btn-sm button-add-item thickbox" id="create-question-href">  
-			<fmt:message key="label.create.question" />
-		</a>
-	</div>
-	</div>
-	</c:if>
-	
-		<div class="panel-body">
-
-		
-			<%-- jqGrid placeholder with some useful attributes --%>
-			<table class="collection-grid" data-collection-uid="${collection.uid}" data-collection-name='<c:out value="${collection.name}" />' ></table>
-			
-=======
-		
-		// add a new collection
-		function changeCollectionName() {
-			var name = prompt("New collection name");
-			if (name) {
-				$.ajax({
-					'url'  : '<lams:LAMSURL />qb/collection/changeCollectionName.do',
-					'type' : 'POST',
-					'dataType' : 'text',
-					'data' : {
-						'collectionUid' : ${collection.uid},
-						'name' : name
-					},
-					'cache' : false
-				}).done(function(created){
-					if (created == 'true') {
-						document.location.reload();
-					} else {
-						alert('Collection with such name already exists');
-					}
-				});
-			}
-		}
-	</script>
-</lams:head>
-<body class="stripes">
-<lams:Page title="Collection" type="admin">
-	<div>
-		<button class="btn btn-default" onClick="javascript:document.location.href='<lams:LAMSURL />qb/collection/show.do'">
-			Collection management
-		</button>
-		<button id="edit-collection-button" class="btn btn-primary" onClick="javascript:changeCollectionName()">Change name</button>
-	</div>
-	<div class="panel-body">
-		<c:choose>
-			<c:when test="${hasQuestions}">
-				<%-- Build collection title with its name, question count, optional "private" flag and edit button --%>
-				<c:set var="collectionTitle">
-					<c:out value="${collection.name}" />
-					<span class="grid-question-count">(${questionCount} questions)</span>
-					<c:if test="${collection.personal}">
-						<span class="grid-collection-private"><i class="fa fa-lock"></i> Private</span>
-					</c:if>
-				</c:set>
-				<%-- jqGrid placeholder with some useful attributes --%>
-				<table id="collection-grid" data-collection-uid="${collection.uid}"
-				 	   data-collection-title='${collectionTitle}' data-collection-name="<c:out value='${collection.name}' />">
-				</table>
-			</c:when>
-			<c:otherwise>
-				<div class="header-column">
-					There are no questions in this collection
-				</div>
-			</c:otherwise>
-		</c:choose>
-
-		
-		<%-- Do not display links for collection manipulation for public and private collections --%>
-		<c:if test="${not empty collection.userId and not collection.personal}">
->>>>>>> ba61b266
-			<div class="container-fluid">
-				<div class="row">
-					<div class="col-xs-12 col-md-2">
-						<c:if test="${not hasQuestions}">
-							<button class="btn btn-default" onClick="javascript:removeCollection()">Remove collection</button>
-						</c:if>
-					</div>
-					<c:if test="${not empty availableOrganisations}">
-						<div class="col-xs-12 col-md-2 middle-cell">
-							<span>Share collection with</span>
-						</div>
-						<div class="col-xs-12 col-md-6">
-							<select id="targetOrganisationSelect" class="form-control">
-								<c:forEach var="target" items="${availableOrganisations}">
-										<option value="${target.organisationId}">
-											<c:out value="${target.name}" />
-										</option>
-								</c:forEach>
-							</select>
-						</div>
-						<div class="col-xs-12 col-md-2">
-							<button class="btn btn-default" onClick="javascript:shareCollection()">Share</button>
-						</div>
-					</c:if>
-				</div>
-				
-				<c:if test="${not empty collection.organisations}">
-					<div class="row">
-						<div class="col-xs-0 col-md-4"></div>
-						<div class="col-xs-12 col-md-8 header-column">
-							<span>Shared with organisations</span>
-						</div>
-						<div class="col-xs-0 col-md-2"></div>
-					</div>
-					<c:forEach var="organisation" items="${collection.organisations}">
-						<div class="row">
-							<div class="col-xs-0 col-md-4"></div>
-							<div class="col-xs-0 col-md-6 middle-cell">
-								<c:out value="${organisation.name}" />
-							</div>
-							<div class="col-xs-0 col-md-2">
-								<button class="btn btn-default" onClick="javascript:unshareCollection(${organisation.organisationId})">
-									Unshare
-								</button>
-							</div>
-						</div>
-					</c:forEach>
-				</c:if>
-			</div>
-		</c:if>
-		
-	</div>
-	
-	<!-- TODO move to Collection jsp page -->
-	<!-- Dummy div for question save to work properly -->
-	<div id="itemArea" class="hidden"></div>
-</lams:Page>
-</body>
+<%@ page contentType="text/html; charset=utf-8" language="java"%>
+<%@ taglib uri="tags-lams" prefix="lams"%>
+<%@ taglib uri="tags-fmt" prefix="fmt"%>
+<%@ taglib uri="tags-core" prefix="c"%>
+<c:set var="hasQuestions" value="${questionCount > 0}" />
+
+<!DOCTYPE html>
+<lams:html>
+<lams:head>
+	<title>Collection</title>
+	<meta name="viewport" content="width=device-width, initial-scale=1">
+	
+	<lams:css/>
+	<link type="text/css" href="<lams:LAMSURL/>css/free.ui.jqgrid.min.css" rel="stylesheet">
+	<link type="text/css" href="<lams:LAMSURL/>css/thickbox.css" rel="stylesheet">
+	<style>
+		#edit-collection-button {
+			float: right;
+		}
+		
+		.row {
+			margin-top: 10px;
+		}
+				
+		.middle-cell {
+			padding-top: 6px;
+			display: inline-block;
+		}
+
+		.header-column {
+			font-weight: bold;
+		}
+
+		.grid-question-count {
+			margin-left: 10px;
+		}
+		
+		.grid-collection-private {
+			margin-left: 10px;
+			color: red;
+		}
+		
+		#grid-question-create {
+			display: inline-block;
+			float: right;
+			margin-right: 50px;
+		}
+	</style>
+	
+	<script type="text/javascript" src="<lams:LAMSURL/>includes/javascript/jquery.js"></script>
+	<script type="text/javascript" src="<lams:LAMSURL/>includes/javascript/jquery-ui.js"></script>
+	<script type="text/javascript" src="<lams:LAMSURL/>includes/javascript/bootstrap.min.js"></script>
+	<script type="text/javascript" src="<lams:LAMSURL/>includes/javascript/free.jquery.jqgrid.min.js"></script>
+	<script type="text/javascript" src="<lams:LAMSURL/>includes/javascript/thickbox.js"></script>
+	<script type="text/javascript">
+		$(document).ready(function(){
+			var collectionGrid = $('#collection-grid');
+			
+			collectionGrid.jqGrid({
+				guiStyle: "bootstrap",
+				iconSet: 'fontAwesome',
+				// data comes from data-collection-* attributes of <table> tag which is a base for the grid
+				caption: collectionGrid.data('collectionTitle'),
+			    datatype: "xml",
+			    url: "<lams:LAMSURL />qb/collection/getCollectionGridData.do?showUsage=true&collectionUid=" + collectionGrid.data('collectionUid'),
+			    height: "100%",
+			    autowidth:true,
+				shrinkToFit: true,
+			    cellEdit: false,
+			    cmTemplate: { title: false, search: false },
+			    sortorder: "asc", 
+			    sortname: "name", 
+			    pager: true,
+			    rowList:[10,20,30,40,50,100],
+			    rowNum: 10,
+			    colNames:[
+			    	"ID",
+			    	"Name",
+			    	"Used in<br>lessons",
+			    	"Stats"
+			    ],
+			    colModel:[
+			      {name:'id', index:'uid', sortable:true,  width: 10},
+			      {name:'name', index:'name', sortable:true, search:true, autoencode:true},
+			      {name: 'usage', index: 'usage', sortable:false, width: 10, align: "center"},
+			      // formatter gets just question uid and creates a button
+			      {name:'stats', index:'stats', classes: "stats-cell", sortable:false, width: 10, align: "center", formatter: statsLinkFormatter}
+			      ],
+				beforeSelectRow: function(rowid, e) {
+					// do not select rows at all
+				    return false;
+				},
+			    loadError: function(xhr,st,err) {
+			    	collectionGrid.clearGridData();
+				   	alert("Error!");
+			    	}
+			}).jqGrid('filterToolbar');
+		});
+		
+		// Creates a button to display question statistics
+		function statsLinkFormatter(cellvalue){
+			return "<i class='fa fa-bar-chart' onClick='javascript:window.open(\"<lams:LAMSURL/>qb/stats/show.do?qbQuestionUid=" + cellvalue 
+					+ "\", \"_blank\")' title='Show stats'></i>";
+		}
+		
+		// remove a collection
+		function removeCollection() {
+			if (confirm('Are you sure you want to remove "${collection.name}" collection?')) {
+				$.ajax({
+					'url'  : '<lams:LAMSURL />qb/collection/removeCollection.do',
+					'type' : 'POST',
+					'dataType' : 'text',
+					'data' : {
+						'collectionUid' : ${collection.uid}
+					},
+					'cache' : false
+				}).done(function(){
+					document.location.href = '<lams:LAMSURL />qb/collection/show.do';
+				});
+			}
+		}
+		
+		// share a collection with authors of an organisation
+		function shareCollection() {
+			var grid =  $('#collection-grid'),
+				collectionUid = grid.data('collectionUid'),
+				organisationId = $('#targetOrganisationSelect').val();
+			
+			$.ajax({
+				'url'  : '<lams:LAMSURL />qb/collection/shareCollection.do',
+				'type' : 'POST',
+				'dataType' : 'text',
+				'data' : {
+					'collectionUid' : collectionUid,
+					'organisationId': organisationId
+				},
+				'cache' : false
+			}).done(function(){
+				document.location.reload();
+			});
+		}
+		
+		// stop sharing a collection with authors of an organisation
+		function unshareCollection(organisationId) {
+			var grid =  $('#collection-grid'),
+				collectionUid = grid.data('collectionUid');
+			
+			$.ajax({
+				'url'  : '<lams:LAMSURL />qb/collection/unshareCollection.do',
+				'type' : 'POST',
+				'dataType' : 'text',
+				'data' : {
+					'collectionUid' : collectionUid,
+					'organisationId': organisationId
+				},
+				'cache' : false
+			}).done(function(){
+				document.location.reload();
+			});
+		}
+		
+		// add a new collection
+		function changeCollectionName() {
+			var name = prompt("New collection name");
+			if (name) {
+				$.ajax({
+					'url'  : '<lams:LAMSURL />qb/collection/changeCollectionName.do',
+					'type' : 'POST',
+					'dataType' : 'text',
+					'data' : {
+						'collectionUid' : ${collection.uid},
+						'name' : name
+					},
+					'cache' : false
+				}).done(function(created){
+					if (created == 'true') {
+						document.location.reload();
+					} else {
+						alert('Collection with such name already exists');
+					}
+				});
+			}
+		}
+		
+		//create proper href for "Create question" button
+		function initLinkHref(collectionUid) {
+			var questionType = document.getElementById("question-type").selectedIndex + 1;
+			$("#create-question-href").attr("href", 
+					"<c:url value='/qb/edit/newQuestionInit.do'/>?questionType=" + questionType 
+					+ "&collectionUid=" + collectionUid 
+					+ "&KeepThis=true&TB_iframe=true&modal=true");
+		};
+		
+	    //this method gets invoked after question has been edited and saved
+		function refreshThickbox(){
+			location.reload();
+		};
+	</script>
+</lams:head>
+<body class="stripes">
+<lams:Page title="Collection" type="admin">
+	<div>
+		<button class="btn btn-default" onClick="javascript:document.location.href='<lams:LAMSURL />qb/collection/show.do'">
+			Collection management
+		</button>
+		<button id="edit-collection-button" class="btn btn-primary" onClick="javascript:changeCollectionName()">Change name</button>
+	</div>
+	<div class="panel-body">
+		<c:choose>
+			<c:when test="${hasQuestions}">
+				<%-- Build collection title with its name, question count, optional "private" flag and edit button --%>
+				<c:set var="collectionTitle">
+					<c:out value="${collection.name}" />
+					<span class="grid-question-count">(${questionCount} questions)</span>
+					<c:if test="${collection.personal}">
+						<span class="grid-collection-private"><i class="fa fa-lock"></i> Private</span>
+					</c:if>
+				</c:set>
+				<%-- jqGrid placeholder with some useful attributes --%>
+				<table id="collection-grid" data-collection-uid="${collection.uid}"
+				 	   data-collection-title='${collectionTitle}' data-collection-name="<c:out value='${collection.name}' />">
+				</table>
+			</c:when>
+			<c:otherwise>
+				<div class="header-column">
+					There are no questions in this collection
+				</div>
+			</c:otherwise>
+		</c:choose>
+
+		<div class="container-fluid">
+			<div class="row">
+				<div class="col-xs-0 col-md-2"></div>
+				<div class="col-xs-12 col-md-2 middle-cell">
+					<span>Create question</span>
+				</div>
+				<div class="col-xs-12 col-md-6">
+					<select id="question-type" class="form-control">
+						<option selected="selected"><fmt:message key="label.question.type.multiple.choice" /></option>
+						<option><fmt:message key="label.question.type.matching.pairs" /></option>
+						<option><fmt:message key="label.question.type.short.answer" /></option>
+						<option><fmt:message key="label.question.type.numerical" /></option>
+						<option><fmt:message key="label.question.type.true.false" /></option>
+						<option><fmt:message key="label.question.type.essay" /></option>
+						<option><fmt:message key="label.question.type.ordering" /></option>
+						<option><fmt:message key="label.question.type.mark.hedging" /></option>
+					</select>
+				</div>
+				<div class="col-xs-12 col-md-2">
+					<a onclick="initLinkHref(${collection.uid});return false;" 
+						href=""
+						class="btn btn-default thickbox" id="create-question-href">  
+						<fmt:message key="label.create.question" />
+					</a>
+				</div>
+			</div>
+
+		<%-- Do not display links for collection manipulation for public and private collections --%>
+			<c:if test="${not empty collection.userId and not collection.personal}">
+				<div class="row">
+					<div class="col-xs-12 col-md-2">
+						<c:if test="${not hasQuestions}">
+							<button class="btn btn-default" onClick="javascript:removeCollection()">Remove collection</button>
+						</c:if>
+					</div>
+					<c:if test="${not empty availableOrganisations}">
+						<div class="col-xs-12 col-md-2 middle-cell">
+							<span>Share collection with</span>
+						</div>
+						<div class="col-xs-12 col-md-6">
+							<select id="targetOrganisationSelect" class="form-control">
+								<c:forEach var="target" items="${availableOrganisations}">
+										<option value="${target.organisationId}">
+											<c:out value="${target.name}" />
+										</option>
+								</c:forEach>
+							</select>
+						</div>
+						<div class="col-xs-12 col-md-2">
+							<button class="btn btn-default" onClick="javascript:shareCollection()">Share</button>
+						</div>
+					</c:if>
+				</div>
+				
+				<c:if test="${not empty collection.organisations}">
+					<div class="row">
+						<div class="col-xs-0 col-md-4"></div>
+						<div class="col-xs-12 col-md-8 header-column">
+							<span>Shared with organisations</span>
+						</div>
+						<div class="col-xs-0 col-md-2"></div>
+					</div>
+					<c:forEach var="organisation" items="${collection.organisations}">
+						<div class="row">
+							<div class="col-xs-0 col-md-4"></div>
+							<div class="col-xs-0 col-md-6 middle-cell">
+								<c:out value="${organisation.name}" />
+							</div>
+							<div class="col-xs-0 col-md-2">
+								<button class="btn btn-default" onClick="javascript:unshareCollection(${organisation.organisationId})">
+									Unshare
+								</button>
+							</div>
+						</div>
+					</c:forEach>
+				</c:if>
+			</c:if>
+		</div>
+	</div>
+	
+	<!-- Dummy div for question save to work properly -->
+	<div id="itemArea" class="hidden"></div>
+</lams:Page>
+</body>
 </lams:html>