﻿﻿﻿﻿﻿﻿﻿﻿/**
 * This file contains main methods for Authoring.
 */


/**
 * Initialises each part of the Authoring window.
 */
$(document).ready(function() {
	canvas = $('#canvas');
	GeneralInitLib.initTemplates();
	if (!isReadOnlyMode) {
		// in read-only mode (SVG generator), some parts are not necessary and not loaded
		GeneralInitLib.initLayout();
		PropertyLib.init();
		
		if (/Android|webOS|iPhone|iPad|iPod|BlackBerry|IEMobile|Opera Mini/i.test(navigator.userAgent)){
			$('.desktopButton').hide();
			
			document.addEventListener("touchstart", HandlerLib.touchHandler, true);
			document.addEventListener("touchmove", HandlerLib.touchHandler, true);
			document.addEventListener("touchend", HandlerLib.touchHandler, true);
			document.addEventListener("touchcancel", HandlerLib.touchHandler, true);
		}
	}
	
	GeneralLib.newLearningDesign(true);
	if (!isReadOnlyMode) {
		layout.ld.contentFolderID = initContentFolderID;
	}
	if (initLearningDesignID) {
		GeneralLib.openLearningDesign(+initLearningDesignID);
	}
	
	// remove "loading..." screen
	$('#loadingOverlay').remove();
});


/**
 * A few publicly visible variables .
 */

	// The Snap Paper object
var paper = null,
	// container for the paper 
	canvas = null,
	
	// configuration and storage of various elements
	layout = {
		// draw mode prevents some handlers (click, mouseover etc.) from triggering
		'drawMode'   : false,
		// is the LD being live edited?
		'liveEdit'   : false,
		// should the sequence be saved before exiting?
		'modified'   : false,
		// was start point of a new branching placed?
		'addBranchingStart' : null,
		// list of all dialogs, so they can be easily closed all at once 
		'dialogs' : [],
		// icons for special activities
		'toolMetadata': {
			'gate'     : {
				'iconPath' : '../images/stop.gif'
			},
			'grouping' : {
				'iconPath' : '../images/grouping.png'
			}
		},
		
		// graphics contants
		'conf' : {
			'arrangeHorizontalSpace'           : 200,
			'arrangeVerticalSpace'             : 100,
			'arrangeHorizontalPadding'         : 35,
			'arrangeVerticalPadding'           : 50,
			
			'dragStartThreshold'               : 300,
			
			'propertiesDialogDimOpacity'       : 0.3,
			'propertiesDialogDimThreshold'     : 100,
			'propertiesDialogDimThrottle'      : 100,
			
			'defaultGroupingGroupCount'        : 2,
			'defaultGroupingLearnerCount'      : 1,
			
			'containerActivityEmptyWidth'  	   : 50,
			'containerActivityEmptyHeight' 	   : 70,
			'containerActivityPadding'	       : 20,
			'containerActivityChildrenPadding' : 10,
			'regionEmptyWidth'				   : 20,
			'regionEmptyHeight'				   : 20,
			'labelDefaultSize'				   : 10,
			'labelMinSize'					   : 9,
			'labelMaxSize'					   : 20,
			
			'groupingEffectPadding'			   : 5,
			'selectEffectPadding'			   : 7,
			
			'supportsDownloadAttribute'		   : typeof $('<a/>')[0].download != 'undefined',
			
			// will be initialised when paper gets created
			'readOnlyFilter'				   : null
		},
		
		'colors' : {
			'activityBorder'	  : 'black',
			'toolActivityBorder'      : ['','#00007f','#ff8300','#625F67','#ffa500','#00007f','#7aa712'],
			// each activity type has its own colour
			'activity'     		  : ['','#caddfb','#ffffbb','#ece9f7','#fdf1d3','#caddfb','#e9f9c0'],
			'activityText' 		  : 'black',
			// default region colour
			'annotation'		  : '#CCFF99',
			// region colours to choose from
			'annotationPalette'	  : ['CCFF99', 'CDA5F3', 'FFFFCC', '99E6DF', '6495ED',
			                   	     'FFF8DC', 'FFDDB3', 'D1DFFA', 'DCDCDC', '20B2AA',
			                   	     'B0C4DE', 'FFE4E1', 'F9D2F9', 'FF2200'],

			// when mouse hovers over rubbish bin
			'binSelect' 		  : 'red',
			
			'branchingEdgeStart'  : 'green',
			'branchingEdgeEnd'    : 'red',
			// highlight branching edges on mouse hover
			'branchingEdgeMatch'  : 'blue',
			'gate'         		  : 'red',
            'gateBorder'          : '#801515',
			'gateText'     		  : 'white',
			'grouping'		      : '#caddfb',
			'groupingBorder'	  : '#00007f',
			'optionalActivity'    : '#caddfb',
			'optionalActivityBorder'    : '#00007f',
			// dashed border around a selected activity 
			'selectEffect'        : 'black',
			'transition'   		  : 'rgb(119,126,157)',
			// highlight TBL activities which should be grouped
			'activityRequireGrouping' : 'red',
			'activityReadOnly'	  : 'red'
		},
	
		'defaultTextAttributes' : {
			'text-anchor' : 'middle',
			'font-size'   : 10,
			'font-family' : 'sans-serif'
		}
},


/**
 * Contains methods for Authoring window initialisation which are run only once at the beginning 
 */
GeneralInitLib = {
	/**
	 * Draw boxes with Tool Activity templates in the panel on the left.
	 */
	initTemplates : function(){
		// store some template data in JS structures
		$('.template').each(function(){
			var learningLibraryID = +$(this).attr('learningLibraryId'),
				learningLibraryTitle = $(this).attr('learningLibraryTitle'),
				activityCategoryID = +$(this).attr('activityCategoryId'),
				parallelChildActivityDefs = null;
			
			if (activityCategoryID == 5) {
				var childToolIds = $(this).attr('childToolIds').split(',');
				$.each(childToolIds, function(){
					var childToolId = this.trim();
					if (childToolId) {
						parallelChildActivity = $('.template[toolId=' + childToolId + ']');
						if (parallelChildActivityDefs) {
							parallelChildActivityDefs = parallelChildActivityDefs.add(parallelChildActivity);
						} else {
							parallelChildActivityDefs = parallelChildActivity;
						}
					}
				});
			}
			
			// assign icons' data uris to their learning library IDs instead of labels
			ActivityIcons[learningLibraryID] = ActivityIcons[learningLibraryTitle];
			delete ActivityIcons[learningLibraryTitle];
			$('<img />').attr('src', ActivityIcons[learningLibraryID]).appendTo(".img-"+learningLibraryID);
			// register tool properties so they are later easily accessible
			layout.toolMetadata[learningLibraryID] = {
				'iconPath'				  : $(this).attr('iconPath'),
				'defaultToolContentID'    : $(this).attr('defaultToolContentId'),
				'supportsOutputs' 	 	  : $(this).attr('supportsOutputs'),
				'activityCategoryID' 	  : activityCategoryID,
				'parallelChildActivityDefs' : parallelChildActivityDefs
			};
			
		});
		
		if (!isReadOnlyMode){
			// store the initial window height now as on iPad the iframe grows when templates are show,
			// reporting incorrect window height to the first resizePaper() run
			layout.initWindowHeight = $(window).height();
			// create list of learning libraries for each group
			var templateContainerCell = $('#templateContainerCell'),
				learningLibraryGroupSelect = $('select', templateContainerCell),
				allGroup = $('option', learningLibraryGroupSelect),
				allTemplates = $('#templateContainerCell .templateContainer').show();
		
			learningLibraryGroupSelect.change(function(){
				$('.templateContainer').hide();
				// show DIV with the selected learning libraries group
				$('option:selected', this).data('templates').show();
			});
			allGroup.data('templates', allTemplates);
			
			$.each(learningLibraryGroups, function(){
				var learningLibraries = this.learningLibraries;
				if (!learningLibraries) {
					return true;
				}
				
				var templates = allTemplates.clone().appendTo(templateContainerCell);
				// cloned everything, now remove ones that are not in the list
				$('.template', templates).each(function(){
					var learningLibraryId = $(this).attr('learningLibraryId'),
						found = false;
					$.each(learningLibraries, function(){
						if (learningLibraryId == this) {
							found = true;
							return false;
						}
					});
					
					if (!found) {
						$(this).remove();
					}
				});
				
				$('<option />').text(this.name)
							   .data('templates', templates)
							   .appendTo(learningLibraryGroupSelect);
			});
			
			$('.template').each(function(){
				// allow dragging a template to canvas
				$(this).draggable({
					'containment' : '#authoringTable',
				    'revert'      : 'invalid',
				    'distance'    : 20,
				    'scroll'      : false,
				    'scope'       : 'template',
				    'helper'      : function(event){
				    	// build a simple helper
						return $(this).clone().css({
							'width'   : '150px',
							'border'  : 'thin black solid',
							'z-index' : 1,
							'cursor'  : 'move'
						});
					}
				});
			});

			
			// allow dropping templates to canvas
			canvas.droppable({
				   'tolerance'   : 'touch',
				   'scope'       : 'template',
				   'drop'	     : function (event, draggable) {
					    // get rid of helper div
						$(draggable.helper).remove();
						
						// calculate the position and create an instance of the tool activity
					    var learningLibraryID = +draggable.draggable.attr('learningLibraryId'),
					    	toolID = +draggable.draggable.attr('toolId'),
							activityCategoryID = +draggable.draggable.attr('activityCategoryId'),
					    	x = draggable.offset.left  + canvas.scrollLeft() - canvas.offset().left,
					    	y = draggable.offset.top   + canvas.scrollTop()  - canvas.offset().top,
					    	label = $('#toolDisplayName', draggable.draggable).text().trim(),
					    	activity = null,
					    	translatedEvent = GeneralLib.translateEventOnCanvas(event),
							eventX = translatedEvent[0],
							eventY = translatedEvent[1];

					    if (activityCategoryID == 5) {
					    	// construct child activities out of previously referenced HTML templates
					    	var childActivities = [];
					    	layout.toolMetadata[learningLibraryID].parallelChildActivityDefs.each(function(){
					    		var childLearningLibraryID = +$(this).attr('learningLibraryId'),
					    			childToolID = +$(this).attr('toolId'),
					    			toolLabel = $('#toolDisplayName', this).text().trim(),
					    			childActivity = new ActivityDefs.ToolActivity(null, null, null,
					    					childToolID, childLearningLibraryID, null, x, y, toolLabel);
					    	
					    		layout.activities.push(childActivity);
					    		childActivities.push(childActivity);
					    	});
					    	
					    	activity = new ActivityDefs.ParallelActivity(null, null, learningLibraryID, x, y, label, false, childActivities);
					    } else {
					    	activity = new ActivityDefs.ToolActivity(null, null, null, toolID, learningLibraryID, null, x, y, label, false);
					    }
					    
						layout.activities.push(activity);
						HandlerLib.dropObject(activity);
						ActivityLib.dropActivity(activity, eventX, eventY);
				   }
			});
		}
	},


	/**
	 * Initialises various Authoring widgets.
	 */
	initLayout : function(){
		// buttons shared by both load and save dialogs
		var ldStoreDialogContents = $('#ldStoreDialogContents');
		
		$('#ldStoreDialogCancelButton', ldStoreDialogContents).click(function(){
			layout.ldStoreDialog.modal('hide');
		});
		
		$('#ldStoreDialogNewFolderButton', ldStoreDialogContents).click(function(){
    		var dialog = layout.ldStoreDialog,
				tree = dialog.data('ldTree'),
				// hightlighted sequence/folder in the tree
<<<<<<< HEAD
				ldNode = tree.treeview('getSelected')[0];
			// no LD was chosen
=======
				ldNode = tree.getHighlightedNode();
>>>>>>> 9fea9532
    		if (!ldNode) {
    			return;
    		}
    		
			var	title = prompt(LABELS.NEW_FOLDER_TITLE_PROMPT);
			// skip if no name was provided
			if (!title) {
				return;
			}
			if (!GeneralLib.validateName(title)) {
    			alert(LABELS.TITLE_VALIDATION_ERROR);
    			return;
    		}
			
<<<<<<< HEAD
			var parentFolder = ldNode.learningDesignId ? tree.treeview('getParent', ldNode) : ldNode;
=======
			var parentFolder = ldNode.data.learningDesignId ? ldNode.parent : ldNode;
>>>>>>> 9fea9532
			$.each(parentFolder.children, function(){
				if (this.label == title) {
					alert(LABELS.FOLDER_EXISTS_ERROR);
					title = null;
					return false;
				}
			});
			if (!title) {
				return;
			}
			
			
			$.ajax({
				cache : false,
				async : true,
				url : LAMS_URL + "workspace/createFolder.do",
				dataType : 'text',
				data : {
					'name' 		     : title,
<<<<<<< HEAD
					'parentFolderID' : parentFolder.folderID
				},
				success : function() {
					ldTreeview.refresh(tree, parentFolder);
=======
					'parentFolderID' : parentFolder.data.folderID
				},
				success : function() {
					tree.removeChildren(parentFolder);
					parentFolder.expand();
>>>>>>> 9fea9532
				}
			});
		});
		
		// copy sequence or folder
		$('#ldStoreDialogCopyButton, #ldStoreDialogCutButton', ldStoreDialogContents).click(function(){
    		var dialog = layout.ldStoreDialog,
				tree = dialog.data('ldTree'),
				// hightlighted sequence/folder in the tree
<<<<<<< HEAD
				ldNode = tree.treeview('getSelected')[0],
				isFolder = ldNode && !ldNode.learningDesignId,
=======
				ldNode = tree.getHighlightedNode(),
				isFolder = ldNode && !ldNode.data.learningDesignId,
>>>>>>> 9fea9532
				isCut = $(this).is('#ldStoreDialogCutButton');
    		if (!ldNode) {
    			return;
    		}
<<<<<<< HEAD
    		if (isCut && !ldNode.canModify) {
=======
    		if (isCut && !ldNode.data.canModify) {
>>>>>>> 9fea9532
    			alert(LABELS.RESOURCE_MODIFY_ERROR);
    			return;
    		}
    		
    		dialog.data('copiedResource', {
    			'isCut'	 	  : isCut,
    			'isFolder'    : isFolder,
    			'resourceNode': ldNode
    		});
		});
		
		// pastes sequence or folder
		$('#ldStoreDialogPasteButton', ldStoreDialogContents).click(function(){
    		var dialog = layout.ldStoreDialog,
				tree = dialog.data('ldTree'),
				// hightlighted sequence/folder in the tree
<<<<<<< HEAD
				ldNode = tree.treeview('getSelected')[0],
				folderNode = ldNode ? (ldNode.learningDesignId ? tree.treeview('getParent', ldNode) : ldNode) : null,
=======
				ldNode = tree.getHighlightedNode(),
				folderNode = ldNode ? (ldNode.data.learningDesignId ? ldNode.parent : ldNode) : null,
>>>>>>> 9fea9532
				copiedResource = dialog.data('copiedResource');

			if (!folderNode || !copiedResource) {
    			return;
    		}
			
			if (copiedResource.isCut) {
<<<<<<< HEAD
				var parent = tree.treeview('getParent', ldNode);
				while (parent && parent.nodeId) {
					if (parent.nodeId == copiedResource.resourceNode.nodeId) {
						alert(LABELS.FOLDER_MOVE_TO_CHILD_ERROR);
						return;
					}
					parent = tree.treeview('getParent', parent);
=======
				var parent = ldNode.parent;
				while (parent) {
					if (parent.index == copiedResource.resourceNode.index) {
						alert(LABELS.FOLDER_MOVE_TO_CHILD_ERROR);
						return;
					}
					parent = parent.parent;
>>>>>>> 9fea9532
				}
			}

			$.ajax({
				cache : false,
				url : copiedResource.isCut ? LAMS_URL + "workspace/moveResource.do" : LAMS_URL + "workspace/copyResource.do",
				dataType : 'text',
				data : {
<<<<<<< HEAD
					'targetFolderID' : folderNode.folderID,
					'resourceID'     : copiedResource.isFolder ? copiedResource.resourceNode.folderID
															   : copiedResource.resourceNode.learningDesignId ,
=======
					'targetFolderID' : folderNode.data.folderID,
					'resourceID'     : copiedResource.isFolder ? copiedResource.resourceNode.data.folderID
															   : copiedResource.resourceNode.data.learningDesignId ,
>>>>>>> 9fea9532
					'resourceType'   : copiedResource.isFolder ? 'Folder' : 'LearningDesign'
				},
				success : function() {
					if (copiedResource.isCut) {
<<<<<<< HEAD
						var parent = tree.treeview('getParent', copiedResource.resourceNode);
						ldTreeview.refresh(tree, parent);
					}
					ldTreeview.refresh(tree, folderNode);
=======
						tree.removeNode(copiedResource.resourceNode, true);
					}
					tree.removeChildren(folderNode);
					folderNode.expand();
>>>>>>> 9fea9532
					
					dialog.data('copiedResource', null);
				}
			});
		});

		
		// removes sequence or folder
		$('#ldStoreDialogDeleteButton', ldStoreDialogContents).click(function(){
    		var dialog = layout.ldStoreDialog,
				tree = dialog.data('ldTree'),
				// hightlighted sequence/folder in the tree
<<<<<<< HEAD
				ldNode = tree.treeview('getSelected')[0];
    		if (!ldNode) {
    			return;
    		}
    		if (!ldNode.canModify) {
    			alert(LABELS.RESOURCE_MODIFY_ERROR);
    			return;
    		}
    		var isFolder = !ldNode.learningDesignId;
    		if (!confirm(LABELS.DELETE_NODE_CONFIRM + ' ' + (isFolder ? LABELS.FOLDER : LABELS.SEQUENCE) + '?')) {
=======
				ldNode = tree.getHighlightedNode();
    		if (!ldNode) {
    			return;
    		}
    		if (!ldNode.data.canModify) {
    			alert(LABELS.RESOURCE_MODIFY_ERROR);
    			return;
    		}
    		var isFolder = !ldNode.data.learningDesignId;
    		if (!confirm(LABELS.DELETE_NODE_CONFIRM + (isFolder ? LABELS.FOLDER : LABELS.SEQUENCE) + '?')) {
>>>>>>> 9fea9532
    			return;
    		}
			
			$.ajax({
				cache : false,
				async : true,
				url : LAMS_URL + "workspace/deleteResource.do",
				dataType : 'text',
				data : {
<<<<<<< HEAD
					'resourceID'   : isFolder? ldNode.folderID : ldNode.learningDesignId,
					'resourceType' : isFolder ? 'Folder' : 'LearningDesign'
				},
				success : function() {
					var parentFolder = tree.treeview('getParent', ldNode);
					ldTreeview.refresh(tree, parentFolder);
=======
					'resourceID'   : isFolder? ldNode.data.folderID : ldNode.data.learningDesignId,
					'resourceType' : isFolder ? 'Folder' : 'LearningDesign'
				},
				success : function() {
					var parentFolder = ldNode.parent;
					tree.removeChildren(parentFolder);
					parentFolder.expand();
>>>>>>> 9fea9532
				}
			});
		});
		
		// renames sequence or folder
		$('#ldStoreDialogRenameButton', ldStoreDialogContents).click(function(){
    		var dialog = layout.ldStoreDialog,
				tree = dialog.data('ldTree'),
				// hightlighted sequence/folder in the tree
<<<<<<< HEAD
				ldNode = tree.treeview('getSelected')[0];
    		if (!ldNode) {
    			return;
    		}
    		if (!ldNode.canModify) {
    			alert(LABELS.RESOURCE_MODIFY_ERROR);
    			return;
    		}
    		var isFolder = !ldNode.learningDesignId,
    			title = prompt(LABELS.RENAME_TITLE_PROMPT + ' ' + (isFolder ? LABELS.FOLDER : LABELS.SEQUENCE)
						+ ' "' + ldNode.label + '"');
			
			// skip if no name or the same name was provided
			if (!title || ldNode.label == title) {
=======
				ldNode = tree.getHighlightedNode();
    		if (!ldNode) {
    			return;
    		}
    		if (!ldNode.data.canModify) {
    			alert(LABELS.RESOURCE_MODIFY_ERROR);
    			return;
    		}
    		var isFolder = !ldNode.data.learningDesignId,
    			title = prompt(LABELS.RENAME_TITLE_PROMPT + (isFolder ? LABELS.FOLDER : LABELS.SEQUENCE)
						+ ' "' + ldNode.data.label + '"');
			
			// skip if no name or the same name was provided
			if (!title || ldNode.data.label == title) {
>>>>>>> 9fea9532
				return;
			}
			if (!GeneralLib.validateName(title)) {
    			alert(LABELS.TITLE_VALIDATION_ERROR);
    			return;
    		}
			
<<<<<<< HEAD
			$.each(tree.treeview('getSiblings', ldNode), function(){
				if (this.label == title && (isFolder == (this.folderID != null))) {
=======
			$.each(ldNode.parent.children, function(){
				if (this.data.label == title && (isFolder == (this.data.folderID != null))) {
>>>>>>> 9fea9532
					alert(isFolder ? LABELS.FOLDER_EXISTS_ERROR : LABELS.SEQUENCE_EXISTS_ERROR);
					title = null;
					return false;
				}
			});
			if (!title) {
				return;
			}
			
			$.ajax({
				cache : false,
				async : true,
				url : LAMS_URL + "workspace/renameResource.do",
				dataType : 'text',
				data : {
					'name' 		   : title,
<<<<<<< HEAD
					'resourceID'   : isFolder? ldNode.folderID : ldNode.learningDesignId,
					'resourceType' : isFolder ? 'Folder' : 'LearningDesign'
				},
				success : function(response) {
    				var parentNode = tree.treeview('getParent', ldNode);
    				ldTreeview.refresh(tree, parentNode);
    				tree.treeview('selectNode', ldNode);

    				// fetch access list again
					GeneralLib.updateAccess(null, true);
=======
					'resourceID'   : isFolder? ldNode.data.folderID : ldNode.data.learningDesignId,
					'resourceType' : isFolder ? 'Folder' : 'LearningDesign'
				},
				success : function(response) {
					if (isFolder) {
						ldNode.data.label = title;
						ldNode.getLabelEl().innerHTML = title;
					} else {
						// refresh all opened folders in the tree
	    				var folders = tree.getRoot().children;
	    				if (folders) {
	    					$.each(folders, function(){
	    						var expanded = this.expanded;
								tree.removeChildren(this);
	    						if (expanded) {
	    							this.expand();
	    						}
	    					});
	    				}
	    				
	    				// fetch access list again
						GeneralLib.updateAccess(null, true);
					}
>>>>>>> 9fea9532
				}
			});
		});
	    
		$('#ldStoreDialogSaveButton', ldStoreDialogContents).click(function(){
    		var dialog = layout.ldStoreDialog,
    			saveButton = $('#ldStoreDialogSaveButton', dialog),
				title = $('#ldStoreDialogNameContainer input', dialog).val().trim();
			if (!title) {
				alert(LABELS.SAVE_SEQUENCE_TITLE_PROMPT);
				return;
			}
			
			if (!GeneralLib.validateName(title)) {
				alert(LABELS.TITLE_VALIDATION_ERROR);
				return;
			}
			saveButton.prop('disabled', true).button('loading');
			var folderNode = null,
				folderID = null,
				tree = dialog.data('ldTree'),
<<<<<<< HEAD
				node = tree.treeview('getSelected')[0];
			if (node) {
	    		// get folder from LD tree
				folderNode = node.learningDesignId ? tree.treeview('getParent', node) : node;
				if (!folderNode.canSave) {
=======
				node = tree.getHighlightedNode();
			if (node) {
	    		// get folder from LD tree
				folderNode = node.data.learningDesignId ? node.parent : node;
				if (!folderNode.data.canSave) {
>>>>>>> 9fea9532
					alert(LABELS.FOLDER_CAN_NOT_SAVE_ERROR);
					saveButton.button('reset');
					return;
				}
<<<<<<< HEAD
				folderID = folderNode.folderID;
=======
				folderID = folderNode.data.folderID;
>>>>>>> 9fea9532
			} else {
				// get data from "recently used sequences" list
				var selectedAccess = $('#ldStoreDialogAccessDiv > div.selected', dialog);
				// if title was altered, do not consider this an overwrite
				if (selectedAccess.length > 0 && title == selectedAccess.text()) {
					learningDesignID = +selectedAccess.data('learningDesignId');
					folderID = +selectedAccess.data('folderID');
				}
			}
			
			if (!folderID) {
				// although an existing sequence can be highlighted 
				alert(LABELS.FOLDER_NOT_SELECTED_ERROR);
				saveButton.button('reset');
				return;
			}
			
			// if a node is highlighted but user modified the title,
			// it is considered a new sequence
			// otherwise check if there is no other sequence with the same name
<<<<<<< HEAD
			var node = null;
			if (folderNode && folderNode.nodes) {
				$.each(folderNode.nodes, function(){
					if (this.label == title) {
						tree.treeview('selectNode', this);
						node = this;
=======
			var nodeData = null;
			if (folderNode && folderNode.children) {
				$.each(folderNode.children, function(){
					if (this.data.label == title) {
						this.highlight();
						nodeData = this.data;
>>>>>>> 9fea9532
						return false;
					}
				});
			}
<<<<<<< HEAD
			if (node && (!node.canModify || (!canSetReadOnly && node.readOnly))){
=======
			if (nodeData && (!nodeData.canModify || (!canSetReadOnly && nodeData.readOnly))){
>>>>>>> 9fea9532
				alert(LABELS.READONLY_FORBIDDEN_ERROR);
				saveButton.button('reset');
				return;
			}
<<<<<<< HEAD
			if (node && !confirm(LABELS.SEQUENCE_OVERWRITE_CONFIRM)) {
				saveButton.button('reset');
				return;
			}
			var readOnly = (node && !node.canModify) || 
						   (canSetReadOnly && $('#ldStoreDialogReadOnlyCheckbox', dialog).prop('checked')),
				learningDesignID = node ? node.learningDesignId : null,
				result = GeneralLib.saveLearningDesign(folderID, learningDesignID, title, readOnly);
			if (result) {
				ldTreeview.refresh(tree, folderNode);
=======
			if (nodeData && !confirm(LABELS.SEQUENCE_OVERWRITE_CONFIRM)) {
				saveButton.button('reset');
				return;
			}
			var readOnly = (nodeData && !nodeData.canModify) || 
						   (canSetReadOnly && $('#ldStoreDialogReadOnlyCheckbox', dialog).prop('checked')),
				learningDesignID = nodeData ? nodeData.learningDesignId : null,
				result = GeneralLib.saveLearningDesign(folderID, learningDesignID, title, readOnly);
			if (result) {
>>>>>>> 9fea9532
				GeneralLib.openLearningDesign();
				dialog.modal('hide');
			}
			saveButton.button('reset');
		});
		
		$('#ldStoreDialogOpenButton', ldStoreDialogContents).click(function(){
    		var dialog = layout.ldStoreDialog,
    			openButton = $('#ldStoreDialogOpenButton', dialog),
				tree = dialog.data('ldTree'),
<<<<<<< HEAD
				ldNode = tree.treeview('getSelected')[0],
				learningDesignID = ldNode ? ldNode.learningDesignId : null;
=======
				ldNode = tree.getHighlightedNode(),
				learningDesignID = ldNode ? ldNode.data.learningDesignId : null;
>>>>>>> 9fea9532
    		
    		openButton.button('loading');
			if (!learningDesignID) {
				learningDesignID = +$('#ldStoreDialogAccessDiv > div.selected', dialog)
								   .data('learningDesignId');
			}
			
			// no LD was chosen
			if (!learningDesignID) {
				alert(LABELS.SEQUENCE_NOT_SELECTED_ERROR);
				openButton.button('reset');
				return;
			}
			
			openButton.button('reset');
			dialog.modal('hide');
			GeneralLib.openLearningDesign(learningDesignID);
		});
		
		// ability to save a sequence on pressing the Enter key in a title input field
		$('#ldStoreDialogNameContainer input', layout.ldStoreDialog).on('keyup', function (e) {
		    if (e.keyCode == 13) {
				$('#ldStoreDialogSaveButton', $('#ldStoreDialogContents')).trigger( "click" );
		    }
		});
		
		$('#ldStoreDialogImportPartButton', ldStoreDialogContents).click(function(){
			var dialog = layout.ldStoreDialog,
	 			frameLayout = $('#ldStoreDialogImportPartFrame', dialog)[0].contentWindow.layout,
	 			selectedActivities = [],
	 			addActivities = [],
	 			selectedAnnotations = [];
 			
 		
	 		$.each(frameLayout.activities, function(){
	 			if (this.items.selectEffect) {
	 				selectedActivities.push(this);
	 				dialog.data('importActivity')(this, addActivities);
	 			}
	 		});
	 		$.each(frameLayout.regions.concat(frameLayout.labels), function(){
	 			if (this.items.selectEffect) {
	 				selectedAnnotations.push(this);
	 				// unlike importActivity(), this method already takes care of UIIDs
	 				// and adding new items to collections
	 				dialog.data('importAnnotation')(this);
	 			}
	 		});
	 		
	 		if (addActivities.length == 0 && selectedAnnotations.length == 0) {
	 			alert(LABELS.IMPORT_PART_CHOOSE_PROMPT);
	 			return;
	 		}
	 		
	 		// add child activities to containers (Optional/Parallel/Floating)
	 		if (addActivities.length > 0) {
	     		$.each(addActivities, function(){
	     			var activity = this;
	     			if (activity.childActivities) {
	     				$.each(selectedActivities, function(){
	         				if (this.uiid == activity.uiid) {
	         					$.each(this.childActivities, function(){
	         						var childActivity = this;
	         						$.each(addActivities, function(){
	         							if (this.uiid == childActivity.uiid) {
	         								if (!activity.childActivities) {
	         									activity.childActivities = [];
	         								}
	         								activity.childActivities.push(this);
	         								// container will expand to its child activities
	         								activity.draw(0, 0);
	         							}
	         						});
	         					});
	         				}
	         			});
	     			}
	     		});
	 			
	     		// put UIID specific to current LD
	     		$.each(addActivities, function(){
	     			if (this instanceof ActivityDefs.BranchingEdgeActivity) {
	     				if (this.isStart) {
	     					this.branchingActivity.uiid = ++layout.ld.maxUIID;
	     				}
	     			} else {
	     				this.uiid = ++layout.ld.maxUIID;
	     			}
	     		});
	     		
	     		// arrange just the new activities
	     		GeneralLib.arrangeActivities(addActivities);
	     		
	     		layout.activities = layout.activities.concat(addActivities);
	 		}
	
	 		dialog.modal('hide');
		});
		
		// initalise Learning Design load/save dialog
		layout.ldStoreDialog = showDialog('ldStoreDialog',{
			'autoOpen'      : false,
			'resizable'     : false,
			'draggable'     : false,
			'open' : function(){
				
				var dialog = $(this),
					treeHeight = Math.max(90, $(window).height() - 325) + 'px';
				$('.modal-dialog', dialog).width(Math.max(500, $(window).width() - 50));
				$('#ldStoreDialogTree', layout.ldStoreDialog).css({
					'height'     : treeHeight,
					'max-height' : treeHeight
				});
				// limit size of the canvas so dialog does not resize after SVG loads
				$('#ldStoreDialogCanvasDiv', dialog).css({
					'max-width' : $(window).width() - 425 + 'px',
					'max-height':  $(window).height() - 190 + 'px',
				});
				
				GeneralLib.showLearningDesignThumbnail();
				$('#ldStoreDialogLeftButtonContainer button', dialog).prop('disabled', true);
				
				dialog.data('copiedResource', null);
				
				//focus dialog itself so it can be closed on pressing Esc button
				setTimeout(function() {
					if ($("#ldStoreDialogOpenButton:visible").is(':visible')) {
						dialog.focus();
					}
		        }, 500);
				
			},
			'close' : null,
			'data' : {
				'prepareForOpen' : function(dialogTitle, learningDesignTitle, shownElementIDs, highlightFolder){
<<<<<<< HEAD
=======
					// only Save As uses highlightFolder; otherwise the first folder in top level gets expanded and highlighted
					layout.folderPathCurrent = highlightFolder && layout.ld.folderPath ? layout.ld.folderPath.slice() : [];
					MenuLib.loadLearningDesignTree();
					
>>>>>>> 9fea9532
					$('#ldStoreDialogNameContainer input', layout.ldStoreDialog).val(learningDesignTitle);
					$('.modal-title', layout.ldStoreDialog).text(dialogTitle);
					var rightButtons = $('#ldStoreDialogRightButtonContainer', layout.ldStoreDialog);
					$('button', rightButtons).hide();
					$('#ldStoreDialogReadOnlyLabel *', layout.ldStoreDialog).hide();
					$('#ldStoreDialogNameContainer, #ldStoreDialogImportPartFrame', layout.ldStoreDialog).hide();
					$(shownElementIDs, layout.ldStoreDialog).show();
					
					var isOpenDialog = shownElementIDs.indexOf('ldStoreDialogOpenButton') >= 0;
					if (isOpenDialog) {
						// in open dialog display only information
						$('#ldStoreDialogReadOnlySpan', layout.ldStoreDialog).css('color', layout.colors.activityReadOnly);
					} else if (canSetReadOnly) {
							// the first highlighted folder is user's private folder
							$('#ldStoreDialogReadOnlyCheckbox', layout.ldStoreDialog).show()
								.prop('disabled', false).prop('checked', false);
							$('#ldStoreDialogReadOnlySpan', layout.ldStoreDialog).show().css('color', 'initial');
					} else {
						$('#ldStoreDialogReadOnlySpan', layout.ldStoreDialog).css('color', layout.colors.activityReadOnly);
					}
					
				},
				/**
				 * Extracts a selected activity from another LD.
				 */
				'importActivity' : function(activity, addActivities) {
					$.each(addActivities, function(){
						if (this.uiid == activity.uiid) {
							return;
						}
					});
					
					// activities in the another LD have different clousures, so they can not be imported directly
					// they need to be recreated from a scratch with current LD being their context
					var frameWindow = $('#ldStoreDialogImportPartFrame', layout.ldStoreDialog)[0].contentWindow,
		     			frameActivities = frameWindow.layout.activities,
		     			frameActivityDefs = frameWindow.ActivityDefs,
		     			// the local activity
		     			addActivity = null;
	
					if (activity instanceof frameActivityDefs.BranchingEdgeActivity) {
						// add both branching edges right away
						if (activity.isStart) {
							var branchingActivity = activity.branchingActivity,
								branchingEdge = addActivity = new ActivityDefs.BranchingEdgeActivity(
									null, branchingActivity.uiid, 0, 0, branchingActivity.title, false, branchingActivity.branchingType);
							
							branchingEdge = new ActivityDefs.BranchingEdgeActivity(
									null, null, 0, 0, null, null, false, branchingEdge.branchingActivity);
							addActivities.push(branchingEdge);
							
							if (branchingActivity.branchingType == 'optional'){
								branchingEdge.branchingActivity.minOptions = branchingActivity.minOptions;
								branchingEdge.branchingActivity.maxOptions = branchingActivity.maxOptions;
							}
						}
					} else if (activity instanceof frameActivityDefs.FloatingActivity) {
						if (layout.floatingActivity) {
							return;
						}
						addActivity = new ActivityDefs.FloatingActivity(null, activity.uiid, 0, 0);
					} else if (activity instanceof frameActivityDefs.GateActivity) {
						addActivity = new ActivityDefs.GateActivity(
								null, activity.uiid, 0, 0, activity.title, activity.description, false, activity.gateType,
								activity.startTimeoffset, activity.gateActivityCompletionBased
								);
					} else if (activity instanceof frameActivityDefs.GroupingActivity) {
						addActivity = new ActivityDefs.GroupingActivity(
								null, activity.uiid, 0, 0, activity.title, false, null, null, activity.groupingType, activity.groupDivide,
								activity.groupCount, activity.learnerCount, activity.equalSizes, activity.viewLearners, null
								);
					} else if (activity instanceof frameActivityDefs.OptionalActivity) {
						addActivity = new ActivityDefs.OptionalActivity(
								null, activity.uiid, 0, 0, activity.title, false, activity.minOptions, activity.maxOptions
								);
					} else if (activity instanceof frameActivityDefs.ParallelActivity) {
						addActivity = new ActivityDefs.ParallelActivity(
								null, activity.uiid, activity.learningLibraryID, 0, 0, activity.title
								);
					} else if (activity instanceof frameActivityDefs.ToolActivity) {
						// copy tool content
						var toolContentID = null;
						// tool content ID can be null if the activity had the default content, i.e. was not edited yet
						if (activity.toolContentID) {
							$.ajax({
								cache : false,
								async : false,
								url : LAMS_URL + "authoring/copyToolContent.do",
								data : {
									'toolContentID' : activity.toolContentID
								},
								dataType : 'text',
								success : function(response) {
									toolContentID = response;
								}
							});
						}
						
						addActivity = new ActivityDefs.ToolActivity(
								null, activity.uiid, toolContentID, activity.toolID, activity.learningLibraryID, null, 0, 0, activity.title
								);
					}
					
					// recreate the transitions
					if (addActivity) {
						if (activity.transitions) {
							$.each(activity.transitions.from, function(){
								var transition = this;
								$.each(addActivities, function(){
									// special processing for transitions from/to branching edges
									var uiid = this instanceof ActivityDefs.BranchingEdgeActivity
									 		 ? this.branchingActivity.uiid : this.uiid,
										toUiid = transition.toActivity instanceof frameActivityDefs.BranchingEdgeActivity
											   ? transition.toActivity.branchingActivity.uiid : transition.toActivity.uiid;
									// isStart can be undefined, true or false
									if (uiid == toUiid && this.isStart == transition.toActivity.isStart) {
										ActivityLib.addTransition(addActivity, this, true, null, null,
																  transition.branch ? transition.branch.title : null);
										return false;
									}
								});
							});
							
							$.each(activity.transitions.to, function(){
								var transition = this;
								$.each(addActivities, function(){
									var uiid = this instanceof ActivityDefs.BranchingEdgeActivity
											 ? this.branchingActivity.uiid : this.uiid,
										fromUiid = transition.fromActivity instanceof frameActivityDefs.BranchingEdgeActivity
											 ? transition.fromActivity.branchingActivity.uiid : transition.fromActivity.uiid;
									if (uiid == fromUiid && this.isStart == transition.fromActivity.isStart) {
										ActivityLib.addTransition(this, addActivity, true, null, null,
																  transition.branch ? transition.branch.title : null);
										return false;
									}
								});
							});
						}
	
						addActivities.push(addActivity);
					}
				},
				
				/**
				 * Extracts a selected annotation from another LD.
				 */
				'importAnnotation' : function(annotation) {
					// annotations in the another LD have different clousures, so they can not be imported directly
					// they need to be recreated from a scratch with current LD being their context
					var frameWindow = $('#ldStoreDialogImportPartFrame', layout.ldStoreDialog)[0].contentWindow,
		     			frameDecorationDefs = frameWindow.DecorationDefs,
		     			box = annotation.items.shape.getBBox();
	
					// there are no transitions or child/parent relations, so they can be directly recreated
					if (annotation instanceof frameDecorationDefs.Region) {
						DecorationLib.addRegion(box.x, box.y, box.x2, box.y2, annotation.title, annotation.items.shape.attr('fill'));
					} else if (annotation instanceof frameDecorationDefs.Label) {
						DecorationLib.addLabel(box.x, box.y, annotation.title);
					}
				}
			}
		}, false);
		
		//alow to close open/save dialog on pressing Esc button
		layout.ldStoreDialog.on('keydown', function(evt) {
	        if (evt.keyCode === $.ui.keyCode.ESCAPE) {
	        	layout.ldStoreDialog.modal('hide');
	        }
	        evt.stopPropagation();
	    });
		
		$('.modal-body', layout.ldStoreDialog).empty().append(ldStoreDialogContents.show());
		
		layout.dialogs.push(layout.ldStoreDialog);

<<<<<<< HEAD
		
		var ldTree = $('#ldStoreDialogTree');
		layout.ldStoreDialog.data('ldTree', ldTree);
		
		ldTreeview.allowInvalidDesigns = true;
		ldTreeview.LABEL_RUN_SEQUENCES_FOLDER = LABELS.RUN_SEQUENCES_FOLDER;
		ldTreeview.init('#ldStoreDialogTree', 
		   function(event, node) {
				var isOpenDialog = $('#ldStoreDialogSaveButton', layout.ldStoreDialog).is(':hidden'),
					isSelected = node.state.selected;
				
				//disable edit buttons if no elements is selected
				$('#ldStoreDialogLeftButtonContainer button', layout.ldStoreDialog)
					.prop('disabled', !isSelected);
				
				if (canSetReadOnly && !isOpenDialog) {
					// detect which folders/sequences are marked as read-only
					// and which ones are immutable
					if (!node.nodes) {
						$('#ldStoreDialogReadOnlyCheckbox', layout.ldStoreDialog)
							.prop('disabled', !node.canModify || !node.canHaveReadOnly)
							.prop('checked', node.readOnly || !node.canModify);
					} else {
						$('#ldStoreDialogReadOnlyCheckbox', layout.ldStoreDialog)
							.prop('disabled', !node.canSave || !node.canHaveReadOnly)
							.prop('checked', !node.canSave);
					}
				} else {
					// is this is normal user or open dialog, only show/hide read-only label
					if (node.nodes ? !node.canSave : node.readOnly || !node.canModify){
						$('#ldStoreDialogReadOnlySpan', layout.ldStoreDialog).show();
					} else {
						$('#ldStoreDialogReadOnlySpan', layout.ldStoreDialog).hide();
					}
				}
				
				// if it's a folder in load sequence dialog - highlight but stop processing
				if (isOpenDialog && !node.learningDesignId){
					return true;
				}
				
				//show LearningDesign thumbnail and title
				var learningDesignID = isSelected					     ? +node.learningDesignId : null,
					title            = !isOpenDialog && learningDesignID ? node.label 			  : null;
				GeneralLib.showLearningDesignThumbnail(learningDesignID, title);	
		}, function(event, node) {
				if (!node.learningDesignId){
					if (!node.state.expanded) {
						ldTreeview.refresh(ldTree, node);
					}
					return;
				}
				
				// open/save sequence
				var buttonToClick = $('#ldStoreDialogSaveButton', layout.ldStoreDialog).is(':visible') 
						? '#ldStoreDialogSaveButton' : '#ldStoreDialogOpenButton'; 
				$(buttonToClick, $('#ldStoreDialogContents')).trigger( "click" );
=======
		// there should be no focus, just highlight
		YAHOO.widget.TreeView.FOCUS_CLASS_NAME = null;
		var tree = new YAHOO.widget.TreeView('ldStoreDialogTree');
		// store the tree in the dialog's data
		layout.ldStoreDialog.data('ldTree', tree);
		// make folder contents load dynamically on open
		tree.setDynamicLoad(function(node, callback){
			// load subfolder contents
			var childNodeData = MenuLib.getFolderContents(node.data.folderID, node.data.canSave, node.data.canHaveReadOnly);
			if (childNodeData) {
				$.each(childNodeData, function(){
						// create and add a leaf
						new YAHOO.widget.HTMLNode(this, node);
					});
			}
			
			// expand the folder where existing LD resides, if applicable
			MenuLib.highlightFolder(node);
			
			// required by YUI
			callback();
		});
		tree.singleNodeHighlight = true;
		tree.subscribe('clickEvent', function(event) {
			var isOpenDialog = $('#ldStoreDialogSaveButton', layout.ldStoreDialog).is(':hidden')
				nodeData = event.node.data;
			
			//prevent item from being deselected on any subsequent clicks
			if (isOpenDialog && event.node.highlightState == 1) {
				return false;
			}
			
			//disable edit buttons if no elements is selected
			$('#ldStoreDialogLeftButtonContainer button', layout.ldStoreDialog)
				.prop('disabled', event.node.highlightState > 0);
			
			if (canSetReadOnly && !isOpenDialog) {
				// detect which folders/sequences are marked as read-only
				// and which ones are immutable
				if (event.node.isLeaf) {
					$('#ldStoreDialogReadOnlyCheckbox', layout.ldStoreDialog)
						.prop('disabled', !nodeData.canModify || !nodeData.canHaveReadOnly)
						.prop('checked', nodeData.readOnly || !nodeData.canModify);
				} else {
					$('#ldStoreDialogReadOnlyCheckbox', layout.ldStoreDialog)
						.prop('disabled', !nodeData.canSave || !nodeData.canHaveReadOnly)
						.prop('checked', !nodeData.canSave);
				}
			} else {
				// is this is normal user or open dialog, only show/hide read-only label
				if (event.node.isLeaf ? nodeData.readOnly || !nodeData.canModify : !nodeData.canSave){
					$('#ldStoreDialogReadOnlySpan', layout.ldStoreDialog).show();
				} else {
					$('#ldStoreDialogReadOnlySpan', layout.ldStoreDialog).hide();
				}
			}
			
			// if it's a folder in load sequence dialog - highlight but stop processing
			if (isOpenDialog && !nodeData.learningDesignId){
				return true;
			}
			
			//show LearningDesign thumbnail and title
			var learningDesignID = event.node.highlightState == 0   ? +nodeData.learningDesignId : null,
				title            = !isOpenDialog && learningDesignID ? nodeData.label : null;
			GeneralLib.showLearningDesignThumbnail(learningDesignID, title);				
		});
		tree.subscribe('clickEvent', tree.onEventToggleHighlight);
		
		tree.subscribe('dblClickEvent', function(event){
			
			//trigger "clickEvent" first so that save/open function will know which element is selected 
			tree.fireEvent("clickEvent", event);
			
			// open/save sequence
			var buttonToClick = $('#ldStoreDialogSaveButton', layout.ldStoreDialog).is(':visible') 
					? '#ldStoreDialogSaveButton' : '#ldStoreDialogOpenButton'; 
			$(buttonToClick, $('#ldStoreDialogContents')).trigger( "click" );
>>>>>>> 9fea9532
		});
		
		GeneralLib.updateAccess(initAccess);
		
		var infoDialogContents = $('#infoDialogContents');
		$('#infoDialogOKButton', infoDialogContents).click(function(){
			layout.infoDialog.modal('hide');
		});
		
		layout.infoDialog = showDialog('infoDialog',{
			'autoOpen'      : false,
			'modal'			: false,
			'resizable'     : false,
			'draggable'     : false,
			'width'			: 290,
			'title'			: LABELS.INFO_DIALOG_TITLE,
			'close' : null,
			'data' : {
				'position' : {
					'my' : 'center top',
					'at' : 'center top+20px',
					'of' : '#canvas'
				},
				'show' : function(html, temporary){
					var timeout = layout.infoDialog.data('temporaryTimeout');
					if (timeout) {
						clearTimeout(timeout);
					}
					
					var body = $('#infoDialogBody', layout.infoDialog),
						// is dialog already open?
						visible = layout.infoDialog.hasClass('in'),
						// should be initialised/kept in temporary mode?
						temporaryMode = visible ? body.hasClass('temporary') : temporary;
					if (visible) {
						if (temporaryMode) {
							body.html(html);
						} else {
							body.html(body.html() + '<br /><br />' + html);
						}
					} else {
						body.html(html);
					}
					
					if (temporaryMode) {
						// temporary dialog hides after 5 seconds or on click
						$('.modal-header, #infoDialogButtons', layout.infoDialog).hide();
						body.addClass('temporary').one('click', function(){
							layout.infoDialog.modal('hide');
						});
						var timeout = setTimeout(function(){
							body.off('click');
							layout.infoDialog.modal('hide');
						}, 5000);
						layout.infoDialog.data('temporaryTimeout', timeout);
					} else {
						$('.modal-header, #infoDialogButtons', layout.infoDialog).show();
						body.removeClass('temporary');
					}
					
					if (!visible) {
						layout.infoDialog.modal('show');
					}
				}
			}
		});
		
		$('.modal-body', layout.infoDialog).empty().append(infoDialogContents.show());
		layout.dialogs.push(layout.infoDialog);
		
		
		var weightsDialogContents = $('#weightsDialogContents');
		layout.weightsDialog = showDialog('weightsDialog',{
			'autoOpen'      : false,
			'modal'			: true,
			'resizable'     : false,
			'draggable'     : true,
			'width'			: 500,
			'close' 		: null,
			'title'			: LABELS.WEIGHTS_TITLE,
			'data' 			: {
				'prepareForOpen' : function(){
					var tbody = $('tbody', weightsDialogContents).empty(),
						weightsEnabled = false;
					if (layout.activities.length > 0) {
						$.each(layout.activities, function(){
							if (this.gradebookToolOutputDefinitionName && this.gradebookToolOutputDefinitionWeightable) {
								weightsEnabled = true;
								var activity = this,
									row = $('<tr />').appendTo(tbody).data('activity', activity).hover(
										function(){
											var row = $(this);
											row.siblings().each(function(){
												$(this).removeClass('selected');
											});
											row.addClass('selected');
											ActivityLib.removeSelectEffect();
											ActivityLib.addSelectEffect(row.data('activity'), false);
										},
										function(){
											$(this).removeClass('selected');
											ActivityLib.removeSelectEffect($(this).data('activity'));
										}),
									weight = $('<input maxlength="3" />');
								$('<td />').text(activity.title).appendTo(row);
								$('<td />').text(activity.gradebookToolOutputDefinitionDescription).appendTo(row);
								$('<td />').append(weight).appendTo(row);
								weight.spinner({
									'min'    : 0,
									'max'    : 100,
									'change' : function(){
										var value = $(this).val();
										if (value == "" || isNaN(value)) {
											value = null;
										}
										activity.gradebookToolOutputWeight = value;
										layout.weightsDialog.data('sumWeights')();
									},
									'spin'  : function(event, ui) {
										activity.gradebookToolOutputWeight = ui.value;
										layout.weightsDialog.data('sumWeights')();
									}
								}).val(activity.gradebookToolOutputWeight);
							}
						});
					}
					
					if (weightsEnabled) {
						layout.weightsDialog.data('sumWeights')(true);
					} else {
						tbody.append($('<tr />').append($('<td colspan="3" />').text(LABELS.WEIGHTS_NONE_FOUND_ERROR)));
						$('#sumWeightCell', layout.weightsDialog).empty();
					}
				},
				
				'sumWeights' : function(firstRun){
					var sum = null;
					$('tbody tr', layout.weightsDialog).each(function(){
						var weight = $('input', this);
						if (!firstRun && !weight.spinner('isValid')) {
							weight.val(null);
							return true;
						}
						var value = $(this).data('activity').gradebookToolOutputWeight;
						if (value) {
							if (sum == null) {
								sum = 0;
							}
							sum += +value;
						}
					});
					
					var sumCell = $('#sumWeightCell', layout.weightsDialog);
					if (sum == null) {
						sumCell.empty();
					} else {
						sumCell.text(sum + '%');
						if (sum == 100) {
							sumCell.removeClass('incorrect');
						} else {
							sumCell.addClass('incorrect');
						}
					}
				}
			}
		});
		
		$('.modal-body', layout.weightsDialog).empty().append(weightsDialogContents.show());
		
		layout.dialogs.push(layout.weightsDialog);
		
		// license widgets init
		$('#ldDescriptionLicenseSelect').change(function(){
			var option = $('option:selected', this);
			if (option.val() == "0") {
				$('#ldDescriptionLicenseTextContainer, #ldDescriptionLicenseImage, #ldDescriptionLicenseButton').hide();
			} else {
				if (option.attr('url')) {
					$('#ldDescriptionLicenseTextContainer').hide();
					$('#ldDescriptionLicenseImage').attr('src', option.attr('pictureURL')).show();
					$('#ldDescriptionLicenseButton').show();
				} else {
					$('#ldDescriptionLicenseTextContainer').show();
					$('#ldDescriptionLicenseImage, #ldDescriptionLicenseButton').hide();
				}
			}
		});
		$('#ldDescriptionLicenseButton').click(function(){
			var option = $('#ldDescriptionLicenseSelect option:selected'),
				url = option.attr('url');
			if (url) {
				 var win = window.open(url, '_blank');
				 win.focus();
			}
		});
	}
},



/**
 * Contains main methods for Authoring window management
 */
GeneralLib = {
	// regex validators for checking user entered strings
	nameValidator   : /^[^<>^*@%$]*$/i,
	numberValidator : /^[\d\.]+$/,

	
	/**
	 * Runs the method with parameters on each item of the set.
	 */
	applyToSet : function(set, method, params) {
		set.forEach(function(item){
			item[method].apply(item, params);
		});
	},
	
	
	/**
	 * Sorts activities on canvas.
	 */
	arrangeActivities : function(activities){
		$('#arrangeButton').blur();
		
		// when importing parts of another LD, activities get appended and only they get sorted
		var append = activities,
			activities = activities || layout.activities;
		
		if (activities.length == 0) {
			// no activities, nothing to do
			return;
		}
		
		if (!append && (layout.regions.length > 0 || layout.labels.length > 0)
			&& !isReadOnlyMode && !confirm(LABELS.ARRANGE_CONFIRM)) {
			return;
		}
		
		if (isReadOnlyMode) {
			// set it so activities' coordinates get updated in the DB when SVG get generated
			layout.wasArranged = true;
		} else {
			// just to refresh the state of canvas
			HandlerLib.resetCanvasMode(true);
		}
		
		var row = 0;
		if (append) {
			// find the lowest existing activity and append the new activities beneath
			$.each(layout.activities, function(){
				row = Math.max(row,
						Math.ceil((this.items.getBBox().y2 - layout.conf.arrangeVerticalPadding)
								/ layout.conf.arrangeVerticalSpace));
			});
		}
		
		// activities are arranged in a grid
		var column = 0,
			// for special cases when row needs to shifted more
			forceRowY = null,
			paperWidth = paper.attr('width'),
			// check how many columns current paper can hold
			maxColumns = Math.floor(((paperWidth < 300 && paperMinWidth ? paperMinWidth : paperWidth) 
									    - layout.conf.arrangeHorizontalPadding)
					                 / layout.conf.arrangeHorizontalSpace),
			// the initial max length of subsequences is limited by paper space
			subsequenceMaxLength = maxColumns,
	        // a shallow copy of activities array without inner activities
			activitiesCopy = [],
			// just to speed up processing when there are only activities with no transitions left
			onlyDetachedLeft = false;
	
		$.each(activities, function(){
			if (!this.parentActivity || !(this.parentActivity instanceof DecorationDefs.Container)){
				activitiesCopy.push(this);
			}
		});
		
		// branches will not be broken into few rows; if they are long, paper will be resized
		// find the longes branch to find the new paper size
		$.each(activities, function(){
			if (this instanceof ActivityDefs.BranchingEdgeActivity && this.isStart) {
				// add start and end edges to the longest branch length in the branching
				var longestBranchLength = ActivityLib.updateBranchesLength(this.branchingActivity) + 2;
				if (longestBranchLength > subsequenceMaxLength) {
					subsequenceMaxLength = longestBranchLength;
				}
			}
		});
		
		// check how many child activities are in Floating Activity, if any
		if (layout.floatingActivity && layout.floatingActivity.childActivities.length > subsequenceMaxLength) {
				subsequenceMaxLength = childActivities.length;
		}
		
		// resize paper horizontally, if needed
		if (subsequenceMaxLength > maxColumns) {
			maxColumns = subsequenceMaxLength;
			GeneralLib.resizePaper(layout.conf.arrangeHorizontalPadding
					      + maxColumns * layout.conf.arrangeHorizontalSpace,
					      paper.height);
		}
		
		// main loop; iterate over whatever is left in the array
		while (activitiesCopy.length > 0) {
			// look for activities with transitions first; detached ones go to the very end
			var activity = null;
			if (!onlyDetachedLeft) {
				$.each(activitiesCopy, function(){
					if (this.transitions.to.length > 0) {
						activity = this;
						while (activity.transitions.to.length > 0) {
							// check if previous activity was not drawn already
							// it can happen for branching edges
							var activityLookup = activity.transitions.to[0].fromActivity;
							if (activitiesCopy.indexOf(activityLookup) == -1) {
								break;
							}
							activity = activityLookup; 
						};
						return false;
					}
				});
			}

			if (!activity) {
				// no activities with transitions left, take first detached one
				onlyDetachedLeft = true;
				activity = activitiesCopy[0];
			}
				
			// markers for complex activity processing
			var complex = null;
			
			// crawl through a sequence of activities
			while (activity) {
				if (activity instanceof ActivityDefs.BranchingEdgeActivity) {
					if (activity.isStart) {
						// draw branching edges straight away and remove them from normall processing
						var branchingActivity = activity.branchingActivity,
							start = branchingActivity.start,
							end = branchingActivity.end,
							complex = {
								end : end
							},
							// can the whole branching fit in current canvas width?
							branchingFits = column + branchingActivity.longestBranchLength + 2 <= maxColumns;
						if (!branchingFits) {
							// start branching from the left side of canvas
							row++;
							if (forceRowY) {
								while (forceRowY > layout.conf.arrangeVerticalPadding + 10 + row * layout.conf.arrangeVerticalSpace) {
									row++;
								}
								forceRowY = null;
							}
							column = 0;
						}
						// store the column of converge point
						end.column = column + branchingActivity.longestBranchLength + 1;
						
						complex.branchingRow = row + Math.floor(branchingActivity.branches.length / 2);
						// edge points go to middle of rows with branches
						var startX = layout.conf.arrangeHorizontalPadding +
									 column * layout.conf.arrangeHorizontalSpace + 54,
							edgeY = layout.conf.arrangeVerticalPadding +
									complex.branchingRow * layout.conf.arrangeVerticalSpace + 17,
							endX = layout.conf.arrangeHorizontalPadding +
								   end.column * layout.conf.arrangeHorizontalSpace + 54;
						
						activitiesCopy.splice(activitiesCopy.indexOf(start), 1);
						activitiesCopy.splice(activitiesCopy.indexOf(end), 1);
						
						// start point goes to very left, end goes wherever the longes branch ends
						start.draw(startX, edgeY);
						end.draw(endX, edgeY);
	
						complex.branchingColumn = column;
						column++;

						$.each(branchingActivity.branches, function(){
							if (this.transitionFrom.toActivity == branchingActivity.end) {
								complex.emptyBranch = this;
								return false;
							}
						});
						
						if (branchingActivity.branches.length > (complex.emptyBranch ? 1 : 0)) {
							// set up branch drawing
							// skip the first branch if it is the empty one
							complex.branchIndex =
								complex.emptyBranch == branchingActivity.branches[0] ? 1 : 0;
							// next activity for normal processing will be first one from the first branch
							activity = branchingActivity.branches[complex.branchIndex].transitionFrom.toActivity;
							continue;
						} else {
							// no branches, nothing to do, carry on with normal activity processing
							activity = complex.end;
							activity.column = null;
							complex = null;
						}
					}
				} else {
					// it is a simple activity, so redraw it
					var x = layout.conf.arrangeHorizontalPadding + column * layout.conf.arrangeHorizontalSpace,
						y = layout.conf.arrangeVerticalPadding + row * layout.conf.arrangeVerticalSpace;
					
					if (activity instanceof ActivityDefs.GateActivity) {
						// adjust placement for gate activity, so it's in the middle of its cell
						x += 57;
						y += 10;
					} else if (activity instanceof ActivityDefs.OptionalActivity){
						x -= 20;
					}
					
					activity.draw(x, y);
					// remove the activity so we do not process it twice
					activitiesCopy.splice(activitiesCopy.indexOf(activity), 1);
					
					// learn where a tall Optional Activity has its end
					// and later start drawing activities lower than in the next row
					if (activity instanceof DecorationDefs.Container && activity.childActivities.length > 1) {
						var activityEndY = activity.items.shape.getBBox().y2;
						if (!forceRowY || activityEndY > forceRowY) {
							forceRowY = activityEndY;
						}
					}
				}
				
				// find the next row and column
				column = (column + 1) % maxColumns;
				if (column == 0) {
					row++;
					// if an Optional Activity forced next activities to be drawn lower than usual
					if (forceRowY) {
						while (forceRowY > layout.conf.arrangeVerticalPadding + 10 + row * layout.conf.arrangeVerticalSpace) {
							row++;
						}
						forceRowY = null;
					}
				}
				
				// does the activity has further activities?
				if (activity.transitions.from.length > 0) {
					activity = activity.transitions.from[0].toActivity;
				} else {
					activity = null;
				}
				
				if (complex && (!activity || activity == complex.end)) {
					// end of branch
					complex.branchIndex++;

					var branches = complex.end.branchingActivity.branches;
					if (branches.length > complex.branchIndex) {
						if (branches[complex.branchIndex] == complex.emptyBranch) {
							// skip the empty branch
							complex.branchIndex++;
						}
					}
					
					if (branches.length > complex.branchIndex) {
						// there is another branch to process
						activity = branches[complex.branchIndex].transitionFrom.toActivity;
						// go back to left side of canvas and draw next branch
						row++;
						if (complex.emptyBranch && complex.branchingRow == row) {
							row++;
						}
						
						column = complex.branchingColumn + 1;
					} else {

						// no more branches, return to normal activity processing
						activity = complex.end.transitions.from.length == 0 ?
								null : complex.end.transitions.from[0].toActivity;
						column = (complex.end.column + 1) % maxColumns;
						if (column == 0) {
							row++;
						}
						if (row < complex.branchingRow) {
							row = complex.branchingRow;
						}
						complex.end.column = null;
						complex = null;
					}
				}
				
				if (!activity || activitiesCopy.indexOf(activity) == -1) {
					// next activity was already processed, so stop crawling
					break;
				}
			};
		};
		
		if (layout.floatingActivity) {
			if (column > 0) {
				// if the last activity was in the last column, there is no need for another row
				row++;
				column = 0;
			}
			var x = layout.conf.arrangeHorizontalPadding,
				y = layout.conf.arrangeVerticalPadding - 30 + row * layout.conf.arrangeVerticalSpace;
			
			layout.floatingActivity.draw(x, y);
		}
		
		// redraw transitions one by one
		$.each(activities, function(){
			$.each(this.transitions.from.slice(), function(){
				ActivityLib.addTransition(this.fromActivity, this.toActivity, true);
			});
		});
		
		GeneralLib.resizePaper();
		GeneralLib.setModified(true);
	},
	
	
	/**
	 * Tells the backend to remove the system gate.
	 */
	cancelLiveEdit : function(){
		var cancelLiveEditButton = $('#cancelLiveEditButton');
		cancelLiveEditButton.button('loading');
		
		if (GeneralLib.canClose() || confirm(LABELS.LIVEEDIT_CANCEL_CONFIRM)) {
			$.ajax({
				type  : 'POST',
				async : true,
				cache : false,
				url : LAMS_URL + 'authoring/finishLearningDesignEdit.do',
				data : {
					'learningDesignID' : layout.ld.learningDesignID,
					'cancelled' : 'true'
				},
				success : function() {
					GeneralLib.setModified(false);
					window.parent.closeDialog('dialogAuthoring');
				}
			});
		} else {
			cancelLiveEditButton.button('reset');
		}
	},
	
	
	canClose : function(){
		return !(layout.modified &&
			(layout.activities.length > 0
			|| layout.regions.length > 0
			|| layout.labels.length > 0
			|| layout.floatingActivity));
	},
	
	/**
	 * If sequence starts with of Grouping->(MCQ or Assessment)->Leader Selection->Scratchie,
	 * there is a good chance this is a TBL sequence and all activities must be grouped.
	 */
	checkTBLGrouping : function(){
		var firstActivity = null,
			activities = [],
			getNextActivity = function(activity) {
				var nextActivity = activity;
				do {
					nextActivity = nextActivity.transitions.from.length > 0 ? nextActivity.transitions.from[0].toActivity : null;
					// skip gates along the way
				} while (nextActivity instanceof ActivityDefs.GateActivity);
				return nextActivity;
			};
		// find first activity in the sequence
		// it can be wrong if not all activities are connected
		$.each(layout.activities, function(){
			if (this.transitions && this.transitions.to.length === 0 && this.transitions.from.length > 0){
				firstActivity = this;
				return false;
			}
		});
		if (!firstActivity) {
			return null;
		}
		// the first activity can be grouping or the second or third one (Live Edit gate and notebook can be in front)
		var firstGroupingActivity = firstActivity instanceof ActivityDefs.GroupingActivity ? firstActivity : null;
		if (!firstGroupingActivity) {
			firstGroupingActivity = getNextActivity(firstActivity);
			if (!firstGroupingActivity) {
				return null;
			}
			if (!(firstGroupingActivity instanceof ActivityDefs.GroupingActivity)){
				firstGroupingActivity = getNextActivity(firstGroupingActivity);
				if (!(firstGroupingActivity instanceof ActivityDefs.GroupingActivity)){
					return null;
				}
			}
		}

		// then it is Assessment or MCQ
		var secondActivity = getNextActivity(firstGroupingActivity),
			templateContainer = $('#templateContainerCell'),
			isTBL = secondActivity instanceof ActivityDefs.ToolActivity
			&& (secondActivity.learningLibraryID == $('.template[learningLibraryTitle="Assessment"]', templateContainer).attr('learningLibraryId')
			    || secondActivity.learningLibraryID == $('.template[learningLibraryTitle="MCQ"]', templateContainer).attr('learningLibraryId'));
		if (!isTBL){
			return null;
		}
		activities.push(secondActivity);
		// then leader selection
		var thirdActivity = getNextActivity(secondActivity);
		isTBL = thirdActivity instanceof ActivityDefs.ToolActivity 
				&& thirdActivity.learningLibraryID == $('.template[learningLibraryTitle="Leaderselection"]', templateContainer).attr('learningLibraryId');
		if (!isTBL){
			return null;
		}
		activities.push(thirdActivity);
		// then scratchie
		var fourthActivity = getNextActivity(thirdActivity);
		isTBL = fourthActivity instanceof ActivityDefs.ToolActivity 
				&& fourthActivity.learningLibraryID == $('.template[learningLibraryTitle="Scratchie"]', templateContainer).attr('learningLibraryId');
		if (!isTBL){
			return null;
		}
		activities.push(fourthActivity);
		
		// then optional assessments
		var nextActivity = fourthActivity;
		do {
			nextActivity = getNextActivity(nextActivity);
			if (nextActivity instanceof ActivityDefs.ToolActivity
				&& nextActivity.learningLibraryID == $('.template[learningLibraryTitle="Assessment"]', templateContainer).attr('learningLibraryId')) {
				activities.push(nextActivity);
			} else {
				nextActivity = null;
			}
		} while (nextActivity);
		
		// check which ones are not grouped
		var activitiesToGroup = [];
		$.each(activities, function(){
			if (!this.grouping){
				activitiesToGroup.push(this);
				this.requireGrouping = true;
				this.draw();
			}
		});
		return activitiesToGroup.length === 0 ? null : activitiesToGroup;
	},
	
	/**
	 * Escapes HTML tags to prevent XSS injection.
	 */
	escapeHtml : function(unsafe) {
	    return unsafe
	        .replace(/&/g, "&amp;")
	        .replace(/</g, "&lt;")
	        .replace(/>/g, "&gt;")
	        .replace(/"/g, "&quot;")
	        .replace(/'/g, "&#039;");
	},
	

	/**
	 * Removes existing activities and prepares canvas for a new sequence.
	 */
	newLearningDesign : function(force){
		// force means that user should not be asked for confirmation.
		if (!force && layout.modified && !confirm(LABELS.CLEAR_CANVAS_CONFIRM)){
			return;
		}
		
		$('#ldDescriptionDetails').slideUp();
		
		if (force) {
			layout.ld = {
				'maxUIID' : 0
			};
			layout.activities = [];
			layout.regions = [];
			layout.labels = [];
			layout.floatingActivity = null;
			
			if (paper) {
				paper.clear();
			} else {
				// need to set size right away for Chrome
				paper = Snap(Math.max(0, canvas.width() - 5), Math.max(0, canvas.height() - 5));
				canvas.append(paper.node);
			}
			// initialise filter for read-only activities in Live Edit
			layout.conf.readOnlyFilter = paper.filter(Snap.filter.grayscale(1));
			
			GeneralLib.resizePaper();
			GeneralLib.setModified(false);
		} else {
			// do not prompt again
			window.onbeforeunload = null;
			// full window reload so new content ID gets generated
			document.location.href = LAMS_URL + 'authoring/openAuthoring.do';
		}
	},
	
	
	/**
	 * Replace current canvas contents with the loaded sequence.
	 */
	openLearningDesign : function(learningDesignID, callback) {
		if (!learningDesignID){
			// do just a re-load
			learningDesignID = layout.ld.learningDesignID;
		}
		// get LD details
		$.ajax({
<<<<<<< HEAD
			async : false,
=======
			async : true,
>>>>>>> 9fea9532
			cache : false,
			url : LAMS_URL + "authoring/openLearningDesign.do",
			dataType : 'json',
			data : {
				'learningDesignID': learningDesignID
			},
			success : function(response) {
				if (!response) {
					if (!isReadOnlyMode) {
						layout.infoDialog.data('show')(LABELS.SEQUENCE_LOAD_ERROR);
					}
					return;
				}
				
				var ld = response.ld;
				
				// remove existing activities
				GeneralLib.newLearningDesign(true);
				layout.ld = {
					'learningDesignID' : ld.learningDesignID,
					'folderID'		   : ld.workspaceFolderID,
					'folderPath'	   : ld.folderPath,
					'contentFolderID'  : ld.contentFolderID,
					'title'			   : ld.title,
					'maxUIID'		   : 0,
					'readOnly'		   : ld.readOnly && !ld.editOverrideLock,
					'canModify'		   : ld.copyTypeID == 1 || ld.editOverrideLock,
					'editOverrideLock' : ld.editOverrideLock,
					'copyTypeID'	   : ld.copyTypeID
				};
				
				if (!isReadOnlyMode) {
					$('#ldDescriptionFieldTitle').html(GeneralLib.escapeHtml(ld.title));
					CKEDITOR.instances['ldDescriptionFieldDescription'].setData(ld.description);
					$('#ldDescriptionLicenseSelect').val(ld.licenseID || 0).change();
					$('#ldDescriptionLicenseText').text(ld.licenseText || null);
				}
				
				var arrangeNeeded = false,
					// if system gate is found, it is Live Edit
					systemGate = null,
					// should we allow the author to enter activity authoring
					activitiesReadOnly = !layout.ld.canModify || (!canSetReadOnly && layout.ld.readOnly),
					branchToBranching = {},
					// helper for finding last activity in a branch
					branchToActivityDefs = {};
				
				// create visual representation of the loaded activities
				$.each(ld.activities, function() {
					var activityData = this,
						activity = null;
					
					// find max uiid so newly created elements have unique ones
					if (activityData.activityUIID && layout.ld.maxUIID < activityData.activityUIID) {
						layout.ld.maxUIID = activityData.activityUIID;
					}
					switch(activityData.activityTypeID) {
						// Tool Activity
						case 1 :
							activity = new ActivityDefs.ToolActivity(
											activityData.activityID,
											activityData.activityUIID,
											activityData.toolContentID,
											activityData.toolID,
											activityData.learningLibraryID,
											LAMS_URL + activityData.authoringURL + (activityData.authoringURL.indexOf('?') < 0 ? '?' : '&') 
												+ 'toolContentID='   + activityData.toolContentID
												+ '&contentFolderID=' + layout.ld.contentFolderID,
											activityData.xCoord ? activityData.xCoord : 1,
											activityData.yCoord ? activityData.yCoord : 1,
											activityData.activityTitle,
											activityData.readOnly || activitiesReadOnly,
											activityData.evaluation);
							// for later reference
							activityData.activity = activity;
							break;
						
						// Grouping Activity
						case 2 :
							// find extra metadata for this grouping
							$.each(ld.groupings, function(){
								var groupingData = this;
								if (groupingData.groupingID == activityData.createGroupingID) {
									var groupingType = null,
										groups = [];
									
									// translate backend grouping type to human readable for better understanding
									switch(groupingData.groupingTypeID) {
										case 2:
											groupingType = 'monitor';
											break;
										case 4:
											groupingType = 'learner';
											break;
										default: 
											groupingType = 'random';
											break;
									};
									// get groups names
									$.each(groupingData.groups, function(){
										groups.push({
											'name' 	  : this.groupName,
											'id'   	  : this.groupID,
											'uiid' 	  : this.groupUIID,
											'orderID' : this.orderID
											});
										
										if (this.groupUIID && layout.ld.maxUIID < this.groupUIID) {
											layout.ld.maxUIID = this.groupUIID;
										}
									});
									
									// sort groups by asceding order ID
									groups.sort(function(a,b) {
										return a.orderID - b.orderID;
									});
									
									activity = new ActivityDefs.GroupingActivity(
											activityData.activityID,
											activityData.activityUIID,
											activityData.xCoord,
											activityData.yCoord,
											activityData.activityTitle,
											activityData.readOnly || activitiesReadOnly,
											groupingData.groupingID,
											groupingData.groupingUIID,
											groupingType,
											groupingData.learnersPerGroup ? 'learners' : 'groups',
											groupingType == 'monitor' ? 
													groupingData.maxNumberOfGroups : groupingData.numberOfGroups,
											groupingData.learnersPerGroup,
											groupingData.equalNumberOfLearnersPerGroup,
											groupingData.viewStudentsBeforeSelection,
											groups);
									return false;
								}
							})
							break;
						
						// Gate Activity
						case 3: var gateType = 'sync';
						case 4: var gateType = gateType || 'schedule';
						case 5: var gateType = gateType || 'permission';
						case 9: var gateType = gateType || 'system';
						case 14:
							var gateType = gateType || 'condition';
							activity = new ActivityDefs.GateActivity(
								activityData.activityID,
								activityData.activityUIID,
								activityData.xCoord,
								activityData.yCoord,
								activityData.activityTitle,
								activityData.description,
								activityData.readOnly || activitiesReadOnly,
								gateType,
								activityData.gateStartTimeOffset,
								activityData.gateActivityCompletionBased);
							
							if (gateType == 'system'){
								systemGate = activity;
							};
							break;

						// Parallel Activity
						case 6:
							activity = new ActivityDefs.ParallelActivity(
									activityData.activityID,
									activityData.activityUIID,
									activityData.learningLibraryID,
									activityData.xCoord,
									activityData.yCoord,
									activityData.activityTitle,
									activityData.readOnly || activitiesReadOnly);
							// for later reference
							activityData.activity = activity;
							// for later reference
							activityData.activity = activity;
							break;
							
						// Optional Activity
						case 7:
							activity = new ActivityDefs.OptionalActivity(
									activityData.activityID,
									activityData.activityUIID,
									activityData.xCoord,
									activityData.yCoord,
									activityData.activityTitle,
									activityData.readOnly || activitiesReadOnly,
									activityData.minOptions,
									activityData.maxOptions);
							break;
							
						// Branching Activity
						case 10: var branchingType = 'chosen';
						case 11: var branchingType = branchingType || 'group';
						case 12: var branchingType = branchingType || 'tool';
						case 13:
							// draw both edge points straight away and mark the whole canvas for auto reaarange,
							// re-arrange only if it is old SVG being converted into new one
							arrangeNeeded |= (activityData.xCoord != null && activityData.yCoord != null)
											 || activityData.startXCoord == null
											 || activityData.startYCoord == null;
							var branchingType = branchingType || 'optional',
								branchingEdge = new ActivityDefs.BranchingEdgeActivity(activityData.activityID,
										activityData.activityUIID,
										arrangeNeeded ? 0 : activityData.startXCoord,
										arrangeNeeded ? 0 : activityData.startYCoord,
										activityData.activityTitle,
										activityData.readOnly || activitiesReadOnly,
										branchingType);
							layout.activities.push(branchingEdge);
							// for later reference
							activityData.activity = branchingEdge;
							activity = branchingEdge.branchingActivity;
							activity.orderedAsc = activityData.branchingOrderedAsc;
							
							branchingEdge = new ActivityDefs.BranchingEdgeActivity(
									null, null,
									arrangeNeeded ? 0 : activityData.endXCoord,
									arrangeNeeded ? 0 : activityData.endYCoord,
									null, null, null,
									branchingEdge.branchingActivity);
							layout.activities.push(branchingEdge);
							
							branchingEdge.branchingActivity.defaultActivityUIID = activityData.defaultActivityUIID;
							if (branchingType == 'optional'){
								branchingEdge.branchingActivity.minOptions = activityData.minOptions;
								branchingEdge.branchingActivity.maxOptions = activityData.maxOptions;
							}

							break;
						
						// Branch (i.e. Sequence Activity)
						case 8:
							var branches = branchToBranching[activityData.parentActivityID];
							if (!branches) {
								branches = branchToBranching[activityData.parentActivityID] = [];
							}
							branches.push(new ActivityDefs.BranchActivity(activityData.activityID,
																		 activityData.activityUIID,
																		 activityData.activityTitle));
							
							var branchData = branchToActivityDefs[activityData.activityID];
							if (!branchData) {
								branchData = branchToActivityDefs[activityData.activityID] = {};
							}
							branchData.stopAfterActivity = activityData.stopAfterActivity;
							
							break;
							
						// Support (Floating) activity
						case 15:
							activity = new ActivityDefs.FloatingActivity(
									activityData.activityID,
									activityData.activityUIID,
									activityData.xCoord,
									activityData.yCoord);
							break;
					}
					
					
					if (!activity) {
						// activity type not supported yet
						return true;
					}
					
					if (!(activity instanceof ActivityDefs.FloatingActivity)
						&& !(activity instanceof ActivityDefs.BranchingActivity)) {
						layout.activities.push(activity);
					}
					
					// store information about the branch the activity belongs to
					if (activityData.parentActivityID) {
						var branchData = branchToActivityDefs[activityData.parentActivityID];
						if (branchData) {
							if (!branchData.lastActivityOrderID || activityData.orderID > branchData.lastActivityOrderID) {
								// is it the last activity in the branch?
								branchData.lastActivityOrderID = activityData.orderID;
								branchData.lastActivity = activity;
							}
						} else {
							branchData = branchToActivityDefs[activityData.parentActivityID] = {
									'lastActivityOrderID' : activityData.orderID,
									'lastActivity'        : activity
								};
						}
						
						if (activityData.orderID == 1) {
							// is it the first activity in the branch
							branchData.firstActivity = activity;
						}
					}
				});
				
				// assign previously extracted branches to branching activities
				$.each(branchToBranching, function(branchingID, branches){
					$.each(layout.activities, function(){
						if (this instanceof ActivityDefs.BranchingEdgeActivity
								&& this.branchingActivity.id == branchingID){
							var branchingActivity = this.branchingActivity;
							branchingActivity.branches = branches;
							var defaultBranchSet = false;
							$.each(branches, function(){
								this.branchingActivity = branchingActivity;
								if (branchingActivity.defaultActivityUIID == this.uiid && !defaultBranchSet){
									this.defaultBranch = true;
									defaultBranchSet = true;
								}
							});
							
							branchingActivity.defaultActivityUIID = null;
							if (!defaultBranchSet && branches.length > 0) {
								branches[0].defaultBranch = true;
							}
							return false;
						}
					});
				});
				
				
				// apply existing groupings and parent-child references to activities 
				$.each(ld.activities, function(){
					var activityData = this,
						activity = this.activity;
					
					if (activity) {
						if (layout.floatingActivity && layout.floatingActivity.id == activityData.parentActivityID) {
							// add a Tool Activity as a Floating Activity element
							if (!layout.floatingActivity.childActivities) {
								layout.floatingActivity.childActivities = [];
							}
							layout.floatingActivity.childActivities.push(activity);
							activity.parentActivity = layout.floatingActivity;
							if (!arrangeNeeded){
								// if no auto re-arrange will be done, just redraw the container with its child activities 
								layout.floatingActivity.draw();
							}	
						}
						
						// find Optional/Parallel Activity
						if (activityData.parentActivityID && !activity.parentActivity) {
							$.each(layout.activities, function(){
								if (activityData.parentActivityID == this.id
										&& (this instanceof ActivityDefs.ParallelActivity
											|| this instanceof ActivityDefs.OptionalActivity)) {
									// add a Tool Activity as a Optional/Parallel Activity element
									if (!this.childActivities) {
										this.childActivities = [];
									}
									this.childActivities.push(activity);
									activity.parentActivity = this;
									if (!arrangeNeeded) {
										// if no auto re-arrange will be done, just redraw the container with its child activities
										this.draw();
									}
									
									// stop iteration
									return false;
								}
							});
						}
					}
				});
				
				// apply existing groupings 
				$.each(ld.activities, function(){
					var activityData = this,
						activity = this.activity;
					
					if (activity && activityData.applyGrouping) {
						$.each(layout.activities, function(){
							if (this instanceof ActivityDefs.GroupingActivity
									&& this.groupingID == activityData.groupingID) {
								var grouping = this;
								// add reference and redraw the grouped activity
								if (activity instanceof ActivityDefs.BranchingEdgeActivity) {
									activity.branchingActivity.grouping = grouping;
								} else if (activity instanceof ActivityDefs.ParallelActivity) {
									$.each(activity.childActivities, function(){
										this.grouping = grouping;
									});
									activity.grouping = grouping;
									activity.draw();
								} else {
									activity.grouping = grouping;
									activity.draw();
								}
								return false;
							}
						});
					}
				});
				
				// apply group -> branch mappings
				$.each(ld.branchMappings, function(){
					var entry = this,
						input = null,
						group = null,
						branch = null,
						gate = null;
					$.each(layout.activities, function(){
						// is it the branch we're looking for?
						if (this instanceof ActivityDefs.BranchingEdgeActivity && this.isStart) {
							$.each(this.branchingActivity.branches, function(){
								if (entry.sequenceActivityUIID == this.uiid) {
									branch = this;
									return false;
								}
							});
						// is it the grouping we're looking for?
						} else if (this instanceof ActivityDefs.GroupingActivity) {
							$.each(this.groups, function(){
								if (entry.groupUIID == this.uiid) {
									group = this;
									return false;
								}
							});
						}
						// is it the gate we're looking for
						else if (this instanceof ActivityDefs.GateActivity && entry.gateActivityUIID == this.uiid) {
							gate = this;
						} else if (entry.condition && entry.condition.toolActivityUIID == this.uiid) {
							input = this;
						}
						
						// found both, no need to continue iteration
						if ((gate || branch) && (input || group)) {
							return false;
						}
					});
					
					if (group) {
						if (branch) {
							branch.branchingActivity.groupsToBranches.push({
								'id'	 : entry.entryID,
								'uiid'   : entry.entryUIID,
								'group'  : group,
								'branch' : branch
							});
						}
					} else if (input) {
						if (branch) {
							branch.branchingActivity.input = input;
							branch.branchingActivity.conditionsToBranches.push({
								'id'	    : entry.entryID,
								'uiid'      : entry.entryUIID,
								'condition' : entry.condition,
								'branch'    : branch
							});
						} else if (gate) {
							gate.input = input;
							gate.conditionsToBranches.push({
								'id'	    : entry.entryID,
								'uiid'      : entry.entryUIID,
								'condition' : entry.condition,
								'branch'    : entry.gateOpenWhenConditionMet ? 'open' : 'closed'
							});
						}
					}
				});
				
				// draw starting and ending transitions in branches
				$.each(layout.activities, function(){
					if (this instanceof ActivityDefs.BranchingEdgeActivity && this.isStart) {
						var branchingActivity = this.branchingActivity,
							branches = branchingActivity.branches.slice();
						branchingActivity.branches = [];
						
						$.each(branches, function(){
							var branch = this,
								branchData = branchToActivityDefs[branch.id],
								firstActivity = branchData.firstActivity || branchingActivity.end,
								lastActivity = branchData.stopAfterActivity ? null : branchData.lastActivity;
							
							// check for nested branching
							if (firstActivity instanceof ActivityDefs.BranchingActivity) {
								firstActivity = firstActivity.start;
							}
							if (lastActivity && lastActivity instanceof ActivityDefs.BranchingActivity){
								lastActivity = lastActivity.end;
							}
							
							// add reference to the transition inside branch
							ActivityLib.addTransition(branchingActivity.start, firstActivity, true, null, null, branch);
							if (lastActivity) {
								ActivityLib.addTransition(lastActivity, branchingActivity.end, true);
							}
						});
					}
				});
				

				// draw plain transitions
				$.each(ld.transitions, function(){
					var transition = this,
						fromActivity = null,
						toActivity = null;
					
					// find which activities the transition belongs to
					$.each(layout.activities, function(){
						var activity = this,
							isBranching = activity instanceof ActivityDefs.BranchingEdgeActivity;
						
						// check if transition IDs match either a plain activity or a complex one
						if (isBranching ? !activity.isStart && transition.fromActivityID == activity.branchingActivity.id 
										: transition.fromActivityID == activity.id) {
							fromActivity = activity;
						} else if (isBranching ? activity.isStart && transition.toActivityID == activity.branchingActivity.id 
											  : transition.toActivityID == activity.id) {
							toActivity = activity;
						}
						
						// found both transition ends, draw it and stop the iteration
						if (fromActivity && toActivity) {
							ActivityLib.addTransition(fromActivity, toActivity, true,
									transition.transitionID, transition.transitionUIID);
							// find max uiid so newly created elements have unique ones
							if (transition.transitionUIID && layout.ld.maxUIID < transition.transitionUIID) {
								layout.ld.maxUIID = transition.transitionUIID;
							}
							return false;
						}
					});
				});
				
				$.each(ld.annotations, function(){
					var isRegion = this.endXcoord;
					if (isRegion) {
						DecorationLib.addRegion(this.xcoord, this.ycoord, this.endXcoord, this.endYcoord,
												this. title, this.color);
					} else {
						DecorationLib.addLabel(this.xcoord, this.ycoord, this.title, this.color, this.size);
					}
				});
				
				if (arrangeNeeded) {
				 	GeneralLib.arrangeActivities();
				} else {
					GeneralLib.resizePaper();
				}
				
				var parentFrame = window.parent.GeneralLib;
				if (parentFrame) {
					parentFrame.resizeImportPartFrame(+paper.attr('height'));
				}

				if (systemGate) {
					// if system gate exists, it is Live Edit
					layout.liveEdit = true;
					
					// remove unnecessary buttons, show Cancel, move Open after Save and Cancel
					$('#newButton, #openButton').parent().remove();
					$('#importSequenceButton, #previewButton').remove();
					$('#saveButton').parent().children('.dropdown-toggle, .dropdown-menu').remove();
					$('#saveButton').text(LABELS.LIVE_EDIT_SAVE);
					$('#cancelLiveEditButton').show();
				}
				
				GeneralLib.setModified(false);
				GeneralLib.updateAccess(response.access);
				
				if (!ld.validDesign && !isReadOnlyMode) {
					layout.infoDialog.data('show')(LABELS.SEQUENCE_NOT_VALID);
				}
				
				if (callback) {
					callback(); 
				}
			}
		});
	},
	
	/**
	 * Constructs LD JSON with all data needed for save.
     * "displayErrors" in true if we want to display alerts to users
	 */
	prepareLearningDesignData : function(displayErrors) {
		var activities = [],
			transitions = [],
			groupings = [],
			branchMappings = [],
			annotations = [],
			layoutActivityDefs = [],
			systemGate = null,
			error = null,
			weightsSum = null;
		
<<<<<<< HEAD
=======
		// validate if groupings and inputs still exist for activities that need them
		$.each(layout.activities, function(){
			var coreActivity =  this.branchingActivity || this;
			if (coreActivity.grouping || coreActivity.input) {
				var candidate = this.branchingActivity ? coreActivity.start : this,
					groupingFound = false,
					inputFound = false;
				do {
					if (candidate.transitions && candidate.transitions.to.length > 0) {
						candidate = candidate.transitions.to[0].fromActivity;
					} else if (candidate.branchingActivity && !candidate.isStart) {
						candidate = candidate.branchingActivity.start;
					}  else if (!candidate.branchingActivity && candidate.parentActivity) {
						candidate = candidate.parentActivity;
					} else {
						candidate = null;
					}
					
					if (coreActivity.grouping == candidate) {
						groupingFound = true;
					}
					if (coreActivity.input == candidate) {
						inputFound = true;
					}
				} while (candidate != null);
				
				if (coreActivity.grouping && !groupingFound) {
					coreActivity.grouping = null;
					this.draw();
					
					if (displayErrors) {
						layout.ldStoreDialog.modal('hide');
						layout.infoDialog.data('show')(LABELS.GROUPING_DETACHED_ERROR.replace('{0}', coreActivity.title));
					}
					error = true;
					return false;
				}
				if (coreActivity.input && !inputFound) {
					coreActivity.input = null;
					// refresh properties box to remove buttons
					$('input', this.propertiesContent).first().change();
					
					if (displayErrors) {
						layout.ldStoreDialog.modal('hide');
						layout.infoDialog.data('show')(LABELS.INPUT_DETACHED_ERROR.replace('{0}', coreActivity.title));
					}
					error = true;
					return false;
				}
			}
		});
		
		if (error) {
			return false;
		}
		
		
>>>>>>> 9fea9532
		$.each(layout.activities, function(){
			if (this.parentActivity	&& (this.parentActivity instanceof ActivityDefs.BranchingActivity
							|| this.parentActivity instanceof ActivityDefs.BranchActivity)){
				// remove previously set parent activities as they will be re-set from the start
				this.parentActivity = null;
				this.orderID = null;
			}
			
			if (this.gradebookToolOutputDefinitionWeightable
				&& (this.gradebookToolOutputWeight || this.gradebookToolOutputWeight == 0)) {
				if (weightsSum == null) {
					weightsSum = 0;
				}
				weightsSum += +this.gradebookToolOutputWeight;
			}
		});
		
		if (weightsSum != null && weightsSum != 100) {
			if (displayErrors) {
<<<<<<< HEAD
=======
				layout.ldStoreDialog.modal('hide');
>>>>>>> 9fea9532
				layout.infoDialog.data('show')(LABELS.WEIGHTS_SUM_ERROR);
			}
			return false;
		}
		
		$.each(layout.activities, function(){
			// add all branch activities for iteration and saving
			if (this instanceof ActivityDefs.BranchingEdgeActivity){
				var branchingActivity = this.branchingActivity;
				if (this.isStart){
					branchingActivity.defaultActivityUIID = null;
					layoutActivityDefs.push(branchingActivity);
					
					$.each(branchingActivity.branches, function(branchOrderID){
						if (!branchingActivity.defaultActivityUIID && this.defaultBranch) {
							branchingActivity.defaultActivityUIID = this.uiid;
						}
						this.defaultActivityUIID = null;
						this.orderID = branchOrderID + 1;
						this.parentActivity = branchingActivity;
						this.stopAfterActivity = false;
						layoutActivityDefs.push(this);
						
						var childActivity = this.transitionFrom.toActivity,
							orderID = 1;
						while (!(childActivity instanceof ActivityDefs.BranchingEdgeActivity
								&& !childActivity.isStart
								&& childActivity.branchingActivity == branchingActivity)) {
							if (childActivity instanceof ActivityDefs.BranchingEdgeActivity) {
								// it's a nested branching
								childActivity = childActivity.branchingActivity;
							}
							
							childActivity.parentActivity = this;
							childActivity.orderID = orderID;
							if (orderID == 1){
								this.defaultActivityUIID = childActivity.uiid;
							}
							orderID++;
							
							if (childActivity instanceof ActivityDefs.BranchingActivity){
								// it is a nested branching, so move to the end
								childActivity = childActivity.end;
							}
							if (childActivity.transitions.from.length == 0) {
								this.stopAfterActivity = true;
								break;
							}
							childActivity = childActivity.transitions.from[0].toActivity;
						}
					});
					
					if (!branchingActivity.defaultActivityUIID && branchingActivity.branches.length > 0) {
						branchingActivity.defaultActivityUIID = branchingActivity.branches[0].uiid;
						branchingActivity.branches[0].defaultBranch = true;
					}
				} else {
					// validate if all branches start and end in the same branching
					$.each(this.transitions.to, function(){
						error = true;
						var activity = this.fromActivity;
						do {
							if (activity instanceof ActivityDefs.BranchingEdgeActivity) {
								if (activity.isStart) {
									if (branchingActivity == activity.branchingActivity) {
										// found out that the branch starts in the proper point
										error = false;
										break;
									}
									// the branch is shared between two branchings
									// it should have been detected when adding a transition
									if (displayErrors) {
										layout.infoDialog.data('show')(LABELS.CROSS_BRANCHING_ERROR);
									}
									return false;
								}
								// a nested branching encountered when crawling, just jump over it
								activity = activity.branchingActivity.start;
							}
							
							// keep crawling
							if (activity.transitions && activity.transitions.to.length > 0) {
								activity = activity.transitions.to[0].fromActivity;
							} else {
								activity = null;
							}
						} while (activity);
						
						if (error) {
							if (displayErrors) {
								layout.infoDialog.data('show')(branchingActivity.title + LABELS.END_MATCH_ERROR);
							}
							return false;
						}
					});
					
					if (error) {
						return false;
					}
				}
			} else {
				layoutActivityDefs.push(this);
			}
		});
		
		if (error) {
			return false;
		}
		
		if (layout.floatingActivity){
			layoutActivityDefs.push(layout.floatingActivity);
		}
		
		$.each(layoutActivityDefs, function(){
			var activity = this,
				activityBox = activity.items ? activity.items.shape.getBBox() : null,
				x = activityBox ? parseInt(activityBox.x) : null,
				y = activityBox ? parseInt(activityBox.y) : null,
				activityTypeID = null,
				activityCategoryID = activity instanceof ActivityDefs.ToolActivity ?
						   			 layout.toolMetadata[activity.learningLibraryID].activityCategoryID : 
						             activity instanceof ActivityDefs.ParallelActivity ? 5 : 1,
				iconPath = null,
				isGrouped = activity.grouping ? true : false,
				parentActivityID = activity.parentActivity ? activity.parentActivity.id : null,
				gateActivityCompletionBased = false,
				activityTransitions = activity instanceof ActivityDefs.BranchingActivity ?
						activity.end.transitions : activity.transitions;
			
			if (activity.toolID) {
				activityTypeID = 1;
				iconPath = layout.toolMetadata[activity.learningLibraryID].iconPath;
			}
			// translate activity type to back-end understandable
			else if (activity instanceof ActivityDefs.GroupingActivity){
				activityTypeID = 2;	
				
				// create a list of groupings
				var groups = [],
					groupingType = null;
				$.each(activity.groups, function(groupIndex, group){
					groups.push({
						'groupName' : group.name,
						'groupID'   : group.id,
						'groupUIID' : group.uiid,
						'orderID'   : groupIndex
					});
				});
				
				switch(activity.groupingType) {
					case 'random' :
						groupingType = 1;
						break;
					case 'monitor' :
						groupingType = 2;
						break;
					case 'learner' :
						groupingType = 4;
						break;
				}
				
				groupings.push({
					'groupingUIID'   				: activity.groupingUIID,
					'groupingTypeID' 				: groupingType,
					'learnersPerGroup' 				: activity.groupDivide == 'learners' ? activity.learnerCount : null,
					'equalNumberOfLearnersPerGroup' : activity.groupingType == 'learner' && activity.groupDivide == 'groups' 
													  ? activity.equalSizes : null,
					'viewStudentsBeforeSelection'   : activity.groupingType == 'learner' ? activity.viewLearners : 0,
					'maxNumberOfGroups' 			: activity.groupingType == 'monitor' ? activity.groupCount : null,
					'numberOfGroups' 				: activity.groupingType != 'monitor' && activity.groupDivide == 'groups'
													  ? activity.groupCount : null,
					'groups' 						: groups
				});
				
			} else if (activity instanceof  ActivityDefs.GateActivity){
				switch(activity.gateType) {
					case 'sync'       : activityTypeID = 3; break;
					case 'schedule'   : 
						activityTypeID = 4; 
						gateActivityCompletionBased = activity.gateActivityCompletionBased
							//check the previous activity is available as well
							&& (activityTransitions && activityTransitions.to && activityTransitions.to.length > 0);
						break;
						
					case 'permission' : activityTypeID = 5; break;
					case 'system' 	  : activityTypeID = 9; systemGate = activity; break;
					case 'condition'  :
						activityTypeID = 14;
							
						if (activity.input) {
							$.each(activity.conditionsToBranches, function(index){
								if (!this.branch) {
									return true;
								}
								
								var condition = this.condition;
								if (condition) {
									condition.orderID = index + 1;
									if (condition.exactMatchValue) {
										condition.startValue = condition.endValue = null;
									}
								}
								
								branchMappings.push({
									'entryID'			       : this.id,
									'entryUIID'			       : this.uiid,
									'gateActivityUIID'	   	   : activity.uiid,
									'gateOpenWhenConditionMet' : this.branch == 'open',
									'condition'			       : condition
								});
							});
						}
						
						break;
				}
			} else if (activity instanceof ActivityDefs.ParallelActivity) {
				activityTypeID = 6;
			} else if (activity instanceof ActivityDefs.OptionalActivity) {
				activityTypeID = 7;
			} else if (activity instanceof ActivityDefs.BranchingActivity) {
				activityBox = activity.start.items.shape.getBBox();
				
				switch(activity.branchingType) {
					case 'chosen' : activityTypeID = 10; break;
					case 'group'  :
						activityTypeID = 11;
						var branchMappingCopy = activity.groupsToBranches.slice(),
							branchMapping = activity.groupsToBranches = [];
						// no break, so fall to 'tool'
					case 'tool' :
						activityTypeID = activityTypeID  || 12;
							
						if (activity.defaultActivityUIID && (activityTypeID == 11 || activity.input)) {
							var branchMappingCopy = branchMappingCopy || activity.conditionsToBranches.slice(),
								// yes, yes, a lousy construction
								branchMapping = branchMapping || (activity.conditionsToBranches = []);
							
							$.each(branchMappingCopy, function(index){
								if (activity.branches.indexOf(this.branch) == -1){
									return true;
								}
								if (this.group && activity.grouping.groups.indexOf(this.group) == -1) {
									return true;
								}
								
								var condition = this.condition;
								if (condition) {
									condition.orderID = index + 1;
									if (condition.exactMatchValue) {
										condition.startValue = condition.endValue = null;
									}
								}
								
								branchMappings.push({
									'entryID'			   : this.id,
									'entryUIID'			   : this.uiid,
									'branchingActivityUIID': this.branch.branchingActivity.uiid,
									'sequenceActivityUIID' : this.branch.uiid,
									'groupUIID' 		   : this.group ? this.group.uiid : null,
									'condition'			   : condition
								});
								
								branchMapping.push(this);
							});
						}
						
						break;
					case 'optional' : activityTypeID = 13; break;
				}
			} else if (activity instanceof ActivityDefs.BranchActivity){
				activityTypeID = 8;
			} else if (activity instanceof ActivityDefs.FloatingActivity){
				activityTypeID = 15;
			}
			
			if (activity.parentActivity && activity.parentActivity instanceof DecorationDefs.Container){
				// positions are relative to parent container
				var activityBox = activity.parentActivity.items.getBBox();
				x -= activityBox.x;
				y -= activityBox.y;
			}
						
			// add activity
			activities.push({
				'activityID' 			 : activity.id,
				'activityUIID' 			 : activity.uiid,
				'toolID' 				 : activity.toolID,
				'learningLibraryID' 	 : activity.learningLibraryID,
				'toolContentID' 	 	 : activity.toolContentID,
				'stopAfterActivity' 	 : false,
				'groupingSupportType' 	 : 2,
				'applyGrouping' 		 : isGrouped,
				'groupingUIID'			 : isGrouped ? activity.grouping.groupingUIID : null,
			    'createGroupingUIID'	 : activity instanceof ActivityDefs.GroupingActivity ? activity.groupingUIID : null,
				'parentActivityID' 		 : activity.parentActivity ? activity.parentActivity.id : null,
				'parentUIID' 			 : activity.parentActivity ? activity.parentActivity.uiid : null,
				'libraryActivityUIImage' : iconPath,
				'xCoord' 				 : x,
				'yCoord' 				 : y,
				'startXCoord'			 : activity instanceof ActivityDefs.BranchingActivity ?
												parseInt(activity.start.items.shape.getBBox().x) : null,
				'startYCoord'			 : activity instanceof ActivityDefs.BranchingActivity ?
												parseInt(activity.start.items.shape.getBBox().y) : null,
				'endXCoord'			 	 : activity instanceof ActivityDefs.BranchingActivity ?
												parseInt(activity.end.items.shape.getBBox().x) : null,
				'endYCoord'			 	 : activity instanceof ActivityDefs.BranchingActivity ?
												parseInt(activity.end.items.shape.getBBox().y) : null,
				'activityTitle' 		 : activity.title,
				'description'			 : activity.description,
				'activityCategoryID' 	 : activityCategoryID,
				'activityTypeID'     	 : activityTypeID,
				'orderID'				 : activity.orderID,
				'defaultActivityUIID'    : activity.defaultActivityUIID,
				'gateStartTimeOffset'	 : activity.gateType == 'schedule' ?
											activity.offsetDay*24*60 + activity.offsetHour*60 + activity.offsetMinute : null,
				'gateActivityCompletionBased' : gateActivityCompletionBased,
				'gateActivityLevelID'    : activity instanceof ActivityDefs.GateActivity ? 1 : null,
				'minOptions'			 : activity.minOptions || null,
				'maxOptions'			 : activity.maxOptions || null,
				'stopAfterActivity'		 : activity.stopAfterActivity ? true : false,
				'branchingOrderedAsc'    : activity.orderedAsc,
				'toolActivityUIID'		 : activity.input ? activity.input.uiid : null,
				'gradebookToolOutputDefinitionName' : activity.gradebookToolOutputDefinitionName == '<NONE>' ?
														null : activity.gradebookToolOutputDefinitionName,
				'gradebookToolOutputWeight' : activity.gradebookToolOutputWeight
			});
			
			if (activityTransitions) {
				// iterate over transitions and create a list
				$.each(activityTransitions.from, function(){
					var transition = this,
						toActivity = transition.toActivity;
					if (toActivity instanceof ActivityDefs.BranchingEdgeActivity) {
						if (toActivity.isStart) {
							toActivity = toActivity.branchingActivity;
						} else {
							// skip transition from last activity in branch to branching edge marker
							return true;
						}
					}
					
					transitions.push({
						'transitionID'   : transition.id,
						'transitionUIID' : transition.uiid,
						'fromUIID' 		 : activity.uiid,
						'toUIID'   		 : toActivity.uiid,
						'transitionType' : 0
					});
				});
			}
		});
		
		if (error) {
			if (displayErrors) {
				layout.infoDialog.data('show')(error);
			}
			return false;
		}
		
		// iterate over labels and regions
		$.each(layout.labels.concat(layout.regions), function(){
			var box = this.items.shape.getBBox(),
				isRegion = this instanceof DecorationDefs.Region,
				size = isRegion ? null : this.items.shape.attr('font-size');
			if (size) {
				size = size.substring(0, size.indexOf('px'));
			}
			
			annotations.push({
				'id'			 : this.id,
				'annotationUIID' : this.uiid,
				'title' 		 : this.title,
				'xCoord'    	 : parseInt(box.x),
				'yCoord'    	 : parseInt(box.y) + (size ? +size : 0),
				'endXCoord' 	 : isRegion ? parseInt(box.x2) : null,
				'endYCoord' 	 : isRegion ? parseInt(box.y2) : null,
				'color'	    	 : Snap.color(this.items.shape.attr('fill')).hex,
				'size'			 : size
			});
		});
	
		// serialise the sequence
		return {
			'copyTypeID'         : layout.ld.editOverrideLock ? layout.ld.copyTypeID : 1, // don't change the copyTypeId from 2 to 1 if a LiveEdit is in progress
			'maxID'				 : layout.ld.maxUIID,
			'readOnly'			 : false,
			'editOverrideLock'   : layout.ld.editOverrideLock,
			'contentFolderID'    : layout.ld.contentFolderID,
			'licenseID'			 : $('#ldDescriptionLicenseSelect').val(),
			'licenseText'   	 : $('#ldDescriptionLicenseSelect').val() == "0"
								   || $('#ldDescriptionLicenseSelect option:selected').attr('url')
								   ? null : $('#ldDescriptionLicenseText').val(),
			'systemGate'		 : systemGate,
			'activities'		 : activities,
			'transitions'		 : transitions,
			'groupings'			 : groupings,
			'branchMappings'     : branchMappings,
			'annotations'		 : annotations
		};
	},
	
	
	resizeImportPartFrame : function(svgHeight) {
		$('#ldStoreDialogImportPartFrame').height(svgHeight + 40);
	},
	
	
	/**
	 * Sets new paper dimensions and moves some static elements.
	 */
	resizePaper : function(width, height) {
		if (!paper) {
			return;
		}
		
		// the inital window height was saved just before templates were displayed
		var windowHeight = layout.initWindowHeight ? layout.initWindowHeight : $(window).height();
		// next runs use the regular window height
		layout.initWindowHeight = null;
		// height of window minus toolbar, padding...
		$('.templateContainer').height(windowHeight - 80);
		$('#canvas').height(windowHeight - 75)
		// width of window minus templates on the left; minimum is toolbar width so it does not collapse
					.width(Math.max($('#toolbar').width() - 180, $(window).width() - 190));
		
		if (!width || !height) {
			var width = 0,
				height = 0;
			$.each(layout.activities, function(){
				// find new dimensions of paper
				var activityBox = this.items.shape.getBBox();
				if (activityBox.x2 + 30 > width) {
					width = activityBox.x2 + 30;
				}
				if (activityBox.y2 + 30 > height) {
					height = activityBox.y2 + 30;
				}
			});
		}
		
		// -20 so Chrome does not create unnecessary scrollbars when dropping a tool template to canvas
		// +50 so there is space for rubbish bin
		width = Math.max(0, width, canvas.width() - 20);
		height = Math.max(0, height + (isReadOnlyMode ? 20 : 48), canvas.height() - 22);
		
		paper.attr({
			'width'  : width, 
			'height' : height
		});

		if (!isReadOnlyMode){
			if (layout.bin) {
				layout.bin.remove();
			}
			
			// draw rubbish bin on canvas
			layout.bin = paper.image(ActivityIcons.bin, width - 55, height - 55, 48, 48);
			// so it can be found when SVG code gets cloned
			$(layout.bin.node).attr('id', 'rubbishBin');
			
			HandlerLib.resetCanvasMode(true);
		}
	},
	
	
	/**
	 * Stores the sequece in database.
	 */
	saveLearningDesign : function(folderID, learningDesignID, title, readOnly) {
		var ld = GeneralLib.prepareLearningDesignData(true);
		if (!ld) {
			return false;
		}
		var systemGate = ld.systemGate,
			// final success/failure of the save
			result = false;
		
		// it is null if it is a new sequence
		ld.learningDesignID	= learningDesignID;
		ld.workspaceFolderID = folderID;
		ld.title = title.trim();
<<<<<<< HEAD
		if (!isReadOnlyMode) {
			ld.description = CKEDITOR.instances['ldDescriptionFieldDescription'].getData();
		}
=======
		ld.description = CKEDITOR.instances['ldDescriptionFieldDescription'].getData();
>>>>>>> 9fea9532
		ld.saveMode = layout.ld.learningDesignID && layout.ld.learningDesignID != learningDesignID
		   			  ? 1 : 0;
		ld.readOnly = readOnly;
		ld.systemGate = null;

		$.ajax({
			type     : 'POST',
			cache    : false,
			async    : false,
			url      : LAMS_URL + "authoring/saveLearningDesign.do",
			dataType : 'json',
			data     : {
				'ld'     : JSON.stringify(ld)
			},
			success : function(response) {
				layout.ld.folderID = folderID;
				layout.ld.title = title;
				layout.ld.invalid = response.validation.length > 0;
				
				// check if there were any validation errors
				if (layout.ld.invalid) {
					var message = LABELS.SEQUENCE_VALIDATION_ISSUES + '<br/>';
					$.each(response.validation, function() {
						var uiid = this.UIID,
							title = '';
						if (uiid) {
							// find which activity is the error about
							$.each(layout.activities, function(){
								if (uiid == this.uiid) {
									title = this.title + ': ';
								}
							});
						}
						message += title + this.message + '<br/>';
					});
					
					layout.infoDialog.data('show')(message);
				}
				
				// if save (even partially) was successful
				if (response.learningDesignID) {
					// assing the database-generated values
					layout.ld.learningDesignID = response.learningDesignID;
					
					if (layout.liveEdit) {
						var missingGroupingOnActivities = GeneralLib.checkTBLGrouping();
						if (missingGroupingOnActivities) {
							var info = LABELS.SAVE_SUCCESSFUL_CHECK_GROUPING;
							$.each(missingGroupingOnActivities, function(){
									info += '<br /> * ' + this.title; 
							});
							layout.infoDialog.data('show')(info);
							// do not close Live Edit if TBL errors appear
							return;
						}
						// let backend know that system gate needs to be removed
						$.ajax({
							type  : 'POST',
							async : false,
							cache : false,
							url : LAMS_URL + 'authoring/finishLearningDesignEdit.do',
							data : {
								'learningDesignID' : layout.ld.learningDesignID,
								'cancelled' : 'false'
							},
							success : function() {
								// prepare for LD image generate
								// remove system gate from the SVG
								var fromActivity = null,
									toActivity = null,
									transitionUIID = null;
								if (systemGate.transitions.from.length > 0 && systemGate.transitions.to.length > 0){
									var toTransition = systemGate.transitions.to[0];
									transitionUIID = toTransition.uiid;
									toActivity = systemGate.transitions.from[0].toActivity;
									fromActivity = toTransition.fromActivity;
								}
								
								ActivityLib.removeActivity(systemGate, true);
								if (fromActivity && toActivity) {
									ActivityLib.addTransition(fromActivity, toActivity, null, transitionUIID);
								}
								
								// draw all activities as writable
								$.each(layout.activities, function(){
									this.readOnly = false;
									this.draw();
								});
								
								// create the updated LD image
								var svgSaveSuccessful = GeneralLib.saveLearningDesignImage();
								if (!svgSaveSuccessful) {
									layout.infoDialog.data('show')(LABELS.SVG_SAVE_ERROR);
									return;
								}
								
								// set as not modified so dialog will not prompt user on close
								GeneralLib.setModified(false);
								
								// close the Live Edit dialog
								layout.infoDialog.data('show')(LABELS.LIVEEDIT_SAVE_SUCCESSFUL, true);
								setTimeout(function(){
									window.parent.closeDialog('dialogAuthoring');
								}, 5000);
							}
						});
						
						// if it is Live Edit, exit
						return;
					}
					
					var svgSaveSuccessful = GeneralLib.saveLearningDesignImage();
					if (!svgSaveSuccessful) {
						layout.infoDialog.data('show')(LABELS.SVG_SAVE_ERROR);
					}
					
					if (!layout.ld.invalid) {
						var missingGroupingOnActivities = GeneralLib.checkTBLGrouping();
						if (missingGroupingOnActivities) {
							var info = LABELS.SAVE_SUCCESSFUL_CHECK_GROUPING;
							$.each(missingGroupingOnActivities, function(){
								info += '<br /> * ' + this.title; 
							});
							layout.infoDialog.data('show')(info);

						} else {
							layout.infoDialog.data('show')(LABELS.SAVE_SUCCESSFUL, true);
						}
					}
					
					GeneralLib.setModified(false);
					result = true;
				}
			},
			error : function(){
<<<<<<< HEAD
				if (!isReadOnlyMode) {
					layout.infoDialog.data('show')(LABELS.SEQUENCE_SAVE_ERROR);
				}
=======
				layout.infoDialog.data('show')(LABELS.SEQUENCE_SAVE_ERROR);
>>>>>>> 9fea9532
			}
		});
		return result;
	},
	
	
	/**
	 * Stores SVG LD thumbnail on server.
	 */
	saveLearningDesignImage : function() {
		var svg = MenuLib.exportSVG(),
			result = false;
		// check if canvas is not empty
		if (svg === undefined) {
			return false;
		}
		
		// check if we are in SVG recreation mode (Monitoring, Add Lesson)
		// and we need to update activities' coordinates on the back end
		if (isReadOnlyMode && layout.wasArranged) {
			var ld = GeneralLib.prepareLearningDesignData(false);
			if (!ld){
				return false;
			}
			
			var allActivitiesSaved = true;
			$.each(ld.activities, function() {
				var activity = this;
				$.ajax({
					type : 'POST',
					url : LAMS_URL + 'authoring/saveActivityCoordinates.do',
					async: false,
					data : {
						'activity' : JSON.stringify({
							'activityID'  : activity.activityID,
							'xCoord'      : activity.xCoord,
							'yCoord'      : activity.yCoord,
							'startXCoord' : activity.startXCoord,
							'startYCoord' : activity.startYCoord,
							'endXCoord'   : activity.endXCoord,
							'endYCoord'   : activity.endYCoord
						})
					},
					error : function(){
						allActivitiesSaved = false;
					}
				});
				
				if (!allActivitiesSaved) {
					return false;
				}
			});
			
			if (!allActivitiesSaved) {
				return false;
			}
		}
		
		$.ajax({
			type : 'POST',
			url : LAMS_URL + 'authoring/saveLearningDesignImage.do',
			async: false,
			data : {
				'learningDesignID' : layout.ld.learningDesignID,
				'image' : MenuLib.exportSVG()
			},
			success : function(){
				result = true;
			}
		});
		return result;
	},
	

	/**
	 * Tells that current sequence was modified and not saved.
	 */
	setModified : function(modified) {
		if (isReadOnlyMode){
			return;
		}
		layout.modified = modified;
		if (!modified && layout.activities.length > 0) {
			$('#previewButton').prop('disabled', layout.ld.invalid === true);
			$('#exportLamsButton').removeClass('disabled');
			$('#ldDescriptionFieldModified').text('');
		} else {
			$('#previewButton').prop('disabled', true);
			$('#exportLamsButton').addClass('disabled');
			$('#ldDescriptionFieldModified').text('*');
		}
	},
	
	
	/**
	 * Displays sequence image in Open/Save dialog.
	 */
	showLearningDesignThumbnail : function(learningDesignID, title) {
		// display "loading" animation and finally LD thumbnail
		$('#ldScreenshotAuthor, #ldScreenshotLoading', layout.ldStoreDialog).hide();
		
		if (learningDesignID) {
			if ($('#ldStoreDialogImportPartButton', layout.ldStoreDialog).is(':visible')) {
				// get read-only Authoring of the chosen LD and prevent caching
				$('#ldStoreDialogImportPartFrame', layout.ldStoreDialog).attr('src',
				  LAMS_URL + 'authoring/generateSVG.do?selectable=true&learningDesignID='
				  		   + learningDesignID + '&_=' + new Date().getTime());
			} else {
				$('#ldScreenshotLoading', layout.ldStoreDialog).show();
				
				// load the thumbnail
				$.ajax({
					dataType : 'text',
					url : LD_THUMBNAIL_URL_BASE + learningDesignID,
					cache : false,
					success : function(response) {
						// hide "loading" animation
						$('#ldScreenshotLoading', layout.ldStoreDialog).hide();
						// show the thumbnail
						$('#ldScreenshotAuthor', layout.ldStoreDialog).html(response).show();
					},
					// the LD SVG is missing, try to re-generate it
					error : function(error) {
						// skip re-generate if it is an another error or generated SVG is empty
						if (error.status != 404){
							return;
						}
						// iframe just to load another instance of Authoring for a single purpose, generate the SVG
						$('<iframe />').appendTo('body').css('visibility', 'hidden').load(function(){
							// call svgGenerator.jsp code to store LD SVG on the server
							var frame = $(this),
								win = frame[0].contentWindow || frame[0].contentDocument;
							    // when LD opens, make a callback which save the thumbnail and displays it in current window
								win.GeneralLib.openLearningDesign(learningDesignID, function(){
									result = win.GeneralLib.saveLearningDesignImage();
									frame.remove();
									if (result) {
										// load the image again
										GeneralLib.showLearningDesignThumbnail(learningDesignID);
									} else {
										$('#ldScreenshotLoading', layout.ldStoreDialog).hide();
									}
								});
						}).attr('src', LAMS_URL + 'authoring/generateSVG.do?selectable=false');
					}
				});
			}
			
			if (title) {
				// copy title of the highligthed sequence to title field
				$('#ldStoreDialogNameContainer input', layout.ldStoreDialog).val(title).focus();
			}
			
			var tree =  layout.ldStoreDialog.data('ldTree'),
<<<<<<< HEAD
				ldNode = tree.treeview('getSelected')[0];
				// no LD was chosen
			if (ldNode && learningDesignID != ldNode.learningDesignId) {
				tree.treeview('unselectNode', ldNode, {silent : false});
=======
				ldNode = tree.getHighlightedNode();
				// no LD was chosen
			if (ldNode && learningDesignID != ldNode.data.learningDesignId) {
				ldNode.unhighlight(true);
>>>>>>> 9fea9532
			}
		}
		
		$('#ldStoreDialogAccessDiv > div.access', layout.ldStoreDialog).each(function(){
			var access = $(this);
			if (+access.data('learningDesignId') == learningDesignID){
				access.addClass('selected');
			} else {
				access.removeClass('selected');
			}
		});
	},
	
	/**
	 * Puts given object (set or shape) to back of parent.
	 */
	toBack : function(object) {
		if (object.type == 'set') {
			object.forEach(function(item) {
				GeneralLib.toBack(item);
			});
		} else {
			$(object.node).parent().prepend(object.node);
		}
	},
	
	/**
	 * Puts given object (set or shape) to front of parent.
	 */
	toFront : function(object) {
		if (object.type == 'set') {
			object.forEach(function(item) {
				GeneralLib.toFront(item);
			});
		} else {
			$(object.node).parent().append(object.node);
		}
	},
	
	
	/**
	 * Get real coordinates on paper, based on event coordinates.
	 */
	translateEventOnCanvas : function(event) {
		return [event.pageX + canvas.scrollLeft() - canvas.offset().left,
		        event.pageY + canvas.scrollTop()  - canvas.offset().top];
	},
	
	
	/**
	 * Fills "Recently used sequences" box in Open/Save dialog.
	 */
	updateAccess : function(access, fetchIfEmpty){
		if (isReadOnlyMode) {
			return;
		}
		
		if (fetchIfEmpty && !access) {
			$.ajax({
				cache : false,
				async : false,
				url : LAMS_URL + "authoring/getLearningDesignAccess.do",
				dataType : 'json',
				data : {
				},
				success : function(response) {
					access = response;
				}
			});
		}
		
		if (access) {
			var accessCell = $('#ldStoreDialogAccessDiv', layout.ldStoreDialog);
			accessCell.children('div.access').remove();
			$.each(access, function(){
				$('<div />').addClass('access')
							.data({
								'learningDesignId' : this.learningDesignId,
								'folderID'         : this.workspaceFolderId
							})
							.text(this.title)
							.appendTo(accessCell)
							.click(function(){
								var accessEntry = $(this);
								var isOpenDialog = $('#ldStoreDialogSaveButton', layout.ldStoreDialog).is(':hidden');
								
								//if item is already selected - either deselect it (in case of save dialog) or don't do anything (in case of open dialog)
								if (accessEntry.hasClass('selected')) {
									if (isOpenDialog) {
										return;
									} else {
										accessEntry.removeClass('selected');
										GeneralLib.showLearningDesignThumbnail(null, null);
										return;
									}
								}
								
								accessEntry.addClass('selected');
								
								var dialog = layout.ldStoreDialog,
									tree = dialog.data('ldTree'),
<<<<<<< HEAD
									node = tree.treeview('getSelected')[0],
=======
									node = tree.getHighlightedNode(),
>>>>>>> 9fea9532
									learningDesignID = +accessEntry.data('learningDesignId'),
									title = accessEntry.text();
									
								if (node) {
<<<<<<< HEAD
									tree.treeview('unselectNode', node, {silent : false});
=======
									node.unhighlight(true);
>>>>>>> 9fea9532
								}
									
								GeneralLib.showLearningDesignThumbnail(learningDesignID, title);
							})
							.dblclick(function(){
								$(this).trigger( "click" );
								
								// open/save sequence
								var buttonToClick = $('#ldStoreDialogSaveButton', layout.ldStoreDialog).is(':visible') 
										? '#ldStoreDialogSaveButton' : '#ldStoreDialogOpenButton'; 
								$(buttonToClick, $('#ldStoreDialogContents')).trigger( "click" );
							});
			});
		}
	},
	
	/**
	 *  Checks if activity, LD etc. name is correct
	 */
	 validateName : function(name) {
		 return name && GeneralLib.nameValidator.test(name);
	 }
};<|MERGE_RESOLUTION|>--- conflicted
+++ resolved
@@ -320,12 +320,8 @@
     		var dialog = layout.ldStoreDialog,
 				tree = dialog.data('ldTree'),
 				// hightlighted sequence/folder in the tree
-<<<<<<< HEAD
 				ldNode = tree.treeview('getSelected')[0];
 			// no LD was chosen
-=======
-				ldNode = tree.getHighlightedNode();
->>>>>>> 9fea9532
     		if (!ldNode) {
     			return;
     		}
@@ -340,11 +336,7 @@
     			return;
     		}
 			
-<<<<<<< HEAD
 			var parentFolder = ldNode.learningDesignId ? tree.treeview('getParent', ldNode) : ldNode;
-=======
-			var parentFolder = ldNode.data.learningDesignId ? ldNode.parent : ldNode;
->>>>>>> 9fea9532
 			$.each(parentFolder.children, function(){
 				if (this.label == title) {
 					alert(LABELS.FOLDER_EXISTS_ERROR);
@@ -364,18 +356,10 @@
 				dataType : 'text',
 				data : {
 					'name' 		     : title,
-<<<<<<< HEAD
 					'parentFolderID' : parentFolder.folderID
 				},
 				success : function() {
 					ldTreeview.refresh(tree, parentFolder);
-=======
-					'parentFolderID' : parentFolder.data.folderID
-				},
-				success : function() {
-					tree.removeChildren(parentFolder);
-					parentFolder.expand();
->>>>>>> 9fea9532
 				}
 			});
 		});
@@ -385,22 +369,13 @@
     		var dialog = layout.ldStoreDialog,
 				tree = dialog.data('ldTree'),
 				// hightlighted sequence/folder in the tree
-<<<<<<< HEAD
 				ldNode = tree.treeview('getSelected')[0],
 				isFolder = ldNode && !ldNode.learningDesignId,
-=======
-				ldNode = tree.getHighlightedNode(),
-				isFolder = ldNode && !ldNode.data.learningDesignId,
->>>>>>> 9fea9532
 				isCut = $(this).is('#ldStoreDialogCutButton');
     		if (!ldNode) {
     			return;
     		}
-<<<<<<< HEAD
     		if (isCut && !ldNode.canModify) {
-=======
-    		if (isCut && !ldNode.data.canModify) {
->>>>>>> 9fea9532
     			alert(LABELS.RESOURCE_MODIFY_ERROR);
     			return;
     		}
@@ -417,13 +392,8 @@
     		var dialog = layout.ldStoreDialog,
 				tree = dialog.data('ldTree'),
 				// hightlighted sequence/folder in the tree
-<<<<<<< HEAD
 				ldNode = tree.treeview('getSelected')[0],
 				folderNode = ldNode ? (ldNode.learningDesignId ? tree.treeview('getParent', ldNode) : ldNode) : null,
-=======
-				ldNode = tree.getHighlightedNode(),
-				folderNode = ldNode ? (ldNode.data.learningDesignId ? ldNode.parent : ldNode) : null,
->>>>>>> 9fea9532
 				copiedResource = dialog.data('copiedResource');
 
 			if (!folderNode || !copiedResource) {
@@ -431,7 +401,6 @@
     		}
 			
 			if (copiedResource.isCut) {
-<<<<<<< HEAD
 				var parent = tree.treeview('getParent', ldNode);
 				while (parent && parent.nodeId) {
 					if (parent.nodeId == copiedResource.resourceNode.nodeId) {
@@ -439,15 +408,6 @@
 						return;
 					}
 					parent = tree.treeview('getParent', parent);
-=======
-				var parent = ldNode.parent;
-				while (parent) {
-					if (parent.index == copiedResource.resourceNode.index) {
-						alert(LABELS.FOLDER_MOVE_TO_CHILD_ERROR);
-						return;
-					}
-					parent = parent.parent;
->>>>>>> 9fea9532
 				}
 			}
 
@@ -456,30 +416,17 @@
 				url : copiedResource.isCut ? LAMS_URL + "workspace/moveResource.do" : LAMS_URL + "workspace/copyResource.do",
 				dataType : 'text',
 				data : {
-<<<<<<< HEAD
 					'targetFolderID' : folderNode.folderID,
 					'resourceID'     : copiedResource.isFolder ? copiedResource.resourceNode.folderID
 															   : copiedResource.resourceNode.learningDesignId ,
-=======
-					'targetFolderID' : folderNode.data.folderID,
-					'resourceID'     : copiedResource.isFolder ? copiedResource.resourceNode.data.folderID
-															   : copiedResource.resourceNode.data.learningDesignId ,
->>>>>>> 9fea9532
 					'resourceType'   : copiedResource.isFolder ? 'Folder' : 'LearningDesign'
 				},
 				success : function() {
 					if (copiedResource.isCut) {
-<<<<<<< HEAD
 						var parent = tree.treeview('getParent', copiedResource.resourceNode);
 						ldTreeview.refresh(tree, parent);
 					}
 					ldTreeview.refresh(tree, folderNode);
-=======
-						tree.removeNode(copiedResource.resourceNode, true);
-					}
-					tree.removeChildren(folderNode);
-					folderNode.expand();
->>>>>>> 9fea9532
 					
 					dialog.data('copiedResource', null);
 				}
@@ -492,7 +439,6 @@
     		var dialog = layout.ldStoreDialog,
 				tree = dialog.data('ldTree'),
 				// hightlighted sequence/folder in the tree
-<<<<<<< HEAD
 				ldNode = tree.treeview('getSelected')[0];
     		if (!ldNode) {
     			return;
@@ -503,18 +449,6 @@
     		}
     		var isFolder = !ldNode.learningDesignId;
     		if (!confirm(LABELS.DELETE_NODE_CONFIRM + ' ' + (isFolder ? LABELS.FOLDER : LABELS.SEQUENCE) + '?')) {
-=======
-				ldNode = tree.getHighlightedNode();
-    		if (!ldNode) {
-    			return;
-    		}
-    		if (!ldNode.data.canModify) {
-    			alert(LABELS.RESOURCE_MODIFY_ERROR);
-    			return;
-    		}
-    		var isFolder = !ldNode.data.learningDesignId;
-    		if (!confirm(LABELS.DELETE_NODE_CONFIRM + (isFolder ? LABELS.FOLDER : LABELS.SEQUENCE) + '?')) {
->>>>>>> 9fea9532
     			return;
     		}
 			
@@ -524,22 +458,12 @@
 				url : LAMS_URL + "workspace/deleteResource.do",
 				dataType : 'text',
 				data : {
-<<<<<<< HEAD
 					'resourceID'   : isFolder? ldNode.folderID : ldNode.learningDesignId,
 					'resourceType' : isFolder ? 'Folder' : 'LearningDesign'
 				},
 				success : function() {
 					var parentFolder = tree.treeview('getParent', ldNode);
 					ldTreeview.refresh(tree, parentFolder);
-=======
-					'resourceID'   : isFolder? ldNode.data.folderID : ldNode.data.learningDesignId,
-					'resourceType' : isFolder ? 'Folder' : 'LearningDesign'
-				},
-				success : function() {
-					var parentFolder = ldNode.parent;
-					tree.removeChildren(parentFolder);
-					parentFolder.expand();
->>>>>>> 9fea9532
 				}
 			});
 		});
@@ -549,7 +473,6 @@
     		var dialog = layout.ldStoreDialog,
 				tree = dialog.data('ldTree'),
 				// hightlighted sequence/folder in the tree
-<<<<<<< HEAD
 				ldNode = tree.treeview('getSelected')[0];
     		if (!ldNode) {
     			return;
@@ -564,22 +487,6 @@
 			
 			// skip if no name or the same name was provided
 			if (!title || ldNode.label == title) {
-=======
-				ldNode = tree.getHighlightedNode();
-    		if (!ldNode) {
-    			return;
-    		}
-    		if (!ldNode.data.canModify) {
-    			alert(LABELS.RESOURCE_MODIFY_ERROR);
-    			return;
-    		}
-    		var isFolder = !ldNode.data.learningDesignId,
-    			title = prompt(LABELS.RENAME_TITLE_PROMPT + (isFolder ? LABELS.FOLDER : LABELS.SEQUENCE)
-						+ ' "' + ldNode.data.label + '"');
-			
-			// skip if no name or the same name was provided
-			if (!title || ldNode.data.label == title) {
->>>>>>> 9fea9532
 				return;
 			}
 			if (!GeneralLib.validateName(title)) {
@@ -587,13 +494,8 @@
     			return;
     		}
 			
-<<<<<<< HEAD
 			$.each(tree.treeview('getSiblings', ldNode), function(){
 				if (this.label == title && (isFolder == (this.folderID != null))) {
-=======
-			$.each(ldNode.parent.children, function(){
-				if (this.data.label == title && (isFolder == (this.data.folderID != null))) {
->>>>>>> 9fea9532
 					alert(isFolder ? LABELS.FOLDER_EXISTS_ERROR : LABELS.SEQUENCE_EXISTS_ERROR);
 					title = null;
 					return false;
@@ -610,7 +512,6 @@
 				dataType : 'text',
 				data : {
 					'name' 		   : title,
-<<<<<<< HEAD
 					'resourceID'   : isFolder? ldNode.folderID : ldNode.learningDesignId,
 					'resourceType' : isFolder ? 'Folder' : 'LearningDesign'
 				},
@@ -621,31 +522,6 @@
 
     				// fetch access list again
 					GeneralLib.updateAccess(null, true);
-=======
-					'resourceID'   : isFolder? ldNode.data.folderID : ldNode.data.learningDesignId,
-					'resourceType' : isFolder ? 'Folder' : 'LearningDesign'
-				},
-				success : function(response) {
-					if (isFolder) {
-						ldNode.data.label = title;
-						ldNode.getLabelEl().innerHTML = title;
-					} else {
-						// refresh all opened folders in the tree
-	    				var folders = tree.getRoot().children;
-	    				if (folders) {
-	    					$.each(folders, function(){
-	    						var expanded = this.expanded;
-								tree.removeChildren(this);
-	    						if (expanded) {
-	    							this.expand();
-	    						}
-	    					});
-	    				}
-	    				
-	    				// fetch access list again
-						GeneralLib.updateAccess(null, true);
-					}
->>>>>>> 9fea9532
 				}
 			});
 		});
@@ -667,28 +543,16 @@
 			var folderNode = null,
 				folderID = null,
 				tree = dialog.data('ldTree'),
-<<<<<<< HEAD
 				node = tree.treeview('getSelected')[0];
 			if (node) {
 	    		// get folder from LD tree
 				folderNode = node.learningDesignId ? tree.treeview('getParent', node) : node;
 				if (!folderNode.canSave) {
-=======
-				node = tree.getHighlightedNode();
-			if (node) {
-	    		// get folder from LD tree
-				folderNode = node.data.learningDesignId ? node.parent : node;
-				if (!folderNode.data.canSave) {
->>>>>>> 9fea9532
 					alert(LABELS.FOLDER_CAN_NOT_SAVE_ERROR);
 					saveButton.button('reset');
 					return;
 				}
-<<<<<<< HEAD
 				folderID = folderNode.folderID;
-=======
-				folderID = folderNode.data.folderID;
->>>>>>> 9fea9532
 			} else {
 				// get data from "recently used sequences" list
 				var selectedAccess = $('#ldStoreDialogAccessDiv > div.selected', dialog);
@@ -709,35 +573,21 @@
 			// if a node is highlighted but user modified the title,
 			// it is considered a new sequence
 			// otherwise check if there is no other sequence with the same name
-<<<<<<< HEAD
 			var node = null;
 			if (folderNode && folderNode.nodes) {
 				$.each(folderNode.nodes, function(){
 					if (this.label == title) {
 						tree.treeview('selectNode', this);
 						node = this;
-=======
-			var nodeData = null;
-			if (folderNode && folderNode.children) {
-				$.each(folderNode.children, function(){
-					if (this.data.label == title) {
-						this.highlight();
-						nodeData = this.data;
->>>>>>> 9fea9532
 						return false;
 					}
 				});
 			}
-<<<<<<< HEAD
 			if (node && (!node.canModify || (!canSetReadOnly && node.readOnly))){
-=======
-			if (nodeData && (!nodeData.canModify || (!canSetReadOnly && nodeData.readOnly))){
->>>>>>> 9fea9532
 				alert(LABELS.READONLY_FORBIDDEN_ERROR);
 				saveButton.button('reset');
 				return;
 			}
-<<<<<<< HEAD
 			if (node && !confirm(LABELS.SEQUENCE_OVERWRITE_CONFIRM)) {
 				saveButton.button('reset');
 				return;
@@ -748,17 +598,6 @@
 				result = GeneralLib.saveLearningDesign(folderID, learningDesignID, title, readOnly);
 			if (result) {
 				ldTreeview.refresh(tree, folderNode);
-=======
-			if (nodeData && !confirm(LABELS.SEQUENCE_OVERWRITE_CONFIRM)) {
-				saveButton.button('reset');
-				return;
-			}
-			var readOnly = (nodeData && !nodeData.canModify) || 
-						   (canSetReadOnly && $('#ldStoreDialogReadOnlyCheckbox', dialog).prop('checked')),
-				learningDesignID = nodeData ? nodeData.learningDesignId : null,
-				result = GeneralLib.saveLearningDesign(folderID, learningDesignID, title, readOnly);
-			if (result) {
->>>>>>> 9fea9532
 				GeneralLib.openLearningDesign();
 				dialog.modal('hide');
 			}
@@ -769,13 +608,8 @@
     		var dialog = layout.ldStoreDialog,
     			openButton = $('#ldStoreDialogOpenButton', dialog),
 				tree = dialog.data('ldTree'),
-<<<<<<< HEAD
 				ldNode = tree.treeview('getSelected')[0],
 				learningDesignID = ldNode ? ldNode.learningDesignId : null;
-=======
-				ldNode = tree.getHighlightedNode(),
-				learningDesignID = ldNode ? ldNode.data.learningDesignId : null;
->>>>>>> 9fea9532
     		
     		openButton.button('loading');
 			if (!learningDesignID) {
@@ -911,13 +745,6 @@
 			'close' : null,
 			'data' : {
 				'prepareForOpen' : function(dialogTitle, learningDesignTitle, shownElementIDs, highlightFolder){
-<<<<<<< HEAD
-=======
-					// only Save As uses highlightFolder; otherwise the first folder in top level gets expanded and highlighted
-					layout.folderPathCurrent = highlightFolder && layout.ld.folderPath ? layout.ld.folderPath.slice() : [];
-					MenuLib.loadLearningDesignTree();
-					
->>>>>>> 9fea9532
 					$('#ldStoreDialogNameContainer input', layout.ldStoreDialog).val(learningDesignTitle);
 					$('.modal-title', layout.ldStoreDialog).text(dialogTitle);
 					var rightButtons = $('#ldStoreDialogRightButtonContainer', layout.ldStoreDialog);
@@ -1093,7 +920,6 @@
 		
 		layout.dialogs.push(layout.ldStoreDialog);
 
-<<<<<<< HEAD
 		
 		var ldTree = $('#ldStoreDialogTree');
 		layout.ldStoreDialog.data('ldTree', ldTree);
@@ -1151,86 +977,6 @@
 				var buttonToClick = $('#ldStoreDialogSaveButton', layout.ldStoreDialog).is(':visible') 
 						? '#ldStoreDialogSaveButton' : '#ldStoreDialogOpenButton'; 
 				$(buttonToClick, $('#ldStoreDialogContents')).trigger( "click" );
-=======
-		// there should be no focus, just highlight
-		YAHOO.widget.TreeView.FOCUS_CLASS_NAME = null;
-		var tree = new YAHOO.widget.TreeView('ldStoreDialogTree');
-		// store the tree in the dialog's data
-		layout.ldStoreDialog.data('ldTree', tree);
-		// make folder contents load dynamically on open
-		tree.setDynamicLoad(function(node, callback){
-			// load subfolder contents
-			var childNodeData = MenuLib.getFolderContents(node.data.folderID, node.data.canSave, node.data.canHaveReadOnly);
-			if (childNodeData) {
-				$.each(childNodeData, function(){
-						// create and add a leaf
-						new YAHOO.widget.HTMLNode(this, node);
-					});
-			}
-			
-			// expand the folder where existing LD resides, if applicable
-			MenuLib.highlightFolder(node);
-			
-			// required by YUI
-			callback();
-		});
-		tree.singleNodeHighlight = true;
-		tree.subscribe('clickEvent', function(event) {
-			var isOpenDialog = $('#ldStoreDialogSaveButton', layout.ldStoreDialog).is(':hidden')
-				nodeData = event.node.data;
-			
-			//prevent item from being deselected on any subsequent clicks
-			if (isOpenDialog && event.node.highlightState == 1) {
-				return false;
-			}
-			
-			//disable edit buttons if no elements is selected
-			$('#ldStoreDialogLeftButtonContainer button', layout.ldStoreDialog)
-				.prop('disabled', event.node.highlightState > 0);
-			
-			if (canSetReadOnly && !isOpenDialog) {
-				// detect which folders/sequences are marked as read-only
-				// and which ones are immutable
-				if (event.node.isLeaf) {
-					$('#ldStoreDialogReadOnlyCheckbox', layout.ldStoreDialog)
-						.prop('disabled', !nodeData.canModify || !nodeData.canHaveReadOnly)
-						.prop('checked', nodeData.readOnly || !nodeData.canModify);
-				} else {
-					$('#ldStoreDialogReadOnlyCheckbox', layout.ldStoreDialog)
-						.prop('disabled', !nodeData.canSave || !nodeData.canHaveReadOnly)
-						.prop('checked', !nodeData.canSave);
-				}
-			} else {
-				// is this is normal user or open dialog, only show/hide read-only label
-				if (event.node.isLeaf ? nodeData.readOnly || !nodeData.canModify : !nodeData.canSave){
-					$('#ldStoreDialogReadOnlySpan', layout.ldStoreDialog).show();
-				} else {
-					$('#ldStoreDialogReadOnlySpan', layout.ldStoreDialog).hide();
-				}
-			}
-			
-			// if it's a folder in load sequence dialog - highlight but stop processing
-			if (isOpenDialog && !nodeData.learningDesignId){
-				return true;
-			}
-			
-			//show LearningDesign thumbnail and title
-			var learningDesignID = event.node.highlightState == 0   ? +nodeData.learningDesignId : null,
-				title            = !isOpenDialog && learningDesignID ? nodeData.label : null;
-			GeneralLib.showLearningDesignThumbnail(learningDesignID, title);				
-		});
-		tree.subscribe('clickEvent', tree.onEventToggleHighlight);
-		
-		tree.subscribe('dblClickEvent', function(event){
-			
-			//trigger "clickEvent" first so that save/open function will know which element is selected 
-			tree.fireEvent("clickEvent", event);
-			
-			// open/save sequence
-			var buttonToClick = $('#ldStoreDialogSaveButton', layout.ldStoreDialog).is(':visible') 
-					? '#ldStoreDialogSaveButton' : '#ldStoreDialogOpenButton'; 
-			$(buttonToClick, $('#ldStoreDialogContents')).trigger( "click" );
->>>>>>> 9fea9532
 		});
 		
 		GeneralLib.updateAccess(initAccess);
@@ -1943,11 +1689,7 @@
 		}
 		// get LD details
 		$.ajax({
-<<<<<<< HEAD
 			async : false,
-=======
-			async : true,
->>>>>>> 9fea9532
 			cache : false,
 			url : LAMS_URL + "authoring/openLearningDesign.do",
 			dataType : 'json',
@@ -2535,8 +2277,6 @@
 			error = null,
 			weightsSum = null;
 		
-<<<<<<< HEAD
-=======
 		// validate if groupings and inputs still exist for activities that need them
 		$.each(layout.activities, function(){
 			var coreActivity =  this.branchingActivity || this;
@@ -2594,7 +2334,6 @@
 		}
 		
 		
->>>>>>> 9fea9532
 		$.each(layout.activities, function(){
 			if (this.parentActivity	&& (this.parentActivity instanceof ActivityDefs.BranchingActivity
 							|| this.parentActivity instanceof ActivityDefs.BranchActivity)){
@@ -2614,10 +2353,7 @@
 		
 		if (weightsSum != null && weightsSum != 100) {
 			if (displayErrors) {
-<<<<<<< HEAD
-=======
 				layout.ldStoreDialog.modal('hide');
->>>>>>> 9fea9532
 				layout.infoDialog.data('show')(LABELS.WEIGHTS_SUM_ERROR);
 			}
 			return false;
@@ -3099,13 +2835,9 @@
 		ld.learningDesignID	= learningDesignID;
 		ld.workspaceFolderID = folderID;
 		ld.title = title.trim();
-<<<<<<< HEAD
 		if (!isReadOnlyMode) {
 			ld.description = CKEDITOR.instances['ldDescriptionFieldDescription'].getData();
 		}
-=======
-		ld.description = CKEDITOR.instances['ldDescriptionFieldDescription'].getData();
->>>>>>> 9fea9532
 		ld.saveMode = layout.ld.learningDesignID && layout.ld.learningDesignID != learningDesignID
 		   			  ? 1 : 0;
 		ld.readOnly = readOnly;
@@ -3241,13 +2973,9 @@
 				}
 			},
 			error : function(){
-<<<<<<< HEAD
 				if (!isReadOnlyMode) {
 					layout.infoDialog.data('show')(LABELS.SEQUENCE_SAVE_ERROR);
 				}
-=======
-				layout.infoDialog.data('show')(LABELS.SEQUENCE_SAVE_ERROR);
->>>>>>> 9fea9532
 			}
 		});
 		return result;
@@ -3402,17 +3130,10 @@
 			}
 			
 			var tree =  layout.ldStoreDialog.data('ldTree'),
-<<<<<<< HEAD
 				ldNode = tree.treeview('getSelected')[0];
 				// no LD was chosen
 			if (ldNode && learningDesignID != ldNode.learningDesignId) {
 				tree.treeview('unselectNode', ldNode, {silent : false});
-=======
-				ldNode = tree.getHighlightedNode();
-				// no LD was chosen
-			if (ldNode && learningDesignID != ldNode.data.learningDesignId) {
-				ldNode.unhighlight(true);
->>>>>>> 9fea9532
 			}
 		}
 		
@@ -3514,20 +3235,12 @@
 								
 								var dialog = layout.ldStoreDialog,
 									tree = dialog.data('ldTree'),
-<<<<<<< HEAD
 									node = tree.treeview('getSelected')[0],
-=======
-									node = tree.getHighlightedNode(),
->>>>>>> 9fea9532
 									learningDesignID = +accessEntry.data('learningDesignId'),
 									title = accessEntry.text();
 									
 								if (node) {
-<<<<<<< HEAD
 									tree.treeview('unselectNode', node, {silent : false});
-=======
-									node.unhighlight(true);
->>>>>>> 9fea9532
 								}
 									
 								GeneralLib.showLearningDesignThumbnail(learningDesignID, title);
