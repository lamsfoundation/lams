<<<<<<< HEAD
﻿﻿﻿﻿﻿﻿﻿﻿/**
 * This file contains main methods for Authoring.
 */


/**
 * Initialises each part of the Authoring window.
 */
$(document).ready(function() {
	canvas = $('#canvas');
	GeneralInitLib.initTemplates();
	if (!isReadOnlyMode) {
		// in read-only mode (SVG generator), some parts are not necessary and not loaded
		GeneralInitLib.initLayout();
		PropertyLib.init();
		
		if (/Android|webOS|iPhone|iPad|iPod|BlackBerry|IEMobile|Opera Mini/i.test(navigator.userAgent)){
			$('.desktopButton').hide();
			
			document.addEventListener("touchstart", HandlerLib.touchHandler, true);
			document.addEventListener("touchmove", HandlerLib.touchHandler, true);
			document.addEventListener("touchend", HandlerLib.touchHandler, true);
			document.addEventListener("touchcancel", HandlerLib.touchHandler, true);
		}
	}
	
	GeneralLib.newLearningDesign(true);
	if (!isReadOnlyMode) {
		layout.ld.contentFolderID = initContentFolderID;
	}
	if (initLearningDesignID) {
		GeneralLib.openLearningDesign(+initLearningDesignID);
	}
	
	// remove "loading..." screen
	$('#loadingOverlay').remove();
});


/**
 * A few publicly visible variables .
 */

	// The Snap Paper object
var paper = null,
	// container for the paper 
	canvas = null,
	
	// configuration and storage of various elements
	layout = {
		// draw mode prevents some handlers (click, mouseover etc.) from triggering
		'drawMode'   : false,
		// is the LD being live edited?
		'liveEdit'   : false,
		// should the sequence be saved before exiting?
		'modified'   : false,
		// was start point of a new branching placed?
		'addBranchingStart' : null,
		// list of all dialogs, so they can be easily closed all at once 
		'dialogs' : [],
		// icons for special activities
		'toolMetadata': {
			'gate'     : {
				'iconPath' : '../images/stop.gif'
			},
			'grouping' : {
				'iconPath' : '../images/grouping.png'
			}
		},
		
		// graphics contants
		'conf' : {
			'arrangeHorizontalSpace'           : 200,
			'arrangeVerticalSpace'             : 100,
			'arrangeHorizontalPadding'         : 35,
			'arrangeVerticalPadding'           : 50,
			
			'dragStartThreshold'               : 300,
			
			'propertiesDialogDimOpacity'       : 0.3,
			'propertiesDialogDimThreshold'     : 100,
			'propertiesDialogDimThrottle'      : 100,
			
			'defaultGroupingGroupCount'        : 2,
			'defaultGroupingLearnerCount'      : 1,
			
			'containerActivityEmptyWidth'  	   : 50,
			'containerActivityEmptyHeight' 	   : 70,
			'containerActivityPadding'	       : 20,
			'containerActivityChildrenPadding' : 10,
			'regionEmptyWidth'				   : 20,
			'regionEmptyHeight'				   : 20,
			'labelDefaultSize'				   : 10,
			'labelMinSize'					   : 9,
			'labelMaxSize'					   : 20,
			
			'groupingEffectPadding'			   : 5,
			'selectEffectPadding'			   : 7,
			
			'supportsDownloadAttribute'		   : typeof $('<a/>')[0].download != 'undefined',
			
			// will be initialised when paper gets created
			'readOnlyFilter'				   : null
		},
		
		'colors' : {
			'activityBorder'	  : 'black',
			'toolActivityBorder'      : ['','#00007f','#ff8300','#625F67','#ffa500','#00007f','#7aa712'],
			// each activity type has its own colour
			'activity'     		  : ['','#caddfb','#ffffbb','#ece9f7','#fdf1d3','#caddfb','#e9f9c0'],
			'activityText' 		  : 'black',
			// default region colour
			'annotation'		  : '#CCFF99',
			// region colours to choose from
			'annotationPalette'	  : ['CCFF99', 'CDA5F3', 'FFFFCC', '99E6DF', '6495ED',
			                   	     'FFF8DC', 'FFDDB3', 'D1DFFA', 'DCDCDC', '20B2AA',
			                   	     'B0C4DE', 'FFE4E1', 'F9D2F9', 'FF2200'],

			// when mouse hovers over rubbish bin
			'binSelect' 		  : 'red',
			
			'branchingEdgeStart'  : 'green',
			'branchingEdgeEnd'    : 'red',
			// highlight branching edges on mouse hover
			'branchingEdgeMatch'  : 'blue',
			'gate'         		  : 'red',
            'gateBorder'          : '#801515',
			'gateText'     		  : 'white',
			'grouping'		      : '#caddfb',
			'groupingBorder'	  : '#00007f',
			'optionalActivity'    : '#caddfb',
			'optionalActivityBorder'    : '#00007f',
			// dashed border around a selected activity 
			'selectEffect'        : 'black',
			'transition'   		  : 'rgb(119,126,157)',
			// highlight TBL activities which should be grouped
			'activityRequireGrouping' : 'red',
			'activityReadOnly'	  : 'red'
		},
	
		'defaultTextAttributes' : {
			'text-anchor' : 'middle',
			'font-size'   : 10,
			'font-family' : 'sans-serif'
		}
},


/**
 * Contains methods for Authoring window initialisation which are run only once at the beginning 
 */
GeneralInitLib = {
	/**
	 * Draw boxes with Tool Activity templates in the panel on the left.
	 */
	initTemplates : function(){
		// store some template data in JS structures
		$('.template').each(function(){
			var learningLibraryID = +$(this).attr('learningLibraryId'),
				learningLibraryTitle = $(this).attr('learningLibraryTitle'),
				activityCategoryID = +$(this).attr('activityCategoryId'),
				parallelChildActivityDefs = null;
			
			if (activityCategoryID == 5) {
				var childToolIds = $(this).attr('childToolIds').split(',');
				$.each(childToolIds, function(){
					var childToolId = this.trim();
					if (childToolId) {
						parallelChildActivity = $('.template[toolId=' + childToolId + ']');
						if (parallelChildActivityDefs) {
							parallelChildActivityDefs = parallelChildActivityDefs.add(parallelChildActivity);
						} else {
							parallelChildActivityDefs = parallelChildActivity;
						}
					}
				});
			}
			
			// assign icons' data uris to their learning library IDs instead of labels
			ActivityIcons[learningLibraryID] = ActivityIcons[learningLibraryTitle];
			delete ActivityIcons[learningLibraryTitle];
			$('<img />').attr('src', ActivityIcons[learningLibraryID]).appendTo(".img-"+learningLibraryID);
			// register tool properties so they are later easily accessible
			layout.toolMetadata[learningLibraryID] = {
				'iconPath'				  : $(this).attr('iconPath'),
				'defaultToolContentID'    : $(this).attr('defaultToolContentId'),
				'supportsOutputs' 	 	  : $(this).attr('supportsOutputs'),
				'activityCategoryID' 	  : activityCategoryID,
				'parallelChildActivityDefs' : parallelChildActivityDefs
			};
			
		});
		
		if (!isReadOnlyMode){
			// store the initial window height now as on iPad the iframe grows when templates are show,
			// reporting incorrect window height to the first resizePaper() run
			layout.initWindowHeight = $(window).height();
			// create list of learning libraries for each group
			var templateContainerCell = $('#templateContainerCell'),
				learningLibraryGroupSelect = $('select', templateContainerCell),
				allGroup = $('option', learningLibraryGroupSelect),
				allTemplates = $('#templateContainerCell .templateContainer').show();
		
			learningLibraryGroupSelect.change(function(){
				$('.templateContainer').hide();
				// show DIV with the selected learning libraries group
				$('option:selected', this).data('templates').show();
			});
			allGroup.data('templates', allTemplates);
			
			$.each(learningLibraryGroups, function(){
				var learningLibraries = this.learningLibraries;
				if (!learningLibraries) {
					return true;
				}
				
				var templates = allTemplates.clone().appendTo(templateContainerCell);
				// cloned everything, now remove ones that are not in the list
				$('.template', templates).each(function(){
					var learningLibraryId = $(this).attr('learningLibraryId'),
						found = false;
					$.each(learningLibraries, function(){
						if (learningLibraryId == this) {
							found = true;
							return false;
						}
					});
					
					if (!found) {
						$(this).remove();
					}
				});
				
				$('<option />').text(this.name)
							   .data('templates', templates)
							   .appendTo(learningLibraryGroupSelect);
			});
			
			$('.template').each(function(){
				// allow dragging a template to canvas
				$(this).draggable({
					'containment' : '#authoringTable',
				    'revert'      : 'invalid',
				    'distance'    : 20,
				    'scroll'      : false,
				    'scope'       : 'template',
				    'helper'      : function(event){
				    	// build a simple helper
						return $(this).clone().css({
							'width'   : '150px',
							'border'  : 'thin black solid',
							'z-index' : 1,
							'cursor'  : 'move'
						});
					}
				});
			});

			
			// allow dropping templates to canvas
			canvas.droppable({
				   'tolerance'   : 'touch',
				   'scope'       : 'template',
				   'drop'	     : function (event, draggable) {
					    // get rid of helper div
						$(draggable.helper).remove();
						
						// calculate the position and create an instance of the tool activity
					    var learningLibraryID = +draggable.draggable.attr('learningLibraryId'),
					    	toolID = +draggable.draggable.attr('toolId'),
							activityCategoryID = +draggable.draggable.attr('activityCategoryId'),
					    	x = draggable.offset.left  + canvas.scrollLeft() - canvas.offset().left,
					    	y = draggable.offset.top   + canvas.scrollTop()  - canvas.offset().top,
					    	label = $('#toolDisplayName', draggable.draggable).text().trim(),
					    	activity = null,
					    	translatedEvent = GeneralLib.translateEventOnCanvas(event),
							eventX = translatedEvent[0],
							eventY = translatedEvent[1];

					    if (activityCategoryID == 5) {
					    	// construct child activities out of previously referenced HTML templates
					    	var childActivities = [];
					    	layout.toolMetadata[learningLibraryID].parallelChildActivityDefs.each(function(){
					    		var childLearningLibraryID = +$(this).attr('learningLibraryId'),
					    			childToolID = +$(this).attr('toolId'),
					    			toolLabel = $('#toolDisplayName', this).text().trim(),
					    			childActivity = new ActivityDefs.ToolActivity(null, null, null,
					    					childToolID, childLearningLibraryID, null, x, y, toolLabel);
					    	
					    		layout.activities.push(childActivity);
					    		childActivities.push(childActivity);
					    	});
					    	
					    	activity = new ActivityDefs.ParallelActivity(null, null, learningLibraryID, x, y, label, false, childActivities);
					    } else {
					    	activity = new ActivityDefs.ToolActivity(null, null, null, toolID, learningLibraryID, null, x, y, label, false);
					    }
					    
						layout.activities.push(activity);
						HandlerLib.dropObject(activity);
						ActivityLib.dropActivity(activity, eventX, eventY);
				   }
			});
		}
	},


	/**
	 * Initialises various Authoring widgets.
	 */
	initLayout : function(){
		// buttons shared by both load and save dialogs
		var ldStoreDialogContents = $('#ldStoreDialogContents');
		
		$('#ldStoreDialogCancelButton', ldStoreDialogContents).click(function(){
			layout.ldStoreDialog.modal('hide');
		});
		
		$('#ldStoreDialogNewFolderButton', ldStoreDialogContents).click(function(){
    		var dialog = layout.ldStoreDialog,
				tree = dialog.data('ldTree'),
				// hightlighted sequence/folder in the tree
				ldNode = tree.getHighlightedNode();
    		if (!ldNode) {
    			return;
    		}
    		
			var	title = prompt(LABELS.NEW_FOLDER_TITLE_PROMPT);
			// skip if no name was provided
			if (!title) {
				return;
			}
			if (!GeneralLib.validateName(title)) {
    			alert(LABELS.TITLE_VALIDATION_ERROR);
    			return;
    		}
			
			var parentFolder = ldNode.data.learningDesignId ? ldNode.parent : ldNode;
			$.each(parentFolder.children, function(){
				if (this.label == title) {
					alert(LABELS.FOLDER_EXISTS_ERROR);
					title = null;
					return false;
				}
			});
			if (!title) {
				return;
			}
			
			
			$.ajax({
				cache : false,
				async : true,
				url : LAMS_URL + "workspace/createFolder.do",
				dataType : 'text',
				data : {
					'name' 		     : title,
					'parentFolderID' : parentFolder.data.folderID
				},
				success : function() {
					tree.removeChildren(parentFolder);
					parentFolder.expand();
				}
			});
		});
		
		// copy sequence or folder
		$('#ldStoreDialogCopyButton, #ldStoreDialogCutButton', ldStoreDialogContents).click(function(){
    		var dialog = layout.ldStoreDialog,
				tree = dialog.data('ldTree'),
				// hightlighted sequence/folder in the tree
				ldNode = tree.getHighlightedNode(),
				isFolder = ldNode && !ldNode.data.learningDesignId,
				isCut = $(this).is('#ldStoreDialogCutButton');
    		if (!ldNode) {
    			return;
    		}
    		if (isCut && !ldNode.data.canModify) {
    			alert(LABELS.RESOURCE_MODIFY_ERROR);
    			return;
    		}
    		
    		dialog.data('copiedResource', {
    			'isCut'	 	  : isCut,
    			'isFolder'    : isFolder,
    			'resourceNode': ldNode
    		});
		});
		
		// pastes sequence or folder
		$('#ldStoreDialogPasteButton', ldStoreDialogContents).click(function(){
    		var dialog = layout.ldStoreDialog,
				tree = dialog.data('ldTree'),
				// hightlighted sequence/folder in the tree
				ldNode = tree.getHighlightedNode(),
				folderNode = ldNode ? (ldNode.data.learningDesignId ? ldNode.parent : ldNode) : null,
				copiedResource = dialog.data('copiedResource');

			if (!folderNode || !copiedResource) {
    			return;
    		}
			
			if (copiedResource.isCut) {
				var parent = ldNode.parent;
				while (parent) {
					if (parent.index == copiedResource.resourceNode.index) {
						alert(LABELS.FOLDER_MOVE_TO_CHILD_ERROR);
						return;
					}
					parent = parent.parent;
				}
			}

			$.ajax({
				cache : false,
				url : copiedResource.isCut ? LAMS_URL + "workspace/moveResource.do" : LAMS_URL + "workspace/copyResource.do",
				dataType : 'text',
				data : {
					'targetFolderID' : folderNode.data.folderID,
					'resourceID'     : copiedResource.isFolder ? copiedResource.resourceNode.data.folderID
															   : copiedResource.resourceNode.data.learningDesignId ,
					'resourceType'   : copiedResource.isFolder ? 'Folder' : 'LearningDesign'
				},
				success : function() {
					if (copiedResource.isCut) {
						tree.removeNode(copiedResource.resourceNode, true);
					}
					tree.removeChildren(folderNode);
					folderNode.expand();
					
					dialog.data('copiedResource', null);
				}
			});
		});

		
		// removes sequence or folder
		$('#ldStoreDialogDeleteButton', ldStoreDialogContents).click(function(){
    		var dialog = layout.ldStoreDialog,
				tree = dialog.data('ldTree'),
				// hightlighted sequence/folder in the tree
				ldNode = tree.getHighlightedNode();
    		if (!ldNode) {
    			return;
    		}
    		if (!ldNode.data.canModify) {
    			alert(LABELS.RESOURCE_MODIFY_ERROR);
    			return;
    		}
    		var isFolder = !ldNode.data.learningDesignId;
    		if (!confirm(LABELS.DELETE_NODE_CONFIRM + (isFolder ? LABELS.FOLDER : LABELS.SEQUENCE) + '?')) {
    			return;
    		}
			
			$.ajax({
				cache : false,
				async : true,
				url : LAMS_URL + "workspace/deleteResource.do",
				dataType : 'text',
				data : {
					'resourceID'   : isFolder? ldNode.data.folderID : ldNode.data.learningDesignId,
					'resourceType' : isFolder ? 'Folder' : 'LearningDesign'
				},
				success : function() {
					var parentFolder = ldNode.parent;
					tree.removeChildren(parentFolder);
					parentFolder.expand();
				}
			});
		});
		
		// renames sequence or folder
		$('#ldStoreDialogRenameButton', ldStoreDialogContents).click(function(){
    		var dialog = layout.ldStoreDialog,
				tree = dialog.data('ldTree'),
				// hightlighted sequence/folder in the tree
				ldNode = tree.getHighlightedNode();
    		if (!ldNode) {
    			return;
    		}
    		if (!ldNode.data.canModify) {
    			alert(LABELS.RESOURCE_MODIFY_ERROR);
    			return;
    		}
    		var isFolder = !ldNode.data.learningDesignId,
    			title = prompt(LABELS.RENAME_TITLE_PROMPT + (isFolder ? LABELS.FOLDER : LABELS.SEQUENCE)
						+ ' "' + ldNode.data.label + '"');
			
			// skip if no name or the same name was provided
			if (!title || ldNode.data.label == title) {
				return;
			}
			if (!GeneralLib.validateName(title)) {
    			alert(LABELS.TITLE_VALIDATION_ERROR);
    			return;
    		}
			
			$.each(ldNode.parent.children, function(){
				if (this.data.label == title && (isFolder == (this.data.folderID != null))) {
					alert(isFolder ? LABELS.FOLDER_EXISTS_ERROR : LABELS.SEQUENCE_EXISTS_ERROR);
					title = null;
					return false;
				}
			});
			if (!title) {
				return;
			}
			
			$.ajax({
				cache : false,
				async : true,
				url : LAMS_URL + "workspace/renameResource.do",
				dataType : 'text',
				data : {
					'name' 		   : title,
					'resourceID'   : isFolder? ldNode.data.folderID : ldNode.data.learningDesignId,
					'resourceType' : isFolder ? 'Folder' : 'LearningDesign'
				},
				success : function(response) {
					if (isFolder) {
						ldNode.data.label = title;
						ldNode.getLabelEl().innerHTML = title;
					} else {
						// refresh all opened folders in the tree
	    				var folders = tree.getRoot().children;
	    				if (folders) {
	    					$.each(folders, function(){
	    						var expanded = this.expanded;
								tree.removeChildren(this);
	    						if (expanded) {
	    							this.expand();
	    						}
	    					});
	    				}
	    				
	    				// fetch access list again
						GeneralLib.updateAccess(null, true);
					}
				}
			});
		});
	    
		$('#ldStoreDialogSaveButton', ldStoreDialogContents).click(function(){
    		var dialog = layout.ldStoreDialog,
    			saveButton = $('#ldStoreDialogSaveButton', dialog),
				title = $('#ldStoreDialogNameContainer input', dialog).val().trim();
			if (!title) {
				alert(LABELS.SAVE_SEQUENCE_TITLE_PROMPT);
				return;
			}
			
			if (!GeneralLib.validateName(title)) {
				alert(LABELS.TITLE_VALIDATION_ERROR);
				return;
			}
			saveButton.prop('disabled', true).button('loading');
			var folderNode = null,
				folderID = null,
				tree = dialog.data('ldTree'),
				node = tree.getHighlightedNode();
			if (node) {
	    		// get folder from LD tree
				folderNode = node.data.learningDesignId ? node.parent : node;
				if (!folderNode.data.canSave) {
					alert(LABELS.FOLDER_CAN_NOT_SAVE_ERROR);
					saveButton.button('reset');
					return;
				}
				folderID = folderNode.data.folderID;
			} else {
				// get data from "recently used sequences" list
				var selectedAccess = $('#ldStoreDialogAccessDiv > div.selected', dialog);
				// if title was altered, do not consider this an overwrite
				if (selectedAccess.length > 0 && title == selectedAccess.text()) {
					learningDesignID = +selectedAccess.data('learningDesignId');
					folderID = +selectedAccess.data('folderID');
				}
			}
			
			if (!folderID) {
				// although an existing sequence can be highlighted 
				alert(LABELS.FOLDER_NOT_SELECTED_ERROR);
				saveButton.button('reset');
				return;
			}
			
			// if a node is highlighted but user modified the title,
			// it is considered a new sequence
			// otherwise check if there is no other sequence with the same name
			var nodeData = null;
			if (folderNode && folderNode.children) {
				$.each(folderNode.children, function(){
					if (this.data.label == title) {
						this.highlight();
						nodeData = this.data;
						return false;
					}
				});
			}
			if (nodeData && (!nodeData.canModify || (!canSetReadOnly && nodeData.readOnly))){
				alert(LABELS.READONLY_FORBIDDEN_ERROR);
				saveButton.button('reset');
				return;
			}
			if (nodeData && !confirm(LABELS.SEQUENCE_OVERWRITE_CONFIRM)) {
				saveButton.button('reset');
				return;
			}
			var readOnly = (nodeData && !nodeData.canModify) || 
						   (canSetReadOnly && $('#ldStoreDialogReadOnlyCheckbox', dialog).prop('checked')),
				learningDesignID = nodeData ? nodeData.learningDesignId : null,
				result = GeneralLib.saveLearningDesign(folderID, learningDesignID, title, readOnly);
			if (result) {
				GeneralLib.openLearningDesign();
				dialog.modal('hide');
			}
			saveButton.button('reset');
		});
		
		$('#ldStoreDialogOpenButton', ldStoreDialogContents).click(function(){
    		var dialog = layout.ldStoreDialog,
    			openButton = $('#ldStoreDialogOpenButton', dialog),
				tree = dialog.data('ldTree'),
				ldNode = tree.getHighlightedNode(),
				learningDesignID = ldNode ? ldNode.data.learningDesignId : null;
    		
    		openButton.button('loading');
			if (!learningDesignID) {
				learningDesignID = +$('#ldStoreDialogAccessDiv > div.selected', dialog)
								   .data('learningDesignId');
			}
			
			// no LD was chosen
			if (!learningDesignID) {
				alert(LABELS.SEQUENCE_NOT_SELECTED_ERROR);
				openButton.button('reset');
				return;
			}
			
			openButton.button('reset');
			dialog.modal('hide');
			GeneralLib.openLearningDesign(learningDesignID);
		});
		
		// ability to save a sequence on pressing the Enter key in a title input field
		$('#ldStoreDialogNameContainer input', layout.ldStoreDialog).on('keyup', function (e) {
		    if (e.keyCode == 13) {
				$('#ldStoreDialogSaveButton', $('#ldStoreDialogContents')).trigger( "click" );
		    }
		});
		
		$('#ldStoreDialogImportPartButton', ldStoreDialogContents).click(function(){
			var dialog = layout.ldStoreDialog,
	 			frameLayout = $('#ldStoreDialogImportPartFrame', dialog)[0].contentWindow.layout,
	 			selectedActivities = [],
	 			addActivities = [],
	 			selectedAnnotations = [];
 			
 		
	 		$.each(frameLayout.activities, function(){
	 			if (this.items.selectEffect) {
	 				selectedActivities.push(this);
	 				dialog.data('importActivity')(this, addActivities);
	 			}
	 		});
	 		$.each(frameLayout.regions.concat(frameLayout.labels), function(){
	 			if (this.items.selectEffect) {
	 				selectedAnnotations.push(this);
	 				// unlike importActivity(), this method already takes care of UIIDs
	 				// and adding new items to collections
	 				dialog.data('importAnnotation')(this);
	 			}
	 		});
	 		
	 		if (addActivities.length == 0 && selectedAnnotations.length == 0) {
	 			alert(LABELS.IMPORT_PART_CHOOSE_PROMPT);
	 			return;
	 		}
	 		
	 		// add child activities to containers (Optional/Parallel/Floating)
	 		if (addActivities.length > 0) {
	     		$.each(addActivities, function(){
	     			var activity = this;
	     			if (activity.childActivities) {
	     				$.each(selectedActivities, function(){
	         				if (this.uiid == activity.uiid) {
	         					$.each(this.childActivities, function(){
	         						var childActivity = this;
	         						$.each(addActivities, function(){
	         							if (this.uiid == childActivity.uiid) {
	         								if (!activity.childActivities) {
	         									activity.childActivities = [];
	         								}
	         								activity.childActivities.push(this);
	         								// container will expand to its child activities
	         								activity.draw(0, 0);
	         							}
	         						});
	         					});
	         				}
	         			});
	     			}
	     		});
	 			
	     		// put UIID specific to current LD
	     		$.each(addActivities, function(){
	     			if (this instanceof ActivityDefs.BranchingEdgeActivity) {
	     				if (this.isStart) {
	     					this.branchingActivity.uiid = ++layout.ld.maxUIID;
	     				}
	     			} else {
	     				this.uiid = ++layout.ld.maxUIID;
	     			}
	     		});
	     		
	     		// arrange just the new activities
	     		GeneralLib.arrangeActivities(addActivities);
	     		
	     		layout.activities = layout.activities.concat(addActivities);
	 		}
	
	 		dialog.modal('hide');
		});
		
		// initalise Learning Design load/save dialog
		layout.ldStoreDialog = showDialog('ldStoreDialog',{
			'autoOpen'      : false,
			'resizable'     : false,
			'draggable'     : false,
			'open' : function(){
				
				var dialog = $(this),
					treeHeight = Math.max(90, $(window).height() - 325) + 'px';
				$('.modal-dialog', dialog).width(Math.max(500, $(window).width() - 50));
				$('#ldStoreDialogTree', layout.ldStoreDialog).css({
					'height'     : treeHeight,
					'max-height' : treeHeight
				});
				// limit size of the canvas so dialog does not resize after SVG loads
				$('#ldStoreDialogCanvasDiv', dialog).css({
					'max-width' : $(window).width() - 425 + 'px',
					'max-height':  $(window).height() - 190 + 'px',
				});
				
				GeneralLib.showLearningDesignThumbnail();
				$('#ldStoreDialogLeftButtonContainer button', dialog).prop('disabled', true);
				
				dialog.data('copiedResource', null);
				
				//focus dialog itself so it can be closed on pressing Esc button
				setTimeout(function() {
					if ($("#ldStoreDialogOpenButton:visible").is(':visible')) {
						dialog.focus();
					}
		        }, 500);
				
			},
			'close' : null,
			'data' : {
				'prepareForOpen' : function(dialogTitle, learningDesignTitle, shownElementIDs, highlightFolder){
					// only Save As uses highlightFolder; otherwise the first folder in top level gets expanded and highlighted
					layout.folderPathCurrent = highlightFolder && layout.ld.folderPath ? layout.ld.folderPath.slice() : [];
					MenuLib.loadLearningDesignTree();
					
					$('#ldStoreDialogNameContainer input', layout.ldStoreDialog).val(learningDesignTitle);
					$('.modal-title', layout.ldStoreDialog).text(dialogTitle);
					var rightButtons = $('#ldStoreDialogRightButtonContainer', layout.ldStoreDialog);
					$('button', rightButtons).hide();
					$('#ldStoreDialogReadOnlyLabel *', layout.ldStoreDialog).hide();
					$('#ldStoreDialogNameContainer, #ldStoreDialogImportPartFrame', layout.ldStoreDialog).hide();
					$(shownElementIDs, layout.ldStoreDialog).show();
					
					var isOpenDialog = shownElementIDs.indexOf('ldStoreDialogOpenButton') >= 0;
					if (isOpenDialog) {
						// in open dialog display only information
						$('#ldStoreDialogReadOnlySpan', layout.ldStoreDialog).css('color', layout.colors.activityReadOnly);
					} else if (canSetReadOnly) {
							// the first highlighted folder is user's private folder
							$('#ldStoreDialogReadOnlyCheckbox', layout.ldStoreDialog).show()
								.prop('disabled', false).prop('checked', false);
							$('#ldStoreDialogReadOnlySpan', layout.ldStoreDialog).show().css('color', 'initial');
					} else {
						$('#ldStoreDialogReadOnlySpan', layout.ldStoreDialog).css('color', layout.colors.activityReadOnly);
					}
					
				},
				/**
				 * Extracts a selected activity from another LD.
				 */
				'importActivity' : function(activity, addActivities) {
					$.each(addActivities, function(){
						if (this.uiid == activity.uiid) {
							return;
						}
					});
					
					// activities in the another LD have different clousures, so they can not be imported directly
					// they need to be recreated from a scratch with current LD being their context
					var frameWindow = $('#ldStoreDialogImportPartFrame', layout.ldStoreDialog)[0].contentWindow,
		     			frameActivities = frameWindow.layout.activities,
		     			frameActivityDefs = frameWindow.ActivityDefs,
		     			// the local activity
		     			addActivity = null;
	
					if (activity instanceof frameActivityDefs.BranchingEdgeActivity) {
						// add both branching edges right away
						if (activity.isStart) {
							var branchingActivity = activity.branchingActivity,
								branchingEdge = addActivity = new ActivityDefs.BranchingEdgeActivity(
									null, branchingActivity.uiid, 0, 0, branchingActivity.title, false, branchingActivity.branchingType);
							
							branchingEdge = new ActivityDefs.BranchingEdgeActivity(
									null, null, 0, 0, null, null, false, branchingEdge.branchingActivity);
							addActivities.push(branchingEdge);
							
							if (branchingActivity.branchingType == 'optional'){
								branchingEdge.branchingActivity.minOptions = branchingActivity.minOptions;
								branchingEdge.branchingActivity.maxOptions = branchingActivity.maxOptions;
							}
						}
					} else if (activity instanceof frameActivityDefs.FloatingActivity) {
						if (layout.floatingActivity) {
							return;
						}
						addActivity = new ActivityDefs.FloatingActivity(null, activity.uiid, 0, 0);
					} else if (activity instanceof frameActivityDefs.GateActivity) {
						addActivity = new ActivityDefs.GateActivity(
								null, activity.uiid, 0, 0, activity.title, activity.description, false, activity.gateType,
								activity.startTimeoffset, activity.gateActivityCompletionBased
								);
					} else if (activity instanceof frameActivityDefs.GroupingActivity) {
						addActivity = new ActivityDefs.GroupingActivity(
								null, activity.uiid, 0, 0, activity.title, false, null, null, activity.groupingType, activity.groupDivide,
								activity.groupCount, activity.learnerCount, activity.equalSizes, activity.viewLearners, null
								);
					} else if (activity instanceof frameActivityDefs.OptionalActivity) {
						addActivity = new ActivityDefs.OptionalActivity(
								null, activity.uiid, 0, 0, activity.title, false, activity.minOptions, activity.maxOptions
								);
					} else if (activity instanceof frameActivityDefs.ParallelActivity) {
						addActivity = new ActivityDefs.ParallelActivity(
								null, activity.uiid, activity.learningLibraryID, 0, 0, activity.title
								);
					} else if (activity instanceof frameActivityDefs.ToolActivity) {
						// copy tool content
						var toolContentID = null;
						// tool content ID can be null if the activity had the default content, i.e. was not edited yet
						if (activity.toolContentID) {
							$.ajax({
								cache : false,
								async : false,
								url : LAMS_URL + "authoring/copyToolContent.do",
								data : {
									'toolContentID' : activity.toolContentID
								},
								dataType : 'text',
								success : function(response) {
									toolContentID = response;
								}
							});
						}
						
						addActivity = new ActivityDefs.ToolActivity(
								null, activity.uiid, toolContentID, activity.toolID, activity.learningLibraryID, null, 0, 0, activity.title
								);
					}
					
					// recreate the transitions
					if (addActivity) {
						if (activity.transitions) {
							$.each(activity.transitions.from, function(){
								var transition = this;
								$.each(addActivities, function(){
									// special processing for transitions from/to branching edges
									var uiid = this instanceof ActivityDefs.BranchingEdgeActivity
									 		 ? this.branchingActivity.uiid : this.uiid,
										toUiid = transition.toActivity instanceof frameActivityDefs.BranchingEdgeActivity
											   ? transition.toActivity.branchingActivity.uiid : transition.toActivity.uiid;
									// isStart can be undefined, true or false
									if (uiid == toUiid && this.isStart == transition.toActivity.isStart) {
										ActivityLib.addTransition(addActivity, this, true, null, null,
																  transition.branch ? transition.branch.title : null);
										return false;
									}
								});
							});
							
							$.each(activity.transitions.to, function(){
								var transition = this;
								$.each(addActivities, function(){
									var uiid = this instanceof ActivityDefs.BranchingEdgeActivity
											 ? this.branchingActivity.uiid : this.uiid,
										fromUiid = transition.fromActivity instanceof frameActivityDefs.BranchingEdgeActivity
											 ? transition.fromActivity.branchingActivity.uiid : transition.fromActivity.uiid;
									if (uiid == fromUiid && this.isStart == transition.fromActivity.isStart) {
										ActivityLib.addTransition(this, addActivity, true, null, null,
																  transition.branch ? transition.branch.title : null);
										return false;
									}
								});
							});
						}
	
						addActivities.push(addActivity);
					}
				},
				
				/**
				 * Extracts a selected annotation from another LD.
				 */
				'importAnnotation' : function(annotation) {
					// annotations in the another LD have different clousures, so they can not be imported directly
					// they need to be recreated from a scratch with current LD being their context
					var frameWindow = $('#ldStoreDialogImportPartFrame', layout.ldStoreDialog)[0].contentWindow,
		     			frameDecorationDefs = frameWindow.DecorationDefs,
		     			box = annotation.items.shape.getBBox();
	
					// there are no transitions or child/parent relations, so they can be directly recreated
					if (annotation instanceof frameDecorationDefs.Region) {
						DecorationLib.addRegion(box.x, box.y, box.x2, box.y2, annotation.title, annotation.items.shape.attr('fill'));
					} else if (annotation instanceof frameDecorationDefs.Label) {
						DecorationLib.addLabel(box.x, box.y, annotation.title);
					}
				}
			}
		}, false);
		
		//alow to close open/save dialog on pressing Esc button
		layout.ldStoreDialog.on('keydown', function(evt) {
	        if (evt.keyCode === $.ui.keyCode.ESCAPE) {
	        	layout.ldStoreDialog.modal('hide');
	        }
	        evt.stopPropagation();
	    });
		
		$('.modal-body', layout.ldStoreDialog).empty().append(ldStoreDialogContents.show());
		
		layout.dialogs.push(layout.ldStoreDialog);

		// there should be no focus, just highlight
		YAHOO.widget.TreeView.FOCUS_CLASS_NAME = null;
		var tree = new YAHOO.widget.TreeView('ldStoreDialogTree');
		// store the tree in the dialog's data
		layout.ldStoreDialog.data('ldTree', tree);
		// make folder contents load dynamically on open
		tree.setDynamicLoad(function(node, callback){
			// load subfolder contents
			var childNodeData = MenuLib.getFolderContents(node.data.folderID, node.data.canSave, node.data.canHaveReadOnly);
			if (childNodeData) {
				$.each(childNodeData, function(){
						// create and add a leaf
						new YAHOO.widget.HTMLNode(this, node);
					});
			}
			
			// expand the folder where existing LD resides, if applicable
			MenuLib.highlightFolder(node);
			
			// required by YUI
			callback();
		});
		tree.singleNodeHighlight = true;
		tree.subscribe('clickEvent', function(event) {
			var isOpenDialog = $('#ldStoreDialogSaveButton', layout.ldStoreDialog).is(':hidden')
				nodeData = event.node.data;
			
			//prevent item from being deselected on any subsequent clicks
			if (isOpenDialog && event.node.highlightState == 1) {
				return false;
			}
			
			//disable edit buttons if no elements is selected
			$('#ldStoreDialogLeftButtonContainer button', layout.ldStoreDialog)
				.prop('disabled', event.node.highlightState > 0);
			
			if (canSetReadOnly && !isOpenDialog) {
				// detect which folders/sequences are marked as read-only
				// and which ones are immutable
				if (event.node.isLeaf) {
					$('#ldStoreDialogReadOnlyCheckbox', layout.ldStoreDialog)
						.prop('disabled', !nodeData.canModify || !nodeData.canHaveReadOnly)
						.prop('checked', nodeData.readOnly || !nodeData.canModify);
				} else {
					$('#ldStoreDialogReadOnlyCheckbox', layout.ldStoreDialog)
						.prop('disabled', !nodeData.canSave || !nodeData.canHaveReadOnly)
						.prop('checked', !nodeData.canSave);
				}
			} else {
				// is this is normal user or open dialog, only show/hide read-only label
				if (event.node.isLeaf ? nodeData.readOnly || !nodeData.canModify : !nodeData.canSave){
					$('#ldStoreDialogReadOnlySpan', layout.ldStoreDialog).show();
				} else {
					$('#ldStoreDialogReadOnlySpan', layout.ldStoreDialog).hide();
				}
			}
			
			// if it's a folder in load sequence dialog - highlight but stop processing
			if (isOpenDialog && !nodeData.learningDesignId){
				return true;
			}
			
			//show LearningDesign thumbnail and title
			var learningDesignID = event.node.highlightState == 0   ? +nodeData.learningDesignId : null,
				title            = !isOpenDialog && learningDesignID ? nodeData.label : null;
			GeneralLib.showLearningDesignThumbnail(learningDesignID, title);				
		});
		tree.subscribe('clickEvent', tree.onEventToggleHighlight);
		
		tree.subscribe('dblClickEvent', function(event){
			
			//trigger "clickEvent" first so that save/open function will know which element is selected 
			tree.fireEvent("clickEvent", event);
			
			// open/save sequence
			var buttonToClick = $('#ldStoreDialogSaveButton', layout.ldStoreDialog).is(':visible') 
					? '#ldStoreDialogSaveButton' : '#ldStoreDialogOpenButton'; 
			$(buttonToClick, $('#ldStoreDialogContents')).trigger( "click" );
		});
		
		GeneralLib.updateAccess(initAccess);
		
		var infoDialogContents = $('#infoDialogContents');
		$('#infoDialogOKButton', infoDialogContents).click(function(){
			layout.infoDialog.modal('hide');
		});
		
		layout.infoDialog = showDialog('infoDialog',{
			'autoOpen'      : false,
			'modal'			: false,
			'resizable'     : false,
			'draggable'     : false,
			'width'			: 290,
			'title'			: LABELS.INFO_DIALOG_TITLE,
			'close' : null,
			'data' : {
				'position' : {
					'my' : 'center top',
					'at' : 'center top+20px',
					'of' : '#canvas'
				},
				'show' : function(html, temporary){
					var timeout = layout.infoDialog.data('temporaryTimeout');
					if (timeout) {
						clearTimeout(timeout);
					}
					
					var body = $('#infoDialogBody', layout.infoDialog),
						// is dialog already open?
						visible = layout.infoDialog.hasClass('in'),
						// should be initialised/kept in temporary mode?
						temporaryMode = visible ? body.hasClass('temporary') : temporary;
					if (visible) {
						if (temporaryMode) {
							body.html(html);
						} else {
							body.html(body.html() + '<br /><br />' + html);
						}
					} else {
						body.html(html);
					}
					
					if (temporaryMode) {
						// temporary dialog hides after 5 seconds or on click
						$('.modal-header, #infoDialogButtons', layout.infoDialog).hide();
						body.addClass('temporary').one('click', function(){
							layout.infoDialog.modal('hide');
						});
						var timeout = setTimeout(function(){
							body.off('click');
							layout.infoDialog.modal('hide');
						}, 5000);
						layout.infoDialog.data('temporaryTimeout', timeout);
					} else {
						$('.modal-header, #infoDialogButtons', layout.infoDialog).show();
						body.removeClass('temporary');
					}
					
					if (!visible) {
						layout.infoDialog.modal('show');
					}
				}
			}
		});
		
		$('.modal-body', layout.infoDialog).empty().append(infoDialogContents.show());
		layout.dialogs.push(layout.infoDialog);
		
		
		var weightsDialogContents = $('#weightsDialogContents');
		layout.weightsDialog = showDialog('weightsDialog',{
			'autoOpen'      : false,
			'modal'			: true,
			'resizable'     : false,
			'draggable'     : true,
			'width'			: 500,
			'close' 		: null,
			'title'			: LABELS.WEIGHTS_TITLE,
			'data' 			: {
				'prepareForOpen' : function(){
					var tbody = $('tbody', weightsDialogContents).empty(),
						weightsEnabled = false;
					if (layout.activities.length > 0) {
						$.each(layout.activities, function(){
							if (this.gradebookToolOutputDefinitionName && this.gradebookToolOutputDefinitionWeightable) {
								weightsEnabled = true;
								var activity = this,
									row = $('<tr />').appendTo(tbody).data('activity', activity).hover(
										function(){
											var row = $(this);
											row.siblings().each(function(){
												$(this).removeClass('selected');
											});
											row.addClass('selected');
											ActivityLib.removeSelectEffect();
											ActivityLib.addSelectEffect(row.data('activity'), false);
										},
										function(){
											$(this).removeClass('selected');
											ActivityLib.removeSelectEffect($(this).data('activity'));
										}),
									weight = $('<input maxlength="3" />');
								$('<td />').text(activity.title).appendTo(row);
								$('<td />').text(activity.gradebookToolOutputDefinitionDescription).appendTo(row);
								$('<td />').append(weight).appendTo(row);
								weight.spinner({
									'min'    : 0,
									'max'    : 100,
									'change' : function(){
										var value = $(this).val();
										if (value == "" || isNaN(value)) {
											value = null;
										}
										activity.gradebookToolOutputWeight = value;
										layout.weightsDialog.data('sumWeights')();
									},
									'spin'  : function(event, ui) {
										activity.gradebookToolOutputWeight = ui.value;
										layout.weightsDialog.data('sumWeights')();
									}
								}).val(activity.gradebookToolOutputWeight);
							}
						});
					}
					
					if (weightsEnabled) {
						layout.weightsDialog.data('sumWeights')(true);
					} else {
						tbody.append($('<tr />').append($('<td colspan="3" />').text(LABELS.WEIGHTS_NONE_FOUND_ERROR)));
						$('#sumWeightCell', layout.weightsDialog).empty();
					}
				},
				
				'sumWeights' : function(firstRun){
					var sum = null;
					$('tbody tr', layout.weightsDialog).each(function(){
						var weight = $('input', this);
						if (!firstRun && !weight.spinner('isValid')) {
							weight.val(null);
							return true;
						}
						var value = $(this).data('activity').gradebookToolOutputWeight;
						if (value) {
							if (sum == null) {
								sum = 0;
							}
							sum += +value;
						}
					});
					
					var sumCell = $('#sumWeightCell', layout.weightsDialog);
					if (sum == null) {
						sumCell.empty();
					} else {
						sumCell.text(sum + '%');
						if (sum == 100) {
							sumCell.removeClass('incorrect');
						} else {
							sumCell.addClass('incorrect');
						}
					}
				}
			}
		});
		
		$('.modal-body', layout.weightsDialog).empty().append(weightsDialogContents.show());
		
		layout.dialogs.push(layout.weightsDialog);
		
		// license widgets init
		$('#ldDescriptionLicenseSelect').change(function(){
			var option = $('option:selected', this);
			if (option.val() == "0") {
				$('#ldDescriptionLicenseTextContainer, #ldDescriptionLicenseImage, #ldDescriptionLicenseButton').hide();
			} else {
				if (option.attr('url')) {
					$('#ldDescriptionLicenseTextContainer').hide();
					$('#ldDescriptionLicenseImage').attr('src', option.attr('pictureURL')).show();
					$('#ldDescriptionLicenseButton').show();
				} else {
					$('#ldDescriptionLicenseTextContainer').show();
					$('#ldDescriptionLicenseImage, #ldDescriptionLicenseButton').hide();
				}
			}
		});
		$('#ldDescriptionLicenseButton').click(function(){
			var option = $('#ldDescriptionLicenseSelect option:selected'),
				url = option.attr('url');
			if (url) {
				 var win = window.open(url, '_blank');
				 win.focus();
			}
		});
	}
},



/**
 * Contains main methods for Authoring window management
 */
GeneralLib = {
	// regex validators for checking user entered strings
	nameValidator   : /^[^<>^*@%$]*$/i,
	numberValidator : /^[\d\.]+$/,

	
	/**
	 * Runs the method with parameters on each item of the set.
	 */
	applyToSet : function(set, method, params) {
		set.forEach(function(item){
			item[method].apply(item, params);
		});
	},
	
	
	/**
	 * Sorts activities on canvas.
	 */
	arrangeActivities : function(activities){
		$('#arrangeButton').blur();
		
		// when importing parts of another LD, activities get appended and only they get sorted
		var append = activities,
			activities = activities || layout.activities;
		
		if (activities.length == 0) {
			// no activities, nothing to do
			return;
		}
		
		if (!append && (layout.regions.length > 0 || layout.labels.length > 0)
			&& !isReadOnlyMode && !confirm(LABELS.ARRANGE_CONFIRM)) {
			return;
		}
		
		if (isReadOnlyMode) {
			// set it so activities' coordinates get updated in the DB when SVG get generated
			layout.wasArranged = true;
		} else {
			// just to refresh the state of canvas
			HandlerLib.resetCanvasMode(true);
		}
		
		var row = 0;
		if (append) {
			// find the lowest existing activity and append the new activities beneath
			$.each(layout.activities, function(){
				row = Math.max(row,
						Math.ceil((this.items.getBBox().y2 - layout.conf.arrangeVerticalPadding)
								/ layout.conf.arrangeVerticalSpace));
			});
		}
		
		// activities are arranged in a grid
		var column = 0,
			// for special cases when row needs to shifted more
			forceRowY = null,
			paperWidth = paper.attr('width'),
			// check how many columns current paper can hold
			maxColumns = Math.floor(((paperWidth < 300 && paperMinWidth ? paperMinWidth : paperWidth) 
									    - layout.conf.arrangeHorizontalPadding)
					                 / layout.conf.arrangeHorizontalSpace),
			// the initial max length of subsequences is limited by paper space
			subsequenceMaxLength = maxColumns,
	        // a shallow copy of activities array without inner activities
			activitiesCopy = [],
			// just to speed up processing when there are only activities with no transitions left
			onlyDetachedLeft = false;
	
		$.each(activities, function(){
			if (!this.parentActivity || !(this.parentActivity instanceof DecorationDefs.Container)){
				activitiesCopy.push(this);
			}
		});
		
		// branches will not be broken into few rows; if they are long, paper will be resized
		// find the longes branch to find the new paper size
		$.each(activities, function(){
			if (this instanceof ActivityDefs.BranchingEdgeActivity && this.isStart) {
				// add start and end edges to the longest branch length in the branching
				var longestBranchLength = ActivityLib.updateBranchesLength(this.branchingActivity) + 2;
				if (longestBranchLength > subsequenceMaxLength) {
					subsequenceMaxLength = longestBranchLength;
				}
			}
		});
		
		// check how many child activities are in Floating Activity, if any
		if (layout.floatingActivity && layout.floatingActivity.childActivities.length > subsequenceMaxLength) {
				subsequenceMaxLength = childActivities.length;
		}
		
		// resize paper horizontally, if needed
		if (subsequenceMaxLength > maxColumns) {
			maxColumns = subsequenceMaxLength;
			GeneralLib.resizePaper(layout.conf.arrangeHorizontalPadding
					      + maxColumns * layout.conf.arrangeHorizontalSpace,
					      paper.height);
		}
		
		// main loop; iterate over whatever is left in the array
		while (activitiesCopy.length > 0) {
			// look for activities with transitions first; detached ones go to the very end
			var activity = null;
			if (!onlyDetachedLeft) {
				$.each(activitiesCopy, function(){
					if (this.transitions.to.length > 0) {
						activity = this;
						while (activity.transitions.to.length > 0) {
							// check if previous activity was not drawn already
							// it can happen for branching edges
							var activityLookup = activity.transitions.to[0].fromActivity;
							if (activitiesCopy.indexOf(activityLookup) == -1) {
								break;
							}
							activity = activityLookup; 
						};
						return false;
					}
				});
			}

			if (!activity) {
				// no activities with transitions left, take first detached one
				onlyDetachedLeft = true;
				activity = activitiesCopy[0];
			}
				
			// markers for complex activity processing
			var complex = null;
			
			// crawl through a sequence of activities
			while (activity) {
				if (activity instanceof ActivityDefs.BranchingEdgeActivity) {
					if (activity.isStart) {
						// draw branching edges straight away and remove them from normall processing
						var branchingActivity = activity.branchingActivity,
							start = branchingActivity.start,
							end = branchingActivity.end,
							complex = {
								end : end
							},
							// can the whole branching fit in current canvas width?
							branchingFits = column + branchingActivity.longestBranchLength + 2 <= maxColumns;
						if (!branchingFits) {
							// start branching from the left side of canvas
							row++;
							if (forceRowY) {
								while (forceRowY > layout.conf.arrangeVerticalPadding + 10 + row * layout.conf.arrangeVerticalSpace) {
									row++;
								}
								forceRowY = null;
							}
							column = 0;
						}
						// store the column of converge point
						end.column = column + branchingActivity.longestBranchLength + 1;
						
						complex.branchingRow = row + Math.floor(branchingActivity.branches.length / 2);
						// edge points go to middle of rows with branches
						var startX = layout.conf.arrangeHorizontalPadding +
									 column * layout.conf.arrangeHorizontalSpace + 54,
							edgeY = layout.conf.arrangeVerticalPadding +
									complex.branchingRow * layout.conf.arrangeVerticalSpace + 17,
							endX = layout.conf.arrangeHorizontalPadding +
								   end.column * layout.conf.arrangeHorizontalSpace + 54;
						
						activitiesCopy.splice(activitiesCopy.indexOf(start), 1);
						activitiesCopy.splice(activitiesCopy.indexOf(end), 1);
						
						// start point goes to very left, end goes wherever the longes branch ends
						start.draw(startX, edgeY);
						end.draw(endX, edgeY);
	
						complex.branchingColumn = column;
						column++;

						$.each(branchingActivity.branches, function(){
							if (this.transitionFrom.toActivity == branchingActivity.end) {
								complex.emptyBranch = this;
								return false;
							}
						});
						
						if (branchingActivity.branches.length > (complex.emptyBranch ? 1 : 0)) {
							// set up branch drawing
							// skip the first branch if it is the empty one
							complex.branchIndex =
								complex.emptyBranch == branchingActivity.branches[0] ? 1 : 0;
							// next activity for normal processing will be first one from the first branch
							activity = branchingActivity.branches[complex.branchIndex].transitionFrom.toActivity;
							continue;
						} else {
							// no branches, nothing to do, carry on with normal activity processing
							activity = complex.end;
							activity.column = null;
							complex = null;
						}
					}
				} else {
					// it is a simple activity, so redraw it
					var x = layout.conf.arrangeHorizontalPadding + column * layout.conf.arrangeHorizontalSpace,
						y = layout.conf.arrangeVerticalPadding + row * layout.conf.arrangeVerticalSpace;
					
					if (activity instanceof ActivityDefs.GateActivity) {
						// adjust placement for gate activity, so it's in the middle of its cell
						x += 57;
						y += 10;
					} else if (activity instanceof ActivityDefs.OptionalActivity){
						x -= 20;
					}
					
					activity.draw(x, y);
					// remove the activity so we do not process it twice
					activitiesCopy.splice(activitiesCopy.indexOf(activity), 1);
					
					// learn where a tall Optional Activity has its end
					// and later start drawing activities lower than in the next row
					if (activity instanceof DecorationDefs.Container && activity.childActivities.length > 1) {
						var activityEndY = activity.items.shape.getBBox().y2;
						if (!forceRowY || activityEndY > forceRowY) {
							forceRowY = activityEndY;
						}
					}
				}
				
				// find the next row and column
				column = (column + 1) % maxColumns;
				if (column == 0) {
					row++;
					// if an Optional Activity forced next activities to be drawn lower than usual
					if (forceRowY) {
						while (forceRowY > layout.conf.arrangeVerticalPadding + 10 + row * layout.conf.arrangeVerticalSpace) {
							row++;
						}
						forceRowY = null;
					}
				}
				
				// does the activity has further activities?
				if (activity.transitions.from.length > 0) {
					activity = activity.transitions.from[0].toActivity;
				} else {
					activity = null;
				}
				
				if (complex && (!activity || activity == complex.end)) {
					// end of branch
					complex.branchIndex++;

					var branches = complex.end.branchingActivity.branches;
					if (branches.length > complex.branchIndex) {
						if (branches[complex.branchIndex] == complex.emptyBranch) {
							// skip the empty branch
							complex.branchIndex++;
						}
					}
					
					if (branches.length > complex.branchIndex) {
						// there is another branch to process
						activity = branches[complex.branchIndex].transitionFrom.toActivity;
						// go back to left side of canvas and draw next branch
						row++;
						if (complex.emptyBranch && complex.branchingRow == row) {
							row++;
						}
						
						column = complex.branchingColumn + 1;
					} else {

						// no more branches, return to normal activity processing
						activity = complex.end.transitions.from.length == 0 ?
								null : complex.end.transitions.from[0].toActivity;
						column = (complex.end.column + 1) % maxColumns;
						if (column == 0) {
							row++;
						}
						if (row < complex.branchingRow) {
							row = complex.branchingRow;
						}
						complex.end.column = null;
						complex = null;
					}
				}
				
				if (!activity || activitiesCopy.indexOf(activity) == -1) {
					// next activity was already processed, so stop crawling
					break;
				}
			};
		};
		
		if (layout.floatingActivity) {
			if (column > 0) {
				// if the last activity was in the last column, there is no need for another row
				row++;
				column = 0;
			}
			var x = layout.conf.arrangeHorizontalPadding,
				y = layout.conf.arrangeVerticalPadding - 30 + row * layout.conf.arrangeVerticalSpace;
			
			layout.floatingActivity.draw(x, y);
		}
		
		// redraw transitions one by one
		$.each(activities, function(){
			$.each(this.transitions.from.slice(), function(){
				ActivityLib.addTransition(this.fromActivity, this.toActivity, true);
			});
		});
		
		GeneralLib.resizePaper();
		GeneralLib.setModified(true);
	},
	
	
	/**
	 * Tells the backend to remove the system gate.
	 */
	cancelLiveEdit : function(){
		var cancelLiveEditButton = $('#cancelLiveEditButton');
		cancelLiveEditButton.button('loading');
		
		if (GeneralLib.canClose() || confirm(LABELS.LIVEEDIT_CANCEL_CONFIRM)) {
			$.ajax({
				type  : 'POST',
				async : true,
				cache : false,
				url : LAMS_URL + 'authoring/finishLearningDesignEdit.do',
				data : {
					'learningDesignID' : layout.ld.learningDesignID,
					'cancelled' : 'true'
				},
				success : function() {
					GeneralLib.setModified(false);
					window.parent.closeDialog('dialogAuthoring');
				}
			});
		} else {
			cancelLiveEditButton.button('reset');
		}
	},
	
	
	canClose : function(){
		return !(layout.modified &&
			(layout.activities.length > 0
			|| layout.regions.length > 0
			|| layout.labels.length > 0
			|| layout.floatingActivity));
	},
	
	/**
	 * If sequence starts with of Grouping->(MCQ or Assessment)->Leader Selection->Scratchie,
	 * there is a good chance this is a TBL sequence and all activities must be grouped.
	 */
	checkTBLGrouping : function(){
		var firstActivity = null,
			activities = [],
			getNextActivity = function(activity) {
				var nextActivity = activity;
				do {
					nextActivity = nextActivity.transitions.from.length > 0 ? nextActivity.transitions.from[0].toActivity : null;
					// skip gates along the way
				} while (nextActivity instanceof ActivityDefs.GateActivity);
				return nextActivity;
			};
		// find first activity in the sequence
		// it can be wrong if not all activities are connected
		$.each(layout.activities, function(){
			if (this.transitions && this.transitions.to.length === 0 && this.transitions.from.length > 0){
				firstActivity = this;
				return false;
			}
		});
		if (!firstActivity) {
			return null;
		}
		// the first activity can be grouping or the second or third one (Live Edit gate and notebook can be in front)
		var firstGroupingActivity = firstActivity instanceof ActivityDefs.GroupingActivity ? firstActivity : null;
		if (!firstGroupingActivity) {
			firstGroupingActivity = getNextActivity(firstActivity);
			if (!firstGroupingActivity) {
				return null;
			}
			if (!(firstGroupingActivity instanceof ActivityDefs.GroupingActivity)){
				firstGroupingActivity = getNextActivity(firstGroupingActivity);
				if (!(firstGroupingActivity instanceof ActivityDefs.GroupingActivity)){
					return null;
				}
			}
		}

		// then it is Assessment or MCQ
		var secondActivity = getNextActivity(firstGroupingActivity),
			templateContainer = $('#templateContainerCell'),
			isTBL = secondActivity instanceof ActivityDefs.ToolActivity
			&& (secondActivity.learningLibraryID == $('.template[learningLibraryTitle="Assessment"]', templateContainer).attr('learningLibraryId')
			    || secondActivity.learningLibraryID == $('.template[learningLibraryTitle="MCQ"]', templateContainer).attr('learningLibraryId'));
		if (!isTBL){
			return null;
		}
		activities.push(secondActivity);
		// then leader selection
		var thirdActivity = getNextActivity(secondActivity);
		isTBL = thirdActivity instanceof ActivityDefs.ToolActivity 
				&& thirdActivity.learningLibraryID == $('.template[learningLibraryTitle="Leaderselection"]', templateContainer).attr('learningLibraryId');
		if (!isTBL){
			return null;
		}
		activities.push(thirdActivity);
		// then scratchie
		var fourthActivity = getNextActivity(thirdActivity);
		isTBL = fourthActivity instanceof ActivityDefs.ToolActivity 
				&& fourthActivity.learningLibraryID == $('.template[learningLibraryTitle="Scratchie"]', templateContainer).attr('learningLibraryId');
		if (!isTBL){
			return null;
		}
		activities.push(fourthActivity);
		
		// then optional assessments
		var nextActivity = fourthActivity;
		do {
			nextActivity = getNextActivity(nextActivity);
			if (nextActivity instanceof ActivityDefs.ToolActivity
				&& nextActivity.learningLibraryID == $('.template[learningLibraryTitle="Assessment"]', templateContainer).attr('learningLibraryId')) {
				activities.push(nextActivity);
			} else {
				nextActivity = null;
			}
		} while (nextActivity);
		
		// check which ones are not grouped
		var activitiesToGroup = [];
		$.each(activities, function(){
			if (!this.grouping){
				activitiesToGroup.push(this);
				this.requireGrouping = true;
				this.draw();
			}
		});
		return activitiesToGroup.length === 0 ? null : activitiesToGroup;
	},
	
	/**
	 * Escapes HTML tags to prevent XSS injection.
	 */
	escapeHtml : function(unsafe) {
	    return unsafe
	        .replace(/&/g, "&amp;")
	        .replace(/</g, "&lt;")
	        .replace(/>/g, "&gt;")
	        .replace(/"/g, "&quot;")
	        .replace(/'/g, "&#039;");
	},
	

	/**
	 * Removes existing activities and prepares canvas for a new sequence.
	 */
	newLearningDesign : function(force){
		// force means that user should not be asked for confirmation.
		if (!force && layout.modified && !confirm(LABELS.CLEAR_CANVAS_CONFIRM)){
			return;
		}
		
		$('#ldDescriptionDetails').slideUp();
		
		if (force) {
			layout.ld = {
				'maxUIID' : 0
			};
			layout.activities = [];
			layout.regions = [];
			layout.labels = [];
			layout.floatingActivity = null;
			
			if (paper) {
				paper.clear();
			} else {
				// need to set size right away for Chrome
				paper = Snap(Math.max(0, canvas.width() - 5), Math.max(0, canvas.height() - 5));
				canvas.append(paper.node);
			}
			// initialise filter for read-only activities in Live Edit
			layout.conf.readOnlyFilter = paper.filter(Snap.filter.grayscale(1));
			
			GeneralLib.resizePaper();
			GeneralLib.setModified(false);
		} else {
			// do not prompt again
			window.onbeforeunload = null;
			// full window reload so new content ID gets generated
			document.location.href = LAMS_URL + 'authoring/openAuthoring.do';
		}
	},
	
	
	/**
	 * Replace current canvas contents with the loaded sequence.
	 */
	openLearningDesign : function(learningDesignID, callback) {
		if (!learningDesignID){
			// do just a re-load
			learningDesignID = layout.ld.learningDesignID;
		}
		// get LD details
		$.ajax({
			async : true,
			cache : false,
			url : LAMS_URL + "authoring/openLearningDesign.do",
			dataType : 'json',
			data : {
				'learningDesignID': learningDesignID
			},
			success : function(response) {
				if (!response) {
					if (!isReadOnlyMode) {
						layout.infoDialog.data('show')(LABELS.SEQUENCE_LOAD_ERROR);
					}
					return;
				}
				
				var ld = response.ld;
				
				// remove existing activities
				GeneralLib.newLearningDesign(true);
				layout.ld = {
					'learningDesignID' : ld.learningDesignID,
					'folderID'		   : ld.workspaceFolderID,
					'folderPath'	   : ld.folderPath,
					'contentFolderID'  : ld.contentFolderID,
					'title'			   : ld.title,
					'maxUIID'		   : 0,
					'readOnly'		   : ld.readOnly && !ld.editOverrideLock,
					'canModify'		   : ld.copyTypeID == 1 || ld.editOverrideLock,
					'editOverrideLock' : ld.editOverrideLock,
					'copyTypeID'	   : ld.copyTypeID
				};
				
				if (!isReadOnlyMode) {
					$('#ldDescriptionFieldTitle').html(GeneralLib.escapeHtml(ld.title));
					CKEDITOR.instances['ldDescriptionFieldDescription'].setData(ld.description);
					$('#ldDescriptionLicenseSelect').val(ld.licenseID || 0).change();
					$('#ldDescriptionLicenseText').text(ld.licenseText || null);
				}
				
				var arrangeNeeded = false,
					// if system gate is found, it is Live Edit
					systemGate = null,
					// should we allow the author to enter activity authoring
					activitiesReadOnly = !layout.ld.canModify || (!canSetReadOnly && layout.ld.readOnly),
					branchToBranching = {},
					// helper for finding last activity in a branch
					branchToActivityDefs = {};
				
				// create visual representation of the loaded activities
				$.each(ld.activities, function() {
					var activityData = this,
						activity = null;
					
					// find max uiid so newly created elements have unique ones
					if (activityData.activityUIID && layout.ld.maxUIID < activityData.activityUIID) {
						layout.ld.maxUIID = activityData.activityUIID;
					}
					switch(activityData.activityTypeID) {
						// Tool Activity
						case 1 :
							activity = new ActivityDefs.ToolActivity(
											activityData.activityID,
											activityData.activityUIID,
											activityData.toolContentID,
											activityData.toolID,
											activityData.learningLibraryID,
											LAMS_URL + activityData.authoringURL + (activityData.authoringURL.indexOf('?') < 0 ? '?' : '&') 
												+ 'toolContentID='   + activityData.toolContentID
												+ '&contentFolderID=' + layout.ld.contentFolderID,
											activityData.xCoord ? activityData.xCoord : 1,
											activityData.yCoord ? activityData.yCoord : 1,
											activityData.activityTitle,
											activityData.readOnly || activitiesReadOnly,
											activityData.evaluation);
							// for later reference
							activityData.activity = activity;
							break;
						
						// Grouping Activity
						case 2 :
							// find extra metadata for this grouping
							$.each(ld.groupings, function(){
								var groupingData = this;
								if (groupingData.groupingID == activityData.createGroupingID) {
									var groupingType = null,
										groups = [];
									
									// translate backend grouping type to human readable for better understanding
									switch(groupingData.groupingTypeID) {
										case 2:
											groupingType = 'monitor';
											break;
										case 4:
											groupingType = 'learner';
											break;
										default: 
											groupingType = 'random';
											break;
									};
									// get groups names
									$.each(groupingData.groups, function(){
										groups.push({
											'name' 	  : this.groupName,
											'id'   	  : this.groupID,
											'uiid' 	  : this.groupUIID,
											'orderID' : this.orderID
											});
										
										if (this.groupUIID && layout.ld.maxUIID < this.groupUIID) {
											layout.ld.maxUIID = this.groupUIID;
										}
									});
									
									// sort groups by asceding order ID
									groups.sort(function(a,b) {
										return a.orderID - b.orderID;
									});
									
									activity = new ActivityDefs.GroupingActivity(
											activityData.activityID,
											activityData.activityUIID,
											activityData.xCoord,
											activityData.yCoord,
											activityData.activityTitle,
											activityData.readOnly || activitiesReadOnly,
											groupingData.groupingID,
											groupingData.groupingUIID,
											groupingType,
											groupingData.learnersPerGroup ? 'learners' : 'groups',
											groupingType == 'monitor' ? 
													groupingData.maxNumberOfGroups : groupingData.numberOfGroups,
											groupingData.learnersPerGroup,
											groupingData.equalNumberOfLearnersPerGroup,
											groupingData.viewStudentsBeforeSelection,
											groups);
									return false;
								}
							})
							break;
						
						// Gate Activity
						case 3: var gateType = 'sync';
						case 4: var gateType = gateType || 'schedule';
						case 5: var gateType = gateType || 'permission';
						case 9: var gateType = gateType || 'system';
						case 14:
							var gateType = gateType || 'condition';
							activity = new ActivityDefs.GateActivity(
								activityData.activityID,
								activityData.activityUIID,
								activityData.xCoord,
								activityData.yCoord,
								activityData.activityTitle,
								activityData.description,
								activityData.readOnly || activitiesReadOnly,
								gateType,
								activityData.gateStartTimeOffset,
								activityData.gateActivityCompletionBased);
							
							if (gateType == 'system'){
								systemGate = activity;
							};
							break;

						// Parallel Activity
						case 6:
							activity = new ActivityDefs.ParallelActivity(
									activityData.activityID,
									activityData.activityUIID,
									activityData.learningLibraryID,
									activityData.xCoord,
									activityData.yCoord,
									activityData.activityTitle,
									activityData.readOnly || activitiesReadOnly);
							// for later reference
							activityData.activity = activity;
							// for later reference
							activityData.activity = activity;
							break;
							
						// Optional Activity
						case 7:
							activity = new ActivityDefs.OptionalActivity(
									activityData.activityID,
									activityData.activityUIID,
									activityData.xCoord,
									activityData.yCoord,
									activityData.activityTitle,
									activityData.readOnly || activitiesReadOnly,
									activityData.minOptions,
									activityData.maxOptions);
							break;
							
						// Branching Activity
						case 10: var branchingType = 'chosen';
						case 11: var branchingType = branchingType || 'group';
						case 12: var branchingType = branchingType || 'tool';
						case 13:
							// draw both edge points straight away and mark the whole canvas for auto reaarange,
							// re-arrange only if it is old SVG being converted into new one
							arrangeNeeded |= (activityData.xCoord != null && activityData.yCoord != null)
											 || activityData.startXCoord == null
											 || activityData.startYCoord == null;
							var branchingType = branchingType || 'optional',
								branchingEdge = new ActivityDefs.BranchingEdgeActivity(activityData.activityID,
										activityData.activityUIID,
										arrangeNeeded ? 0 : activityData.startXCoord,
										arrangeNeeded ? 0 : activityData.startYCoord,
										activityData.activityTitle,
										activityData.readOnly || activitiesReadOnly,
										branchingType);
							layout.activities.push(branchingEdge);
							// for later reference
							activityData.activity = branchingEdge;
							activity = branchingEdge.branchingActivity;
							activity.orderedAsc = activityData.branchingOrderedAsc;
							
							branchingEdge = new ActivityDefs.BranchingEdgeActivity(
									null, null,
									arrangeNeeded ? 0 : activityData.endXCoord,
									arrangeNeeded ? 0 : activityData.endYCoord,
									null, null, null,
									branchingEdge.branchingActivity);
							layout.activities.push(branchingEdge);
							
							branchingEdge.branchingActivity.defaultActivityUIID = activityData.defaultActivityUIID;
							if (branchingType == 'optional'){
								branchingEdge.branchingActivity.minOptions = activityData.minOptions;
								branchingEdge.branchingActivity.maxOptions = activityData.maxOptions;
							}

							break;
						
						// Branch (i.e. Sequence Activity)
						case 8:
							var branches = branchToBranching[activityData.parentActivityID];
							if (!branches) {
								branches = branchToBranching[activityData.parentActivityID] = [];
							}
							branches.push(new ActivityDefs.BranchActivity(activityData.activityID,
																		 activityData.activityUIID,
																		 activityData.activityTitle));
							
							var branchData = branchToActivityDefs[activityData.activityID];
							if (!branchData) {
								branchData = branchToActivityDefs[activityData.activityID] = {};
							}
							branchData.stopAfterActivity = activityData.stopAfterActivity;
							
							break;
							
						// Support (Floating) activity
						case 15:
							activity = new ActivityDefs.FloatingActivity(
									activityData.activityID,
									activityData.activityUIID,
									activityData.xCoord,
									activityData.yCoord);
							break;
					}
					
					
					if (!activity) {
						// activity type not supported yet
						return true;
					}
					
					if (!(activity instanceof ActivityDefs.FloatingActivity)
						&& !(activity instanceof ActivityDefs.BranchingActivity)) {
						layout.activities.push(activity);
					}
					
					// store information about the branch the activity belongs to
					if (activityData.parentActivityID) {
						var branchData = branchToActivityDefs[activityData.parentActivityID];
						if (branchData) {
							if (!branchData.lastActivityOrderID || activityData.orderID > branchData.lastActivityOrderID) {
								// is it the last activity in the branch?
								branchData.lastActivityOrderID = activityData.orderID;
								branchData.lastActivity = activity;
							}
						} else {
							branchData = branchToActivityDefs[activityData.parentActivityID] = {
									'lastActivityOrderID' : activityData.orderID,
									'lastActivity'        : activity
								};
						}
						
						if (activityData.orderID == 1) {
							// is it the first activity in the branch
							branchData.firstActivity = activity;
						}
					}
				});
				
				// assign previously extracted branches to branching activities
				$.each(branchToBranching, function(branchingID, branches){
					$.each(layout.activities, function(){
						if (this instanceof ActivityDefs.BranchingEdgeActivity
								&& this.branchingActivity.id == branchingID){
							var branchingActivity = this.branchingActivity;
							branchingActivity.branches = branches;
							var defaultBranchSet = false;
							$.each(branches, function(){
								this.branchingActivity = branchingActivity;
								if (branchingActivity.defaultActivityUIID == this.uiid && !defaultBranchSet){
									this.defaultBranch = true;
									defaultBranchSet = true;
								}
							});
							
							branchingActivity.defaultActivityUIID = null;
							if (!defaultBranchSet && branches.length > 0) {
								branches[0].defaultBranch = true;
							}
							return false;
						}
					});
				});
				
				
				// apply existing groupings and parent-child references to activities 
				$.each(ld.activities, function(){
					var activityData = this,
						activity = this.activity;
					
					if (activity) {
						if (layout.floatingActivity && layout.floatingActivity.id == activityData.parentActivityID) {
							// add a Tool Activity as a Floating Activity element
							if (!layout.floatingActivity.childActivities) {
								layout.floatingActivity.childActivities = [];
							}
							layout.floatingActivity.childActivities.push(activity);
							activity.parentActivity = layout.floatingActivity;
							if (!arrangeNeeded){
								// if no auto re-arrange will be done, just redraw the container with its child activities 
								layout.floatingActivity.draw();
							}	
						}
						
						// find Optional/Parallel Activity
						if (activityData.parentActivityID && !activity.parentActivity) {
							$.each(layout.activities, function(){
								if (activityData.parentActivityID == this.id
										&& (this instanceof ActivityDefs.ParallelActivity
											|| this instanceof ActivityDefs.OptionalActivity)) {
									// add a Tool Activity as a Optional/Parallel Activity element
									if (!this.childActivities) {
										this.childActivities = [];
									}
									this.childActivities.push(activity);
									activity.parentActivity = this;
									if (!arrangeNeeded) {
										// if no auto re-arrange will be done, just redraw the container with its child activities
										this.draw();
									}
									
									// stop iteration
									return false;
								}
							});
						}
					}
				});
				
				// apply existing groupings 
				$.each(ld.activities, function(){
					var activityData = this,
						activity = this.activity;
					
					if (activity && activityData.applyGrouping) {
						$.each(layout.activities, function(){
							if (this instanceof ActivityDefs.GroupingActivity
									&& this.groupingID == activityData.groupingID) {
								var grouping = this;
								// add reference and redraw the grouped activity
								if (activity instanceof ActivityDefs.BranchingEdgeActivity) {
									activity.branchingActivity.grouping = grouping;
								} else if (activity instanceof ActivityDefs.ParallelActivity) {
									$.each(activity.childActivities, function(){
										this.grouping = grouping;
									});
									activity.grouping = grouping;
									activity.draw();
								} else {
									activity.grouping = grouping;
									activity.draw();
								}
								return false;
							}
						});
					}
				});
				
				// apply group -> branch mappings
				$.each(ld.branchMappings, function(){
					var entry = this,
						input = null,
						group = null,
						branch = null,
						gate = null;
					$.each(layout.activities, function(){
						// is it the branch we're looking for?
						if (this instanceof ActivityDefs.BranchingEdgeActivity && this.isStart) {
							$.each(this.branchingActivity.branches, function(){
								if (entry.sequenceActivityUIID == this.uiid) {
									branch = this;
									return false;
								}
							});
						// is it the grouping we're looking for?
						} else if (this instanceof ActivityDefs.GroupingActivity) {
							$.each(this.groups, function(){
								if (entry.groupUIID == this.uiid) {
									group = this;
									return false;
								}
							});
						}
						// is it the gate we're looking for
						else if (this instanceof ActivityDefs.GateActivity && entry.gateActivityUIID == this.uiid) {
							gate = this;
						} else if (entry.condition && entry.condition.toolActivityUIID == this.uiid) {
							input = this;
						}
						
						// found both, no need to continue iteration
						if ((gate || branch) && (input || group)) {
							return false;
						}
					});
					
					if (group) {
						if (branch) {
							branch.branchingActivity.groupsToBranches.push({
								'id'	 : entry.entryID,
								'uiid'   : entry.entryUIID,
								'group'  : group,
								'branch' : branch
							});
						}
					} else if (input) {
						if (branch) {
							branch.branchingActivity.input = input;
							branch.branchingActivity.conditionsToBranches.push({
								'id'	    : entry.entryID,
								'uiid'      : entry.entryUIID,
								'condition' : entry.condition,
								'branch'    : branch
							});
						} else if (gate) {
							gate.input = input;
							gate.conditionsToBranches.push({
								'id'	    : entry.entryID,
								'uiid'      : entry.entryUIID,
								'condition' : entry.condition,
								'branch'    : entry.gateOpenWhenConditionMet ? 'open' : 'closed'
							});
						}
					}
				});
				
				// draw starting and ending transitions in branches
				$.each(layout.activities, function(){
					if (this instanceof ActivityDefs.BranchingEdgeActivity && this.isStart) {
						var branchingActivity = this.branchingActivity,
							branches = branchingActivity.branches.slice();
						branchingActivity.branches = [];
						
						$.each(branches, function(){
							var branch = this,
								branchData = branchToActivityDefs[branch.id],
								firstActivity = branchData.firstActivity || branchingActivity.end,
								lastActivity = branchData.stopAfterActivity ? null : branchData.lastActivity;
							
							// check for nested branching
							if (firstActivity instanceof ActivityDefs.BranchingActivity) {
								firstActivity = firstActivity.start;
							}
							if (lastActivity && lastActivity instanceof ActivityDefs.BranchingActivity){
								lastActivity = lastActivity.end;
							}
							
							// add reference to the transition inside branch
							ActivityLib.addTransition(branchingActivity.start, firstActivity, true, null, null, branch);
							if (lastActivity) {
								ActivityLib.addTransition(lastActivity, branchingActivity.end, true);
							}
						});
					}
				});
				

				// draw plain transitions
				$.each(ld.transitions, function(){
					var transition = this,
						fromActivity = null,
						toActivity = null;
					
					// find which activities the transition belongs to
					$.each(layout.activities, function(){
						var activity = this,
							isBranching = activity instanceof ActivityDefs.BranchingEdgeActivity;
						
						// check if transition IDs match either a plain activity or a complex one
						if (isBranching ? !activity.isStart && transition.fromActivityID == activity.branchingActivity.id 
										: transition.fromActivityID == activity.id) {
							fromActivity = activity;
						} else if (isBranching ? activity.isStart && transition.toActivityID == activity.branchingActivity.id 
											  : transition.toActivityID == activity.id) {
							toActivity = activity;
						}
						
						// found both transition ends, draw it and stop the iteration
						if (fromActivity && toActivity) {
							ActivityLib.addTransition(fromActivity, toActivity, true,
									transition.transitionID, transition.transitionUIID);
							// find max uiid so newly created elements have unique ones
							if (transition.transitionUIID && layout.ld.maxUIID < transition.transitionUIID) {
								layout.ld.maxUIID = transition.transitionUIID;
							}
							return false;
						}
					});
				});
				
				$.each(ld.annotations, function(){
					var isRegion = this.endXcoord;
					if (isRegion) {
						DecorationLib.addRegion(this.xcoord, this.ycoord, this.endXcoord, this.endYcoord,
												this. title, this.color);
					} else {
						DecorationLib.addLabel(this.xcoord, this.ycoord, this.title, this.color, this.size);
					}
				});
				
				if (arrangeNeeded) {
				 	GeneralLib.arrangeActivities();
				} else {
					GeneralLib.resizePaper();
				}
				
				var parentFrame = window.parent.GeneralLib;
				if (parentFrame) {
					parentFrame.resizeImportPartFrame(+paper.attr('height'));
				}

				if (systemGate) {
					// if system gate exists, it is Live Edit
					layout.liveEdit = true;
					
					// remove unnecessary buttons, show Cancel, move Open after Save and Cancel
					$('#newButton, #openButton').parent().remove();
					$('#importSequenceButton, #previewButton').remove();
					$('#saveButton').parent().children('.dropdown-toggle, .dropdown-menu').remove();
					$('#saveButton').text(LABELS.LIVE_EDIT_SAVE);
					$('#cancelLiveEditButton').show();
				}
				
				GeneralLib.setModified(false);
				GeneralLib.updateAccess(response.access);
				
				if (!ld.validDesign && !isReadOnlyMode) {
					layout.infoDialog.data('show')(LABELS.SEQUENCE_NOT_VALID);
				}
				
				if (callback) {
					callback(); 
				}
			}
		});
	},
	
	/**
	 * Constructs LD JSON with all data needed for save.
     * "displayErrors" in true if we want to display alerts to users
	 */
	prepareLearningDesignData : function(displayErrors) {
		var activities = [],
			transitions = [],
			groupings = [],
			branchMappings = [],
			annotations = [],
			layoutActivityDefs = [],
			systemGate = null,
			error = null,
			weightsSum = null;
		
		$.each(layout.activities, function(){
			if (this.parentActivity	&& (this.parentActivity instanceof ActivityDefs.BranchingActivity
							|| this.parentActivity instanceof ActivityDefs.BranchActivity)){
				// remove previously set parent activities as they will be re-set from the start
				this.parentActivity = null;
				this.orderID = null;
			}
			
			if (this.gradebookToolOutputDefinitionWeightable
				&& (this.gradebookToolOutputWeight || this.gradebookToolOutputWeight == 0)) {
				if (weightsSum == null) {
					weightsSum = 0;
				}
				weightsSum += +this.gradebookToolOutputWeight;
			}
		});
		
		if (weightsSum != null && weightsSum != 100) {
			if (displayErrors) {
				layout.infoDialog.data('show')(LABELS.WEIGHTS_SUM_ERROR);
			}
			return false;
		}
		
		$.each(layout.activities, function(){
			// add all branch activities for iteration and saving
			if (this instanceof ActivityDefs.BranchingEdgeActivity){
				var branchingActivity = this.branchingActivity;
				if (this.isStart){
					branchingActivity.defaultActivityUIID = null;
					layoutActivityDefs.push(branchingActivity);
					
					$.each(branchingActivity.branches, function(branchOrderID){
						if (!branchingActivity.defaultActivityUIID && this.defaultBranch) {
							branchingActivity.defaultActivityUIID = this.uiid;
						}
						this.defaultActivityUIID = null;
						this.orderID = branchOrderID + 1;
						this.parentActivity = branchingActivity;
						this.stopAfterActivity = false;
						layoutActivityDefs.push(this);
						
						var childActivity = this.transitionFrom.toActivity,
							orderID = 1;
						while (!(childActivity instanceof ActivityDefs.BranchingEdgeActivity
								&& !childActivity.isStart
								&& childActivity.branchingActivity == branchingActivity)) {
							if (childActivity instanceof ActivityDefs.BranchingEdgeActivity) {
								// it's a nested branching
								childActivity = childActivity.branchingActivity;
							}
							
							childActivity.parentActivity = this;
							childActivity.orderID = orderID;
							if (orderID == 1){
								this.defaultActivityUIID = childActivity.uiid;
							}
							orderID++;
							
							if (childActivity instanceof ActivityDefs.BranchingActivity){
								// it is a nested branching, so move to the end
								childActivity = childActivity.end;
							}
							if (childActivity.transitions.from.length == 0) {
								this.stopAfterActivity = true;
								break;
							}
							childActivity = childActivity.transitions.from[0].toActivity;
						}
					});
					
					if (!branchingActivity.defaultActivityUIID && branchingActivity.branches.length > 0) {
						branchingActivity.defaultActivityUIID = branchingActivity.branches[0].uiid;
						branchingActivity.branches[0].defaultBranch = true;
					}
				} else {
					// validate if all branches start and end in the same branching
					$.each(this.transitions.to, function(){
						error = true;
						var activity = this.fromActivity;
						do {
							if (activity instanceof ActivityDefs.BranchingEdgeActivity) {
								if (activity.isStart) {
									if (branchingActivity == activity.branchingActivity) {
										// found out that the branch starts in the proper point
										error = false;
										break;
									}
									// the branch is shared between two branchings
									// it should have been detected when adding a transition
									if (displayErrors) {
										layout.infoDialog.data('show')(LABELS.CROSS_BRANCHING_ERROR);
									}
									return false;
								}
								// a nested branching encountered when crawling, just jump over it
								activity = activity.branchingActivity.start;
							}
							
							// keep crawling
							if (activity.transitions && activity.transitions.to.length > 0) {
								activity = activity.transitions.to[0].fromActivity;
							} else {
								activity = null;
							}
						} while (activity);
						
						if (error) {
							if (displayErrors) {
								layout.infoDialog.data('show')(branchingActivity.title + LABELS.END_MATCH_ERROR);
							}
							return false;
						}
					});
					
					if (error) {
						return false;
					}
				}
			} else {
				layoutActivityDefs.push(this);
			}
		});
		
		if (error) {
			return false;
		}
		
		if (layout.floatingActivity){
			layoutActivityDefs.push(layout.floatingActivity);
		}
		
		$.each(layoutActivityDefs, function(){
			var activity = this,
				activityBox = activity.items ? activity.items.shape.getBBox() : null,
				x = activityBox ? parseInt(activityBox.x) : null,
				y = activityBox ? parseInt(activityBox.y) : null,
				activityTypeID = null,
				activityCategoryID = activity instanceof ActivityDefs.ToolActivity ?
						   			 layout.toolMetadata[activity.learningLibraryID].activityCategoryID : 
						             activity instanceof ActivityDefs.ParallelActivity ? 5 : 1,
				iconPath = null,
				isGrouped = activity.grouping ? true : false,
				parentActivityID = activity.parentActivity ? activity.parentActivity.id : null,
				gateActivityCompletionBased = false,
				activityTransitions = activity instanceof ActivityDefs.BranchingActivity ?
						activity.end.transitions : activity.transitions;
			
			if (activity.toolID) {
				activityTypeID = 1;
				iconPath = layout.toolMetadata[activity.learningLibraryID].iconPath;
			}
			// translate activity type to back-end understandable
			else if (activity instanceof ActivityDefs.GroupingActivity){
				activityTypeID = 2;	
				
				// create a list of groupings
				var groups = [],
					groupingType = null;
				$.each(activity.groups, function(groupIndex, group){
					groups.push({
						'groupName' : group.name,
						'groupID'   : group.id,
						'groupUIID' : group.uiid,
						'orderID'   : groupIndex
					});
				});
				
				switch(activity.groupingType) {
					case 'random' :
						groupingType = 1;
						break;
					case 'monitor' :
						groupingType = 2;
						break;
					case 'learner' :
						groupingType = 4;
						break;
				}
				
				groupings.push({
					'groupingUIID'   				: activity.groupingUIID,
					'groupingTypeID' 				: groupingType,
					'learnersPerGroup' 				: activity.groupDivide == 'learners' ? activity.learnerCount : null,
					'equalNumberOfLearnersPerGroup' : activity.groupingType == 'learner' && activity.groupDivide == 'groups' 
													  ? activity.equalSizes : null,
					'viewStudentsBeforeSelection'   : activity.groupingType == 'learner' ? activity.viewLearners : 0,
					'maxNumberOfGroups' 			: activity.groupingType == 'monitor' ? activity.groupCount : null,
					'numberOfGroups' 				: activity.groupingType != 'monitor' && activity.groupDivide == 'groups'
													  ? activity.groupCount : null,
					'groups' 						: groups
				});
				
			} else if (activity instanceof  ActivityDefs.GateActivity){
				switch(activity.gateType) {
					case 'sync'       : activityTypeID = 3; break;
					case 'schedule'   : 
						activityTypeID = 4; 
						gateActivityCompletionBased = activity.gateActivityCompletionBased
							//check the previous activity is available as well
							&& (activityTransitions && activityTransitions.to && activityTransitions.to.length > 0);
						break;
						
					case 'permission' : activityTypeID = 5; break;
					case 'system' 	  : activityTypeID = 9; systemGate = activity; break;
					case 'condition'  :
						activityTypeID = 14;
							
						if (activity.input) {
							$.each(activity.conditionsToBranches, function(index){
								if (!this.branch) {
									return true;
								}
								
								var condition = this.condition;
								if (condition) {
									condition.orderID = index + 1;
									if (condition.exactMatchValue) {
										condition.startValue = condition.endValue = null;
									}
								}
								
								branchMappings.push({
									'entryID'			       : this.id,
									'entryUIID'			       : this.uiid,
									'gateActivityUIID'	   	   : activity.uiid,
									'gateOpenWhenConditionMet' : this.branch == 'open',
									'condition'			       : condition
								});
							});
						}
						
						break;
				}
			} else if (activity instanceof ActivityDefs.ParallelActivity) {
				activityTypeID = 6;
			} else if (activity instanceof ActivityDefs.OptionalActivity) {
				activityTypeID = 7;
			} else if (activity instanceof ActivityDefs.BranchingActivity) {
				activityBox = activity.start.items.shape.getBBox();
				
				switch(activity.branchingType) {
					case 'chosen' : activityTypeID = 10; break;
					case 'group'  :
						activityTypeID = 11;
						var branchMappingCopy = activity.groupsToBranches.slice(),
							branchMapping = activity.groupsToBranches = [];
						// no break, so fall to 'tool'
					case 'tool' :
						activityTypeID = activityTypeID  || 12;
							
						if (activity.defaultActivityUIID && (activityTypeID == 11 || activity.input)) {
							var branchMappingCopy = branchMappingCopy || activity.conditionsToBranches.slice(),
								// yes, yes, a lousy construction
								branchMapping = branchMapping || (activity.conditionsToBranches = []);
							
							$.each(branchMappingCopy, function(index){
								if (activity.branches.indexOf(this.branch) == -1){
									return true;
								}
								if (this.group && activity.grouping.groups.indexOf(this.group) == -1) {
									return true;
								}
								
								var condition = this.condition;
								if (condition) {
									condition.orderID = index + 1;
									if (condition.exactMatchValue) {
										condition.startValue = condition.endValue = null;
									}
								}
								
								branchMappings.push({
									'entryID'			   : this.id,
									'entryUIID'			   : this.uiid,
									'branchingActivityUIID': this.branch.branchingActivity.uiid,
									'sequenceActivityUIID' : this.branch.uiid,
									'groupUIID' 		   : this.group ? this.group.uiid : null,
									'condition'			   : condition
								});
								
								branchMapping.push(this);
							});
						}
						
						break;
					case 'optional' : activityTypeID = 13; break;
				}
			} else if (activity instanceof ActivityDefs.BranchActivity){
				activityTypeID = 8;
			} else if (activity instanceof ActivityDefs.FloatingActivity){
				activityTypeID = 15;
			}
			
			if (activity.parentActivity && activity.parentActivity instanceof DecorationDefs.Container){
				// positions are relative to parent container
				var activityBox = activity.parentActivity.items.getBBox();
				x -= activityBox.x;
				y -= activityBox.y;
			}
						
			// add activity
			activities.push({
				'activityID' 			 : activity.id,
				'activityUIID' 			 : activity.uiid,
				'toolID' 				 : activity.toolID,
				'learningLibraryID' 	 : activity.learningLibraryID,
				'toolContentID' 	 	 : activity.toolContentID,
				'stopAfterActivity' 	 : false,
				'groupingSupportType' 	 : 2,
				'applyGrouping' 		 : isGrouped,
				'groupingUIID'			 : isGrouped ? activity.grouping.groupingUIID : null,
			    'createGroupingUIID'	 : activity instanceof ActivityDefs.GroupingActivity ? activity.groupingUIID : null,
				'parentActivityID' 		 : activity.parentActivity ? activity.parentActivity.id : null,
				'parentUIID' 			 : activity.parentActivity ? activity.parentActivity.uiid : null,
				'libraryActivityUIImage' : iconPath,
				'xCoord' 				 : x,
				'yCoord' 				 : y,
				'startXCoord'			 : activity instanceof ActivityDefs.BranchingActivity ?
												parseInt(activity.start.items.shape.getBBox().x) : null,
				'startYCoord'			 : activity instanceof ActivityDefs.BranchingActivity ?
												parseInt(activity.start.items.shape.getBBox().y) : null,
				'endXCoord'			 	 : activity instanceof ActivityDefs.BranchingActivity ?
												parseInt(activity.end.items.shape.getBBox().x) : null,
				'endYCoord'			 	 : activity instanceof ActivityDefs.BranchingActivity ?
												parseInt(activity.end.items.shape.getBBox().y) : null,
				'activityTitle' 		 : activity.title,
				'description'			 : activity.description,
				'activityCategoryID' 	 : activityCategoryID,
				'activityTypeID'     	 : activityTypeID,
				'orderID'				 : activity.orderID,
				'defaultActivityUIID'    : activity.defaultActivityUIID,
				'gateStartTimeOffset'	 : activity.gateType == 'schedule' ?
											activity.offsetDay*24*60 + activity.offsetHour*60 + activity.offsetMinute : null,
				'gateActivityCompletionBased' : gateActivityCompletionBased,
				'gateActivityLevelID'    : activity instanceof ActivityDefs.GateActivity ? 1 : null,
				'minOptions'			 : activity.minOptions || null,
				'maxOptions'			 : activity.maxOptions || null,
				'stopAfterActivity'		 : activity.stopAfterActivity ? true : false,
				'branchingOrderedAsc'    : activity.orderedAsc,
				'toolActivityUIID'		 : activity.input ? activity.input.uiid : null,
				'gradebookToolOutputDefinitionName' : activity.gradebookToolOutputDefinitionName == '<NONE>' ?
														null : activity.gradebookToolOutputDefinitionName,
				'gradebookToolOutputWeight' : activity.gradebookToolOutputWeight
			});
			
			if (activityTransitions) {
				// iterate over transitions and create a list
				$.each(activityTransitions.from, function(){
					var transition = this,
						toActivity = transition.toActivity;
					if (toActivity instanceof ActivityDefs.BranchingEdgeActivity) {
						if (toActivity.isStart) {
							toActivity = toActivity.branchingActivity;
						} else {
							// skip transition from last activity in branch to branching edge marker
							return true;
						}
					}
					
					transitions.push({
						'transitionID'   : transition.id,
						'transitionUIID' : transition.uiid,
						'fromUIID' 		 : activity.uiid,
						'toUIID'   		 : toActivity.uiid,
						'transitionType' : 0
					});
				});
			}
		});
		
		if (error) {
			if (displayErrors) {
				layout.infoDialog.data('show')(error);
			}
			return false;
		}
		
		// iterate over labels and regions
		$.each(layout.labels.concat(layout.regions), function(){
			var box = this.items.shape.getBBox(),
				isRegion = this instanceof DecorationDefs.Region,
				size = isRegion ? null : this.items.shape.attr('font-size');
			if (size) {
				size = size.substring(0, size.indexOf('px'));
			}
			
			annotations.push({
				'id'			 : this.id,
				'annotationUIID' : this.uiid,
				'title' 		 : this.title,
				'xCoord'    	 : parseInt(box.x),
				'yCoord'    	 : parseInt(box.y) + (size ? +size : 0),
				'endXCoord' 	 : isRegion ? parseInt(box.x2) : null,
				'endYCoord' 	 : isRegion ? parseInt(box.y2) : null,
				'color'	    	 : Snap.color(this.items.shape.attr('fill')).hex,
				'size'			 : size
			});
		});
	
		// serialise the sequence
		return {
			'copyTypeID'         : layout.ld.editOverrideLock ? layout.ld.copyTypeID : 1, // don't change the copyTypeId from 2 to 1 if a LiveEdit is in progress
			'maxID'				 : layout.ld.maxUIID,
			'readOnly'			 : false,
			'editOverrideLock'   : layout.ld.editOverrideLock,
			'contentFolderID'    : layout.ld.contentFolderID,
			'licenseID'			 : $('#ldDescriptionLicenseSelect').val(),
			'licenseText'   	 : $('#ldDescriptionLicenseSelect').val() == "0"
								   || $('#ldDescriptionLicenseSelect option:selected').attr('url')
								   ? null : $('#ldDescriptionLicenseText').val(),
			'systemGate'		 : systemGate,
			'activities'		 : activities,
			'transitions'		 : transitions,
			'groupings'			 : groupings,
			'branchMappings'     : branchMappings,
			'annotations'		 : annotations
		};
	},
	
	
	resizeImportPartFrame : function(svgHeight) {
		$('#ldStoreDialogImportPartFrame').height(svgHeight + 40);
	},
	
	
	/**
	 * Sets new paper dimensions and moves some static elements.
	 */
	resizePaper : function(width, height) {
		if (!paper) {
			return;
		}
		
		// the inital window height was saved just before templates were displayed
		var windowHeight = layout.initWindowHeight ? layout.initWindowHeight : $(window).height();
		// next runs use the regular window height
		layout.initWindowHeight = null;
		// height of window minus toolbar, padding...
		$('.templateContainer').height(windowHeight - 80);
		$('#canvas').height(windowHeight - 75)
		// width of window minus templates on the left; minimum is toolbar width so it does not collapse
					.width(Math.max($('#toolbar').width() - 180, $(window).width() - 190));
		
		if (!width || !height) {
			var width = 0,
				height = 0;
			$.each(layout.activities, function(){
				// find new dimensions of paper
				var activityBox = this.items.shape.getBBox();
				if (activityBox.x2 + 30 > width) {
					width = activityBox.x2 + 30;
				}
				if (activityBox.y2 + 30 > height) {
					height = activityBox.y2 + 30;
				}
			});
		}
		
		// -20 so Chrome does not create unnecessary scrollbars when dropping a tool template to canvas
		// +50 so there is space for rubbish bin
		width = Math.max(0, width, canvas.width() - 20);
		height = Math.max(0, height + (isReadOnlyMode ? 20 : 48), canvas.height() - 22);
		
		paper.attr({
			'width'  : width, 
			'height' : height
		});

		if (!isReadOnlyMode){
			if (layout.bin) {
				layout.bin.remove();
			}
			
			// draw rubbish bin on canvas
			layout.bin = paper.image(ActivityIcons.bin, width - 55, height - 55, 48, 48);
			// so it can be found when SVG code gets cloned
			$(layout.bin.node).attr('id', 'rubbishBin');
			
			HandlerLib.resetCanvasMode(true);
		}
	},
	
	
	/**
	 * Stores the sequece in database.
	 */
	saveLearningDesign : function(folderID, learningDesignID, title, readOnly) {
		var ld = GeneralLib.prepareLearningDesignData(true);
		if (!ld) {
			return false;
		}
		var systemGate = ld.systemGate,
			// final success/failure of the save
			result = false;
		
		// it is null if it is a new sequence
		ld.learningDesignID	= learningDesignID;
		ld.workspaceFolderID = folderID;
		ld.title = title.trim();
		ld.description = CKEDITOR.instances['ldDescriptionFieldDescription'].getData();
		ld.saveMode = layout.ld.learningDesignID && layout.ld.learningDesignID != learningDesignID
		   			  ? 1 : 0;
		ld.readOnly = readOnly;
		ld.systemGate = null;

		$.ajax({
			type     : 'POST',
			cache    : false,
			async    : false,
			url      : LAMS_URL + "authoring/saveLearningDesign.do",
			dataType : 'json',
			data     : {
				'ld'     : JSON.stringify(ld)
			},
			success : function(response) {
				layout.ld.folderID = folderID;
				layout.ld.title = title;
				layout.ld.invalid = response.validation.length > 0;
				
				// check if there were any validation errors
				if (layout.ld.invalid) {
					var message = LABELS.SEQUENCE_VALIDATION_ISSUES + '<br/>';
					$.each(response.validation, function() {
						var uiid = this.UIID,
							title = '';
						if (uiid) {
							// find which activity is the error about
							$.each(layout.activities, function(){
								if (uiid == this.uiid) {
									title = this.title + ': ';
								}
							});
						}
						message += title + this.message + '<br/>';
					});
					
					layout.infoDialog.data('show')(message);
				}
				
				// if save (even partially) was successful
				if (response.learningDesignID) {
					// assing the database-generated values
					layout.ld.learningDesignID = response.learningDesignID;
					
					if (layout.liveEdit) {
						var missingGroupingOnActivities = GeneralLib.checkTBLGrouping();
						if (missingGroupingOnActivities) {
							var info = LABELS.SAVE_SUCCESSFUL_CHECK_GROUPING;
							$.each(missingGroupingOnActivities, function(){
									info += '<br /> * ' + this.title; 
							});
							layout.infoDialog.data('show')(info);
							// do not close Live Edit if TBL errors appear
							return;
						}
						// let backend know that system gate needs to be removed
						$.ajax({
							type  : 'POST',
							async : false,
							cache : false,
							url : LAMS_URL + 'authoring/finishLearningDesignEdit.do',
							data : {
								'learningDesignID' : layout.ld.learningDesignID,
								'cancelled' : 'false'
							},
							success : function() {
								// prepare for LD image generate
								// remove system gate from the SVG
								var fromActivity = null,
									toActivity = null,
									transitionUIID = null;
								if (systemGate.transitions.from.length > 0 && systemGate.transitions.to.length > 0){
									var toTransition = systemGate.transitions.to[0];
									transitionUIID = toTransition.uiid;
									toActivity = systemGate.transitions.from[0].toActivity;
									fromActivity = toTransition.fromActivity;
								}
								
								ActivityLib.removeActivity(systemGate, true);
								if (fromActivity && toActivity) {
									ActivityLib.addTransition(fromActivity, toActivity, null, transitionUIID);
								}
								
								// draw all activities as writable
								$.each(layout.activities, function(){
									this.readOnly = false;
									this.draw();
								});
								
								// create the updated LD image
								var svgSaveSuccessful = GeneralLib.saveLearningDesignImage();
								if (!svgSaveSuccessful) {
									layout.infoDialog.data('show')(LABELS.SVG_SAVE_ERROR);
									return;
								}
								
								// set as not modified so dialog will not prompt user on close
								GeneralLib.setModified(false);
								
								// close the Live Edit dialog
								layout.infoDialog.data('show')(LABELS.LIVEEDIT_SAVE_SUCCESSFUL, true);
								setTimeout(function(){
									window.parent.closeDialog('dialogAuthoring');
								}, 5000);
							}
						});
						
						// if it is Live Edit, exit
						return;
					}
					
					var svgSaveSuccessful = GeneralLib.saveLearningDesignImage();
					if (!svgSaveSuccessful) {
						layout.infoDialog.data('show')(LABELS.SVG_SAVE_ERROR);
					}
					
					if (!layout.ld.invalid) {
						var missingGroupingOnActivities = GeneralLib.checkTBLGrouping();
						if (missingGroupingOnActivities) {
							var info = LABELS.SAVE_SUCCESSFUL_CHECK_GROUPING;
							$.each(missingGroupingOnActivities, function(){
								info += '<br /> * ' + this.title; 
							});
							layout.infoDialog.data('show')(info);

						} else {
							layout.infoDialog.data('show')(LABELS.SAVE_SUCCESSFUL, true);
						}
					}
					
					GeneralLib.setModified(false);
					result = true;
				}
			},
			error : function(){
				layout.infoDialog.data('show')(LABELS.SEQUENCE_SAVE_ERROR);
			}
		});
		return result;
	},
	
	
	/**
	 * Stores SVG LD thumbnail on server.
	 */
	saveLearningDesignImage : function() {
		var svg = MenuLib.exportSVG(),
			result = false;
		// check if canvas is not empty
		if (svg === undefined) {
			return false;
		}
		
		// check if we are in SVG recreation mode (Monitoring, Add Lesson)
		// and we need to update activities' coordinates on the back end
		if (isReadOnlyMode && layout.wasArranged) {
			var ld = GeneralLib.prepareLearningDesignData(false);
			if (!ld){
				return false;
			}
			
			var allActivitiesSaved = true;
			$.each(ld.activities, function() {
				var activity = this;
				$.ajax({
					type : 'POST',
					url : LAMS_URL + 'authoring/saveActivityCoordinates.do',
					async: false,
					data : {
						'activity' : JSON.stringify({
							'activityID'  : activity.activityID,
							'xCoord'      : activity.xCoord,
							'yCoord'      : activity.yCoord,
							'startXCoord' : activity.startXCoord,
							'startYCoord' : activity.startYCoord,
							'endXCoord'   : activity.endXCoord,
							'endYCoord'   : activity.endYCoord
						})
					},
					error : function(){
						allActivitiesSaved = false;
					}
				});
				
				if (!allActivitiesSaved) {
					return false;
				}
			});
			
			if (!allActivitiesSaved) {
				return false;
			}
		}
		
		$.ajax({
			type : 'POST',
			url : LAMS_URL + 'authoring/saveLearningDesignImage.do',
			async: false,
			data : {
				'learningDesignID' : layout.ld.learningDesignID,
				'image' : MenuLib.exportSVG()
			},
			success : function(){
				result = true;
			}
		});
		return result;
	},
	

	/**
	 * Tells that current sequence was modified and not saved.
	 */
	setModified : function(modified) {
		if (isReadOnlyMode){
			return;
		}
		layout.modified = modified;
		if (!modified && layout.activities.length > 0) {
			$('#previewButton').prop('disabled', layout.ld.invalid === true);
			$('#exportLamsButton').removeClass('disabled');
			$('#ldDescriptionFieldModified').text('');
		} else {
			$('#previewButton').prop('disabled', true);
			$('#exportLamsButton').addClass('disabled');
			$('#ldDescriptionFieldModified').text('*');
		}
	},
	
	
	/**
	 * Displays sequence image in Open/Save dialog.
	 */
	showLearningDesignThumbnail : function(learningDesignID, title) {
		// display "loading" animation and finally LD thumbnail
		$('#ldScreenshotAuthor, #ldScreenshotLoading', layout.ldStoreDialog).hide();
		
		if (learningDesignID) {
			if ($('#ldStoreDialogImportPartButton', layout.ldStoreDialog).is(':visible')) {
				// get read-only Authoring of the chosen LD and prevent caching
				$('#ldStoreDialogImportPartFrame', layout.ldStoreDialog).attr('src',
				  LAMS_URL + 'authoring/generateSVG.do?selectable=true&learningDesignID='
				  		   + learningDesignID + '&_=' + new Date().getTime());
			} else {
				$('#ldScreenshotLoading', layout.ldStoreDialog).show();
				
				// load the thumbnail
				$.ajax({
					dataType : 'text',
					url : LD_THUMBNAIL_URL_BASE + learningDesignID,
					cache : false,
					success : function(response) {
						// hide "loading" animation
						$('#ldScreenshotLoading', layout.ldStoreDialog).hide();
						// show the thumbnail
						$('#ldScreenshotAuthor', layout.ldStoreDialog).html(response).show();
					},
					// the LD SVG is missing, try to re-generate it
					error : function(error) {
						// skip re-generate if it is an another error or generated SVG is empty
						if (error.status != 404){
							return;
						}
						// iframe just to load another instance of Authoring for a single purpose, generate the SVG
						$('<iframe />').appendTo('body').css('visibility', 'hidden').load(function(){
							// call svgGenerator.jsp code to store LD SVG on the server
							var frame = $(this),
								win = frame[0].contentWindow || frame[0].contentDocument;
							    // when LD opens, make a callback which save the thumbnail and displays it in current window
								win.GeneralLib.openLearningDesign(learningDesignID, function(){
									result = win.GeneralLib.saveLearningDesignImage();
									frame.remove();
									if (result) {
										// load the image again
										GeneralLib.showLearningDesignThumbnail(learningDesignID);
									} else {
										$('#ldScreenshotLoading', layout.ldStoreDialog).hide();
									}
								});
						}).attr('src', LAMS_URL + 'authoring/generateSVG.do?selectable=false');
					}
				});
			}
			
			if (title) {
				// copy title of the highligthed sequence to title field
				$('#ldStoreDialogNameContainer input', layout.ldStoreDialog).val(title).focus();
			}
			
			var tree =  layout.ldStoreDialog.data('ldTree'),
				ldNode = tree.getHighlightedNode();
				// no LD was chosen
			if (ldNode && learningDesignID != ldNode.data.learningDesignId) {
				ldNode.unhighlight(true);
			}
		}
		
		$('#ldStoreDialogAccessDiv > div.access', layout.ldStoreDialog).each(function(){
			var access = $(this);
			if (+access.data('learningDesignId') == learningDesignID){
				access.addClass('selected');
			} else {
				access.removeClass('selected');
			}
		});
	},
	
	/**
	 * Puts given object (set or shape) to back of parent.
	 */
	toBack : function(object) {
		if (object.type == 'set') {
			object.forEach(function(item) {
				GeneralLib.toBack(item);
			});
		} else {
			$(object.node).parent().prepend(object.node);
		}
	},
	
	/**
	 * Puts given object (set or shape) to front of parent.
	 */
	toFront : function(object) {
		if (object.type == 'set') {
			object.forEach(function(item) {
				GeneralLib.toFront(item);
			});
		} else {
			$(object.node).parent().append(object.node);
		}
	},
	
	
	/**
	 * Get real coordinates on paper, based on event coordinates.
	 */
	translateEventOnCanvas : function(event) {
		return [event.pageX + canvas.scrollLeft() - canvas.offset().left,
		        event.pageY + canvas.scrollTop()  - canvas.offset().top];
	},
	
	
	/**
	 * Fills "Recently used sequences" box in Open/Save dialog.
	 */
	updateAccess : function(access, fetchIfEmpty){
		if (isReadOnlyMode) {
			return;
		}
		
		if (fetchIfEmpty && !access) {
			$.ajax({
				cache : false,
				async : false,
				url : LAMS_URL + "authoring/getLearningDesignAccess.do",
				dataType : 'json',
				data : {
				},
				success : function(response) {
					access = response;
				}
			});
		}
		
		if (access) {
			var accessCell = $('#ldStoreDialogAccessDiv', layout.ldStoreDialog);
			accessCell.children('div.access').remove();
			$.each(access, function(){
				$('<div />').addClass('access')
							.data({
								'learningDesignId' : this.learningDesignId,
								'folderID'         : this.workspaceFolderId
							})
							.text(this.title)
							.appendTo(accessCell)
							.click(function(){
								var accessEntry = $(this);
								var isOpenDialog = $('#ldStoreDialogSaveButton', layout.ldStoreDialog).is(':hidden');
								
								//if item is already selected - either deselect it (in case of save dialog) or don't do anything (in case of open dialog)
								if (accessEntry.hasClass('selected')) {
									if (isOpenDialog) {
										return;
									} else {
										accessEntry.removeClass('selected');
										GeneralLib.showLearningDesignThumbnail(null, null);
										return;
									}
								}
								
								accessEntry.addClass('selected');
								
								var dialog = layout.ldStoreDialog,
									tree = dialog.data('ldTree'),
									node = tree.getHighlightedNode(),
									learningDesignID = +accessEntry.data('learningDesignId'),
									title = accessEntry.text();
									
								if (node) {
									node.unhighlight(true);
								}
									
								GeneralLib.showLearningDesignThumbnail(learningDesignID, title);
							})
							.dblclick(function(){
								$(this).trigger( "click" );
								
								// open/save sequence
								var buttonToClick = $('#ldStoreDialogSaveButton', layout.ldStoreDialog).is(':visible') 
										? '#ldStoreDialogSaveButton' : '#ldStoreDialogOpenButton'; 
								$(buttonToClick, $('#ldStoreDialogContents')).trigger( "click" );
							});
			});
		}
	},
	
	/**
	 *  Checks if activity, LD etc. name is correct
	 */
	 validateName : function(name) {
		 return name && GeneralLib.nameValidator.test(name);
	 }
=======
﻿﻿﻿﻿﻿﻿﻿﻿/**
 * This file contains main methods for Authoring.
 */


/**
 * Initialises each part of the Authoring window.
 */
$(document).ready(function() {
	canvas = $('#canvas');
	GeneralInitLib.initTemplates();
	if (!isReadOnlyMode) {
		// in read-only mode (SVG generator), some parts are not necessary and not loaded
		GeneralInitLib.initLayout();
		PropertyLib.init();
		
		if (/Android|webOS|iPhone|iPad|iPod|BlackBerry|IEMobile|Opera Mini/i.test(navigator.userAgent)){
			$('.desktopButton').hide();
			
			document.addEventListener("touchstart", HandlerLib.touchHandler, true);
			document.addEventListener("touchmove", HandlerLib.touchHandler, true);
			document.addEventListener("touchend", HandlerLib.touchHandler, true);
			document.addEventListener("touchcancel", HandlerLib.touchHandler, true);
		}
	}
	
	GeneralLib.newLearningDesign(true);
	if (!isReadOnlyMode) {
		layout.ld.contentFolderID = initContentFolderID;
	}
	if (initLearningDesignID) {
		GeneralLib.openLearningDesign(+initLearningDesignID);
	}
	
	// remove "loading..." screen
	$('#loadingOverlay').remove();
});


/**
 * A few publicly visible variables .
 */

	// The Snap Paper object
var paper = null,
	// container for the paper 
	canvas = null,
	
	// configuration and storage of various elements
	layout = {
		// draw mode prevents some handlers (click, mouseover etc.) from triggering
		'drawMode'   : false,
		// is the LD being live edited?
		'liveEdit'   : false,
		// should the sequence be saved before exiting?
		'modified'   : false,
		// was start point of a new branching placed?
		'addBranchingStart' : null,
		// list of all dialogs, so they can be easily closed all at once 
		'dialogs' : [],
		// icons for special activities
		'toolMetadata': {
			'gate'     : {
				'iconPath' : '../images/stop.gif'
			},
			'grouping' : {
				'iconPath' : '../images/grouping.png'
			}
		},
		
		// graphics contants
		'conf' : {
			'arrangeHorizontalSpace'           : 200,
			'arrangeVerticalSpace'             : 100,
			'arrangeHorizontalPadding'         : 35,
			'arrangeVerticalPadding'           : 50,
			
			'dragStartThreshold'               : 300,
			
			'propertiesDialogDimOpacity'       : 0.3,
			'propertiesDialogDimThreshold'     : 100,
			'propertiesDialogDimThrottle'      : 100,
			
			'defaultGroupingGroupCount'        : 2,
			'defaultGroupingLearnerCount'      : 1,
			
			'containerActivityEmptyWidth'  	   : 50,
			'containerActivityEmptyHeight' 	   : 70,
			'containerActivityPadding'	       : 20,
			'containerActivityChildrenPadding' : 10,
			'regionEmptyWidth'				   : 20,
			'regionEmptyHeight'				   : 20,
			'labelDefaultSize'				   : 10,
			'labelMinSize'					   : 9,
			'labelMaxSize'					   : 20,
			
			'groupingEffectPadding'			   : 5,
			'selectEffectPadding'			   : 7,
			
			'supportsDownloadAttribute'		   : typeof $('<a/>')[0].download != 'undefined',
			
			// will be initialised when paper gets created
			'readOnlyFilter'				   : null
		},
		
		'colors' : {
			'activityBorder'	  : 'black',
			'toolActivityBorder'      : ['','#00007f','#ff8300','#625F67','#ffa500','#00007f','#7aa712'],
			// each activity type has its own colour
			'activity'     		  : ['','#caddfb','#ffffbb','#ece9f7','#fdf1d3','#caddfb','#e9f9c0'],
			'activityText' 		  : 'black',
			// default region colour
			'annotation'		  : '#CCFF99',
			// region colours to choose from
			'annotationPalette'	  : ['CCFF99', 'CDA5F3', 'FFFFCC', '99E6DF', '6495ED',
			                   	     'FFF8DC', 'FFDDB3', 'D1DFFA', 'DCDCDC', '20B2AA',
			                   	     'B0C4DE', 'FFE4E1', 'F9D2F9', 'FF2200'],

			// when mouse hovers over rubbish bin
			'binSelect' 		  : 'red',
			
			'branchingEdgeStart'  : 'green',
			'branchingEdgeEnd'    : 'red',
			// highlight branching edges on mouse hover
			'branchingEdgeMatch'  : 'blue',
			'gate'         		  : 'red',
            'gateBorder'          : '#801515',
			'gateText'     		  : 'white',
			'grouping'		      : '#caddfb',
			'groupingBorder'	  : '#00007f',
			'optionalActivity'    : '#caddfb',
			'optionalActivityBorder'    : '#00007f',
			// dashed border around a selected activity 
			'selectEffect'        : 'black',
			'transition'   		  : 'rgb(119,126,157)',
			// highlight TBL activities which should be grouped
			'activityRequireGrouping' : 'red',
			'activityReadOnly'	  : 'red'
		},
	
		'defaultTextAttributes' : {
			'text-anchor' : 'middle',
			'font-size'   : 10,
			'font-family' : 'sans-serif'
		}
},


/**
 * Contains methods for Authoring window initialisation which are run only once at the beginning 
 */
GeneralInitLib = {
	/**
	 * Draw boxes with Tool Activity templates in the panel on the left.
	 */
	initTemplates : function(){
		// store some template data in JS structures
		$('.template').each(function(){
			var learningLibraryID = +$(this).attr('learningLibraryId'),
				learningLibraryTitle = $(this).attr('learningLibraryTitle'),
				activityCategoryID = +$(this).attr('activityCategoryId'),
				parallelChildActivityDefs = null;
			
			if (activityCategoryID == 5) {
				var childToolIds = $(this).attr('childToolIds').split(',');
				$.each(childToolIds, function(){
					var childToolId = this.trim();
					if (childToolId) {
						parallelChildActivity = $('.template[toolId=' + childToolId + ']');
						if (parallelChildActivityDefs) {
							parallelChildActivityDefs = parallelChildActivityDefs.add(parallelChildActivity);
						} else {
							parallelChildActivityDefs = parallelChildActivity;
						}
					}
				});
			}
			
			// assign icons' data uris to their learning library IDs instead of labels
			ActivityIcons[learningLibraryID] = ActivityIcons[learningLibraryTitle];
			delete ActivityIcons[learningLibraryTitle];
			$('<img />').attr('src', ActivityIcons[learningLibraryID]).appendTo(".img-"+learningLibraryID);
			// register tool properties so they are later easily accessible
			layout.toolMetadata[learningLibraryID] = {
				'iconPath'				  : $(this).attr('iconPath'),
				'defaultToolContentID'    : $(this).attr('defaultToolContentId'),
				'supportsOutputs' 	 	  : $(this).attr('supportsOutputs'),
				'activityCategoryID' 	  : activityCategoryID,
				'parallelChildActivityDefs' : parallelChildActivityDefs
			};
			
		});
		
		if (!isReadOnlyMode){
			// store the initial window height now as on iPad the iframe grows when templates are show,
			// reporting incorrect window height to the first resizePaper() run
			layout.initWindowHeight = $(window).height();
			// create list of learning libraries for each group
			var templateContainerCell = $('#templateContainerCell'),
				learningLibraryGroupSelect = $('select', templateContainerCell),
				allGroup = $('option', learningLibraryGroupSelect),
				allTemplates = $('#templateContainerCell .templateContainer').show();
		
			learningLibraryGroupSelect.change(function(){
				$('.templateContainer').hide();
				// show DIV with the selected learning libraries group
				$('option:selected', this).data('templates').show();
			});
			allGroup.data('templates', allTemplates);
			
			$.each(learningLibraryGroups, function(){
				var learningLibraries = this.learningLibraries;
				if (!learningLibraries) {
					return true;
				}
				
				var templates = allTemplates.clone().appendTo(templateContainerCell);
				// cloned everything, now remove ones that are not in the list
				$('.template', templates).each(function(){
					var learningLibraryId = $(this).attr('learningLibraryId'),
						found = false;
					$.each(learningLibraries, function(){
						if (learningLibraryId == this) {
							found = true;
							return false;
						}
					});
					
					if (!found) {
						$(this).remove();
					}
				});
				
				$('<option />').text(this.name)
							   .data('templates', templates)
							   .appendTo(learningLibraryGroupSelect);
			});
			
			$('.template').each(function(){
				// allow dragging a template to canvas
				$(this).draggable({
					'containment' : '#authoringTable',
				    'revert'      : 'invalid',
				    'distance'    : 20,
				    'scroll'      : false,
				    'scope'       : 'template',
				    'helper'      : function(event){
				    	// build a simple helper
						return $(this).clone().css({
							'width'   : '150px',
							'border'  : 'thin black solid',
							'z-index' : 1,
							'cursor'  : 'move'
						});
					}
				});
			});

			
			// allow dropping templates to canvas
			canvas.droppable({
				   'tolerance'   : 'touch',
				   'scope'       : 'template',
				   'drop'	     : function (event, draggable) {
					    // get rid of helper div
						$(draggable.helper).remove();
						
						// calculate the position and create an instance of the tool activity
					    var learningLibraryID = +draggable.draggable.attr('learningLibraryId'),
					    	toolID = +draggable.draggable.attr('toolId'),
							activityCategoryID = +draggable.draggable.attr('activityCategoryId'),
					    	x = draggable.offset.left  + canvas.scrollLeft() - canvas.offset().left,
					    	y = draggable.offset.top   + canvas.scrollTop()  - canvas.offset().top,
					    	label = $('#toolDisplayName', draggable.draggable).text().trim(),
					    	activity = null,
					    	translatedEvent = GeneralLib.translateEventOnCanvas(event),
							eventX = translatedEvent[0],
							eventY = translatedEvent[1];

					    if (activityCategoryID == 5) {
					    	// construct child activities out of previously referenced HTML templates
					    	var childActivities = [];
					    	layout.toolMetadata[learningLibraryID].parallelChildActivityDefs.each(function(){
					    		var childLearningLibraryID = +$(this).attr('learningLibraryId'),
					    			childToolID = +$(this).attr('toolId'),
					    			toolLabel = $('#toolDisplayName', this).text().trim(),
					    			childActivity = new ActivityDefs.ToolActivity(null, null, null,
					    					childToolID, childLearningLibraryID, null, x, y, toolLabel);
					    	
					    		layout.activities.push(childActivity);
					    		childActivities.push(childActivity);
					    	});
					    	
					    	activity = new ActivityDefs.ParallelActivity(null, null, learningLibraryID, x, y, label, false, childActivities);
					    } else {
					    	activity = new ActivityDefs.ToolActivity(null, null, null, toolID, learningLibraryID, null, x, y, label, false);
					    }
					    
						layout.activities.push(activity);
						HandlerLib.dropObject(activity);
						ActivityLib.dropActivity(activity, eventX, eventY);
				   }
			});
		}
	},


	/**
	 * Initialises various Authoring widgets.
	 */
	initLayout : function(){
		// buttons shared by both load and save dialogs
		var ldStoreDialogContents = $('#ldStoreDialogContents');
		
		$('#ldStoreDialogCancelButton', ldStoreDialogContents).click(function(){
			layout.ldStoreDialog.modal('hide');
		});
		
		$('#ldStoreDialogNewFolderButton', ldStoreDialogContents).click(function(){
    		var dialog = layout.ldStoreDialog,
				tree = dialog.data('ldTree'),
				// hightlighted sequence/folder in the tree
				ldNode = tree.getHighlightedNode();
    		if (!ldNode) {
    			return;
    		}
    		
			var	title = prompt(LABELS.NEW_FOLDER_TITLE_PROMPT);
			// skip if no name was provided
			if (!title) {
				return;
			}
			if (!GeneralLib.validateName(title)) {
    			alert(LABELS.TITLE_VALIDATION_ERROR);
    			return;
    		}
			
			var parentFolder = ldNode.data.learningDesignId ? ldNode.parent : ldNode;
			$.each(parentFolder.children, function(){
				if (this.label == title) {
					alert(LABELS.FOLDER_EXISTS_ERROR);
					title = null;
					return false;
				}
			});
			if (!title) {
				return;
			}
			
			
			$.ajax({
				cache : false,
				async : true,
				url : LAMS_URL + "workspace/createFolder.do",
				dataType : 'text',
				data : {
					'name' 		     : title,
					'parentFolderID' : parentFolder.data.folderID
				},
				success : function() {
					tree.removeChildren(parentFolder);
					parentFolder.expand();
				}
			});
		});
		
		// copy sequence or folder
		$('#ldStoreDialogCopyButton, #ldStoreDialogCutButton', ldStoreDialogContents).click(function(){
    		var dialog = layout.ldStoreDialog,
				tree = dialog.data('ldTree'),
				// hightlighted sequence/folder in the tree
				ldNode = tree.getHighlightedNode(),
				isFolder = ldNode && !ldNode.data.learningDesignId,
				isCut = $(this).is('#ldStoreDialogCutButton');
    		if (!ldNode) {
    			return;
    		}
    		if (isCut && !ldNode.data.canModify) {
    			alert(LABELS.RESOURCE_MODIFY_ERROR);
    			return;
    		}
    		
    		dialog.data('copiedResource', {
    			'isCut'	 	  : isCut,
    			'isFolder'    : isFolder,
    			'resourceNode': ldNode
    		});
		});
		
		// pastes sequence or folder
		$('#ldStoreDialogPasteButton', ldStoreDialogContents).click(function(){
    		var dialog = layout.ldStoreDialog,
				tree = dialog.data('ldTree'),
				// hightlighted sequence/folder in the tree
				ldNode = tree.getHighlightedNode(),
				folderNode = ldNode ? (ldNode.data.learningDesignId ? ldNode.parent : ldNode) : null,
				copiedResource = dialog.data('copiedResource');

			if (!folderNode || !copiedResource) {
    			return;
    		}
			
			if (copiedResource.isCut) {
				var parent = ldNode.parent;
				while (parent) {
					if (parent.index == copiedResource.resourceNode.index) {
						alert(LABELS.FOLDER_MOVE_TO_CHILD_ERROR);
						return;
					}
					parent = parent.parent;
				}
			}

			$.ajax({
				cache : false,
				url : copiedResource.isCut ? LAMS_URL + "workspace/moveResource.do" : LAMS_URL + "workspace/copyResource.do",
				dataType : 'text',
				data : {
					'targetFolderID' : folderNode.data.folderID,
					'resourceID'     : copiedResource.isFolder ? copiedResource.resourceNode.data.folderID
															   : copiedResource.resourceNode.data.learningDesignId ,
					'resourceType'   : copiedResource.isFolder ? 'Folder' : 'LearningDesign'
				},
				success : function() {
					if (copiedResource.isCut) {
						tree.removeNode(copiedResource.resourceNode, true);
					}
					tree.removeChildren(folderNode);
					folderNode.expand();
					
					dialog.data('copiedResource', null);
				}
			});
		});

		
		// removes sequence or folder
		$('#ldStoreDialogDeleteButton', ldStoreDialogContents).click(function(){
    		var dialog = layout.ldStoreDialog,
				tree = dialog.data('ldTree'),
				// hightlighted sequence/folder in the tree
				ldNode = tree.getHighlightedNode();
    		if (!ldNode) {
    			return;
    		}
    		if (!ldNode.data.canModify) {
    			alert(LABELS.RESOURCE_MODIFY_ERROR);
    			return;
    		}
    		var isFolder = !ldNode.data.learningDesignId;
    		if (!confirm(LABELS.DELETE_NODE_CONFIRM + (isFolder ? LABELS.FOLDER : LABELS.SEQUENCE) + '?')) {
    			return;
    		}
			
			$.ajax({
				cache : false,
				async : true,
				url : LAMS_URL + "workspace/deleteResource.do",
				dataType : 'text',
				data : {
					'resourceID'   : isFolder? ldNode.data.folderID : ldNode.data.learningDesignId,
					'resourceType' : isFolder ? 'Folder' : 'LearningDesign'
				},
				success : function() {
					var parentFolder = ldNode.parent;
					tree.removeChildren(parentFolder);
					parentFolder.expand();
				}
			});
		});
		
		// renames sequence or folder
		$('#ldStoreDialogRenameButton', ldStoreDialogContents).click(function(){
    		var dialog = layout.ldStoreDialog,
				tree = dialog.data('ldTree'),
				// hightlighted sequence/folder in the tree
				ldNode = tree.getHighlightedNode();
    		if (!ldNode) {
    			return;
    		}
    		if (!ldNode.data.canModify) {
    			alert(LABELS.RESOURCE_MODIFY_ERROR);
    			return;
    		}
    		var isFolder = !ldNode.data.learningDesignId,
    			title = prompt(LABELS.RENAME_TITLE_PROMPT + (isFolder ? LABELS.FOLDER : LABELS.SEQUENCE)
						+ ' "' + ldNode.data.label + '"');
			
			// skip if no name or the same name was provided
			if (!title || ldNode.data.label == title) {
				return;
			}
			if (!GeneralLib.validateName(title)) {
    			alert(LABELS.TITLE_VALIDATION_ERROR);
    			return;
    		}
			
			$.each(ldNode.parent.children, function(){
				if (this.data.label == title && (isFolder == (this.data.folderID != null))) {
					alert(isFolder ? LABELS.FOLDER_EXISTS_ERROR : LABELS.SEQUENCE_EXISTS_ERROR);
					title = null;
					return false;
				}
			});
			if (!title) {
				return;
			}
			
			$.ajax({
				cache : false,
				async : true,
				url : LAMS_URL + "workspace/renameResource.do",
				dataType : 'text',
				data : {
					'name' 		   : title,
					'resourceID'   : isFolder? ldNode.data.folderID : ldNode.data.learningDesignId,
					'resourceType' : isFolder ? 'Folder' : 'LearningDesign'
				},
				success : function(response) {
					if (isFolder) {
						ldNode.data.label = title;
						ldNode.getLabelEl().innerHTML = title;
					} else {
						// refresh all opened folders in the tree
	    				var folders = tree.getRoot().children;
	    				if (folders) {
	    					$.each(folders, function(){
	    						var expanded = this.expanded;
								tree.removeChildren(this);
	    						if (expanded) {
	    							this.expand();
	    						}
	    					});
	    				}
	    				
	    				// fetch access list again
						GeneralLib.updateAccess(null, true);
					}
				}
			});
		});
	    
		$('#ldStoreDialogSaveButton', ldStoreDialogContents).click(function(){
    		var dialog = layout.ldStoreDialog,
    			saveButton = $('#ldStoreDialogSaveButton', dialog),
				title = $('#ldStoreDialogNameContainer input', dialog).val().trim();
			if (!title) {
				alert(LABELS.SAVE_SEQUENCE_TITLE_PROMPT);
				return;
			}
			
			if (!GeneralLib.validateName(title)) {
				alert(LABELS.TITLE_VALIDATION_ERROR);
				return;
			}
			saveButton.prop('disabled', true).button('loading');
			var folderNode = null,
				folderID = null,
				tree = dialog.data('ldTree'),
				node = tree.getHighlightedNode();
			if (node) {
	    		// get folder from LD tree
				folderNode = node.data.learningDesignId ? node.parent : node;
				if (!folderNode.data.canSave) {
					alert(LABELS.FOLDER_CAN_NOT_SAVE_ERROR);
					saveButton.button('reset');
					return;
				}
				folderID = folderNode.data.folderID;
			} else {
				// get data from "recently used sequences" list
				var selectedAccess = $('#ldStoreDialogAccessDiv > div.selected', dialog);
				// if title was altered, do not consider this an overwrite
				if (selectedAccess.length > 0 && title == selectedAccess.text()) {
					learningDesignID = +selectedAccess.data('learningDesignId');
					folderID = +selectedAccess.data('folderID');
				}
			}
			
			if (!folderID) {
				// although an existing sequence can be highlighted 
				alert(LABELS.FOLDER_NOT_SELECTED_ERROR);
				saveButton.button('reset');
				return;
			}
			
			// if a node is highlighted but user modified the title,
			// it is considered a new sequence
			// otherwise check if there is no other sequence with the same name
			var nodeData = null;
			if (folderNode && folderNode.children) {
				$.each(folderNode.children, function(){
					if (this.data.label == title) {
						this.highlight();
						nodeData = this.data;
						return false;
					}
				});
			}
			if (nodeData && (!nodeData.canModify || (!canSetReadOnly && nodeData.readOnly))){
				alert(LABELS.READONLY_FORBIDDEN_ERROR);
				saveButton.button('reset');
				return;
			}
			if (nodeData && !confirm(LABELS.SEQUENCE_OVERWRITE_CONFIRM)) {
				saveButton.button('reset');
				return;
			}
			var readOnly = (nodeData && !nodeData.canModify) || 
						   (canSetReadOnly && $('#ldStoreDialogReadOnlyCheckbox', dialog).prop('checked')),
				learningDesignID = nodeData ? nodeData.learningDesignId : null,
				result = GeneralLib.saveLearningDesign(folderID, learningDesignID, title, readOnly);
			if (result) {
				GeneralLib.openLearningDesign();
				dialog.modal('hide');
			}
			saveButton.button('reset');
		});
		
		$('#ldStoreDialogOpenButton', ldStoreDialogContents).click(function(){
    		var dialog = layout.ldStoreDialog,
    			openButton = $('#ldStoreDialogOpenButton', dialog),
				tree = dialog.data('ldTree'),
				ldNode = tree.getHighlightedNode(),
				learningDesignID = ldNode ? ldNode.data.learningDesignId : null;
    		
    		openButton.button('loading');
			if (!learningDesignID) {
				learningDesignID = +$('#ldStoreDialogAccessDiv > div.selected', dialog)
								   .data('learningDesignId');
			}
			
			// no LD was chosen
			if (!learningDesignID) {
				alert(LABELS.SEQUENCE_NOT_SELECTED_ERROR);
				openButton.button('reset');
				return;
			}
			
			openButton.button('reset');
			dialog.modal('hide');
			GeneralLib.openLearningDesign(learningDesignID);
		});
		
		// ability to save a sequence on pressing the Enter key in a title input field
		$('#ldStoreDialogNameContainer input', layout.ldStoreDialog).on('keyup', function (e) {
		    if (e.keyCode == 13) {
				$('#ldStoreDialogSaveButton', $('#ldStoreDialogContents')).trigger( "click" );
		    }
		});
		
		$('#ldStoreDialogImportPartButton', ldStoreDialogContents).click(function(){
			var dialog = layout.ldStoreDialog,
	 			frameLayout = $('#ldStoreDialogImportPartFrame', dialog)[0].contentWindow.layout,
	 			selectedActivities = [],
	 			addActivities = [],
	 			selectedAnnotations = [];
 			
 		
	 		$.each(frameLayout.activities, function(){
	 			if (this.items.selectEffect) {
	 				selectedActivities.push(this);
	 				dialog.data('importActivity')(this, addActivities);
	 			}
	 		});
	 		$.each(frameLayout.regions.concat(frameLayout.labels), function(){
	 			if (this.items.selectEffect) {
	 				selectedAnnotations.push(this);
	 				// unlike importActivity(), this method already takes care of UIIDs
	 				// and adding new items to collections
	 				dialog.data('importAnnotation')(this);
	 			}
	 		});
	 		
	 		if (addActivities.length == 0 && selectedAnnotations.length == 0) {
	 			alert(LABELS.IMPORT_PART_CHOOSE_PROMPT);
	 			return;
	 		}
	 		
	 		// add child activities to containers (Optional/Parallel/Floating)
	 		if (addActivities.length > 0) {
	     		$.each(addActivities, function(){
	     			var activity = this;
	     			if (activity.childActivities) {
	     				$.each(selectedActivities, function(){
	         				if (this.uiid == activity.uiid) {
	         					$.each(this.childActivities, function(){
	         						var childActivity = this;
	         						$.each(addActivities, function(){
	         							if (this.uiid == childActivity.uiid) {
	         								if (!activity.childActivities) {
	         									activity.childActivities = [];
	         								}
	         								activity.childActivities.push(this);
	         								// container will expand to its child activities
	         								activity.draw(0, 0);
	         							}
	         						});
	         					});
	         				}
	         			});
	     			}
	     		});
	 			
	     		// put UIID specific to current LD
	     		$.each(addActivities, function(){
	     			if (this instanceof ActivityDefs.BranchingEdgeActivity) {
	     				if (this.isStart) {
	     					this.branchingActivity.uiid = ++layout.ld.maxUIID;
	     				}
	     			} else {
	     				this.uiid = ++layout.ld.maxUIID;
	     			}
	     		});
	     		
	     		// arrange just the new activities
	     		GeneralLib.arrangeActivities(addActivities);
	     		
	     		layout.activities = layout.activities.concat(addActivities);
	 		}
	
	 		dialog.modal('hide');
		});
		
		// initalise Learning Design load/save dialog
		layout.ldStoreDialog = showDialog('ldStoreDialog',{
			'autoOpen'      : false,
			'resizable'     : false,
			'draggable'     : false,
			'open' : function(){
				
				var dialog = $(this),
					treeHeight = Math.max(90, $(window).height() - 325) + 'px';
				$('.modal-dialog', dialog).width(Math.max(500, $(window).width() - 50));
				$('#ldStoreDialogTree', layout.ldStoreDialog).css({
					'height'     : treeHeight,
					'max-height' : treeHeight
				});
				// limit size of the canvas so dialog does not resize after SVG loads
				$('#ldStoreDialogCanvasDiv', dialog).css({
					'max-width' : $(window).width() - 425 + 'px',
					'max-height':  $(window).height() - 190 + 'px',
				});
				
				GeneralLib.showLearningDesignThumbnail();
				$('#ldStoreDialogLeftButtonContainer button', dialog).prop('disabled', true);
				
				dialog.data('copiedResource', null);
				
				//focus dialog itself so it can be closed on pressing Esc button
				setTimeout(function() {
					if ($("#ldStoreDialogOpenButton:visible").is(':visible')) {
						dialog.focus();
					}
		        }, 500);
				
			},
			'close' : null,
			'data' : {
				'prepareForOpen' : function(dialogTitle, learningDesignTitle, shownElementIDs, highlightFolder){
					// only Save As uses highlightFolder; otherwise the first folder in top level gets expanded and highlighted
					layout.folderPathCurrent = highlightFolder && layout.ld.folderPath ? layout.ld.folderPath.slice() : [];
					MenuLib.loadLearningDesignTree();
					
					$('#ldStoreDialogNameContainer input', layout.ldStoreDialog).val(learningDesignTitle);
					$('.modal-title', layout.ldStoreDialog).text(dialogTitle);
					var rightButtons = $('#ldStoreDialogRightButtonContainer', layout.ldStoreDialog);
					$('button', rightButtons).hide();
					$('#ldStoreDialogReadOnlyLabel *', layout.ldStoreDialog).hide();
					$('#ldStoreDialogNameContainer, #ldStoreDialogImportPartFrame', layout.ldStoreDialog).hide();
					$(shownElementIDs, layout.ldStoreDialog).show();
					
					var isOpenDialog = shownElementIDs.indexOf('ldStoreDialogOpenButton') >= 0;
					if (isOpenDialog) {
						// in open dialog display only information
						$('#ldStoreDialogReadOnlySpan', layout.ldStoreDialog).css('color', layout.colors.activityReadOnly);
					} else if (canSetReadOnly) {
							// the first highlighted folder is user's private folder
							$('#ldStoreDialogReadOnlyCheckbox', layout.ldStoreDialog).show()
								.prop('disabled', false).prop('checked', false);
							$('#ldStoreDialogReadOnlySpan', layout.ldStoreDialog).show().css('color', 'initial');
					} else {
						$('#ldStoreDialogReadOnlySpan', layout.ldStoreDialog).css('color', layout.colors.activityReadOnly);
					}
					
				},
				/**
				 * Extracts a selected activity from another LD.
				 */
				'importActivity' : function(activity, addActivities) {
					$.each(addActivities, function(){
						if (this.uiid == activity.uiid) {
							return;
						}
					});
					
					// activities in the another LD have different clousures, so they can not be imported directly
					// they need to be recreated from a scratch with current LD being their context
					var frameWindow = $('#ldStoreDialogImportPartFrame', layout.ldStoreDialog)[0].contentWindow,
		     			frameActivities = frameWindow.layout.activities,
		     			frameActivityDefs = frameWindow.ActivityDefs,
		     			// the local activity
		     			addActivity = null;
	
					if (activity instanceof frameActivityDefs.BranchingEdgeActivity) {
						// add both branching edges right away
						if (activity.isStart) {
							var branchingActivity = activity.branchingActivity,
								branchingEdge = addActivity = new ActivityDefs.BranchingEdgeActivity(
									null, branchingActivity.uiid, 0, 0, branchingActivity.title, false, branchingActivity.branchingType);
							
							branchingEdge = new ActivityDefs.BranchingEdgeActivity(
									null, null, 0, 0, null, null, false, branchingEdge.branchingActivity);
							addActivities.push(branchingEdge);
							
							if (branchingActivity.branchingType == 'optional'){
								branchingEdge.branchingActivity.minOptions = branchingActivity.minOptions;
								branchingEdge.branchingActivity.maxOptions = branchingActivity.maxOptions;
							}
						}
					} else if (activity instanceof frameActivityDefs.FloatingActivity) {
						if (layout.floatingActivity) {
							return;
						}
						addActivity = new ActivityDefs.FloatingActivity(null, activity.uiid, 0, 0);
					} else if (activity instanceof frameActivityDefs.GateActivity) {
						addActivity = new ActivityDefs.GateActivity(
								null, activity.uiid, 0, 0, activity.title, activity.description, false, activity.gateType,
								activity.startTimeoffset, activity.gateActivityCompletionBased
								);
					} else if (activity instanceof frameActivityDefs.GroupingActivity) {
						addActivity = new ActivityDefs.GroupingActivity(
								null, activity.uiid, 0, 0, activity.title, false, null, null, activity.groupingType, activity.groupDivide,
								activity.groupCount, activity.learnerCount, activity.equalSizes, activity.viewLearners, null
								);
					} else if (activity instanceof frameActivityDefs.OptionalActivity) {
						addActivity = new ActivityDefs.OptionalActivity(
								null, activity.uiid, 0, 0, activity.title, false, activity.minOptions, activity.maxOptions
								);
					} else if (activity instanceof frameActivityDefs.ParallelActivity) {
						addActivity = new ActivityDefs.ParallelActivity(
								null, activity.uiid, activity.learningLibraryID, 0, 0, activity.title
								);
					} else if (activity instanceof frameActivityDefs.ToolActivity) {
						// copy tool content
						var toolContentID = null;
						// tool content ID can be null if the activity had the default content, i.e. was not edited yet
						if (activity.toolContentID) {
							$.ajax({
								cache : false,
								async : false,
								url : LAMS_URL + "authoring/copyToolContent.do",
								data : {
									'toolContentID' : activity.toolContentID
								},
								dataType : 'text',
								success : function(response) {
									toolContentID = response;
								}
							});
						}
						
						addActivity = new ActivityDefs.ToolActivity(
								null, activity.uiid, toolContentID, activity.toolID, activity.learningLibraryID, null, 0, 0, activity.title
								);
					}
					
					// recreate the transitions
					if (addActivity) {
						if (activity.transitions) {
							$.each(activity.transitions.from, function(){
								var transition = this;
								$.each(addActivities, function(){
									// special processing for transitions from/to branching edges
									var uiid = this instanceof ActivityDefs.BranchingEdgeActivity
									 		 ? this.branchingActivity.uiid : this.uiid,
										toUiid = transition.toActivity instanceof frameActivityDefs.BranchingEdgeActivity
											   ? transition.toActivity.branchingActivity.uiid : transition.toActivity.uiid;
									// isStart can be undefined, true or false
									if (uiid == toUiid && this.isStart == transition.toActivity.isStart) {
										ActivityLib.addTransition(addActivity, this, true, null, null,
																  transition.branch ? transition.branch.title : null);
										return false;
									}
								});
							});
							
							$.each(activity.transitions.to, function(){
								var transition = this;
								$.each(addActivities, function(){
									var uiid = this instanceof ActivityDefs.BranchingEdgeActivity
											 ? this.branchingActivity.uiid : this.uiid,
										fromUiid = transition.fromActivity instanceof frameActivityDefs.BranchingEdgeActivity
											 ? transition.fromActivity.branchingActivity.uiid : transition.fromActivity.uiid;
									if (uiid == fromUiid && this.isStart == transition.fromActivity.isStart) {
										ActivityLib.addTransition(this, addActivity, true, null, null,
																  transition.branch ? transition.branch.title : null);
										return false;
									}
								});
							});
						}
	
						addActivities.push(addActivity);
					}
				},
				
				/**
				 * Extracts a selected annotation from another LD.
				 */
				'importAnnotation' : function(annotation) {
					// annotations in the another LD have different clousures, so they can not be imported directly
					// they need to be recreated from a scratch with current LD being their context
					var frameWindow = $('#ldStoreDialogImportPartFrame', layout.ldStoreDialog)[0].contentWindow,
		     			frameDecorationDefs = frameWindow.DecorationDefs,
		     			box = annotation.items.shape.getBBox();
	
					// there are no transitions or child/parent relations, so they can be directly recreated
					if (annotation instanceof frameDecorationDefs.Region) {
						DecorationLib.addRegion(box.x, box.y, box.x2, box.y2, annotation.title, annotation.items.shape.attr('fill'));
					} else if (annotation instanceof frameDecorationDefs.Label) {
						DecorationLib.addLabel(box.x, box.y, annotation.title);
					}
				}
			}
		}, false);
		
		//alow to close open/save dialog on pressing Esc button
		layout.ldStoreDialog.on('keydown', function(evt) {
	        if (evt.keyCode === $.ui.keyCode.ESCAPE) {
	        	layout.ldStoreDialog.modal('hide');
	        }
	        evt.stopPropagation();
	    });
		
		$('.modal-body', layout.ldStoreDialog).empty().append(ldStoreDialogContents.show());
		
		layout.dialogs.push(layout.ldStoreDialog);

		// there should be no focus, just highlight
		YAHOO.widget.TreeView.FOCUS_CLASS_NAME = null;
		var tree = new YAHOO.widget.TreeView('ldStoreDialogTree');
		// store the tree in the dialog's data
		layout.ldStoreDialog.data('ldTree', tree);
		// make folder contents load dynamically on open
		tree.setDynamicLoad(function(node, callback){
			// load subfolder contents
			var childNodeData = MenuLib.getFolderContents(node.data.folderID, node.data.canSave, node.data.canHaveReadOnly);
			if (childNodeData) {
				$.each(childNodeData, function(){
						// create and add a leaf
						new YAHOO.widget.HTMLNode(this, node);
					});
			}
			
			// expand the folder where existing LD resides, if applicable
			MenuLib.highlightFolder(node);
			
			// required by YUI
			callback();
		});
		tree.singleNodeHighlight = true;
		tree.subscribe('clickEvent', function(event) {
			var isOpenDialog = $('#ldStoreDialogSaveButton', layout.ldStoreDialog).is(':hidden')
				nodeData = event.node.data;
			
			//prevent item from being deselected on any subsequent clicks
			if (isOpenDialog && event.node.highlightState == 1) {
				return false;
			}
			
			//disable edit buttons if no elements is selected
			$('#ldStoreDialogLeftButtonContainer button', layout.ldStoreDialog)
				.prop('disabled', event.node.highlightState > 0);
			
			if (canSetReadOnly && !isOpenDialog) {
				// detect which folders/sequences are marked as read-only
				// and which ones are immutable
				if (event.node.isLeaf) {
					$('#ldStoreDialogReadOnlyCheckbox', layout.ldStoreDialog)
						.prop('disabled', !nodeData.canModify || !nodeData.canHaveReadOnly)
						.prop('checked', nodeData.readOnly || !nodeData.canModify);
				} else {
					$('#ldStoreDialogReadOnlyCheckbox', layout.ldStoreDialog)
						.prop('disabled', !nodeData.canSave || !nodeData.canHaveReadOnly)
						.prop('checked', !nodeData.canSave);
				}
			} else {
				// is this is normal user or open dialog, only show/hide read-only label
				if (event.node.isLeaf ? nodeData.readOnly || !nodeData.canModify : !nodeData.canSave){
					$('#ldStoreDialogReadOnlySpan', layout.ldStoreDialog).show();
				} else {
					$('#ldStoreDialogReadOnlySpan', layout.ldStoreDialog).hide();
				}
			}
			
			// if it's a folder in load sequence dialog - highlight but stop processing
			if (isOpenDialog && !nodeData.learningDesignId){
				return true;
			}
			
			//show LearningDesign thumbnail and title
			var learningDesignID = event.node.highlightState == 0   ? +nodeData.learningDesignId : null,
				title            = !isOpenDialog && learningDesignID ? nodeData.label : null;
			GeneralLib.showLearningDesignThumbnail(learningDesignID, title);				
		});
		tree.subscribe('clickEvent', tree.onEventToggleHighlight);
		
		tree.subscribe('dblClickEvent', function(event){
			
			//trigger "clickEvent" first so that save/open function will know which element is selected 
			tree.fireEvent("clickEvent", event);
			
			// open/save sequence
			var buttonToClick = $('#ldStoreDialogSaveButton', layout.ldStoreDialog).is(':visible') 
					? '#ldStoreDialogSaveButton' : '#ldStoreDialogOpenButton'; 
			$(buttonToClick, $('#ldStoreDialogContents')).trigger( "click" );
		});
		
		GeneralLib.updateAccess(initAccess);
		
		var infoDialogContents = $('#infoDialogContents');
		$('#infoDialogOKButton', infoDialogContents).click(function(){
			layout.infoDialog.modal('hide');
		});
		
		layout.infoDialog = showDialog('infoDialog',{
			'autoOpen'      : false,
			'modal'			: false,
			'resizable'     : false,
			'draggable'     : false,
			'width'			: 290,
			'title'			: LABELS.INFO_DIALOG_TITLE,
			'close' : null,
			'data' : {
				'position' : {
					'my' : 'center top',
					'at' : 'center top+20px',
					'of' : '#canvas'
				},
				'show' : function(html, temporary){
					var timeout = layout.infoDialog.data('temporaryTimeout');
					if (timeout) {
						clearTimeout(timeout);
					}
					
					var body = $('#infoDialogBody', layout.infoDialog),
						// is dialog already open?
						visible = layout.infoDialog.hasClass('in'),
						// should be initialised/kept in temporary mode?
						temporaryMode = visible ? body.hasClass('temporary') : temporary;
					if (visible) {
						if (temporaryMode) {
							body.html(html);
						} else {
							body.html(body.html() + '<br /><br />' + html);
						}
					} else {
						body.html(html);
					}
					
					if (temporaryMode) {
						// temporary dialog hides after 5 seconds or on click
						$('.modal-header, #infoDialogButtons', layout.infoDialog).hide();
						body.addClass('temporary').one('click', function(){
							layout.infoDialog.modal('hide');
						});
						var timeout = setTimeout(function(){
							body.off('click');
							layout.infoDialog.modal('hide');
						}, 5000);
						layout.infoDialog.data('temporaryTimeout', timeout);
					} else {
						$('.modal-header, #infoDialogButtons', layout.infoDialog).show();
						body.removeClass('temporary');
					}
					
					if (!visible) {
						layout.infoDialog.modal('show');
					}
				}
			}
		});
		
		$('.modal-body', layout.infoDialog).empty().append(infoDialogContents.show());
		layout.dialogs.push(layout.infoDialog);
		
		
		var weightsDialogContents = $('#weightsDialogContents');
		layout.weightsDialog = showDialog('weightsDialog',{
			'autoOpen'      : false,
			'modal'			: true,
			'resizable'     : false,
			'draggable'     : true,
			'width'			: 500,
			'close' 		: null,
			'title'			: LABELS.WEIGHTS_TITLE,
			'data' 			: {
				'prepareForOpen' : function(){
					var tbody = $('tbody', weightsDialogContents).empty(),
						weightsEnabled = false;
					if (layout.activities.length > 0) {
						$.each(layout.activities, function(){
							if (this.gradebookToolOutputDefinitionName && this.gradebookToolOutputDefinitionWeightable) {
								weightsEnabled = true;
								var activity = this,
									row = $('<tr />').appendTo(tbody).data('activity', activity).hover(
										function(){
											var row = $(this);
											row.siblings().each(function(){
												$(this).removeClass('selected');
											});
											row.addClass('selected');
											ActivityLib.removeSelectEffect();
											ActivityLib.addSelectEffect(row.data('activity'), false);
										},
										function(){
											$(this).removeClass('selected');
											ActivityLib.removeSelectEffect($(this).data('activity'));
										}),
									weight = $('<input maxlength="3" />');
								$('<td />').text(activity.title).appendTo(row);
								$('<td />').text(activity.gradebookToolOutputDefinitionDescription).appendTo(row);
								$('<td />').append(weight).appendTo(row);
								weight.spinner({
									'min'    : 0,
									'max'    : 100,
									'change' : function(){
										var value = $(this).val();
										if (value == "" || isNaN(value)) {
											value = null;
										}
										activity.gradebookToolOutputWeight = value;
										layout.weightsDialog.data('sumWeights')();
									},
									'spin'  : function(event, ui) {
										activity.gradebookToolOutputWeight = ui.value;
										layout.weightsDialog.data('sumWeights')();
									}
								}).val(activity.gradebookToolOutputWeight);
							}
						});
					}
					
					if (weightsEnabled) {
						layout.weightsDialog.data('sumWeights')(true);
					} else {
						tbody.append($('<tr />').append($('<td colspan="3" />').text(LABELS.WEIGHTS_NONE_FOUND_ERROR)));
						$('#sumWeightCell', layout.weightsDialog).empty();
					}
				},
				
				'sumWeights' : function(firstRun){
					var sum = null;
					$('tbody tr', layout.weightsDialog).each(function(){
						var weight = $('input', this);
						if (!firstRun && !weight.spinner('isValid')) {
							weight.val(null);
							return true;
						}
						var value = $(this).data('activity').gradebookToolOutputWeight;
						if (value) {
							if (sum == null) {
								sum = 0;
							}
							sum += +value;
						}
					});
					
					var sumCell = $('#sumWeightCell', layout.weightsDialog);
					if (sum == null) {
						sumCell.empty();
					} else {
						sumCell.text(sum + '%');
						if (sum == 100) {
							sumCell.removeClass('incorrect');
						} else {
							sumCell.addClass('incorrect');
						}
					}
				}
			}
		});
		
		$('.modal-body', layout.weightsDialog).empty().append(weightsDialogContents.show());
		
		layout.dialogs.push(layout.weightsDialog);
		
		// license widgets init
		$('#ldDescriptionLicenseSelect').change(function(){
			var option = $('option:selected', this);
			if (option.val() == "0") {
				$('#ldDescriptionLicenseTextContainer, #ldDescriptionLicenseImage, #ldDescriptionLicenseButton').hide();
			} else {
				if (option.attr('url')) {
					$('#ldDescriptionLicenseTextContainer').hide();
					$('#ldDescriptionLicenseImage').attr('src', option.attr('pictureURL')).show();
					$('#ldDescriptionLicenseButton').show();
				} else {
					$('#ldDescriptionLicenseTextContainer').show();
					$('#ldDescriptionLicenseImage, #ldDescriptionLicenseButton').hide();
				}
			}
		});
		$('#ldDescriptionLicenseButton').click(function(){
			var option = $('#ldDescriptionLicenseSelect option:selected'),
				url = option.attr('url');
			if (url) {
				 var win = window.open(url, '_blank');
				 win.focus();
			}
		});
	}
},



/**
 * Contains main methods for Authoring window management
 */
GeneralLib = {
	// regex validators for checking user entered strings
	nameValidator   : /^[^<>^*@%$]*$/i,
	numberValidator : /^[\d\.]+$/,

	
	/**
	 * Runs the method with parameters on each item of the set.
	 */
	applyToSet : function(set, method, params) {
		set.forEach(function(item){
			item[method].apply(item, params);
		});
	},
	
	
	/**
	 * Sorts activities on canvas.
	 */
	arrangeActivities : function(activities){
		$('#arrangeButton').blur();
		
		// when importing parts of another LD, activities get appended and only they get sorted
		var append = activities,
			activities = activities || layout.activities;
		
		if (activities.length == 0) {
			// no activities, nothing to do
			return;
		}
		
		if (!append && (layout.regions.length > 0 || layout.labels.length > 0)
			&& !isReadOnlyMode && !confirm(LABELS.ARRANGE_CONFIRM)) {
			return;
		}
		
		if (isReadOnlyMode) {
			// set it so activities' coordinates get updated in the DB when SVG get generated
			layout.wasArranged = true;
		} else {
			// just to refresh the state of canvas
			HandlerLib.resetCanvasMode(true);
		}
		
		var row = 0;
		if (append) {
			// find the lowest existing activity and append the new activities beneath
			$.each(layout.activities, function(){
				row = Math.max(row,
						Math.ceil((this.items.getBBox().y2 - layout.conf.arrangeVerticalPadding)
								/ layout.conf.arrangeVerticalSpace));
			});
		}
		
		// activities are arranged in a grid
		var column = 0,
			// for special cases when row needs to shifted more
			forceRowY = null,
			paperWidth = paper.attr('width'),
			// check how many columns current paper can hold
			maxColumns = Math.floor(((paperWidth < 300 && paperMinWidth ? paperMinWidth : paperWidth) 
									    - layout.conf.arrangeHorizontalPadding)
					                 / layout.conf.arrangeHorizontalSpace),
			// the initial max length of subsequences is limited by paper space
			subsequenceMaxLength = maxColumns,
	        // a shallow copy of activities array without inner activities
			activitiesCopy = [],
			// just to speed up processing when there are only activities with no transitions left
			onlyDetachedLeft = false;
	
		$.each(activities, function(){
			if (!this.parentActivity || !(this.parentActivity instanceof DecorationDefs.Container)){
				activitiesCopy.push(this);
			}
		});
		
		// branches will not be broken into few rows; if they are long, paper will be resized
		// find the longes branch to find the new paper size
		$.each(activities, function(){
			if (this instanceof ActivityDefs.BranchingEdgeActivity && this.isStart) {
				// add start and end edges to the longest branch length in the branching
				var longestBranchLength = ActivityLib.updateBranchesLength(this.branchingActivity) + 2;
				if (longestBranchLength > subsequenceMaxLength) {
					subsequenceMaxLength = longestBranchLength;
				}
			}
		});
		
		// check how many child activities are in Floating Activity, if any
		if (layout.floatingActivity && layout.floatingActivity.childActivities.length > subsequenceMaxLength) {
				subsequenceMaxLength = childActivities.length;
		}
		
		// resize paper horizontally, if needed
		if (subsequenceMaxLength > maxColumns) {
			maxColumns = subsequenceMaxLength;
			GeneralLib.resizePaper(layout.conf.arrangeHorizontalPadding
					      + maxColumns * layout.conf.arrangeHorizontalSpace,
					      paper.height);
		}
		
		// main loop; iterate over whatever is left in the array
		while (activitiesCopy.length > 0) {
			// look for activities with transitions first; detached ones go to the very end
			var activity = null;
			if (!onlyDetachedLeft) {
				$.each(activitiesCopy, function(){
					if (this.transitions.to.length > 0) {
						activity = this;
						while (activity.transitions.to.length > 0) {
							// check if previous activity was not drawn already
							// it can happen for branching edges
							var activityLookup = activity.transitions.to[0].fromActivity;
							if (activitiesCopy.indexOf(activityLookup) == -1) {
								break;
							}
							activity = activityLookup; 
						};
						return false;
					}
				});
			}

			if (!activity) {
				// no activities with transitions left, take first detached one
				onlyDetachedLeft = true;
				activity = activitiesCopy[0];
			}
				
			// markers for complex activity processing
			var complex = null;
			
			// crawl through a sequence of activities
			while (activity) {
				if (activity instanceof ActivityDefs.BranchingEdgeActivity) {
					if (activity.isStart) {
						// draw branching edges straight away and remove them from normall processing
						var branchingActivity = activity.branchingActivity,
							start = branchingActivity.start,
							end = branchingActivity.end,
							complex = {
								end : end
							},
							// can the whole branching fit in current canvas width?
							branchingFits = column + branchingActivity.longestBranchLength + 2 <= maxColumns;
						if (!branchingFits) {
							// start branching from the left side of canvas
							row++;
							if (forceRowY) {
								while (forceRowY > layout.conf.arrangeVerticalPadding + 10 + row * layout.conf.arrangeVerticalSpace) {
									row++;
								}
								forceRowY = null;
							}
							column = 0;
						}
						// store the column of converge point
						end.column = column + branchingActivity.longestBranchLength + 1;
						
						complex.branchingRow = row + Math.floor(branchingActivity.branches.length / 2);
						// edge points go to middle of rows with branches
						var startX = layout.conf.arrangeHorizontalPadding +
									 column * layout.conf.arrangeHorizontalSpace + 54,
							edgeY = layout.conf.arrangeVerticalPadding +
									complex.branchingRow * layout.conf.arrangeVerticalSpace + 17,
							endX = layout.conf.arrangeHorizontalPadding +
								   end.column * layout.conf.arrangeHorizontalSpace + 54;
						
						activitiesCopy.splice(activitiesCopy.indexOf(start), 1);
						activitiesCopy.splice(activitiesCopy.indexOf(end), 1);
						
						// start point goes to very left, end goes wherever the longes branch ends
						start.draw(startX, edgeY);
						end.draw(endX, edgeY);
	
						complex.branchingColumn = column;
						column++;

						$.each(branchingActivity.branches, function(){
							if (this.transitionFrom.toActivity == branchingActivity.end) {
								complex.emptyBranch = this;
								return false;
							}
						});
						
						if (branchingActivity.branches.length > (complex.emptyBranch ? 1 : 0)) {
							// set up branch drawing
							// skip the first branch if it is the empty one
							complex.branchIndex =
								complex.emptyBranch == branchingActivity.branches[0] ? 1 : 0;
							// next activity for normal processing will be first one from the first branch
							activity = branchingActivity.branches[complex.branchIndex].transitionFrom.toActivity;
							continue;
						} else {
							// no branches, nothing to do, carry on with normal activity processing
							activity = complex.end;
							activity.column = null;
							complex = null;
						}
					}
				} else {
					// it is a simple activity, so redraw it
					var x = layout.conf.arrangeHorizontalPadding + column * layout.conf.arrangeHorizontalSpace,
						y = layout.conf.arrangeVerticalPadding + row * layout.conf.arrangeVerticalSpace;
					
					if (activity instanceof ActivityDefs.GateActivity) {
						// adjust placement for gate activity, so it's in the middle of its cell
						x += 57;
						y += 10;
					} else if (activity instanceof ActivityDefs.OptionalActivity){
						x -= 20;
					}
					
					activity.draw(x, y);
					// remove the activity so we do not process it twice
					activitiesCopy.splice(activitiesCopy.indexOf(activity), 1);
					
					// learn where a tall Optional Activity has its end
					// and later start drawing activities lower than in the next row
					if (activity instanceof DecorationDefs.Container && activity.childActivities.length > 1) {
						var activityEndY = activity.items.shape.getBBox().y2;
						if (!forceRowY || activityEndY > forceRowY) {
							forceRowY = activityEndY;
						}
					}
				}
				
				// find the next row and column
				column = (column + 1) % maxColumns;
				if (column == 0) {
					row++;
					// if an Optional Activity forced next activities to be drawn lower than usual
					if (forceRowY) {
						while (forceRowY > layout.conf.arrangeVerticalPadding + 10 + row * layout.conf.arrangeVerticalSpace) {
							row++;
						}
						forceRowY = null;
					}
				}
				
				// does the activity has further activities?
				if (activity.transitions.from.length > 0) {
					activity = activity.transitions.from[0].toActivity;
				} else {
					activity = null;
				}
				
				if (complex && (!activity || activity == complex.end)) {
					// end of branch
					complex.branchIndex++;

					var branches = complex.end.branchingActivity.branches;
					if (branches.length > complex.branchIndex) {
						if (branches[complex.branchIndex] == complex.emptyBranch) {
							// skip the empty branch
							complex.branchIndex++;
						}
					}
					
					if (branches.length > complex.branchIndex) {
						// there is another branch to process
						activity = branches[complex.branchIndex].transitionFrom.toActivity;
						// go back to left side of canvas and draw next branch
						row++;
						if (complex.emptyBranch && complex.branchingRow == row) {
							row++;
						}
						
						column = complex.branchingColumn + 1;
					} else {

						// no more branches, return to normal activity processing
						activity = complex.end.transitions.from.length == 0 ?
								null : complex.end.transitions.from[0].toActivity;
						column = (complex.end.column + 1) % maxColumns;
						if (column == 0) {
							row++;
						}
						if (row < complex.branchingRow) {
							row = complex.branchingRow;
						}
						complex.end.column = null;
						complex = null;
					}
				}
				
				if (!activity || activitiesCopy.indexOf(activity) == -1) {
					// next activity was already processed, so stop crawling
					break;
				}
			};
		};
		
		if (layout.floatingActivity) {
			if (column > 0) {
				// if the last activity was in the last column, there is no need for another row
				row++;
				column = 0;
			}
			var x = layout.conf.arrangeHorizontalPadding,
				y = layout.conf.arrangeVerticalPadding - 30 + row * layout.conf.arrangeVerticalSpace;
			
			layout.floatingActivity.draw(x, y);
		}
		
		// redraw transitions one by one
		$.each(activities, function(){
			$.each(this.transitions.from.slice(), function(){
				ActivityLib.addTransition(this.fromActivity, this.toActivity, true);
			});
		});
		
		GeneralLib.resizePaper();
		GeneralLib.setModified(true);
	},
	
	
	/**
	 * Tells the backend to remove the system gate.
	 */
	cancelLiveEdit : function(){
		var cancelLiveEditButton = $('#cancelLiveEditButton');
		cancelLiveEditButton.button('loading');
		
		if (GeneralLib.canClose() || confirm(LABELS.LIVEEDIT_CANCEL_CONFIRM)) {
			$.ajax({
				type  : 'POST',
				async : true,
				cache : false,
				url : LAMS_URL + 'authoring/finishLearningDesignEdit.do',
				data : {
					'learningDesignID' : layout.ld.learningDesignID,
					'cancelled' : 'true'
				},
				success : function() {
					GeneralLib.setModified(false);
					window.parent.closeDialog('dialogAuthoring');
				}
			});
		} else {
			cancelLiveEditButton.button('reset');
		}
	},
	
	
	canClose : function(){
		return !(layout.modified &&
			(layout.activities.length > 0
			|| layout.regions.length > 0
			|| layout.labels.length > 0
			|| layout.floatingActivity));
	},
	
	/**
	 * If sequence starts with of Grouping->(MCQ or Assessment)->Leader Selection->Scratchie,
	 * there is a good chance this is a TBL sequence and all activities must be grouped.
	 */
	checkTBLGrouping : function(){
		var firstActivity = null,
			activities = [],
			getNextActivity = function(activity) {
				var nextActivity = activity;
				do {
					nextActivity = nextActivity.transitions.from.length > 0 ? nextActivity.transitions.from[0].toActivity : null;
					// skip gates along the way
				} while (nextActivity instanceof ActivityDefs.GateActivity);
				return nextActivity;
			};
		// find first activity in the sequence
		// it can be wrong if not all activities are connected
		$.each(layout.activities, function(){
			if (this.transitions && this.transitions.to.length === 0 && this.transitions.from.length > 0){
				firstActivity = this;
				return false;
			}
		});
		if (!firstActivity) {
			return null;
		}
		// the first activity can be grouping or the second or third one (Live Edit gate and notebook can be in front)
		var firstGroupingActivity = firstActivity instanceof ActivityDefs.GroupingActivity ? firstActivity : null;
		if (!firstGroupingActivity) {
			firstGroupingActivity = getNextActivity(firstActivity);
			if (!firstGroupingActivity) {
				return null;
			}
			if (!(firstGroupingActivity instanceof ActivityDefs.GroupingActivity)){
				firstGroupingActivity = getNextActivity(firstGroupingActivity);
				if (!(firstGroupingActivity instanceof ActivityDefs.GroupingActivity)){
					return null;
				}
			}
		}

		// then it is Assessment or MCQ
		var secondActivity = getNextActivity(firstGroupingActivity),
			templateContainer = $('#templateContainerCell'),
			isTBL = secondActivity instanceof ActivityDefs.ToolActivity
			&& (secondActivity.learningLibraryID == $('.template[learningLibraryTitle="Assessment"]', templateContainer).attr('learningLibraryId')
			    || secondActivity.learningLibraryID == $('.template[learningLibraryTitle="MCQ"]', templateContainer).attr('learningLibraryId'));
		if (!isTBL){
			return null;
		}
		activities.push(secondActivity);
		// then leader selection
		var thirdActivity = getNextActivity(secondActivity);
		isTBL = thirdActivity instanceof ActivityDefs.ToolActivity 
				&& thirdActivity.learningLibraryID == $('.template[learningLibraryTitle="Leaderselection"]', templateContainer).attr('learningLibraryId');
		if (!isTBL){
			return null;
		}
		activities.push(thirdActivity);
		// then scratchie
		var fourthActivity = getNextActivity(thirdActivity);
		isTBL = fourthActivity instanceof ActivityDefs.ToolActivity 
				&& fourthActivity.learningLibraryID == $('.template[learningLibraryTitle="Scratchie"]', templateContainer).attr('learningLibraryId');
		if (!isTBL){
			return null;
		}
		activities.push(fourthActivity);
		
		// then optional assessments
		var nextActivity = fourthActivity;
		do {
			nextActivity = getNextActivity(nextActivity);
			if (nextActivity instanceof ActivityDefs.ToolActivity
				&& nextActivity.learningLibraryID == $('.template[learningLibraryTitle="Assessment"]', templateContainer).attr('learningLibraryId')) {
				activities.push(nextActivity);
			} else {
				nextActivity = null;
			}
		} while (nextActivity);
		
		// check which ones are not grouped
		var activitiesToGroup = [];
		$.each(activities, function(){
			if (!this.grouping){
				activitiesToGroup.push(this);
				this.requireGrouping = true;
				this.draw();
			}
		});
		return activitiesToGroup.length === 0 ? null : activitiesToGroup;
	},
	
	/**
	 * Escapes HTML tags to prevent XSS injection.
	 */
	escapeHtml : function(unsafe) {
	    return unsafe
	        .replace(/&/g, "&amp;")
	        .replace(/</g, "&lt;")
	        .replace(/>/g, "&gt;")
	        .replace(/"/g, "&quot;")
	        .replace(/'/g, "&#039;");
	},
	

	/**
	 * Removes existing activities and prepares canvas for a new sequence.
	 */
	newLearningDesign : function(force){
		// force means that user should not be asked for confirmation.
		if (!force && layout.modified && !confirm(LABELS.CLEAR_CANVAS_CONFIRM)){
			return;
		}
		
		$('#ldDescriptionDetails').slideUp();
		
		if (force) {
			layout.ld = {
				'maxUIID' : 0
			};
			layout.activities = [];
			layout.regions = [];
			layout.labels = [];
			layout.floatingActivity = null;
			
			if (paper) {
				paper.clear();
			} else {
				// need to set size right away for Chrome
				paper = Snap(Math.max(0, canvas.width() - 5), Math.max(0, canvas.height() - 5));
				canvas.append(paper.node);
			}
			// initialise filter for read-only activities in Live Edit
			layout.conf.readOnlyFilter = paper.filter(Snap.filter.grayscale(1));
			
			GeneralLib.resizePaper();
			GeneralLib.setModified(false);
		} else {
			// do not prompt again
			window.onbeforeunload = null;
			// full window reload so new content ID gets generated
			document.location.href = LAMS_URL + 'authoring/openAuthoring.do';
		}
	},
	
	
	/**
	 * Replace current canvas contents with the loaded sequence.
	 */
	openLearningDesign : function(learningDesignID, callback) {
		if (!learningDesignID){
			// do just a re-load
			learningDesignID = layout.ld.learningDesignID;
		}
		// get LD details
		$.ajax({
			async : true,
			cache : false,
			url : LAMS_URL + "authoring/openLearningDesign.do",
			dataType : 'json',
			data : {
				'learningDesignID': learningDesignID
			},
			success : function(response) {
				if (!response) {
					if (!isReadOnlyMode) {
						layout.infoDialog.data('show')(LABELS.SEQUENCE_LOAD_ERROR);
					}
					return;
				}
				
				var ld = response.ld;
				
				// remove existing activities
				GeneralLib.newLearningDesign(true);
				layout.ld = {
					'learningDesignID' : ld.learningDesignID,
					'folderID'		   : ld.workspaceFolderID,
					'folderPath'	   : ld.folderPath,
					'contentFolderID'  : ld.contentFolderID,
					'title'			   : ld.title,
					'maxUIID'		   : 0,
					'readOnly'		   : ld.readOnly && !ld.editOverrideLock,
					'canModify'		   : ld.copyTypeID == 1 || ld.editOverrideLock,
					'editOverrideLock' : ld.editOverrideLock,
					'copyTypeID'	   : ld.copyTypeID
				};
				
				if (!isReadOnlyMode) {
					$('#ldDescriptionFieldTitle').html(GeneralLib.escapeHtml(ld.title));
					CKEDITOR.instances['ldDescriptionFieldDescription'].setData(ld.description);
					$('#ldDescriptionLicenseSelect').val(ld.licenseID || 0).change();
					$('#ldDescriptionLicenseText').text(ld.licenseText || null);
				}
				
				var arrangeNeeded = false,
					// if system gate is found, it is Live Edit
					systemGate = null,
					// should we allow the author to enter activity authoring
					activitiesReadOnly = !layout.ld.canModify || (!canSetReadOnly && layout.ld.readOnly),
					branchToBranching = {},
					// helper for finding last activity in a branch
					branchToActivityDefs = {};
				
				// create visual representation of the loaded activities
				$.each(ld.activities, function() {
					var activityData = this,
						activity = null;
					
					// find max uiid so newly created elements have unique ones
					if (activityData.activityUIID && layout.ld.maxUIID < activityData.activityUIID) {
						layout.ld.maxUIID = activityData.activityUIID;
					}
					switch(activityData.activityTypeID) {
						// Tool Activity
						case 1 :
							activity = new ActivityDefs.ToolActivity(
											activityData.activityID,
											activityData.activityUIID,
											activityData.toolContentID,
											activityData.toolID,
											activityData.learningLibraryID,
											LAMS_URL + activityData.authoringURL + (activityData.authoringURL.indexOf('?') < 0 ? '?' : '&') 
												+ 'toolContentID='   + activityData.toolContentID
												+ '&contentFolderID=' + layout.ld.contentFolderID,
											activityData.xCoord ? activityData.xCoord : 1,
											activityData.yCoord ? activityData.yCoord : 1,
											activityData.activityTitle,
											activityData.readOnly || activitiesReadOnly,
											activityData.evaluation);
							// for later reference
							activityData.activity = activity;
							break;
						
						// Grouping Activity
						case 2 :
							// find extra metadata for this grouping
							$.each(ld.groupings, function(){
								var groupingData = this;
								if (groupingData.groupingID == activityData.createGroupingID) {
									var groupingType = null,
										groups = [];
									
									// translate backend grouping type to human readable for better understanding
									switch(groupingData.groupingTypeID) {
										case 2:
											groupingType = 'monitor';
											break;
										case 4:
											groupingType = 'learner';
											break;
										default: 
											groupingType = 'random';
											break;
									};
									// get groups names
									$.each(groupingData.groups, function(){
										groups.push({
											'name' 	  : this.groupName,
											'id'   	  : this.groupID,
											'uiid' 	  : this.groupUIID,
											'orderID' : this.orderID
											});
										
										if (this.groupUIID && layout.ld.maxUIID < this.groupUIID) {
											layout.ld.maxUIID = this.groupUIID;
										}
									});
									
									// sort groups by asceding order ID
									groups.sort(function(a,b) {
										return a.orderID - b.orderID;
									});
									
									activity = new ActivityDefs.GroupingActivity(
											activityData.activityID,
											activityData.activityUIID,
											activityData.xCoord,
											activityData.yCoord,
											activityData.activityTitle,
											activityData.readOnly || activitiesReadOnly,
											groupingData.groupingID,
											groupingData.groupingUIID,
											groupingType,
											groupingData.learnersPerGroup ? 'learners' : 'groups',
											groupingType == 'monitor' ? 
													groupingData.maxNumberOfGroups : groupingData.numberOfGroups,
											groupingData.learnersPerGroup,
											groupingData.equalNumberOfLearnersPerGroup,
											groupingData.viewStudentsBeforeSelection,
											groups);
									return false;
								}
							})
							break;
						
						// Gate Activity
						case 3: var gateType = 'sync';
						case 4: var gateType = gateType || 'schedule';
						case 5: var gateType = gateType || 'permission';
						case 9: var gateType = gateType || 'system';
						case 14:
							var gateType = gateType || 'condition';
							activity = new ActivityDefs.GateActivity(
								activityData.activityID,
								activityData.activityUIID,
								activityData.xCoord,
								activityData.yCoord,
								activityData.activityTitle,
								activityData.description,
								activityData.readOnly || activitiesReadOnly,
								gateType,
								activityData.gateStartTimeOffset,
								activityData.gateActivityCompletionBased);
							
							if (gateType == 'system'){
								systemGate = activity;
							};
							break;

						// Parallel Activity
						case 6:
							activity = new ActivityDefs.ParallelActivity(
									activityData.activityID,
									activityData.activityUIID,
									activityData.learningLibraryID,
									activityData.xCoord,
									activityData.yCoord,
									activityData.activityTitle,
									activityData.readOnly || activitiesReadOnly);
							// for later reference
							activityData.activity = activity;
							// for later reference
							activityData.activity = activity;
							break;
							
						// Optional Activity
						case 7:
							activity = new ActivityDefs.OptionalActivity(
									activityData.activityID,
									activityData.activityUIID,
									activityData.xCoord,
									activityData.yCoord,
									activityData.activityTitle,
									activityData.readOnly || activitiesReadOnly,
									activityData.minOptions,
									activityData.maxOptions);
							break;
							
						// Branching Activity
						case 10: var branchingType = 'chosen';
						case 11: var branchingType = branchingType || 'group';
						case 12: var branchingType = branchingType || 'tool';
						case 13:
							// draw both edge points straight away and mark the whole canvas for auto reaarange,
							// re-arrange only if it is old SVG being converted into new one
							arrangeNeeded |= (activityData.xCoord != null && activityData.yCoord != null)
											 || activityData.startXCoord == null
											 || activityData.startYCoord == null;
							var branchingType = branchingType || 'optional',
								branchingEdge = new ActivityDefs.BranchingEdgeActivity(activityData.activityID,
										activityData.activityUIID,
										arrangeNeeded ? 0 : activityData.startXCoord,
										arrangeNeeded ? 0 : activityData.startYCoord,
										activityData.activityTitle,
										activityData.readOnly || activitiesReadOnly,
										branchingType);
							layout.activities.push(branchingEdge);
							// for later reference
							activityData.activity = branchingEdge;
							activity = branchingEdge.branchingActivity;
							
							branchingEdge = new ActivityDefs.BranchingEdgeActivity(
									null, null,
									arrangeNeeded ? 0 : activityData.endXCoord,
									arrangeNeeded ? 0 : activityData.endYCoord,
									null, null, null,
									branchingEdge.branchingActivity);
							layout.activities.push(branchingEdge);
							
							branchingEdge.branchingActivity.defaultActivityUIID = activityData.defaultActivityUIID;
							if (branchingType == 'optional'){
								branchingEdge.branchingActivity.minOptions = activityData.minOptions;
								branchingEdge.branchingActivity.maxOptions = activityData.maxOptions;
							}

							break;
						
						// Branch (i.e. Sequence Activity)
						case 8:
							var branches = branchToBranching[activityData.parentActivityID];
							if (!branches) {
								branches = branchToBranching[activityData.parentActivityID] = [];
							}
							branches.push(new ActivityDefs.BranchActivity(activityData.activityID,
																		 activityData.activityUIID,
																		 activityData.activityTitle));
							
							var branchData = branchToActivityDefs[activityData.activityID];
							if (!branchData) {
								branchData = branchToActivityDefs[activityData.activityID] = {};
							}
							branchData.stopAfterActivity = activityData.stopAfterActivity;
							
							break;
							
						// Support (Floating) activity
						case 15:
							activity = new ActivityDefs.FloatingActivity(
									activityData.activityID,
									activityData.activityUIID,
									activityData.xCoord,
									activityData.yCoord);
							break;
					}
					
					
					if (!activity) {
						// activity type not supported yet
						return true;
					}
					
					if (!(activity instanceof ActivityDefs.FloatingActivity)
						&& !(activity instanceof ActivityDefs.BranchingActivity)) {
						layout.activities.push(activity);
					}
					
					// store information about the branch the activity belongs to
					if (activityData.parentActivityID) {
						var branchData = branchToActivityDefs[activityData.parentActivityID];
						if (branchData) {
							if (!branchData.lastActivityOrderID || activityData.orderID > branchData.lastActivityOrderID) {
								// is it the last activity in the branch?
								branchData.lastActivityOrderID = activityData.orderID;
								branchData.lastActivity = activity;
							}
						} else {
							branchData = branchToActivityDefs[activityData.parentActivityID] = {
									'lastActivityOrderID' : activityData.orderID,
									'lastActivity'        : activity
								};
						}
						
						if (activityData.orderID == 1) {
							// is it the first activity in the branch
							branchData.firstActivity = activity;
						}
					}
				});
				
				// assign previously extracted branches to branching activities
				$.each(branchToBranching, function(branchingID, branches){
					$.each(layout.activities, function(){
						if (this instanceof ActivityDefs.BranchingEdgeActivity
								&& this.branchingActivity.id == branchingID){
							var branchingActivity = this.branchingActivity;
							branchingActivity.branches = branches;
							var defaultBranchSet = false;
							$.each(branches, function(){
								this.branchingActivity = branchingActivity;
								if (branchingActivity.defaultActivityUIID == this.uiid && !defaultBranchSet){
									this.defaultBranch = true;
									defaultBranchSet = true;
								}
							});
							
							branchingActivity.defaultActivityUIID = null;
							if (!defaultBranchSet && branches.length > 0) {
								branches[0].defaultBranch = true;
							}
							return false;
						}
					});
				});
				
				
				// apply existing groupings and parent-child references to activities 
				$.each(ld.activities, function(){
					var activityData = this,
						activity = this.activity;
					
					if (activity) {
						if (layout.floatingActivity && layout.floatingActivity.id == activityData.parentActivityID) {
							// add a Tool Activity as a Floating Activity element
							if (!layout.floatingActivity.childActivities) {
								layout.floatingActivity.childActivities = [];
							}
							layout.floatingActivity.childActivities.push(activity);
							activity.parentActivity = layout.floatingActivity;
							if (!arrangeNeeded){
								// if no auto re-arrange will be done, just redraw the container with its child activities 
								layout.floatingActivity.draw();
							}	
						}
						
						// find Optional/Parallel Activity
						if (activityData.parentActivityID && !activity.parentActivity) {
							$.each(layout.activities, function(){
								if (activityData.parentActivityID == this.id
										&& (this instanceof ActivityDefs.ParallelActivity
											|| this instanceof ActivityDefs.OptionalActivity)) {
									// add a Tool Activity as a Optional/Parallel Activity element
									if (!this.childActivities) {
										this.childActivities = [];
									}
									this.childActivities.push(activity);
									activity.parentActivity = this;
									if (!arrangeNeeded) {
										// if no auto re-arrange will be done, just redraw the container with its child activities
										this.draw();
									}
									
									// stop iteration
									return false;
								}
							});
						}
					}
				});
				
				// apply existing groupings 
				$.each(ld.activities, function(){
					var activityData = this,
						activity = this.activity;
					
					if (activity && activityData.applyGrouping) {
						$.each(layout.activities, function(){
							if (this instanceof ActivityDefs.GroupingActivity
									&& this.groupingID == activityData.groupingID) {
								var grouping = this;
								// add reference and redraw the grouped activity
								if (activity instanceof ActivityDefs.BranchingEdgeActivity) {
									activity.branchingActivity.grouping = grouping;
								} else if (activity instanceof ActivityDefs.ParallelActivity) {
									$.each(activity.childActivities, function(){
										this.grouping = grouping;
									});
									activity.grouping = grouping;
									activity.draw();
								} else {
									activity.grouping = grouping;
									activity.draw();
								}
								return false;
							}
						});
					}
				});
				
				// apply group -> branch mappings
				$.each(ld.branchMappings, function(){
					var entry = this,
						input = null,
						group = null,
						branch = null,
						gate = null;
					$.each(layout.activities, function(){
						// is it the branch we're looking for?
						if (this instanceof ActivityDefs.BranchingEdgeActivity && this.isStart) {
							$.each(this.branchingActivity.branches, function(){
								if (entry.sequenceActivityUIID == this.uiid) {
									branch = this;
									return false;
								}
							});
						// is it the grouping we're looking for?
						} else if (this instanceof ActivityDefs.GroupingActivity) {
							$.each(this.groups, function(){
								if (entry.groupUIID == this.uiid) {
									group = this;
									return false;
								}
							});
						}
						// is it the gate we're looking for
						else if (this instanceof ActivityDefs.GateActivity && entry.gateActivityUIID == this.uiid) {
							gate = this;
						} else if (entry.condition && entry.condition.toolActivityUIID == this.uiid) {
							input = this;
						}
						
						// found both, no need to continue iteration
						if ((gate || branch) && (input || group)) {
							return false;
						}
					});
					
					if (group) {
						if (branch) {
							branch.branchingActivity.groupsToBranches.push({
								'id'	 : entry.entryID,
								'uiid'   : entry.entryUIID,
								'group'  : group,
								'branch' : branch
							});
						}
					} else if (input) {
						if (branch) {
							branch.branchingActivity.input = input;
							branch.branchingActivity.conditionsToBranches.push({
								'id'	    : entry.entryID,
								'uiid'      : entry.entryUIID,
								'condition' : entry.condition,
								'branch'    : branch
							});
						} else if (gate) {
							gate.input = input;
							gate.conditionsToBranches.push({
								'id'	    : entry.entryID,
								'uiid'      : entry.entryUIID,
								'condition' : entry.condition,
								'branch'    : entry.gateOpenWhenConditionMet ? 'open' : 'closed'
							});
						}
					}
				});
				
				// draw starting and ending transitions in branches
				$.each(layout.activities, function(){
					if (this instanceof ActivityDefs.BranchingEdgeActivity && this.isStart) {
						var branchingActivity = this.branchingActivity,
							branches = branchingActivity.branches.slice();
						branchingActivity.branches = [];
						
						$.each(branches, function(){
							var branch = this,
								branchData = branchToActivityDefs[branch.id],
								firstActivity = branchData.firstActivity || branchingActivity.end,
								lastActivity = branchData.stopAfterActivity ? null : branchData.lastActivity;
							
							// check for nested branching
							if (firstActivity instanceof ActivityDefs.BranchingActivity) {
								firstActivity = firstActivity.start;
							}
							if (lastActivity && lastActivity instanceof ActivityDefs.BranchingActivity){
								lastActivity = lastActivity.end;
							}
							
							// add reference to the transition inside branch
							ActivityLib.addTransition(branchingActivity.start, firstActivity, true, null, null, branch);
							if (lastActivity) {
								ActivityLib.addTransition(lastActivity, branchingActivity.end, true);
							}
						});
					}
				});
				

				// draw plain transitions
				$.each(ld.transitions, function(){
					var transition = this,
						fromActivity = null,
						toActivity = null;
					
					// find which activities the transition belongs to
					$.each(layout.activities, function(){
						var activity = this,
							isBranching = activity instanceof ActivityDefs.BranchingEdgeActivity;
						
						// check if transition IDs match either a plain activity or a complex one
						if (isBranching ? !activity.isStart && transition.fromActivityID == activity.branchingActivity.id 
										: transition.fromActivityID == activity.id) {
							fromActivity = activity;
						} else if (isBranching ? activity.isStart && transition.toActivityID == activity.branchingActivity.id 
											  : transition.toActivityID == activity.id) {
							toActivity = activity;
						}
						
						// found both transition ends, draw it and stop the iteration
						if (fromActivity && toActivity) {
							ActivityLib.addTransition(fromActivity, toActivity, true,
									transition.transitionID, transition.transitionUIID);
							// find max uiid so newly created elements have unique ones
							if (transition.transitionUIID && layout.ld.maxUIID < transition.transitionUIID) {
								layout.ld.maxUIID = transition.transitionUIID;
							}
							return false;
						}
					});
				});
				
				$.each(ld.annotations, function(){
					var isRegion = this.endXcoord;
					if (isRegion) {
						DecorationLib.addRegion(this.xcoord, this.ycoord, this.endXcoord, this.endYcoord,
												this. title, this.color);
					} else {
						DecorationLib.addLabel(this.xcoord, this.ycoord, this.title, this.color, this.size);
					}
				});
				
				if (arrangeNeeded) {
				 	GeneralLib.arrangeActivities();
				} else {
					GeneralLib.resizePaper();
				}
				
				var parentFrame = window.parent.GeneralLib;
				if (parentFrame) {
					parentFrame.resizeImportPartFrame(+paper.attr('height'));
				}

				if (systemGate) {
					// if system gate exists, it is Live Edit
					layout.liveEdit = true;
					
					// remove unnecessary buttons, show Cancel, move Open after Save and Cancel
					$('#newButton, #openButton').parent().remove();
					$('#importSequenceButton, #previewButton').remove();
					$('#saveButton').parent().children('.dropdown-toggle, .dropdown-menu').remove();
					$('#saveButton').text(LABELS.LIVE_EDIT_SAVE);
					$('#cancelLiveEditButton').show();
				}
				
				GeneralLib.setModified(false);
				GeneralLib.updateAccess(response.access);
				
				if (!ld.validDesign && !isReadOnlyMode) {
					layout.infoDialog.data('show')(LABELS.SEQUENCE_NOT_VALID);
				}
				
				if (callback) {
					callback(); 
				}
			}
		});
	},
	
	/**
	 * Constructs LD JSON with all data needed for save.
     * "displayErrors" in true if we want to display alerts to users
	 */
	prepareLearningDesignData : function(displayErrors) {
		var activities = [],
			transitions = [],
			groupings = [],
			branchMappings = [],
			annotations = [],
			layoutActivityDefs = [],
			systemGate = null,
			error = null,
			weightsSum = null;
		
		// validate if groupings and inputs still exist for activities that need them
		$.each(layout.activities, function(){
			var coreActivity =  this.branchingActivity || this;
			if (coreActivity.grouping || coreActivity.input) {
				var candidate = this.branchingActivity ? coreActivity.start : this,
					groupingFound = false,
					inputFound = false;
				do {
					if (candidate.transitions && candidate.transitions.to.length > 0) {
						candidate = candidate.transitions.to[0].fromActivity;
					} else if (candidate.branchingActivity && !candidate.isStart) {
						candidate = candidate.branchingActivity.start;
					}  else if (!candidate.branchingActivity && candidate.parentActivity) {
						candidate = candidate.parentActivity;
					} else {
						candidate = null;
					}
					
					if (coreActivity.grouping == candidate) {
						groupingFound = true;
					}
					if (coreActivity.input == candidate) {
						inputFound = true;
					}
				} while (candidate != null);
				
				if (coreActivity.grouping && !groupingFound) {
					coreActivity.grouping = null;
					this.draw();
					
					if (displayErrors) {
						layout.ldStoreDialog.modal('hide');
						layout.infoDialog.data('show')(LABELS.GROUPING_DETACHED_ERROR.replace('{0}', coreActivity.title));
					}
					error = true;
					return false;
				}
				if (coreActivity.input && !inputFound) {
					coreActivity.input = null;
					// refresh properties box to remove buttons
					$('input', this.propertiesContent).first().change();
					
					if (displayErrors) {
						layout.ldStoreDialog.modal('hide');
						layout.infoDialog.data('show')(LABELS.INPUT_DETACHED_ERROR.replace('{0}', coreActivity.title));
					}
					error = true;
					return false;
				}
			}
		});
		
		if (error) {
			return false;
		}
		
		
		$.each(layout.activities, function(){
			if (this.parentActivity	&& (this.parentActivity instanceof ActivityDefs.BranchingActivity
							|| this.parentActivity instanceof ActivityDefs.BranchActivity)){
				// remove previously set parent activities as they will be re-set from the start
				this.parentActivity = null;
				this.orderID = null;
			}
			
			if (this.gradebookToolOutputDefinitionWeightable
				&& (this.gradebookToolOutputWeight || this.gradebookToolOutputWeight == 0)) {
				if (weightsSum == null) {
					weightsSum = 0;
				}
				weightsSum += +this.gradebookToolOutputWeight;
			}
		});
		
		if (weightsSum != null && weightsSum != 100) {
			if (displayErrors) {
				layout.ldStoreDialog.modal('hide');
				layout.infoDialog.data('show')(LABELS.WEIGHTS_SUM_ERROR);
			}
			return false;
		}
		
		$.each(layout.activities, function(){
			// add all branch activities for iteration and saving
			if (this instanceof ActivityDefs.BranchingEdgeActivity){
				var branchingActivity = this.branchingActivity;
				if (this.isStart){
					branchingActivity.defaultActivityUIID = null;
					layoutActivityDefs.push(branchingActivity);
					
					$.each(branchingActivity.branches, function(branchOrderID){
						if (!branchingActivity.defaultActivityUIID && this.defaultBranch) {
							branchingActivity.defaultActivityUIID = this.uiid;
						}
						this.defaultActivityUIID = null;
						this.orderID = branchOrderID + 1;
						this.parentActivity = branchingActivity;
						this.stopAfterActivity = false;
						layoutActivityDefs.push(this);
						
						var childActivity = this.transitionFrom.toActivity,
							orderID = 1;
						while (!(childActivity instanceof ActivityDefs.BranchingEdgeActivity
								&& !childActivity.isStart
								&& childActivity.branchingActivity == branchingActivity)) {
							if (childActivity instanceof ActivityDefs.BranchingEdgeActivity) {
								// it's a nested branching
								childActivity = childActivity.branchingActivity;
							}
							
							childActivity.parentActivity = this;
							childActivity.orderID = orderID;
							if (orderID == 1){
								this.defaultActivityUIID = childActivity.uiid;
							}
							orderID++;
							
							if (childActivity instanceof ActivityDefs.BranchingActivity){
								// it is a nested branching, so move to the end
								childActivity = childActivity.end;
							}
							if (childActivity.transitions.from.length == 0) {
								this.stopAfterActivity = true;
								break;
							}
							childActivity = childActivity.transitions.from[0].toActivity;
						}
					});
					
					if (!branchingActivity.defaultActivityUIID && branchingActivity.branches.length > 0) {
						branchingActivity.defaultActivityUIID = branchingActivity.branches[0].uiid;
						branchingActivity.branches[0].defaultBranch = true;
					}
				} else {
					// validate if all branches start and end in the same branching
					$.each(this.transitions.to, function(){
						error = true;
						var activity = this.fromActivity;
						do {
							if (activity instanceof ActivityDefs.BranchingEdgeActivity) {
								if (activity.isStart) {
									if (branchingActivity == activity.branchingActivity) {
										// found out that the branch starts in the proper point
										error = false;
										break;
									}
									// the branch is shared between two branchings
									// it should have been detected when adding a transition
									if (displayErrors) {
										layout.infoDialog.data('show')(LABELS.CROSS_BRANCHING_ERROR);
									}
									return false;
								}
								// a nested branching encountered when crawling, just jump over it
								activity = activity.branchingActivity.start;
							}
							
							// keep crawling
							if (activity.transitions && activity.transitions.to.length > 0) {
								activity = activity.transitions.to[0].fromActivity;
							} else {
								activity = null;
							}
						} while (activity);
						
						if (error) {
							if (displayErrors) {
								layout.infoDialog.data('show')(branchingActivity.title + LABELS.END_MATCH_ERROR);
							}
							return false;
						}
					});
					
					if (error) {
						return false;
					}
				}
			} else {
				layoutActivityDefs.push(this);
			}
		});
		
		if (error) {
			return false;
		}
		
		if (layout.floatingActivity){
			layoutActivityDefs.push(layout.floatingActivity);
		}
		
		$.each(layoutActivityDefs, function(){
			var activity = this,
				activityBox = activity.items ? activity.items.shape.getBBox() : null,
				x = activityBox ? parseInt(activityBox.x) : null,
				y = activityBox ? parseInt(activityBox.y) : null,
				activityTypeID = null,
				activityCategoryID = activity instanceof ActivityDefs.ToolActivity ?
						   			 layout.toolMetadata[activity.learningLibraryID].activityCategoryID : 
						             activity instanceof ActivityDefs.ParallelActivity ? 5 : 1,
				iconPath = null,
				isGrouped = activity.grouping ? true : false,
				parentActivityID = activity.parentActivity ? activity.parentActivity.id : null,
				gateActivityCompletionBased = false,
				activityTransitions = activity instanceof ActivityDefs.BranchingActivity ?
						activity.end.transitions : activity.transitions;
			
			if (activity.toolID) {
				activityTypeID = 1;
				iconPath = layout.toolMetadata[activity.learningLibraryID].iconPath;
			}
			// translate activity type to back-end understandable
			else if (activity instanceof ActivityDefs.GroupingActivity){
				activityTypeID = 2;	
				
				// create a list of groupings
				var groups = [],
					groupingType = null;
				$.each(activity.groups, function(groupIndex, group){
					groups.push({
						'groupName' : group.name,
						'groupID'   : group.id,
						'groupUIID' : group.uiid,
						'orderID'   : groupIndex
					});
				});
				
				switch(activity.groupingType) {
					case 'random' :
						groupingType = 1;
						break;
					case 'monitor' :
						groupingType = 2;
						break;
					case 'learner' :
						groupingType = 4;
						break;
				}
				
				groupings.push({
					'groupingUIID'   				: activity.groupingUIID,
					'groupingTypeID' 				: groupingType,
					'learnersPerGroup' 				: activity.groupDivide == 'learners' ? activity.learnerCount : null,
					'equalNumberOfLearnersPerGroup' : activity.groupingType == 'learner' && activity.groupDivide == 'groups' 
													  ? activity.equalSizes : null,
					'viewStudentsBeforeSelection'   : activity.groupingType == 'learner' ? activity.viewLearners : 0,
					'maxNumberOfGroups' 			: activity.groupingType == 'monitor' ? activity.groupCount : null,
					'numberOfGroups' 				: activity.groupingType != 'monitor' && activity.groupDivide == 'groups'
													  ? activity.groupCount : null,
					'groups' 						: groups
				});
				
			} else if (activity instanceof  ActivityDefs.GateActivity){
				switch(activity.gateType) {
					case 'sync'       : activityTypeID = 3; break;
					case 'schedule'   : 
						activityTypeID = 4; 
						gateActivityCompletionBased = activity.gateActivityCompletionBased
							//check the previous activity is available as well
							&& (activityTransitions && activityTransitions.to && activityTransitions.to.length > 0);
						break;
						
					case 'permission' : activityTypeID = 5; break;
					case 'system' 	  : activityTypeID = 9; systemGate = activity; break;
					case 'condition'  :
						activityTypeID = 14;
							
						if (activity.input) {
							$.each(activity.conditionsToBranches, function(index){
								if (!this.branch) {
									return true;
								}
								
								var condition = this.condition;
								if (condition) {
									condition.orderID = index + 1;
									if (condition.exactMatchValue) {
										condition.startValue = condition.endValue = null;
									}
								}
								
								branchMappings.push({
									'entryID'			       : this.id,
									'entryUIID'			       : this.uiid,
									'gateActivityUIID'	   	   : activity.uiid,
									'gateOpenWhenConditionMet' : this.branch == 'open',
									'condition'			       : condition
								});
							});
						}
						
						break;
				}
			} else if (activity instanceof ActivityDefs.ParallelActivity) {
				activityTypeID = 6;
			} else if (activity instanceof ActivityDefs.OptionalActivity) {
				activityTypeID = 7;
			} else if (activity instanceof ActivityDefs.BranchingActivity) {
				activityBox = activity.start.items.shape.getBBox();
				
				switch(activity.branchingType) {
					case 'chosen' : activityTypeID = 10; break;
					case 'group'  :
						activityTypeID = 11;
						var branchMappingCopy = activity.groupsToBranches.slice(),
							branchMapping = activity.groupsToBranches = [];
						// no break, so fall to 'tool'
					case 'tool' :
						activityTypeID = activityTypeID  || 12;
							
						if (activity.defaultActivityUIID && (activityTypeID == 11 || activity.input)) {
							var branchMappingCopy = branchMappingCopy || activity.conditionsToBranches.slice(),
								// yes, yes, a lousy construction
								branchMapping = branchMapping || (activity.conditionsToBranches = []);
							
							$.each(branchMappingCopy, function(index){
								if (activity.branches.indexOf(this.branch) == -1){
									return true;
								}
								if (this.group && activity.grouping.groups.indexOf(this.group) == -1) {
									return true;
								}
								
								var condition = this.condition;
								if (condition) {
									condition.orderID = index + 1;
									if (condition.exactMatchValue) {
										condition.startValue = condition.endValue = null;
									}
								}
								
								branchMappings.push({
									'entryID'			   : this.id,
									'entryUIID'			   : this.uiid,
									'branchingActivityUIID': this.branch.branchingActivity.uiid,
									'sequenceActivityUIID' : this.branch.uiid,
									'groupUIID' 		   : this.group ? this.group.uiid : null,
									'condition'			   : condition
								});
								
								branchMapping.push(this);
							});
						}
						
						break;
					case 'optional' : activityTypeID = 13; break;
				}
			} else if (activity instanceof ActivityDefs.BranchActivity){
				activityTypeID = 8;
			} else if (activity instanceof ActivityDefs.FloatingActivity){
				activityTypeID = 15;
			}
			
			if (activity.parentActivity && activity.parentActivity instanceof DecorationDefs.Container){
				// positions are relative to parent container
				var activityBox = activity.parentActivity.items.getBBox();
				x -= activityBox.x;
				y -= activityBox.y;
			}
						
			// add activity
			activities.push({
				'activityID' 			 : activity.id,
				'activityUIID' 			 : activity.uiid,
				'toolID' 				 : activity.toolID,
				'learningLibraryID' 	 : activity.learningLibraryID,
				'toolContentID' 	 	 : activity.toolContentID,
				'stopAfterActivity' 	 : false,
				'groupingSupportType' 	 : 2,
				'applyGrouping' 		 : isGrouped,
				'groupingUIID'			 : isGrouped ? activity.grouping.groupingUIID : null,
			    'createGroupingUIID'	 : activity instanceof ActivityDefs.GroupingActivity ? activity.groupingUIID : null,
				'parentActivityID' 		 : activity.parentActivity ? activity.parentActivity.id : null,
				'parentUIID' 			 : activity.parentActivity ? activity.parentActivity.uiid : null,
				'libraryActivityUIImage' : iconPath,
				'xCoord' 				 : x,
				'yCoord' 				 : y,
				'startXCoord'			 : activity instanceof ActivityDefs.BranchingActivity ?
												parseInt(activity.start.items.shape.getBBox().x) : null,
				'startYCoord'			 : activity instanceof ActivityDefs.BranchingActivity ?
												parseInt(activity.start.items.shape.getBBox().y) : null,
				'endXCoord'			 	 : activity instanceof ActivityDefs.BranchingActivity ?
												parseInt(activity.end.items.shape.getBBox().x) : null,
				'endYCoord'			 	 : activity instanceof ActivityDefs.BranchingActivity ?
												parseInt(activity.end.items.shape.getBBox().y) : null,
				'activityTitle' 		 : activity.title,
				'description'			 : activity.description,
				'activityCategoryID' 	 : activityCategoryID,
				'activityTypeID'     	 : activityTypeID,
				'orderID'				 : activity.orderID,
				'defaultActivityUIID'    : activity.defaultActivityUIID,
				'gateStartTimeOffset'	 : activity.gateType == 'schedule' ?
											activity.offsetDay*24*60 + activity.offsetHour*60 + activity.offsetMinute : null,
				'gateActivityCompletionBased' : gateActivityCompletionBased,
				'gateActivityLevelID'    : activity instanceof ActivityDefs.GateActivity ? 1 : null,
				'minOptions'			 : activity.minOptions || null,
				'maxOptions'			 : activity.maxOptions || null,
				'stopAfterActivity'		 : activity.stopAfterActivity ? true : false,
				'toolActivityUIID'		 : activity.input ? activity.input.uiid : null,
				'gradebookToolOutputDefinitionName' : activity.gradebookToolOutputDefinitionName == '<NONE>' ?
														null : activity.gradebookToolOutputDefinitionName,
				'gradebookToolOutputWeight' : activity.gradebookToolOutputWeight
			});
			
			if (activityTransitions) {
				// iterate over transitions and create a list
				$.each(activityTransitions.from, function(){
					var transition = this,
						toActivity = transition.toActivity;
					if (toActivity instanceof ActivityDefs.BranchingEdgeActivity) {
						if (toActivity.isStart) {
							toActivity = toActivity.branchingActivity;
						} else {
							// skip transition from last activity in branch to branching edge marker
							return true;
						}
					}
					
					transitions.push({
						'transitionID'   : transition.id,
						'transitionUIID' : transition.uiid,
						'fromUIID' 		 : activity.uiid,
						'toUIID'   		 : toActivity.uiid,
						'transitionType' : 0
					});
				});
			}
		});
		
		if (error) {
			if (displayErrors) {
				layout.infoDialog.data('show')(error);
			}
			return false;
		}
		
		// iterate over labels and regions
		$.each(layout.labels.concat(layout.regions), function(){
			var box = this.items.shape.getBBox(),
				isRegion = this instanceof DecorationDefs.Region,
				size = isRegion ? null : this.items.shape.attr('font-size');
			if (size) {
				size = size.substring(0, size.indexOf('px'));
			}
			
			annotations.push({
				'id'			 : this.id,
				'annotationUIID' : this.uiid,
				'title' 		 : this.title,
				'xCoord'    	 : parseInt(box.x),
				'yCoord'    	 : parseInt(box.y) + (size ? +size : 0),
				'endXCoord' 	 : isRegion ? parseInt(box.x2) : null,
				'endYCoord' 	 : isRegion ? parseInt(box.y2) : null,
				'color'	    	 : Snap.color(this.items.shape.attr('fill')).hex,
				'size'			 : size
			});
		});
	
		// serialise the sequence
		return {
			'copyTypeID'         : layout.ld.editOverrideLock ? layout.ld.copyTypeID : 1, // don't change the copyTypeId from 2 to 1 if a LiveEdit is in progress
			'maxID'				 : layout.ld.maxUIID,
			'readOnly'			 : false,
			'editOverrideLock'   : layout.ld.editOverrideLock,
			'contentFolderID'    : layout.ld.contentFolderID,
			'licenseID'			 : $('#ldDescriptionLicenseSelect').val(),
			'licenseText'   	 : $('#ldDescriptionLicenseSelect').val() == "0"
								   || $('#ldDescriptionLicenseSelect option:selected').attr('url')
								   ? null : $('#ldDescriptionLicenseText').val(),
			'systemGate'		 : systemGate,
			'activities'		 : activities,
			'transitions'		 : transitions,
			'groupings'			 : groupings,
			'branchMappings'     : branchMappings,
			'annotations'		 : annotations
		};
	},
	
	
	resizeImportPartFrame : function(svgHeight) {
		$('#ldStoreDialogImportPartFrame').height(svgHeight + 40);
	},
	
	
	/**
	 * Sets new paper dimensions and moves some static elements.
	 */
	resizePaper : function(width, height) {
		if (!paper) {
			return;
		}
		
		// the inital window height was saved just before templates were displayed
		var windowHeight = layout.initWindowHeight ? layout.initWindowHeight : $(window).height();
		// next runs use the regular window height
		layout.initWindowHeight = null;
		// height of window minus toolbar, padding...
		$('.templateContainer').height(windowHeight - 80);
		$('#canvas').height(windowHeight - 75)
		// width of window minus templates on the left; minimum is toolbar width so it does not collapse
					.width(Math.max($('#toolbar').width() - 180, $(window).width() - 190));
		
		if (!width || !height) {
			var width = 0,
				height = 0;
			$.each(layout.activities, function(){
				// find new dimensions of paper
				var activityBox = this.items.shape.getBBox();
				if (activityBox.x2 + 30 > width) {
					width = activityBox.x2 + 30;
				}
				if (activityBox.y2 + 30 > height) {
					height = activityBox.y2 + 30;
				}
			});
		}
		
		// -20 so Chrome does not create unnecessary scrollbars when dropping a tool template to canvas
		// +50 so there is space for rubbish bin
		width = Math.max(0, width, canvas.width() - 20);
		height = Math.max(0, height + (isReadOnlyMode ? 20 : 48), canvas.height() - 22);
		
		paper.attr({
			'width'  : width, 
			'height' : height
		});

		if (!isReadOnlyMode){
			if (layout.bin) {
				layout.bin.remove();
			}
			
			// draw rubbish bin on canvas
			layout.bin = paper.image(ActivityIcons.bin, width - 55, height - 55, 48, 48);
			// so it can be found when SVG code gets cloned
			$(layout.bin.node).attr('id', 'rubbishBin');
			
			HandlerLib.resetCanvasMode(true);
		}
	},
	
	
	/**
	 * Stores the sequece in database.
	 */
	saveLearningDesign : function(folderID, learningDesignID, title, readOnly) {
		var ld = GeneralLib.prepareLearningDesignData(true);
		if (!ld) {
			return false;
		}
		var systemGate = ld.systemGate,
			// final success/failure of the save
			result = false;
		
		// it is null if it is a new sequence
		ld.learningDesignID	= learningDesignID;
		ld.workspaceFolderID = folderID;
		ld.title = title.trim();
		ld.description = CKEDITOR.instances['ldDescriptionFieldDescription'].getData();
		ld.saveMode = layout.ld.learningDesignID && layout.ld.learningDesignID != learningDesignID
		   			  ? 1 : 0;
		ld.readOnly = readOnly;
		ld.systemGate = null;

		$.ajax({
			type     : 'POST',
			cache    : false,
			async    : false,
			url      : LAMS_URL + "authoring/saveLearningDesign.do",
			dataType : 'json',
			data     : {
				'ld'     : JSON.stringify(ld)
			},
			success : function(response) {
				layout.ld.folderID = folderID;
				layout.ld.title = title;
				layout.ld.invalid = response.validation.length > 0;
				
				// check if there were any validation errors
				if (layout.ld.invalid) {
					var message = LABELS.SEQUENCE_VALIDATION_ISSUES + '<br/>';
					$.each(response.validation, function() {
						var uiid = this.UIID,
							title = '';
						if (uiid) {
							// find which activity is the error about
							$.each(layout.activities, function(){
								if (uiid == this.uiid) {
									title = this.title + ': ';
								}
							});
						}
						message += title + this.message + '<br/>';
					});
					
					layout.infoDialog.data('show')(message);
				}
				
				// if save (even partially) was successful
				if (response.learningDesignID) {
					// assing the database-generated values
					layout.ld.learningDesignID = response.learningDesignID;
					
					if (layout.liveEdit) {
						var missingGroupingOnActivities = GeneralLib.checkTBLGrouping();
						if (missingGroupingOnActivities) {
							var info = LABELS.SAVE_SUCCESSFUL_CHECK_GROUPING;
							$.each(missingGroupingOnActivities, function(){
									info += '<br /> * ' + this.title; 
							});
							layout.infoDialog.data('show')(info);
							// do not close Live Edit if TBL errors appear
							return;
						}
						// let backend know that system gate needs to be removed
						$.ajax({
							type  : 'POST',
							async : false,
							cache : false,
							url : LAMS_URL + 'authoring/finishLearningDesignEdit.do',
							data : {
								'learningDesignID' : layout.ld.learningDesignID,
								'cancelled' : 'false'
							},
							success : function() {
								// prepare for LD image generate
								// remove system gate from the SVG
								var fromActivity = null,
									toActivity = null,
									transitionUIID = null;
								if (systemGate.transitions.from.length > 0 && systemGate.transitions.to.length > 0){
									var toTransition = systemGate.transitions.to[0];
									transitionUIID = toTransition.uiid;
									toActivity = systemGate.transitions.from[0].toActivity;
									fromActivity = toTransition.fromActivity;
								}
								
								ActivityLib.removeActivity(systemGate, true);
								if (fromActivity && toActivity) {
									ActivityLib.addTransition(fromActivity, toActivity, null, transitionUIID);
								}
								
								// draw all activities as writable
								$.each(layout.activities, function(){
									this.readOnly = false;
									this.draw();
								});
								
								// create the updated LD image
								var svgSaveSuccessful = GeneralLib.saveLearningDesignImage();
								if (!svgSaveSuccessful) {
									layout.infoDialog.data('show')(LABELS.SVG_SAVE_ERROR);
									return;
								}
								
								// set as not modified so dialog will not prompt user on close
								GeneralLib.setModified(false);
								
								// close the Live Edit dialog
								layout.infoDialog.data('show')(LABELS.LIVEEDIT_SAVE_SUCCESSFUL, true);
								setTimeout(function(){
									window.parent.closeDialog('dialogAuthoring');
								}, 5000);
							}
						});
						
						// if it is Live Edit, exit
						return;
					}
					
					var svgSaveSuccessful = GeneralLib.saveLearningDesignImage();
					if (!svgSaveSuccessful) {
						layout.infoDialog.data('show')(LABELS.SVG_SAVE_ERROR);
					}
					
					if (!layout.ld.invalid) {
						var missingGroupingOnActivities = GeneralLib.checkTBLGrouping();
						if (missingGroupingOnActivities) {
							var info = LABELS.SAVE_SUCCESSFUL_CHECK_GROUPING;
							$.each(missingGroupingOnActivities, function(){
								info += '<br /> * ' + this.title; 
							});
							layout.infoDialog.data('show')(info);

						} else {
							layout.infoDialog.data('show')(LABELS.SAVE_SUCCESSFUL, true);
						}
					}
					
					GeneralLib.setModified(false);
					result = true;
				}
			},
			error : function(){
				layout.infoDialog.data('show')(LABELS.SEQUENCE_SAVE_ERROR);
			}
		});
		return result;
	},
	
	
	/**
	 * Stores SVG LD thumbnail on server.
	 */
	saveLearningDesignImage : function() {
		var svg = MenuLib.exportSVG(),
			result = false;
		// check if canvas is not empty
		if (svg === undefined) {
			return false;
		}
		
		// check if we are in SVG recreation mode (Monitoring, Add Lesson)
		// and we need to update activities' coordinates on the back end
		if (isReadOnlyMode && layout.wasArranged) {
			var ld = GeneralLib.prepareLearningDesignData(false);
			if (!ld){
				return false;
			}
			
			var allActivitiesSaved = true;
			$.each(ld.activities, function() {
				var activity = this;
				$.ajax({
					type : 'POST',
					url : LAMS_URL + 'authoring/saveActivityCoordinates.do',
					async: false,
					data : {
						'activity' : JSON.stringify({
							'activityID'  : activity.activityID,
							'xCoord'      : activity.xCoord,
							'yCoord'      : activity.yCoord,
							'startXCoord' : activity.startXCoord,
							'startYCoord' : activity.startYCoord,
							'endXCoord'   : activity.endXCoord,
							'endYCoord'   : activity.endYCoord
						})
					},
					error : function(){
						allActivitiesSaved = false;
					}
				});
				
				if (!allActivitiesSaved) {
					return false;
				}
			});
			
			if (!allActivitiesSaved) {
				return false;
			}
		}
		
		$.ajax({
			type : 'POST',
			url : LAMS_URL + 'authoring/saveLearningDesignImage.do',
			async: false,
			data : {
				'learningDesignID' : layout.ld.learningDesignID,
				'image' : MenuLib.exportSVG()
			},
			success : function(){
				result = true;
			}
		});
		return result;
	},
	

	/**
	 * Tells that current sequence was modified and not saved.
	 */
	setModified : function(modified) {
		if (isReadOnlyMode){
			return;
		}
		layout.modified = modified;
		if (!modified && layout.activities.length > 0) {
			$('#previewButton').prop('disabled', layout.ld.invalid === true);
			$('#exportLamsButton').removeClass('disabled');
			$('#ldDescriptionFieldModified').text('');
		} else {
			$('#previewButton').prop('disabled', true);
			$('#exportLamsButton').addClass('disabled');
			$('#ldDescriptionFieldModified').text('*');
		}
	},
	
	
	/**
	 * Displays sequence image in Open/Save dialog.
	 */
	showLearningDesignThumbnail : function(learningDesignID, title) {
		// display "loading" animation and finally LD thumbnail
		$('#ldScreenshotAuthor, #ldScreenshotLoading', layout.ldStoreDialog).hide();
		
		if (learningDesignID) {
			if ($('#ldStoreDialogImportPartButton', layout.ldStoreDialog).is(':visible')) {
				// get read-only Authoring of the chosen LD and prevent caching
				$('#ldStoreDialogImportPartFrame', layout.ldStoreDialog).attr('src',
				  LAMS_URL + 'authoring/generateSVG.do?selectable=true&learningDesignID='
				  		   + learningDesignID + '&_=' + new Date().getTime());
			} else {
				$('#ldScreenshotLoading', layout.ldStoreDialog).show();
				
				// load the thumbnail
				$.ajax({
					dataType : 'text',
					url : LD_THUMBNAIL_URL_BASE + learningDesignID,
					cache : false,
					success : function(response) {
						// hide "loading" animation
						$('#ldScreenshotLoading', layout.ldStoreDialog).hide();
						// show the thumbnail
						$('#ldScreenshotAuthor', layout.ldStoreDialog).html(response).show();
					},
					// the LD SVG is missing, try to re-generate it
					error : function(error) {
						// skip re-generate if it is an another error or generated SVG is empty
						if (error.status != 404){
							return;
						}
						// iframe just to load another instance of Authoring for a single purpose, generate the SVG
						$('<iframe />').appendTo('body').css('visibility', 'hidden').load(function(){
							// call svgGenerator.jsp code to store LD SVG on the server
							var frame = $(this),
								win = frame[0].contentWindow || frame[0].contentDocument;
							    // when LD opens, make a callback which save the thumbnail and displays it in current window
								win.GeneralLib.openLearningDesign(learningDesignID, function(){
									result = win.GeneralLib.saveLearningDesignImage();
									frame.remove();
									if (result) {
										// load the image again
										GeneralLib.showLearningDesignThumbnail(learningDesignID);
									} else {
										$('#ldScreenshotLoading', layout.ldStoreDialog).hide();
									}
								});
						}).attr('src', LAMS_URL + 'authoring/generateSVG.do?selectable=false');
					}
				});
			}
			
			if (title) {
				// copy title of the highligthed sequence to title field
				$('#ldStoreDialogNameContainer input', layout.ldStoreDialog).val(title).focus();
			}
			
			var tree =  layout.ldStoreDialog.data('ldTree'),
				ldNode = tree.getHighlightedNode();
				// no LD was chosen
			if (ldNode && learningDesignID != ldNode.data.learningDesignId) {
				ldNode.unhighlight(true);
			}
		}
		
		$('#ldStoreDialogAccessDiv > div.access', layout.ldStoreDialog).each(function(){
			var access = $(this);
			if (+access.data('learningDesignId') == learningDesignID){
				access.addClass('selected');
			} else {
				access.removeClass('selected');
			}
		});
	},
	
	/**
	 * Puts given object (set or shape) to back of parent.
	 */
	toBack : function(object) {
		if (object.type == 'set') {
			object.forEach(function(item) {
				GeneralLib.toBack(item);
			});
		} else {
			$(object.node).parent().prepend(object.node);
		}
	},
	
	/**
	 * Puts given object (set or shape) to front of parent.
	 */
	toFront : function(object) {
		if (object.type == 'set') {
			object.forEach(function(item) {
				GeneralLib.toFront(item);
			});
		} else {
			$(object.node).parent().append(object.node);
		}
	},
	
	
	/**
	 * Get real coordinates on paper, based on event coordinates.
	 */
	translateEventOnCanvas : function(event) {
		return [event.pageX + canvas.scrollLeft() - canvas.offset().left,
		        event.pageY + canvas.scrollTop()  - canvas.offset().top];
	},
	
	
	/**
	 * Fills "Recently used sequences" box in Open/Save dialog.
	 */
	updateAccess : function(access, fetchIfEmpty){
		if (isReadOnlyMode) {
			return;
		}
		
		if (fetchIfEmpty && !access) {
			$.ajax({
				cache : false,
				async : false,
				url : LAMS_URL + "authoring/getLearningDesignAccess.do",
				dataType : 'json',
				data : {
				},
				success : function(response) {
					access = response;
				}
			});
		}
		
		if (access) {
			var accessCell = $('#ldStoreDialogAccessDiv', layout.ldStoreDialog);
			accessCell.children('div.access').remove();
			$.each(access, function(){
				$('<div />').addClass('access')
							.data({
								'learningDesignId' : this.learningDesignId,
								'folderID'         : this.workspaceFolderId
							})
							.text(this.title)
							.appendTo(accessCell)
							.click(function(){
								var accessEntry = $(this);
								var isOpenDialog = $('#ldStoreDialogSaveButton', layout.ldStoreDialog).is(':hidden');
								
								//if item is already selected - either deselect it (in case of save dialog) or don't do anything (in case of open dialog)
								if (accessEntry.hasClass('selected')) {
									if (isOpenDialog) {
										return;
									} else {
										accessEntry.removeClass('selected');
										GeneralLib.showLearningDesignThumbnail(null, null);
										return;
									}
								}
								
								accessEntry.addClass('selected');
								
								var dialog = layout.ldStoreDialog,
									tree = dialog.data('ldTree'),
									node = tree.getHighlightedNode(),
									learningDesignID = +accessEntry.data('learningDesignId'),
									title = accessEntry.text();
									
								if (node) {
									node.unhighlight(true);
								}
									
								GeneralLib.showLearningDesignThumbnail(learningDesignID, title);
							})
							.dblclick(function(){
								$(this).trigger( "click" );
								
								// open/save sequence
								var buttonToClick = $('#ldStoreDialogSaveButton', layout.ldStoreDialog).is(':visible') 
										? '#ldStoreDialogSaveButton' : '#ldStoreDialogOpenButton'; 
								$(buttonToClick, $('#ldStoreDialogContents')).trigger( "click" );
							});
			});
		}
	},
	
	/**
	 *  Checks if activity, LD etc. name is correct
	 */
	 validateName : function(name) {
		 return name && GeneralLib.nameValidator.test(name);
	 }
>>>>>>> f0924238
};<|MERGE_RESOLUTION|>--- conflicted
+++ resolved
@@ -1,4 +1,3 @@
-<<<<<<< HEAD
 ﻿﻿﻿﻿﻿﻿﻿﻿/**
  * This file contains main methods for Authoring.
  */
@@ -2316,6 +2315,63 @@
 			error = null,
 			weightsSum = null;
 		
+		// validate if groupings and inputs still exist for activities that need them
+		$.each(layout.activities, function(){
+			var coreActivity =  this.branchingActivity || this;
+			if (coreActivity.grouping || coreActivity.input) {
+				var candidate = this.branchingActivity ? coreActivity.start : this,
+					groupingFound = false,
+					inputFound = false;
+				do {
+					if (candidate.transitions && candidate.transitions.to.length > 0) {
+						candidate = candidate.transitions.to[0].fromActivity;
+					} else if (candidate.branchingActivity && !candidate.isStart) {
+						candidate = candidate.branchingActivity.start;
+					}  else if (!candidate.branchingActivity && candidate.parentActivity) {
+						candidate = candidate.parentActivity;
+					} else {
+						candidate = null;
+					}
+					
+					if (coreActivity.grouping == candidate) {
+						groupingFound = true;
+					}
+					if (coreActivity.input == candidate) {
+						inputFound = true;
+					}
+				} while (candidate != null);
+				
+				if (coreActivity.grouping && !groupingFound) {
+					coreActivity.grouping = null;
+					this.draw();
+					
+					if (displayErrors) {
+						layout.ldStoreDialog.modal('hide');
+						layout.infoDialog.data('show')(LABELS.GROUPING_DETACHED_ERROR.replace('{0}', coreActivity.title));
+					}
+					error = true;
+					return false;
+				}
+				if (coreActivity.input && !inputFound) {
+					coreActivity.input = null;
+					// refresh properties box to remove buttons
+					$('input', this.propertiesContent).first().change();
+					
+					if (displayErrors) {
+						layout.ldStoreDialog.modal('hide');
+						layout.infoDialog.data('show')(LABELS.INPUT_DETACHED_ERROR.replace('{0}', coreActivity.title));
+					}
+					error = true;
+					return false;
+				}
+			}
+		});
+		
+		if (error) {
+			return false;
+		}
+		
+		
 		$.each(layout.activities, function(){
 			if (this.parentActivity	&& (this.parentActivity instanceof ActivityDefs.BranchingActivity
 							|| this.parentActivity instanceof ActivityDefs.BranchActivity)){
@@ -2335,6 +2391,7 @@
 		
 		if (weightsSum != null && weightsSum != 100) {
 			if (displayErrors) {
+				layout.ldStoreDialog.modal('hide');
 				layout.infoDialog.data('show')(LABELS.WEIGHTS_SUM_ERROR);
 			}
 			return false;
@@ -3240,3303 +3297,4 @@
 	 validateName : function(name) {
 		 return name && GeneralLib.nameValidator.test(name);
 	 }
-=======
-﻿﻿﻿﻿﻿﻿﻿﻿/**
- * This file contains main methods for Authoring.
- */
-
-
-/**
- * Initialises each part of the Authoring window.
- */
-$(document).ready(function() {
-	canvas = $('#canvas');
-	GeneralInitLib.initTemplates();
-	if (!isReadOnlyMode) {
-		// in read-only mode (SVG generator), some parts are not necessary and not loaded
-		GeneralInitLib.initLayout();
-		PropertyLib.init();
-		
-		if (/Android|webOS|iPhone|iPad|iPod|BlackBerry|IEMobile|Opera Mini/i.test(navigator.userAgent)){
-			$('.desktopButton').hide();
-			
-			document.addEventListener("touchstart", HandlerLib.touchHandler, true);
-			document.addEventListener("touchmove", HandlerLib.touchHandler, true);
-			document.addEventListener("touchend", HandlerLib.touchHandler, true);
-			document.addEventListener("touchcancel", HandlerLib.touchHandler, true);
-		}
-	}
-	
-	GeneralLib.newLearningDesign(true);
-	if (!isReadOnlyMode) {
-		layout.ld.contentFolderID = initContentFolderID;
-	}
-	if (initLearningDesignID) {
-		GeneralLib.openLearningDesign(+initLearningDesignID);
-	}
-	
-	// remove "loading..." screen
-	$('#loadingOverlay').remove();
-});
-
-
-/**
- * A few publicly visible variables .
- */
-
-	// The Snap Paper object
-var paper = null,
-	// container for the paper 
-	canvas = null,
-	
-	// configuration and storage of various elements
-	layout = {
-		// draw mode prevents some handlers (click, mouseover etc.) from triggering
-		'drawMode'   : false,
-		// is the LD being live edited?
-		'liveEdit'   : false,
-		// should the sequence be saved before exiting?
-		'modified'   : false,
-		// was start point of a new branching placed?
-		'addBranchingStart' : null,
-		// list of all dialogs, so they can be easily closed all at once 
-		'dialogs' : [],
-		// icons for special activities
-		'toolMetadata': {
-			'gate'     : {
-				'iconPath' : '../images/stop.gif'
-			},
-			'grouping' : {
-				'iconPath' : '../images/grouping.png'
-			}
-		},
-		
-		// graphics contants
-		'conf' : {
-			'arrangeHorizontalSpace'           : 200,
-			'arrangeVerticalSpace'             : 100,
-			'arrangeHorizontalPadding'         : 35,
-			'arrangeVerticalPadding'           : 50,
-			
-			'dragStartThreshold'               : 300,
-			
-			'propertiesDialogDimOpacity'       : 0.3,
-			'propertiesDialogDimThreshold'     : 100,
-			'propertiesDialogDimThrottle'      : 100,
-			
-			'defaultGroupingGroupCount'        : 2,
-			'defaultGroupingLearnerCount'      : 1,
-			
-			'containerActivityEmptyWidth'  	   : 50,
-			'containerActivityEmptyHeight' 	   : 70,
-			'containerActivityPadding'	       : 20,
-			'containerActivityChildrenPadding' : 10,
-			'regionEmptyWidth'				   : 20,
-			'regionEmptyHeight'				   : 20,
-			'labelDefaultSize'				   : 10,
-			'labelMinSize'					   : 9,
-			'labelMaxSize'					   : 20,
-			
-			'groupingEffectPadding'			   : 5,
-			'selectEffectPadding'			   : 7,
-			
-			'supportsDownloadAttribute'		   : typeof $('<a/>')[0].download != 'undefined',
-			
-			// will be initialised when paper gets created
-			'readOnlyFilter'				   : null
-		},
-		
-		'colors' : {
-			'activityBorder'	  : 'black',
-			'toolActivityBorder'      : ['','#00007f','#ff8300','#625F67','#ffa500','#00007f','#7aa712'],
-			// each activity type has its own colour
-			'activity'     		  : ['','#caddfb','#ffffbb','#ece9f7','#fdf1d3','#caddfb','#e9f9c0'],
-			'activityText' 		  : 'black',
-			// default region colour
-			'annotation'		  : '#CCFF99',
-			// region colours to choose from
-			'annotationPalette'	  : ['CCFF99', 'CDA5F3', 'FFFFCC', '99E6DF', '6495ED',
-			                   	     'FFF8DC', 'FFDDB3', 'D1DFFA', 'DCDCDC', '20B2AA',
-			                   	     'B0C4DE', 'FFE4E1', 'F9D2F9', 'FF2200'],
-
-			// when mouse hovers over rubbish bin
-			'binSelect' 		  : 'red',
-			
-			'branchingEdgeStart'  : 'green',
-			'branchingEdgeEnd'    : 'red',
-			// highlight branching edges on mouse hover
-			'branchingEdgeMatch'  : 'blue',
-			'gate'         		  : 'red',
-            'gateBorder'          : '#801515',
-			'gateText'     		  : 'white',
-			'grouping'		      : '#caddfb',
-			'groupingBorder'	  : '#00007f',
-			'optionalActivity'    : '#caddfb',
-			'optionalActivityBorder'    : '#00007f',
-			// dashed border around a selected activity 
-			'selectEffect'        : 'black',
-			'transition'   		  : 'rgb(119,126,157)',
-			// highlight TBL activities which should be grouped
-			'activityRequireGrouping' : 'red',
-			'activityReadOnly'	  : 'red'
-		},
-	
-		'defaultTextAttributes' : {
-			'text-anchor' : 'middle',
-			'font-size'   : 10,
-			'font-family' : 'sans-serif'
-		}
-},
-
-
-/**
- * Contains methods for Authoring window initialisation which are run only once at the beginning 
- */
-GeneralInitLib = {
-	/**
-	 * Draw boxes with Tool Activity templates in the panel on the left.
-	 */
-	initTemplates : function(){
-		// store some template data in JS structures
-		$('.template').each(function(){
-			var learningLibraryID = +$(this).attr('learningLibraryId'),
-				learningLibraryTitle = $(this).attr('learningLibraryTitle'),
-				activityCategoryID = +$(this).attr('activityCategoryId'),
-				parallelChildActivityDefs = null;
-			
-			if (activityCategoryID == 5) {
-				var childToolIds = $(this).attr('childToolIds').split(',');
-				$.each(childToolIds, function(){
-					var childToolId = this.trim();
-					if (childToolId) {
-						parallelChildActivity = $('.template[toolId=' + childToolId + ']');
-						if (parallelChildActivityDefs) {
-							parallelChildActivityDefs = parallelChildActivityDefs.add(parallelChildActivity);
-						} else {
-							parallelChildActivityDefs = parallelChildActivity;
-						}
-					}
-				});
-			}
-			
-			// assign icons' data uris to their learning library IDs instead of labels
-			ActivityIcons[learningLibraryID] = ActivityIcons[learningLibraryTitle];
-			delete ActivityIcons[learningLibraryTitle];
-			$('<img />').attr('src', ActivityIcons[learningLibraryID]).appendTo(".img-"+learningLibraryID);
-			// register tool properties so they are later easily accessible
-			layout.toolMetadata[learningLibraryID] = {
-				'iconPath'				  : $(this).attr('iconPath'),
-				'defaultToolContentID'    : $(this).attr('defaultToolContentId'),
-				'supportsOutputs' 	 	  : $(this).attr('supportsOutputs'),
-				'activityCategoryID' 	  : activityCategoryID,
-				'parallelChildActivityDefs' : parallelChildActivityDefs
-			};
-			
-		});
-		
-		if (!isReadOnlyMode){
-			// store the initial window height now as on iPad the iframe grows when templates are show,
-			// reporting incorrect window height to the first resizePaper() run
-			layout.initWindowHeight = $(window).height();
-			// create list of learning libraries for each group
-			var templateContainerCell = $('#templateContainerCell'),
-				learningLibraryGroupSelect = $('select', templateContainerCell),
-				allGroup = $('option', learningLibraryGroupSelect),
-				allTemplates = $('#templateContainerCell .templateContainer').show();
-		
-			learningLibraryGroupSelect.change(function(){
-				$('.templateContainer').hide();
-				// show DIV with the selected learning libraries group
-				$('option:selected', this).data('templates').show();
-			});
-			allGroup.data('templates', allTemplates);
-			
-			$.each(learningLibraryGroups, function(){
-				var learningLibraries = this.learningLibraries;
-				if (!learningLibraries) {
-					return true;
-				}
-				
-				var templates = allTemplates.clone().appendTo(templateContainerCell);
-				// cloned everything, now remove ones that are not in the list
-				$('.template', templates).each(function(){
-					var learningLibraryId = $(this).attr('learningLibraryId'),
-						found = false;
-					$.each(learningLibraries, function(){
-						if (learningLibraryId == this) {
-							found = true;
-							return false;
-						}
-					});
-					
-					if (!found) {
-						$(this).remove();
-					}
-				});
-				
-				$('<option />').text(this.name)
-							   .data('templates', templates)
-							   .appendTo(learningLibraryGroupSelect);
-			});
-			
-			$('.template').each(function(){
-				// allow dragging a template to canvas
-				$(this).draggable({
-					'containment' : '#authoringTable',
-				    'revert'      : 'invalid',
-				    'distance'    : 20,
-				    'scroll'      : false,
-				    'scope'       : 'template',
-				    'helper'      : function(event){
-				    	// build a simple helper
-						return $(this).clone().css({
-							'width'   : '150px',
-							'border'  : 'thin black solid',
-							'z-index' : 1,
-							'cursor'  : 'move'
-						});
-					}
-				});
-			});
-
-			
-			// allow dropping templates to canvas
-			canvas.droppable({
-				   'tolerance'   : 'touch',
-				   'scope'       : 'template',
-				   'drop'	     : function (event, draggable) {
-					    // get rid of helper div
-						$(draggable.helper).remove();
-						
-						// calculate the position and create an instance of the tool activity
-					    var learningLibraryID = +draggable.draggable.attr('learningLibraryId'),
-					    	toolID = +draggable.draggable.attr('toolId'),
-							activityCategoryID = +draggable.draggable.attr('activityCategoryId'),
-					    	x = draggable.offset.left  + canvas.scrollLeft() - canvas.offset().left,
-					    	y = draggable.offset.top   + canvas.scrollTop()  - canvas.offset().top,
-					    	label = $('#toolDisplayName', draggable.draggable).text().trim(),
-					    	activity = null,
-					    	translatedEvent = GeneralLib.translateEventOnCanvas(event),
-							eventX = translatedEvent[0],
-							eventY = translatedEvent[1];
-
-					    if (activityCategoryID == 5) {
-					    	// construct child activities out of previously referenced HTML templates
-					    	var childActivities = [];
-					    	layout.toolMetadata[learningLibraryID].parallelChildActivityDefs.each(function(){
-					    		var childLearningLibraryID = +$(this).attr('learningLibraryId'),
-					    			childToolID = +$(this).attr('toolId'),
-					    			toolLabel = $('#toolDisplayName', this).text().trim(),
-					    			childActivity = new ActivityDefs.ToolActivity(null, null, null,
-					    					childToolID, childLearningLibraryID, null, x, y, toolLabel);
-					    	
-					    		layout.activities.push(childActivity);
-					    		childActivities.push(childActivity);
-					    	});
-					    	
-					    	activity = new ActivityDefs.ParallelActivity(null, null, learningLibraryID, x, y, label, false, childActivities);
-					    } else {
-					    	activity = new ActivityDefs.ToolActivity(null, null, null, toolID, learningLibraryID, null, x, y, label, false);
-					    }
-					    
-						layout.activities.push(activity);
-						HandlerLib.dropObject(activity);
-						ActivityLib.dropActivity(activity, eventX, eventY);
-				   }
-			});
-		}
-	},
-
-
-	/**
-	 * Initialises various Authoring widgets.
-	 */
-	initLayout : function(){
-		// buttons shared by both load and save dialogs
-		var ldStoreDialogContents = $('#ldStoreDialogContents');
-		
-		$('#ldStoreDialogCancelButton', ldStoreDialogContents).click(function(){
-			layout.ldStoreDialog.modal('hide');
-		});
-		
-		$('#ldStoreDialogNewFolderButton', ldStoreDialogContents).click(function(){
-    		var dialog = layout.ldStoreDialog,
-				tree = dialog.data('ldTree'),
-				// hightlighted sequence/folder in the tree
-				ldNode = tree.getHighlightedNode();
-    		if (!ldNode) {
-    			return;
-    		}
-    		
-			var	title = prompt(LABELS.NEW_FOLDER_TITLE_PROMPT);
-			// skip if no name was provided
-			if (!title) {
-				return;
-			}
-			if (!GeneralLib.validateName(title)) {
-    			alert(LABELS.TITLE_VALIDATION_ERROR);
-    			return;
-    		}
-			
-			var parentFolder = ldNode.data.learningDesignId ? ldNode.parent : ldNode;
-			$.each(parentFolder.children, function(){
-				if (this.label == title) {
-					alert(LABELS.FOLDER_EXISTS_ERROR);
-					title = null;
-					return false;
-				}
-			});
-			if (!title) {
-				return;
-			}
-			
-			
-			$.ajax({
-				cache : false,
-				async : true,
-				url : LAMS_URL + "workspace/createFolder.do",
-				dataType : 'text',
-				data : {
-					'name' 		     : title,
-					'parentFolderID' : parentFolder.data.folderID
-				},
-				success : function() {
-					tree.removeChildren(parentFolder);
-					parentFolder.expand();
-				}
-			});
-		});
-		
-		// copy sequence or folder
-		$('#ldStoreDialogCopyButton, #ldStoreDialogCutButton', ldStoreDialogContents).click(function(){
-    		var dialog = layout.ldStoreDialog,
-				tree = dialog.data('ldTree'),
-				// hightlighted sequence/folder in the tree
-				ldNode = tree.getHighlightedNode(),
-				isFolder = ldNode && !ldNode.data.learningDesignId,
-				isCut = $(this).is('#ldStoreDialogCutButton');
-    		if (!ldNode) {
-    			return;
-    		}
-    		if (isCut && !ldNode.data.canModify) {
-    			alert(LABELS.RESOURCE_MODIFY_ERROR);
-    			return;
-    		}
-    		
-    		dialog.data('copiedResource', {
-    			'isCut'	 	  : isCut,
-    			'isFolder'    : isFolder,
-    			'resourceNode': ldNode
-    		});
-		});
-		
-		// pastes sequence or folder
-		$('#ldStoreDialogPasteButton', ldStoreDialogContents).click(function(){
-    		var dialog = layout.ldStoreDialog,
-				tree = dialog.data('ldTree'),
-				// hightlighted sequence/folder in the tree
-				ldNode = tree.getHighlightedNode(),
-				folderNode = ldNode ? (ldNode.data.learningDesignId ? ldNode.parent : ldNode) : null,
-				copiedResource = dialog.data('copiedResource');
-
-			if (!folderNode || !copiedResource) {
-    			return;
-    		}
-			
-			if (copiedResource.isCut) {
-				var parent = ldNode.parent;
-				while (parent) {
-					if (parent.index == copiedResource.resourceNode.index) {
-						alert(LABELS.FOLDER_MOVE_TO_CHILD_ERROR);
-						return;
-					}
-					parent = parent.parent;
-				}
-			}
-
-			$.ajax({
-				cache : false,
-				url : copiedResource.isCut ? LAMS_URL + "workspace/moveResource.do" : LAMS_URL + "workspace/copyResource.do",
-				dataType : 'text',
-				data : {
-					'targetFolderID' : folderNode.data.folderID,
-					'resourceID'     : copiedResource.isFolder ? copiedResource.resourceNode.data.folderID
-															   : copiedResource.resourceNode.data.learningDesignId ,
-					'resourceType'   : copiedResource.isFolder ? 'Folder' : 'LearningDesign'
-				},
-				success : function() {
-					if (copiedResource.isCut) {
-						tree.removeNode(copiedResource.resourceNode, true);
-					}
-					tree.removeChildren(folderNode);
-					folderNode.expand();
-					
-					dialog.data('copiedResource', null);
-				}
-			});
-		});
-
-		
-		// removes sequence or folder
-		$('#ldStoreDialogDeleteButton', ldStoreDialogContents).click(function(){
-    		var dialog = layout.ldStoreDialog,
-				tree = dialog.data('ldTree'),
-				// hightlighted sequence/folder in the tree
-				ldNode = tree.getHighlightedNode();
-    		if (!ldNode) {
-    			return;
-    		}
-    		if (!ldNode.data.canModify) {
-    			alert(LABELS.RESOURCE_MODIFY_ERROR);
-    			return;
-    		}
-    		var isFolder = !ldNode.data.learningDesignId;
-    		if (!confirm(LABELS.DELETE_NODE_CONFIRM + (isFolder ? LABELS.FOLDER : LABELS.SEQUENCE) + '?')) {
-    			return;
-    		}
-			
-			$.ajax({
-				cache : false,
-				async : true,
-				url : LAMS_URL + "workspace/deleteResource.do",
-				dataType : 'text',
-				data : {
-					'resourceID'   : isFolder? ldNode.data.folderID : ldNode.data.learningDesignId,
-					'resourceType' : isFolder ? 'Folder' : 'LearningDesign'
-				},
-				success : function() {
-					var parentFolder = ldNode.parent;
-					tree.removeChildren(parentFolder);
-					parentFolder.expand();
-				}
-			});
-		});
-		
-		// renames sequence or folder
-		$('#ldStoreDialogRenameButton', ldStoreDialogContents).click(function(){
-    		var dialog = layout.ldStoreDialog,
-				tree = dialog.data('ldTree'),
-				// hightlighted sequence/folder in the tree
-				ldNode = tree.getHighlightedNode();
-    		if (!ldNode) {
-    			return;
-    		}
-    		if (!ldNode.data.canModify) {
-    			alert(LABELS.RESOURCE_MODIFY_ERROR);
-    			return;
-    		}
-    		var isFolder = !ldNode.data.learningDesignId,
-    			title = prompt(LABELS.RENAME_TITLE_PROMPT + (isFolder ? LABELS.FOLDER : LABELS.SEQUENCE)
-						+ ' "' + ldNode.data.label + '"');
-			
-			// skip if no name or the same name was provided
-			if (!title || ldNode.data.label == title) {
-				return;
-			}
-			if (!GeneralLib.validateName(title)) {
-    			alert(LABELS.TITLE_VALIDATION_ERROR);
-    			return;
-    		}
-			
-			$.each(ldNode.parent.children, function(){
-				if (this.data.label == title && (isFolder == (this.data.folderID != null))) {
-					alert(isFolder ? LABELS.FOLDER_EXISTS_ERROR : LABELS.SEQUENCE_EXISTS_ERROR);
-					title = null;
-					return false;
-				}
-			});
-			if (!title) {
-				return;
-			}
-			
-			$.ajax({
-				cache : false,
-				async : true,
-				url : LAMS_URL + "workspace/renameResource.do",
-				dataType : 'text',
-				data : {
-					'name' 		   : title,
-					'resourceID'   : isFolder? ldNode.data.folderID : ldNode.data.learningDesignId,
-					'resourceType' : isFolder ? 'Folder' : 'LearningDesign'
-				},
-				success : function(response) {
-					if (isFolder) {
-						ldNode.data.label = title;
-						ldNode.getLabelEl().innerHTML = title;
-					} else {
-						// refresh all opened folders in the tree
-	    				var folders = tree.getRoot().children;
-	    				if (folders) {
-	    					$.each(folders, function(){
-	    						var expanded = this.expanded;
-								tree.removeChildren(this);
-	    						if (expanded) {
-	    							this.expand();
-	    						}
-	    					});
-	    				}
-	    				
-	    				// fetch access list again
-						GeneralLib.updateAccess(null, true);
-					}
-				}
-			});
-		});
-	    
-		$('#ldStoreDialogSaveButton', ldStoreDialogContents).click(function(){
-    		var dialog = layout.ldStoreDialog,
-    			saveButton = $('#ldStoreDialogSaveButton', dialog),
-				title = $('#ldStoreDialogNameContainer input', dialog).val().trim();
-			if (!title) {
-				alert(LABELS.SAVE_SEQUENCE_TITLE_PROMPT);
-				return;
-			}
-			
-			if (!GeneralLib.validateName(title)) {
-				alert(LABELS.TITLE_VALIDATION_ERROR);
-				return;
-			}
-			saveButton.prop('disabled', true).button('loading');
-			var folderNode = null,
-				folderID = null,
-				tree = dialog.data('ldTree'),
-				node = tree.getHighlightedNode();
-			if (node) {
-	    		// get folder from LD tree
-				folderNode = node.data.learningDesignId ? node.parent : node;
-				if (!folderNode.data.canSave) {
-					alert(LABELS.FOLDER_CAN_NOT_SAVE_ERROR);
-					saveButton.button('reset');
-					return;
-				}
-				folderID = folderNode.data.folderID;
-			} else {
-				// get data from "recently used sequences" list
-				var selectedAccess = $('#ldStoreDialogAccessDiv > div.selected', dialog);
-				// if title was altered, do not consider this an overwrite
-				if (selectedAccess.length > 0 && title == selectedAccess.text()) {
-					learningDesignID = +selectedAccess.data('learningDesignId');
-					folderID = +selectedAccess.data('folderID');
-				}
-			}
-			
-			if (!folderID) {
-				// although an existing sequence can be highlighted 
-				alert(LABELS.FOLDER_NOT_SELECTED_ERROR);
-				saveButton.button('reset');
-				return;
-			}
-			
-			// if a node is highlighted but user modified the title,
-			// it is considered a new sequence
-			// otherwise check if there is no other sequence with the same name
-			var nodeData = null;
-			if (folderNode && folderNode.children) {
-				$.each(folderNode.children, function(){
-					if (this.data.label == title) {
-						this.highlight();
-						nodeData = this.data;
-						return false;
-					}
-				});
-			}
-			if (nodeData && (!nodeData.canModify || (!canSetReadOnly && nodeData.readOnly))){
-				alert(LABELS.READONLY_FORBIDDEN_ERROR);
-				saveButton.button('reset');
-				return;
-			}
-			if (nodeData && !confirm(LABELS.SEQUENCE_OVERWRITE_CONFIRM)) {
-				saveButton.button('reset');
-				return;
-			}
-			var readOnly = (nodeData && !nodeData.canModify) || 
-						   (canSetReadOnly && $('#ldStoreDialogReadOnlyCheckbox', dialog).prop('checked')),
-				learningDesignID = nodeData ? nodeData.learningDesignId : null,
-				result = GeneralLib.saveLearningDesign(folderID, learningDesignID, title, readOnly);
-			if (result) {
-				GeneralLib.openLearningDesign();
-				dialog.modal('hide');
-			}
-			saveButton.button('reset');
-		});
-		
-		$('#ldStoreDialogOpenButton', ldStoreDialogContents).click(function(){
-    		var dialog = layout.ldStoreDialog,
-    			openButton = $('#ldStoreDialogOpenButton', dialog),
-				tree = dialog.data('ldTree'),
-				ldNode = tree.getHighlightedNode(),
-				learningDesignID = ldNode ? ldNode.data.learningDesignId : null;
-    		
-    		openButton.button('loading');
-			if (!learningDesignID) {
-				learningDesignID = +$('#ldStoreDialogAccessDiv > div.selected', dialog)
-								   .data('learningDesignId');
-			}
-			
-			// no LD was chosen
-			if (!learningDesignID) {
-				alert(LABELS.SEQUENCE_NOT_SELECTED_ERROR);
-				openButton.button('reset');
-				return;
-			}
-			
-			openButton.button('reset');
-			dialog.modal('hide');
-			GeneralLib.openLearningDesign(learningDesignID);
-		});
-		
-		// ability to save a sequence on pressing the Enter key in a title input field
-		$('#ldStoreDialogNameContainer input', layout.ldStoreDialog).on('keyup', function (e) {
-		    if (e.keyCode == 13) {
-				$('#ldStoreDialogSaveButton', $('#ldStoreDialogContents')).trigger( "click" );
-		    }
-		});
-		
-		$('#ldStoreDialogImportPartButton', ldStoreDialogContents).click(function(){
-			var dialog = layout.ldStoreDialog,
-	 			frameLayout = $('#ldStoreDialogImportPartFrame', dialog)[0].contentWindow.layout,
-	 			selectedActivities = [],
-	 			addActivities = [],
-	 			selectedAnnotations = [];
- 			
- 		
-	 		$.each(frameLayout.activities, function(){
-	 			if (this.items.selectEffect) {
-	 				selectedActivities.push(this);
-	 				dialog.data('importActivity')(this, addActivities);
-	 			}
-	 		});
-	 		$.each(frameLayout.regions.concat(frameLayout.labels), function(){
-	 			if (this.items.selectEffect) {
-	 				selectedAnnotations.push(this);
-	 				// unlike importActivity(), this method already takes care of UIIDs
-	 				// and adding new items to collections
-	 				dialog.data('importAnnotation')(this);
-	 			}
-	 		});
-	 		
-	 		if (addActivities.length == 0 && selectedAnnotations.length == 0) {
-	 			alert(LABELS.IMPORT_PART_CHOOSE_PROMPT);
-	 			return;
-	 		}
-	 		
-	 		// add child activities to containers (Optional/Parallel/Floating)
-	 		if (addActivities.length > 0) {
-	     		$.each(addActivities, function(){
-	     			var activity = this;
-	     			if (activity.childActivities) {
-	     				$.each(selectedActivities, function(){
-	         				if (this.uiid == activity.uiid) {
-	         					$.each(this.childActivities, function(){
-	         						var childActivity = this;
-	         						$.each(addActivities, function(){
-	         							if (this.uiid == childActivity.uiid) {
-	         								if (!activity.childActivities) {
-	         									activity.childActivities = [];
-	         								}
-	         								activity.childActivities.push(this);
-	         								// container will expand to its child activities
-	         								activity.draw(0, 0);
-	         							}
-	         						});
-	         					});
-	         				}
-	         			});
-	     			}
-	     		});
-	 			
-	     		// put UIID specific to current LD
-	     		$.each(addActivities, function(){
-	     			if (this instanceof ActivityDefs.BranchingEdgeActivity) {
-	     				if (this.isStart) {
-	     					this.branchingActivity.uiid = ++layout.ld.maxUIID;
-	     				}
-	     			} else {
-	     				this.uiid = ++layout.ld.maxUIID;
-	     			}
-	     		});
-	     		
-	     		// arrange just the new activities
-	     		GeneralLib.arrangeActivities(addActivities);
-	     		
-	     		layout.activities = layout.activities.concat(addActivities);
-	 		}
-	
-	 		dialog.modal('hide');
-		});
-		
-		// initalise Learning Design load/save dialog
-		layout.ldStoreDialog = showDialog('ldStoreDialog',{
-			'autoOpen'      : false,
-			'resizable'     : false,
-			'draggable'     : false,
-			'open' : function(){
-				
-				var dialog = $(this),
-					treeHeight = Math.max(90, $(window).height() - 325) + 'px';
-				$('.modal-dialog', dialog).width(Math.max(500, $(window).width() - 50));
-				$('#ldStoreDialogTree', layout.ldStoreDialog).css({
-					'height'     : treeHeight,
-					'max-height' : treeHeight
-				});
-				// limit size of the canvas so dialog does not resize after SVG loads
-				$('#ldStoreDialogCanvasDiv', dialog).css({
-					'max-width' : $(window).width() - 425 + 'px',
-					'max-height':  $(window).height() - 190 + 'px',
-				});
-				
-				GeneralLib.showLearningDesignThumbnail();
-				$('#ldStoreDialogLeftButtonContainer button', dialog).prop('disabled', true);
-				
-				dialog.data('copiedResource', null);
-				
-				//focus dialog itself so it can be closed on pressing Esc button
-				setTimeout(function() {
-					if ($("#ldStoreDialogOpenButton:visible").is(':visible')) {
-						dialog.focus();
-					}
-		        }, 500);
-				
-			},
-			'close' : null,
-			'data' : {
-				'prepareForOpen' : function(dialogTitle, learningDesignTitle, shownElementIDs, highlightFolder){
-					// only Save As uses highlightFolder; otherwise the first folder in top level gets expanded and highlighted
-					layout.folderPathCurrent = highlightFolder && layout.ld.folderPath ? layout.ld.folderPath.slice() : [];
-					MenuLib.loadLearningDesignTree();
-					
-					$('#ldStoreDialogNameContainer input', layout.ldStoreDialog).val(learningDesignTitle);
-					$('.modal-title', layout.ldStoreDialog).text(dialogTitle);
-					var rightButtons = $('#ldStoreDialogRightButtonContainer', layout.ldStoreDialog);
-					$('button', rightButtons).hide();
-					$('#ldStoreDialogReadOnlyLabel *', layout.ldStoreDialog).hide();
-					$('#ldStoreDialogNameContainer, #ldStoreDialogImportPartFrame', layout.ldStoreDialog).hide();
-					$(shownElementIDs, layout.ldStoreDialog).show();
-					
-					var isOpenDialog = shownElementIDs.indexOf('ldStoreDialogOpenButton') >= 0;
-					if (isOpenDialog) {
-						// in open dialog display only information
-						$('#ldStoreDialogReadOnlySpan', layout.ldStoreDialog).css('color', layout.colors.activityReadOnly);
-					} else if (canSetReadOnly) {
-							// the first highlighted folder is user's private folder
-							$('#ldStoreDialogReadOnlyCheckbox', layout.ldStoreDialog).show()
-								.prop('disabled', false).prop('checked', false);
-							$('#ldStoreDialogReadOnlySpan', layout.ldStoreDialog).show().css('color', 'initial');
-					} else {
-						$('#ldStoreDialogReadOnlySpan', layout.ldStoreDialog).css('color', layout.colors.activityReadOnly);
-					}
-					
-				},
-				/**
-				 * Extracts a selected activity from another LD.
-				 */
-				'importActivity' : function(activity, addActivities) {
-					$.each(addActivities, function(){
-						if (this.uiid == activity.uiid) {
-							return;
-						}
-					});
-					
-					// activities in the another LD have different clousures, so they can not be imported directly
-					// they need to be recreated from a scratch with current LD being their context
-					var frameWindow = $('#ldStoreDialogImportPartFrame', layout.ldStoreDialog)[0].contentWindow,
-		     			frameActivities = frameWindow.layout.activities,
-		     			frameActivityDefs = frameWindow.ActivityDefs,
-		     			// the local activity
-		     			addActivity = null;
-	
-					if (activity instanceof frameActivityDefs.BranchingEdgeActivity) {
-						// add both branching edges right away
-						if (activity.isStart) {
-							var branchingActivity = activity.branchingActivity,
-								branchingEdge = addActivity = new ActivityDefs.BranchingEdgeActivity(
-									null, branchingActivity.uiid, 0, 0, branchingActivity.title, false, branchingActivity.branchingType);
-							
-							branchingEdge = new ActivityDefs.BranchingEdgeActivity(
-									null, null, 0, 0, null, null, false, branchingEdge.branchingActivity);
-							addActivities.push(branchingEdge);
-							
-							if (branchingActivity.branchingType == 'optional'){
-								branchingEdge.branchingActivity.minOptions = branchingActivity.minOptions;
-								branchingEdge.branchingActivity.maxOptions = branchingActivity.maxOptions;
-							}
-						}
-					} else if (activity instanceof frameActivityDefs.FloatingActivity) {
-						if (layout.floatingActivity) {
-							return;
-						}
-						addActivity = new ActivityDefs.FloatingActivity(null, activity.uiid, 0, 0);
-					} else if (activity instanceof frameActivityDefs.GateActivity) {
-						addActivity = new ActivityDefs.GateActivity(
-								null, activity.uiid, 0, 0, activity.title, activity.description, false, activity.gateType,
-								activity.startTimeoffset, activity.gateActivityCompletionBased
-								);
-					} else if (activity instanceof frameActivityDefs.GroupingActivity) {
-						addActivity = new ActivityDefs.GroupingActivity(
-								null, activity.uiid, 0, 0, activity.title, false, null, null, activity.groupingType, activity.groupDivide,
-								activity.groupCount, activity.learnerCount, activity.equalSizes, activity.viewLearners, null
-								);
-					} else if (activity instanceof frameActivityDefs.OptionalActivity) {
-						addActivity = new ActivityDefs.OptionalActivity(
-								null, activity.uiid, 0, 0, activity.title, false, activity.minOptions, activity.maxOptions
-								);
-					} else if (activity instanceof frameActivityDefs.ParallelActivity) {
-						addActivity = new ActivityDefs.ParallelActivity(
-								null, activity.uiid, activity.learningLibraryID, 0, 0, activity.title
-								);
-					} else if (activity instanceof frameActivityDefs.ToolActivity) {
-						// copy tool content
-						var toolContentID = null;
-						// tool content ID can be null if the activity had the default content, i.e. was not edited yet
-						if (activity.toolContentID) {
-							$.ajax({
-								cache : false,
-								async : false,
-								url : LAMS_URL + "authoring/copyToolContent.do",
-								data : {
-									'toolContentID' : activity.toolContentID
-								},
-								dataType : 'text',
-								success : function(response) {
-									toolContentID = response;
-								}
-							});
-						}
-						
-						addActivity = new ActivityDefs.ToolActivity(
-								null, activity.uiid, toolContentID, activity.toolID, activity.learningLibraryID, null, 0, 0, activity.title
-								);
-					}
-					
-					// recreate the transitions
-					if (addActivity) {
-						if (activity.transitions) {
-							$.each(activity.transitions.from, function(){
-								var transition = this;
-								$.each(addActivities, function(){
-									// special processing for transitions from/to branching edges
-									var uiid = this instanceof ActivityDefs.BranchingEdgeActivity
-									 		 ? this.branchingActivity.uiid : this.uiid,
-										toUiid = transition.toActivity instanceof frameActivityDefs.BranchingEdgeActivity
-											   ? transition.toActivity.branchingActivity.uiid : transition.toActivity.uiid;
-									// isStart can be undefined, true or false
-									if (uiid == toUiid && this.isStart == transition.toActivity.isStart) {
-										ActivityLib.addTransition(addActivity, this, true, null, null,
-																  transition.branch ? transition.branch.title : null);
-										return false;
-									}
-								});
-							});
-							
-							$.each(activity.transitions.to, function(){
-								var transition = this;
-								$.each(addActivities, function(){
-									var uiid = this instanceof ActivityDefs.BranchingEdgeActivity
-											 ? this.branchingActivity.uiid : this.uiid,
-										fromUiid = transition.fromActivity instanceof frameActivityDefs.BranchingEdgeActivity
-											 ? transition.fromActivity.branchingActivity.uiid : transition.fromActivity.uiid;
-									if (uiid == fromUiid && this.isStart == transition.fromActivity.isStart) {
-										ActivityLib.addTransition(this, addActivity, true, null, null,
-																  transition.branch ? transition.branch.title : null);
-										return false;
-									}
-								});
-							});
-						}
-	
-						addActivities.push(addActivity);
-					}
-				},
-				
-				/**
-				 * Extracts a selected annotation from another LD.
-				 */
-				'importAnnotation' : function(annotation) {
-					// annotations in the another LD have different clousures, so they can not be imported directly
-					// they need to be recreated from a scratch with current LD being their context
-					var frameWindow = $('#ldStoreDialogImportPartFrame', layout.ldStoreDialog)[0].contentWindow,
-		     			frameDecorationDefs = frameWindow.DecorationDefs,
-		     			box = annotation.items.shape.getBBox();
-	
-					// there are no transitions or child/parent relations, so they can be directly recreated
-					if (annotation instanceof frameDecorationDefs.Region) {
-						DecorationLib.addRegion(box.x, box.y, box.x2, box.y2, annotation.title, annotation.items.shape.attr('fill'));
-					} else if (annotation instanceof frameDecorationDefs.Label) {
-						DecorationLib.addLabel(box.x, box.y, annotation.title);
-					}
-				}
-			}
-		}, false);
-		
-		//alow to close open/save dialog on pressing Esc button
-		layout.ldStoreDialog.on('keydown', function(evt) {
-	        if (evt.keyCode === $.ui.keyCode.ESCAPE) {
-	        	layout.ldStoreDialog.modal('hide');
-	        }
-	        evt.stopPropagation();
-	    });
-		
-		$('.modal-body', layout.ldStoreDialog).empty().append(ldStoreDialogContents.show());
-		
-		layout.dialogs.push(layout.ldStoreDialog);
-
-		// there should be no focus, just highlight
-		YAHOO.widget.TreeView.FOCUS_CLASS_NAME = null;
-		var tree = new YAHOO.widget.TreeView('ldStoreDialogTree');
-		// store the tree in the dialog's data
-		layout.ldStoreDialog.data('ldTree', tree);
-		// make folder contents load dynamically on open
-		tree.setDynamicLoad(function(node, callback){
-			// load subfolder contents
-			var childNodeData = MenuLib.getFolderContents(node.data.folderID, node.data.canSave, node.data.canHaveReadOnly);
-			if (childNodeData) {
-				$.each(childNodeData, function(){
-						// create and add a leaf
-						new YAHOO.widget.HTMLNode(this, node);
-					});
-			}
-			
-			// expand the folder where existing LD resides, if applicable
-			MenuLib.highlightFolder(node);
-			
-			// required by YUI
-			callback();
-		});
-		tree.singleNodeHighlight = true;
-		tree.subscribe('clickEvent', function(event) {
-			var isOpenDialog = $('#ldStoreDialogSaveButton', layout.ldStoreDialog).is(':hidden')
-				nodeData = event.node.data;
-			
-			//prevent item from being deselected on any subsequent clicks
-			if (isOpenDialog && event.node.highlightState == 1) {
-				return false;
-			}
-			
-			//disable edit buttons if no elements is selected
-			$('#ldStoreDialogLeftButtonContainer button', layout.ldStoreDialog)
-				.prop('disabled', event.node.highlightState > 0);
-			
-			if (canSetReadOnly && !isOpenDialog) {
-				// detect which folders/sequences are marked as read-only
-				// and which ones are immutable
-				if (event.node.isLeaf) {
-					$('#ldStoreDialogReadOnlyCheckbox', layout.ldStoreDialog)
-						.prop('disabled', !nodeData.canModify || !nodeData.canHaveReadOnly)
-						.prop('checked', nodeData.readOnly || !nodeData.canModify);
-				} else {
-					$('#ldStoreDialogReadOnlyCheckbox', layout.ldStoreDialog)
-						.prop('disabled', !nodeData.canSave || !nodeData.canHaveReadOnly)
-						.prop('checked', !nodeData.canSave);
-				}
-			} else {
-				// is this is normal user or open dialog, only show/hide read-only label
-				if (event.node.isLeaf ? nodeData.readOnly || !nodeData.canModify : !nodeData.canSave){
-					$('#ldStoreDialogReadOnlySpan', layout.ldStoreDialog).show();
-				} else {
-					$('#ldStoreDialogReadOnlySpan', layout.ldStoreDialog).hide();
-				}
-			}
-			
-			// if it's a folder in load sequence dialog - highlight but stop processing
-			if (isOpenDialog && !nodeData.learningDesignId){
-				return true;
-			}
-			
-			//show LearningDesign thumbnail and title
-			var learningDesignID = event.node.highlightState == 0   ? +nodeData.learningDesignId : null,
-				title            = !isOpenDialog && learningDesignID ? nodeData.label : null;
-			GeneralLib.showLearningDesignThumbnail(learningDesignID, title);				
-		});
-		tree.subscribe('clickEvent', tree.onEventToggleHighlight);
-		
-		tree.subscribe('dblClickEvent', function(event){
-			
-			//trigger "clickEvent" first so that save/open function will know which element is selected 
-			tree.fireEvent("clickEvent", event);
-			
-			// open/save sequence
-			var buttonToClick = $('#ldStoreDialogSaveButton', layout.ldStoreDialog).is(':visible') 
-					? '#ldStoreDialogSaveButton' : '#ldStoreDialogOpenButton'; 
-			$(buttonToClick, $('#ldStoreDialogContents')).trigger( "click" );
-		});
-		
-		GeneralLib.updateAccess(initAccess);
-		
-		var infoDialogContents = $('#infoDialogContents');
-		$('#infoDialogOKButton', infoDialogContents).click(function(){
-			layout.infoDialog.modal('hide');
-		});
-		
-		layout.infoDialog = showDialog('infoDialog',{
-			'autoOpen'      : false,
-			'modal'			: false,
-			'resizable'     : false,
-			'draggable'     : false,
-			'width'			: 290,
-			'title'			: LABELS.INFO_DIALOG_TITLE,
-			'close' : null,
-			'data' : {
-				'position' : {
-					'my' : 'center top',
-					'at' : 'center top+20px',
-					'of' : '#canvas'
-				},
-				'show' : function(html, temporary){
-					var timeout = layout.infoDialog.data('temporaryTimeout');
-					if (timeout) {
-						clearTimeout(timeout);
-					}
-					
-					var body = $('#infoDialogBody', layout.infoDialog),
-						// is dialog already open?
-						visible = layout.infoDialog.hasClass('in'),
-						// should be initialised/kept in temporary mode?
-						temporaryMode = visible ? body.hasClass('temporary') : temporary;
-					if (visible) {
-						if (temporaryMode) {
-							body.html(html);
-						} else {
-							body.html(body.html() + '<br /><br />' + html);
-						}
-					} else {
-						body.html(html);
-					}
-					
-					if (temporaryMode) {
-						// temporary dialog hides after 5 seconds or on click
-						$('.modal-header, #infoDialogButtons', layout.infoDialog).hide();
-						body.addClass('temporary').one('click', function(){
-							layout.infoDialog.modal('hide');
-						});
-						var timeout = setTimeout(function(){
-							body.off('click');
-							layout.infoDialog.modal('hide');
-						}, 5000);
-						layout.infoDialog.data('temporaryTimeout', timeout);
-					} else {
-						$('.modal-header, #infoDialogButtons', layout.infoDialog).show();
-						body.removeClass('temporary');
-					}
-					
-					if (!visible) {
-						layout.infoDialog.modal('show');
-					}
-				}
-			}
-		});
-		
-		$('.modal-body', layout.infoDialog).empty().append(infoDialogContents.show());
-		layout.dialogs.push(layout.infoDialog);
-		
-		
-		var weightsDialogContents = $('#weightsDialogContents');
-		layout.weightsDialog = showDialog('weightsDialog',{
-			'autoOpen'      : false,
-			'modal'			: true,
-			'resizable'     : false,
-			'draggable'     : true,
-			'width'			: 500,
-			'close' 		: null,
-			'title'			: LABELS.WEIGHTS_TITLE,
-			'data' 			: {
-				'prepareForOpen' : function(){
-					var tbody = $('tbody', weightsDialogContents).empty(),
-						weightsEnabled = false;
-					if (layout.activities.length > 0) {
-						$.each(layout.activities, function(){
-							if (this.gradebookToolOutputDefinitionName && this.gradebookToolOutputDefinitionWeightable) {
-								weightsEnabled = true;
-								var activity = this,
-									row = $('<tr />').appendTo(tbody).data('activity', activity).hover(
-										function(){
-											var row = $(this);
-											row.siblings().each(function(){
-												$(this).removeClass('selected');
-											});
-											row.addClass('selected');
-											ActivityLib.removeSelectEffect();
-											ActivityLib.addSelectEffect(row.data('activity'), false);
-										},
-										function(){
-											$(this).removeClass('selected');
-											ActivityLib.removeSelectEffect($(this).data('activity'));
-										}),
-									weight = $('<input maxlength="3" />');
-								$('<td />').text(activity.title).appendTo(row);
-								$('<td />').text(activity.gradebookToolOutputDefinitionDescription).appendTo(row);
-								$('<td />').append(weight).appendTo(row);
-								weight.spinner({
-									'min'    : 0,
-									'max'    : 100,
-									'change' : function(){
-										var value = $(this).val();
-										if (value == "" || isNaN(value)) {
-											value = null;
-										}
-										activity.gradebookToolOutputWeight = value;
-										layout.weightsDialog.data('sumWeights')();
-									},
-									'spin'  : function(event, ui) {
-										activity.gradebookToolOutputWeight = ui.value;
-										layout.weightsDialog.data('sumWeights')();
-									}
-								}).val(activity.gradebookToolOutputWeight);
-							}
-						});
-					}
-					
-					if (weightsEnabled) {
-						layout.weightsDialog.data('sumWeights')(true);
-					} else {
-						tbody.append($('<tr />').append($('<td colspan="3" />').text(LABELS.WEIGHTS_NONE_FOUND_ERROR)));
-						$('#sumWeightCell', layout.weightsDialog).empty();
-					}
-				},
-				
-				'sumWeights' : function(firstRun){
-					var sum = null;
-					$('tbody tr', layout.weightsDialog).each(function(){
-						var weight = $('input', this);
-						if (!firstRun && !weight.spinner('isValid')) {
-							weight.val(null);
-							return true;
-						}
-						var value = $(this).data('activity').gradebookToolOutputWeight;
-						if (value) {
-							if (sum == null) {
-								sum = 0;
-							}
-							sum += +value;
-						}
-					});
-					
-					var sumCell = $('#sumWeightCell', layout.weightsDialog);
-					if (sum == null) {
-						sumCell.empty();
-					} else {
-						sumCell.text(sum + '%');
-						if (sum == 100) {
-							sumCell.removeClass('incorrect');
-						} else {
-							sumCell.addClass('incorrect');
-						}
-					}
-				}
-			}
-		});
-		
-		$('.modal-body', layout.weightsDialog).empty().append(weightsDialogContents.show());
-		
-		layout.dialogs.push(layout.weightsDialog);
-		
-		// license widgets init
-		$('#ldDescriptionLicenseSelect').change(function(){
-			var option = $('option:selected', this);
-			if (option.val() == "0") {
-				$('#ldDescriptionLicenseTextContainer, #ldDescriptionLicenseImage, #ldDescriptionLicenseButton').hide();
-			} else {
-				if (option.attr('url')) {
-					$('#ldDescriptionLicenseTextContainer').hide();
-					$('#ldDescriptionLicenseImage').attr('src', option.attr('pictureURL')).show();
-					$('#ldDescriptionLicenseButton').show();
-				} else {
-					$('#ldDescriptionLicenseTextContainer').show();
-					$('#ldDescriptionLicenseImage, #ldDescriptionLicenseButton').hide();
-				}
-			}
-		});
-		$('#ldDescriptionLicenseButton').click(function(){
-			var option = $('#ldDescriptionLicenseSelect option:selected'),
-				url = option.attr('url');
-			if (url) {
-				 var win = window.open(url, '_blank');
-				 win.focus();
-			}
-		});
-	}
-},
-
-
-
-/**
- * Contains main methods for Authoring window management
- */
-GeneralLib = {
-	// regex validators for checking user entered strings
-	nameValidator   : /^[^<>^*@%$]*$/i,
-	numberValidator : /^[\d\.]+$/,
-
-	
-	/**
-	 * Runs the method with parameters on each item of the set.
-	 */
-	applyToSet : function(set, method, params) {
-		set.forEach(function(item){
-			item[method].apply(item, params);
-		});
-	},
-	
-	
-	/**
-	 * Sorts activities on canvas.
-	 */
-	arrangeActivities : function(activities){
-		$('#arrangeButton').blur();
-		
-		// when importing parts of another LD, activities get appended and only they get sorted
-		var append = activities,
-			activities = activities || layout.activities;
-		
-		if (activities.length == 0) {
-			// no activities, nothing to do
-			return;
-		}
-		
-		if (!append && (layout.regions.length > 0 || layout.labels.length > 0)
-			&& !isReadOnlyMode && !confirm(LABELS.ARRANGE_CONFIRM)) {
-			return;
-		}
-		
-		if (isReadOnlyMode) {
-			// set it so activities' coordinates get updated in the DB when SVG get generated
-			layout.wasArranged = true;
-		} else {
-			// just to refresh the state of canvas
-			HandlerLib.resetCanvasMode(true);
-		}
-		
-		var row = 0;
-		if (append) {
-			// find the lowest existing activity and append the new activities beneath
-			$.each(layout.activities, function(){
-				row = Math.max(row,
-						Math.ceil((this.items.getBBox().y2 - layout.conf.arrangeVerticalPadding)
-								/ layout.conf.arrangeVerticalSpace));
-			});
-		}
-		
-		// activities are arranged in a grid
-		var column = 0,
-			// for special cases when row needs to shifted more
-			forceRowY = null,
-			paperWidth = paper.attr('width'),
-			// check how many columns current paper can hold
-			maxColumns = Math.floor(((paperWidth < 300 && paperMinWidth ? paperMinWidth : paperWidth) 
-									    - layout.conf.arrangeHorizontalPadding)
-					                 / layout.conf.arrangeHorizontalSpace),
-			// the initial max length of subsequences is limited by paper space
-			subsequenceMaxLength = maxColumns,
-	        // a shallow copy of activities array without inner activities
-			activitiesCopy = [],
-			// just to speed up processing when there are only activities with no transitions left
-			onlyDetachedLeft = false;
-	
-		$.each(activities, function(){
-			if (!this.parentActivity || !(this.parentActivity instanceof DecorationDefs.Container)){
-				activitiesCopy.push(this);
-			}
-		});
-		
-		// branches will not be broken into few rows; if they are long, paper will be resized
-		// find the longes branch to find the new paper size
-		$.each(activities, function(){
-			if (this instanceof ActivityDefs.BranchingEdgeActivity && this.isStart) {
-				// add start and end edges to the longest branch length in the branching
-				var longestBranchLength = ActivityLib.updateBranchesLength(this.branchingActivity) + 2;
-				if (longestBranchLength > subsequenceMaxLength) {
-					subsequenceMaxLength = longestBranchLength;
-				}
-			}
-		});
-		
-		// check how many child activities are in Floating Activity, if any
-		if (layout.floatingActivity && layout.floatingActivity.childActivities.length > subsequenceMaxLength) {
-				subsequenceMaxLength = childActivities.length;
-		}
-		
-		// resize paper horizontally, if needed
-		if (subsequenceMaxLength > maxColumns) {
-			maxColumns = subsequenceMaxLength;
-			GeneralLib.resizePaper(layout.conf.arrangeHorizontalPadding
-					      + maxColumns * layout.conf.arrangeHorizontalSpace,
-					      paper.height);
-		}
-		
-		// main loop; iterate over whatever is left in the array
-		while (activitiesCopy.length > 0) {
-			// look for activities with transitions first; detached ones go to the very end
-			var activity = null;
-			if (!onlyDetachedLeft) {
-				$.each(activitiesCopy, function(){
-					if (this.transitions.to.length > 0) {
-						activity = this;
-						while (activity.transitions.to.length > 0) {
-							// check if previous activity was not drawn already
-							// it can happen for branching edges
-							var activityLookup = activity.transitions.to[0].fromActivity;
-							if (activitiesCopy.indexOf(activityLookup) == -1) {
-								break;
-							}
-							activity = activityLookup; 
-						};
-						return false;
-					}
-				});
-			}
-
-			if (!activity) {
-				// no activities with transitions left, take first detached one
-				onlyDetachedLeft = true;
-				activity = activitiesCopy[0];
-			}
-				
-			// markers for complex activity processing
-			var complex = null;
-			
-			// crawl through a sequence of activities
-			while (activity) {
-				if (activity instanceof ActivityDefs.BranchingEdgeActivity) {
-					if (activity.isStart) {
-						// draw branching edges straight away and remove them from normall processing
-						var branchingActivity = activity.branchingActivity,
-							start = branchingActivity.start,
-							end = branchingActivity.end,
-							complex = {
-								end : end
-							},
-							// can the whole branching fit in current canvas width?
-							branchingFits = column + branchingActivity.longestBranchLength + 2 <= maxColumns;
-						if (!branchingFits) {
-							// start branching from the left side of canvas
-							row++;
-							if (forceRowY) {
-								while (forceRowY > layout.conf.arrangeVerticalPadding + 10 + row * layout.conf.arrangeVerticalSpace) {
-									row++;
-								}
-								forceRowY = null;
-							}
-							column = 0;
-						}
-						// store the column of converge point
-						end.column = column + branchingActivity.longestBranchLength + 1;
-						
-						complex.branchingRow = row + Math.floor(branchingActivity.branches.length / 2);
-						// edge points go to middle of rows with branches
-						var startX = layout.conf.arrangeHorizontalPadding +
-									 column * layout.conf.arrangeHorizontalSpace + 54,
-							edgeY = layout.conf.arrangeVerticalPadding +
-									complex.branchingRow * layout.conf.arrangeVerticalSpace + 17,
-							endX = layout.conf.arrangeHorizontalPadding +
-								   end.column * layout.conf.arrangeHorizontalSpace + 54;
-						
-						activitiesCopy.splice(activitiesCopy.indexOf(start), 1);
-						activitiesCopy.splice(activitiesCopy.indexOf(end), 1);
-						
-						// start point goes to very left, end goes wherever the longes branch ends
-						start.draw(startX, edgeY);
-						end.draw(endX, edgeY);
-	
-						complex.branchingColumn = column;
-						column++;
-
-						$.each(branchingActivity.branches, function(){
-							if (this.transitionFrom.toActivity == branchingActivity.end) {
-								complex.emptyBranch = this;
-								return false;
-							}
-						});
-						
-						if (branchingActivity.branches.length > (complex.emptyBranch ? 1 : 0)) {
-							// set up branch drawing
-							// skip the first branch if it is the empty one
-							complex.branchIndex =
-								complex.emptyBranch == branchingActivity.branches[0] ? 1 : 0;
-							// next activity for normal processing will be first one from the first branch
-							activity = branchingActivity.branches[complex.branchIndex].transitionFrom.toActivity;
-							continue;
-						} else {
-							// no branches, nothing to do, carry on with normal activity processing
-							activity = complex.end;
-							activity.column = null;
-							complex = null;
-						}
-					}
-				} else {
-					// it is a simple activity, so redraw it
-					var x = layout.conf.arrangeHorizontalPadding + column * layout.conf.arrangeHorizontalSpace,
-						y = layout.conf.arrangeVerticalPadding + row * layout.conf.arrangeVerticalSpace;
-					
-					if (activity instanceof ActivityDefs.GateActivity) {
-						// adjust placement for gate activity, so it's in the middle of its cell
-						x += 57;
-						y += 10;
-					} else if (activity instanceof ActivityDefs.OptionalActivity){
-						x -= 20;
-					}
-					
-					activity.draw(x, y);
-					// remove the activity so we do not process it twice
-					activitiesCopy.splice(activitiesCopy.indexOf(activity), 1);
-					
-					// learn where a tall Optional Activity has its end
-					// and later start drawing activities lower than in the next row
-					if (activity instanceof DecorationDefs.Container && activity.childActivities.length > 1) {
-						var activityEndY = activity.items.shape.getBBox().y2;
-						if (!forceRowY || activityEndY > forceRowY) {
-							forceRowY = activityEndY;
-						}
-					}
-				}
-				
-				// find the next row and column
-				column = (column + 1) % maxColumns;
-				if (column == 0) {
-					row++;
-					// if an Optional Activity forced next activities to be drawn lower than usual
-					if (forceRowY) {
-						while (forceRowY > layout.conf.arrangeVerticalPadding + 10 + row * layout.conf.arrangeVerticalSpace) {
-							row++;
-						}
-						forceRowY = null;
-					}
-				}
-				
-				// does the activity has further activities?
-				if (activity.transitions.from.length > 0) {
-					activity = activity.transitions.from[0].toActivity;
-				} else {
-					activity = null;
-				}
-				
-				if (complex && (!activity || activity == complex.end)) {
-					// end of branch
-					complex.branchIndex++;
-
-					var branches = complex.end.branchingActivity.branches;
-					if (branches.length > complex.branchIndex) {
-						if (branches[complex.branchIndex] == complex.emptyBranch) {
-							// skip the empty branch
-							complex.branchIndex++;
-						}
-					}
-					
-					if (branches.length > complex.branchIndex) {
-						// there is another branch to process
-						activity = branches[complex.branchIndex].transitionFrom.toActivity;
-						// go back to left side of canvas and draw next branch
-						row++;
-						if (complex.emptyBranch && complex.branchingRow == row) {
-							row++;
-						}
-						
-						column = complex.branchingColumn + 1;
-					} else {
-
-						// no more branches, return to normal activity processing
-						activity = complex.end.transitions.from.length == 0 ?
-								null : complex.end.transitions.from[0].toActivity;
-						column = (complex.end.column + 1) % maxColumns;
-						if (column == 0) {
-							row++;
-						}
-						if (row < complex.branchingRow) {
-							row = complex.branchingRow;
-						}
-						complex.end.column = null;
-						complex = null;
-					}
-				}
-				
-				if (!activity || activitiesCopy.indexOf(activity) == -1) {
-					// next activity was already processed, so stop crawling
-					break;
-				}
-			};
-		};
-		
-		if (layout.floatingActivity) {
-			if (column > 0) {
-				// if the last activity was in the last column, there is no need for another row
-				row++;
-				column = 0;
-			}
-			var x = layout.conf.arrangeHorizontalPadding,
-				y = layout.conf.arrangeVerticalPadding - 30 + row * layout.conf.arrangeVerticalSpace;
-			
-			layout.floatingActivity.draw(x, y);
-		}
-		
-		// redraw transitions one by one
-		$.each(activities, function(){
-			$.each(this.transitions.from.slice(), function(){
-				ActivityLib.addTransition(this.fromActivity, this.toActivity, true);
-			});
-		});
-		
-		GeneralLib.resizePaper();
-		GeneralLib.setModified(true);
-	},
-	
-	
-	/**
-	 * Tells the backend to remove the system gate.
-	 */
-	cancelLiveEdit : function(){
-		var cancelLiveEditButton = $('#cancelLiveEditButton');
-		cancelLiveEditButton.button('loading');
-		
-		if (GeneralLib.canClose() || confirm(LABELS.LIVEEDIT_CANCEL_CONFIRM)) {
-			$.ajax({
-				type  : 'POST',
-				async : true,
-				cache : false,
-				url : LAMS_URL + 'authoring/finishLearningDesignEdit.do',
-				data : {
-					'learningDesignID' : layout.ld.learningDesignID,
-					'cancelled' : 'true'
-				},
-				success : function() {
-					GeneralLib.setModified(false);
-					window.parent.closeDialog('dialogAuthoring');
-				}
-			});
-		} else {
-			cancelLiveEditButton.button('reset');
-		}
-	},
-	
-	
-	canClose : function(){
-		return !(layout.modified &&
-			(layout.activities.length > 0
-			|| layout.regions.length > 0
-			|| layout.labels.length > 0
-			|| layout.floatingActivity));
-	},
-	
-	/**
-	 * If sequence starts with of Grouping->(MCQ or Assessment)->Leader Selection->Scratchie,
-	 * there is a good chance this is a TBL sequence and all activities must be grouped.
-	 */
-	checkTBLGrouping : function(){
-		var firstActivity = null,
-			activities = [],
-			getNextActivity = function(activity) {
-				var nextActivity = activity;
-				do {
-					nextActivity = nextActivity.transitions.from.length > 0 ? nextActivity.transitions.from[0].toActivity : null;
-					// skip gates along the way
-				} while (nextActivity instanceof ActivityDefs.GateActivity);
-				return nextActivity;
-			};
-		// find first activity in the sequence
-		// it can be wrong if not all activities are connected
-		$.each(layout.activities, function(){
-			if (this.transitions && this.transitions.to.length === 0 && this.transitions.from.length > 0){
-				firstActivity = this;
-				return false;
-			}
-		});
-		if (!firstActivity) {
-			return null;
-		}
-		// the first activity can be grouping or the second or third one (Live Edit gate and notebook can be in front)
-		var firstGroupingActivity = firstActivity instanceof ActivityDefs.GroupingActivity ? firstActivity : null;
-		if (!firstGroupingActivity) {
-			firstGroupingActivity = getNextActivity(firstActivity);
-			if (!firstGroupingActivity) {
-				return null;
-			}
-			if (!(firstGroupingActivity instanceof ActivityDefs.GroupingActivity)){
-				firstGroupingActivity = getNextActivity(firstGroupingActivity);
-				if (!(firstGroupingActivity instanceof ActivityDefs.GroupingActivity)){
-					return null;
-				}
-			}
-		}
-
-		// then it is Assessment or MCQ
-		var secondActivity = getNextActivity(firstGroupingActivity),
-			templateContainer = $('#templateContainerCell'),
-			isTBL = secondActivity instanceof ActivityDefs.ToolActivity
-			&& (secondActivity.learningLibraryID == $('.template[learningLibraryTitle="Assessment"]', templateContainer).attr('learningLibraryId')
-			    || secondActivity.learningLibraryID == $('.template[learningLibraryTitle="MCQ"]', templateContainer).attr('learningLibraryId'));
-		if (!isTBL){
-			return null;
-		}
-		activities.push(secondActivity);
-		// then leader selection
-		var thirdActivity = getNextActivity(secondActivity);
-		isTBL = thirdActivity instanceof ActivityDefs.ToolActivity 
-				&& thirdActivity.learningLibraryID == $('.template[learningLibraryTitle="Leaderselection"]', templateContainer).attr('learningLibraryId');
-		if (!isTBL){
-			return null;
-		}
-		activities.push(thirdActivity);
-		// then scratchie
-		var fourthActivity = getNextActivity(thirdActivity);
-		isTBL = fourthActivity instanceof ActivityDefs.ToolActivity 
-				&& fourthActivity.learningLibraryID == $('.template[learningLibraryTitle="Scratchie"]', templateContainer).attr('learningLibraryId');
-		if (!isTBL){
-			return null;
-		}
-		activities.push(fourthActivity);
-		
-		// then optional assessments
-		var nextActivity = fourthActivity;
-		do {
-			nextActivity = getNextActivity(nextActivity);
-			if (nextActivity instanceof ActivityDefs.ToolActivity
-				&& nextActivity.learningLibraryID == $('.template[learningLibraryTitle="Assessment"]', templateContainer).attr('learningLibraryId')) {
-				activities.push(nextActivity);
-			} else {
-				nextActivity = null;
-			}
-		} while (nextActivity);
-		
-		// check which ones are not grouped
-		var activitiesToGroup = [];
-		$.each(activities, function(){
-			if (!this.grouping){
-				activitiesToGroup.push(this);
-				this.requireGrouping = true;
-				this.draw();
-			}
-		});
-		return activitiesToGroup.length === 0 ? null : activitiesToGroup;
-	},
-	
-	/**
-	 * Escapes HTML tags to prevent XSS injection.
-	 */
-	escapeHtml : function(unsafe) {
-	    return unsafe
-	        .replace(/&/g, "&amp;")
-	        .replace(/</g, "&lt;")
-	        .replace(/>/g, "&gt;")
-	        .replace(/"/g, "&quot;")
-	        .replace(/'/g, "&#039;");
-	},
-	
-
-	/**
-	 * Removes existing activities and prepares canvas for a new sequence.
-	 */
-	newLearningDesign : function(force){
-		// force means that user should not be asked for confirmation.
-		if (!force && layout.modified && !confirm(LABELS.CLEAR_CANVAS_CONFIRM)){
-			return;
-		}
-		
-		$('#ldDescriptionDetails').slideUp();
-		
-		if (force) {
-			layout.ld = {
-				'maxUIID' : 0
-			};
-			layout.activities = [];
-			layout.regions = [];
-			layout.labels = [];
-			layout.floatingActivity = null;
-			
-			if (paper) {
-				paper.clear();
-			} else {
-				// need to set size right away for Chrome
-				paper = Snap(Math.max(0, canvas.width() - 5), Math.max(0, canvas.height() - 5));
-				canvas.append(paper.node);
-			}
-			// initialise filter for read-only activities in Live Edit
-			layout.conf.readOnlyFilter = paper.filter(Snap.filter.grayscale(1));
-			
-			GeneralLib.resizePaper();
-			GeneralLib.setModified(false);
-		} else {
-			// do not prompt again
-			window.onbeforeunload = null;
-			// full window reload so new content ID gets generated
-			document.location.href = LAMS_URL + 'authoring/openAuthoring.do';
-		}
-	},
-	
-	
-	/**
-	 * Replace current canvas contents with the loaded sequence.
-	 */
-	openLearningDesign : function(learningDesignID, callback) {
-		if (!learningDesignID){
-			// do just a re-load
-			learningDesignID = layout.ld.learningDesignID;
-		}
-		// get LD details
-		$.ajax({
-			async : true,
-			cache : false,
-			url : LAMS_URL + "authoring/openLearningDesign.do",
-			dataType : 'json',
-			data : {
-				'learningDesignID': learningDesignID
-			},
-			success : function(response) {
-				if (!response) {
-					if (!isReadOnlyMode) {
-						layout.infoDialog.data('show')(LABELS.SEQUENCE_LOAD_ERROR);
-					}
-					return;
-				}
-				
-				var ld = response.ld;
-				
-				// remove existing activities
-				GeneralLib.newLearningDesign(true);
-				layout.ld = {
-					'learningDesignID' : ld.learningDesignID,
-					'folderID'		   : ld.workspaceFolderID,
-					'folderPath'	   : ld.folderPath,
-					'contentFolderID'  : ld.contentFolderID,
-					'title'			   : ld.title,
-					'maxUIID'		   : 0,
-					'readOnly'		   : ld.readOnly && !ld.editOverrideLock,
-					'canModify'		   : ld.copyTypeID == 1 || ld.editOverrideLock,
-					'editOverrideLock' : ld.editOverrideLock,
-					'copyTypeID'	   : ld.copyTypeID
-				};
-				
-				if (!isReadOnlyMode) {
-					$('#ldDescriptionFieldTitle').html(GeneralLib.escapeHtml(ld.title));
-					CKEDITOR.instances['ldDescriptionFieldDescription'].setData(ld.description);
-					$('#ldDescriptionLicenseSelect').val(ld.licenseID || 0).change();
-					$('#ldDescriptionLicenseText').text(ld.licenseText || null);
-				}
-				
-				var arrangeNeeded = false,
-					// if system gate is found, it is Live Edit
-					systemGate = null,
-					// should we allow the author to enter activity authoring
-					activitiesReadOnly = !layout.ld.canModify || (!canSetReadOnly && layout.ld.readOnly),
-					branchToBranching = {},
-					// helper for finding last activity in a branch
-					branchToActivityDefs = {};
-				
-				// create visual representation of the loaded activities
-				$.each(ld.activities, function() {
-					var activityData = this,
-						activity = null;
-					
-					// find max uiid so newly created elements have unique ones
-					if (activityData.activityUIID && layout.ld.maxUIID < activityData.activityUIID) {
-						layout.ld.maxUIID = activityData.activityUIID;
-					}
-					switch(activityData.activityTypeID) {
-						// Tool Activity
-						case 1 :
-							activity = new ActivityDefs.ToolActivity(
-											activityData.activityID,
-											activityData.activityUIID,
-											activityData.toolContentID,
-											activityData.toolID,
-											activityData.learningLibraryID,
-											LAMS_URL + activityData.authoringURL + (activityData.authoringURL.indexOf('?') < 0 ? '?' : '&') 
-												+ 'toolContentID='   + activityData.toolContentID
-												+ '&contentFolderID=' + layout.ld.contentFolderID,
-											activityData.xCoord ? activityData.xCoord : 1,
-											activityData.yCoord ? activityData.yCoord : 1,
-											activityData.activityTitle,
-											activityData.readOnly || activitiesReadOnly,
-											activityData.evaluation);
-							// for later reference
-							activityData.activity = activity;
-							break;
-						
-						// Grouping Activity
-						case 2 :
-							// find extra metadata for this grouping
-							$.each(ld.groupings, function(){
-								var groupingData = this;
-								if (groupingData.groupingID == activityData.createGroupingID) {
-									var groupingType = null,
-										groups = [];
-									
-									// translate backend grouping type to human readable for better understanding
-									switch(groupingData.groupingTypeID) {
-										case 2:
-											groupingType = 'monitor';
-											break;
-										case 4:
-											groupingType = 'learner';
-											break;
-										default: 
-											groupingType = 'random';
-											break;
-									};
-									// get groups names
-									$.each(groupingData.groups, function(){
-										groups.push({
-											'name' 	  : this.groupName,
-											'id'   	  : this.groupID,
-											'uiid' 	  : this.groupUIID,
-											'orderID' : this.orderID
-											});
-										
-										if (this.groupUIID && layout.ld.maxUIID < this.groupUIID) {
-											layout.ld.maxUIID = this.groupUIID;
-										}
-									});
-									
-									// sort groups by asceding order ID
-									groups.sort(function(a,b) {
-										return a.orderID - b.orderID;
-									});
-									
-									activity = new ActivityDefs.GroupingActivity(
-											activityData.activityID,
-											activityData.activityUIID,
-											activityData.xCoord,
-											activityData.yCoord,
-											activityData.activityTitle,
-											activityData.readOnly || activitiesReadOnly,
-											groupingData.groupingID,
-											groupingData.groupingUIID,
-											groupingType,
-											groupingData.learnersPerGroup ? 'learners' : 'groups',
-											groupingType == 'monitor' ? 
-													groupingData.maxNumberOfGroups : groupingData.numberOfGroups,
-											groupingData.learnersPerGroup,
-											groupingData.equalNumberOfLearnersPerGroup,
-											groupingData.viewStudentsBeforeSelection,
-											groups);
-									return false;
-								}
-							})
-							break;
-						
-						// Gate Activity
-						case 3: var gateType = 'sync';
-						case 4: var gateType = gateType || 'schedule';
-						case 5: var gateType = gateType || 'permission';
-						case 9: var gateType = gateType || 'system';
-						case 14:
-							var gateType = gateType || 'condition';
-							activity = new ActivityDefs.GateActivity(
-								activityData.activityID,
-								activityData.activityUIID,
-								activityData.xCoord,
-								activityData.yCoord,
-								activityData.activityTitle,
-								activityData.description,
-								activityData.readOnly || activitiesReadOnly,
-								gateType,
-								activityData.gateStartTimeOffset,
-								activityData.gateActivityCompletionBased);
-							
-							if (gateType == 'system'){
-								systemGate = activity;
-							};
-							break;
-
-						// Parallel Activity
-						case 6:
-							activity = new ActivityDefs.ParallelActivity(
-									activityData.activityID,
-									activityData.activityUIID,
-									activityData.learningLibraryID,
-									activityData.xCoord,
-									activityData.yCoord,
-									activityData.activityTitle,
-									activityData.readOnly || activitiesReadOnly);
-							// for later reference
-							activityData.activity = activity;
-							// for later reference
-							activityData.activity = activity;
-							break;
-							
-						// Optional Activity
-						case 7:
-							activity = new ActivityDefs.OptionalActivity(
-									activityData.activityID,
-									activityData.activityUIID,
-									activityData.xCoord,
-									activityData.yCoord,
-									activityData.activityTitle,
-									activityData.readOnly || activitiesReadOnly,
-									activityData.minOptions,
-									activityData.maxOptions);
-							break;
-							
-						// Branching Activity
-						case 10: var branchingType = 'chosen';
-						case 11: var branchingType = branchingType || 'group';
-						case 12: var branchingType = branchingType || 'tool';
-						case 13:
-							// draw both edge points straight away and mark the whole canvas for auto reaarange,
-							// re-arrange only if it is old SVG being converted into new one
-							arrangeNeeded |= (activityData.xCoord != null && activityData.yCoord != null)
-											 || activityData.startXCoord == null
-											 || activityData.startYCoord == null;
-							var branchingType = branchingType || 'optional',
-								branchingEdge = new ActivityDefs.BranchingEdgeActivity(activityData.activityID,
-										activityData.activityUIID,
-										arrangeNeeded ? 0 : activityData.startXCoord,
-										arrangeNeeded ? 0 : activityData.startYCoord,
-										activityData.activityTitle,
-										activityData.readOnly || activitiesReadOnly,
-										branchingType);
-							layout.activities.push(branchingEdge);
-							// for later reference
-							activityData.activity = branchingEdge;
-							activity = branchingEdge.branchingActivity;
-							
-							branchingEdge = new ActivityDefs.BranchingEdgeActivity(
-									null, null,
-									arrangeNeeded ? 0 : activityData.endXCoord,
-									arrangeNeeded ? 0 : activityData.endYCoord,
-									null, null, null,
-									branchingEdge.branchingActivity);
-							layout.activities.push(branchingEdge);
-							
-							branchingEdge.branchingActivity.defaultActivityUIID = activityData.defaultActivityUIID;
-							if (branchingType == 'optional'){
-								branchingEdge.branchingActivity.minOptions = activityData.minOptions;
-								branchingEdge.branchingActivity.maxOptions = activityData.maxOptions;
-							}
-
-							break;
-						
-						// Branch (i.e. Sequence Activity)
-						case 8:
-							var branches = branchToBranching[activityData.parentActivityID];
-							if (!branches) {
-								branches = branchToBranching[activityData.parentActivityID] = [];
-							}
-							branches.push(new ActivityDefs.BranchActivity(activityData.activityID,
-																		 activityData.activityUIID,
-																		 activityData.activityTitle));
-							
-							var branchData = branchToActivityDefs[activityData.activityID];
-							if (!branchData) {
-								branchData = branchToActivityDefs[activityData.activityID] = {};
-							}
-							branchData.stopAfterActivity = activityData.stopAfterActivity;
-							
-							break;
-							
-						// Support (Floating) activity
-						case 15:
-							activity = new ActivityDefs.FloatingActivity(
-									activityData.activityID,
-									activityData.activityUIID,
-									activityData.xCoord,
-									activityData.yCoord);
-							break;
-					}
-					
-					
-					if (!activity) {
-						// activity type not supported yet
-						return true;
-					}
-					
-					if (!(activity instanceof ActivityDefs.FloatingActivity)
-						&& !(activity instanceof ActivityDefs.BranchingActivity)) {
-						layout.activities.push(activity);
-					}
-					
-					// store information about the branch the activity belongs to
-					if (activityData.parentActivityID) {
-						var branchData = branchToActivityDefs[activityData.parentActivityID];
-						if (branchData) {
-							if (!branchData.lastActivityOrderID || activityData.orderID > branchData.lastActivityOrderID) {
-								// is it the last activity in the branch?
-								branchData.lastActivityOrderID = activityData.orderID;
-								branchData.lastActivity = activity;
-							}
-						} else {
-							branchData = branchToActivityDefs[activityData.parentActivityID] = {
-									'lastActivityOrderID' : activityData.orderID,
-									'lastActivity'        : activity
-								};
-						}
-						
-						if (activityData.orderID == 1) {
-							// is it the first activity in the branch
-							branchData.firstActivity = activity;
-						}
-					}
-				});
-				
-				// assign previously extracted branches to branching activities
-				$.each(branchToBranching, function(branchingID, branches){
-					$.each(layout.activities, function(){
-						if (this instanceof ActivityDefs.BranchingEdgeActivity
-								&& this.branchingActivity.id == branchingID){
-							var branchingActivity = this.branchingActivity;
-							branchingActivity.branches = branches;
-							var defaultBranchSet = false;
-							$.each(branches, function(){
-								this.branchingActivity = branchingActivity;
-								if (branchingActivity.defaultActivityUIID == this.uiid && !defaultBranchSet){
-									this.defaultBranch = true;
-									defaultBranchSet = true;
-								}
-							});
-							
-							branchingActivity.defaultActivityUIID = null;
-							if (!defaultBranchSet && branches.length > 0) {
-								branches[0].defaultBranch = true;
-							}
-							return false;
-						}
-					});
-				});
-				
-				
-				// apply existing groupings and parent-child references to activities 
-				$.each(ld.activities, function(){
-					var activityData = this,
-						activity = this.activity;
-					
-					if (activity) {
-						if (layout.floatingActivity && layout.floatingActivity.id == activityData.parentActivityID) {
-							// add a Tool Activity as a Floating Activity element
-							if (!layout.floatingActivity.childActivities) {
-								layout.floatingActivity.childActivities = [];
-							}
-							layout.floatingActivity.childActivities.push(activity);
-							activity.parentActivity = layout.floatingActivity;
-							if (!arrangeNeeded){
-								// if no auto re-arrange will be done, just redraw the container with its child activities 
-								layout.floatingActivity.draw();
-							}	
-						}
-						
-						// find Optional/Parallel Activity
-						if (activityData.parentActivityID && !activity.parentActivity) {
-							$.each(layout.activities, function(){
-								if (activityData.parentActivityID == this.id
-										&& (this instanceof ActivityDefs.ParallelActivity
-											|| this instanceof ActivityDefs.OptionalActivity)) {
-									// add a Tool Activity as a Optional/Parallel Activity element
-									if (!this.childActivities) {
-										this.childActivities = [];
-									}
-									this.childActivities.push(activity);
-									activity.parentActivity = this;
-									if (!arrangeNeeded) {
-										// if no auto re-arrange will be done, just redraw the container with its child activities
-										this.draw();
-									}
-									
-									// stop iteration
-									return false;
-								}
-							});
-						}
-					}
-				});
-				
-				// apply existing groupings 
-				$.each(ld.activities, function(){
-					var activityData = this,
-						activity = this.activity;
-					
-					if (activity && activityData.applyGrouping) {
-						$.each(layout.activities, function(){
-							if (this instanceof ActivityDefs.GroupingActivity
-									&& this.groupingID == activityData.groupingID) {
-								var grouping = this;
-								// add reference and redraw the grouped activity
-								if (activity instanceof ActivityDefs.BranchingEdgeActivity) {
-									activity.branchingActivity.grouping = grouping;
-								} else if (activity instanceof ActivityDefs.ParallelActivity) {
-									$.each(activity.childActivities, function(){
-										this.grouping = grouping;
-									});
-									activity.grouping = grouping;
-									activity.draw();
-								} else {
-									activity.grouping = grouping;
-									activity.draw();
-								}
-								return false;
-							}
-						});
-					}
-				});
-				
-				// apply group -> branch mappings
-				$.each(ld.branchMappings, function(){
-					var entry = this,
-						input = null,
-						group = null,
-						branch = null,
-						gate = null;
-					$.each(layout.activities, function(){
-						// is it the branch we're looking for?
-						if (this instanceof ActivityDefs.BranchingEdgeActivity && this.isStart) {
-							$.each(this.branchingActivity.branches, function(){
-								if (entry.sequenceActivityUIID == this.uiid) {
-									branch = this;
-									return false;
-								}
-							});
-						// is it the grouping we're looking for?
-						} else if (this instanceof ActivityDefs.GroupingActivity) {
-							$.each(this.groups, function(){
-								if (entry.groupUIID == this.uiid) {
-									group = this;
-									return false;
-								}
-							});
-						}
-						// is it the gate we're looking for
-						else if (this instanceof ActivityDefs.GateActivity && entry.gateActivityUIID == this.uiid) {
-							gate = this;
-						} else if (entry.condition && entry.condition.toolActivityUIID == this.uiid) {
-							input = this;
-						}
-						
-						// found both, no need to continue iteration
-						if ((gate || branch) && (input || group)) {
-							return false;
-						}
-					});
-					
-					if (group) {
-						if (branch) {
-							branch.branchingActivity.groupsToBranches.push({
-								'id'	 : entry.entryID,
-								'uiid'   : entry.entryUIID,
-								'group'  : group,
-								'branch' : branch
-							});
-						}
-					} else if (input) {
-						if (branch) {
-							branch.branchingActivity.input = input;
-							branch.branchingActivity.conditionsToBranches.push({
-								'id'	    : entry.entryID,
-								'uiid'      : entry.entryUIID,
-								'condition' : entry.condition,
-								'branch'    : branch
-							});
-						} else if (gate) {
-							gate.input = input;
-							gate.conditionsToBranches.push({
-								'id'	    : entry.entryID,
-								'uiid'      : entry.entryUIID,
-								'condition' : entry.condition,
-								'branch'    : entry.gateOpenWhenConditionMet ? 'open' : 'closed'
-							});
-						}
-					}
-				});
-				
-				// draw starting and ending transitions in branches
-				$.each(layout.activities, function(){
-					if (this instanceof ActivityDefs.BranchingEdgeActivity && this.isStart) {
-						var branchingActivity = this.branchingActivity,
-							branches = branchingActivity.branches.slice();
-						branchingActivity.branches = [];
-						
-						$.each(branches, function(){
-							var branch = this,
-								branchData = branchToActivityDefs[branch.id],
-								firstActivity = branchData.firstActivity || branchingActivity.end,
-								lastActivity = branchData.stopAfterActivity ? null : branchData.lastActivity;
-							
-							// check for nested branching
-							if (firstActivity instanceof ActivityDefs.BranchingActivity) {
-								firstActivity = firstActivity.start;
-							}
-							if (lastActivity && lastActivity instanceof ActivityDefs.BranchingActivity){
-								lastActivity = lastActivity.end;
-							}
-							
-							// add reference to the transition inside branch
-							ActivityLib.addTransition(branchingActivity.start, firstActivity, true, null, null, branch);
-							if (lastActivity) {
-								ActivityLib.addTransition(lastActivity, branchingActivity.end, true);
-							}
-						});
-					}
-				});
-				
-
-				// draw plain transitions
-				$.each(ld.transitions, function(){
-					var transition = this,
-						fromActivity = null,
-						toActivity = null;
-					
-					// find which activities the transition belongs to
-					$.each(layout.activities, function(){
-						var activity = this,
-							isBranching = activity instanceof ActivityDefs.BranchingEdgeActivity;
-						
-						// check if transition IDs match either a plain activity or a complex one
-						if (isBranching ? !activity.isStart && transition.fromActivityID == activity.branchingActivity.id 
-										: transition.fromActivityID == activity.id) {
-							fromActivity = activity;
-						} else if (isBranching ? activity.isStart && transition.toActivityID == activity.branchingActivity.id 
-											  : transition.toActivityID == activity.id) {
-							toActivity = activity;
-						}
-						
-						// found both transition ends, draw it and stop the iteration
-						if (fromActivity && toActivity) {
-							ActivityLib.addTransition(fromActivity, toActivity, true,
-									transition.transitionID, transition.transitionUIID);
-							// find max uiid so newly created elements have unique ones
-							if (transition.transitionUIID && layout.ld.maxUIID < transition.transitionUIID) {
-								layout.ld.maxUIID = transition.transitionUIID;
-							}
-							return false;
-						}
-					});
-				});
-				
-				$.each(ld.annotations, function(){
-					var isRegion = this.endXcoord;
-					if (isRegion) {
-						DecorationLib.addRegion(this.xcoord, this.ycoord, this.endXcoord, this.endYcoord,
-												this. title, this.color);
-					} else {
-						DecorationLib.addLabel(this.xcoord, this.ycoord, this.title, this.color, this.size);
-					}
-				});
-				
-				if (arrangeNeeded) {
-				 	GeneralLib.arrangeActivities();
-				} else {
-					GeneralLib.resizePaper();
-				}
-				
-				var parentFrame = window.parent.GeneralLib;
-				if (parentFrame) {
-					parentFrame.resizeImportPartFrame(+paper.attr('height'));
-				}
-
-				if (systemGate) {
-					// if system gate exists, it is Live Edit
-					layout.liveEdit = true;
-					
-					// remove unnecessary buttons, show Cancel, move Open after Save and Cancel
-					$('#newButton, #openButton').parent().remove();
-					$('#importSequenceButton, #previewButton').remove();
-					$('#saveButton').parent().children('.dropdown-toggle, .dropdown-menu').remove();
-					$('#saveButton').text(LABELS.LIVE_EDIT_SAVE);
-					$('#cancelLiveEditButton').show();
-				}
-				
-				GeneralLib.setModified(false);
-				GeneralLib.updateAccess(response.access);
-				
-				if (!ld.validDesign && !isReadOnlyMode) {
-					layout.infoDialog.data('show')(LABELS.SEQUENCE_NOT_VALID);
-				}
-				
-				if (callback) {
-					callback(); 
-				}
-			}
-		});
-	},
-	
-	/**
-	 * Constructs LD JSON with all data needed for save.
-     * "displayErrors" in true if we want to display alerts to users
-	 */
-	prepareLearningDesignData : function(displayErrors) {
-		var activities = [],
-			transitions = [],
-			groupings = [],
-			branchMappings = [],
-			annotations = [],
-			layoutActivityDefs = [],
-			systemGate = null,
-			error = null,
-			weightsSum = null;
-		
-		// validate if groupings and inputs still exist for activities that need them
-		$.each(layout.activities, function(){
-			var coreActivity =  this.branchingActivity || this;
-			if (coreActivity.grouping || coreActivity.input) {
-				var candidate = this.branchingActivity ? coreActivity.start : this,
-					groupingFound = false,
-					inputFound = false;
-				do {
-					if (candidate.transitions && candidate.transitions.to.length > 0) {
-						candidate = candidate.transitions.to[0].fromActivity;
-					} else if (candidate.branchingActivity && !candidate.isStart) {
-						candidate = candidate.branchingActivity.start;
-					}  else if (!candidate.branchingActivity && candidate.parentActivity) {
-						candidate = candidate.parentActivity;
-					} else {
-						candidate = null;
-					}
-					
-					if (coreActivity.grouping == candidate) {
-						groupingFound = true;
-					}
-					if (coreActivity.input == candidate) {
-						inputFound = true;
-					}
-				} while (candidate != null);
-				
-				if (coreActivity.grouping && !groupingFound) {
-					coreActivity.grouping = null;
-					this.draw();
-					
-					if (displayErrors) {
-						layout.ldStoreDialog.modal('hide');
-						layout.infoDialog.data('show')(LABELS.GROUPING_DETACHED_ERROR.replace('{0}', coreActivity.title));
-					}
-					error = true;
-					return false;
-				}
-				if (coreActivity.input && !inputFound) {
-					coreActivity.input = null;
-					// refresh properties box to remove buttons
-					$('input', this.propertiesContent).first().change();
-					
-					if (displayErrors) {
-						layout.ldStoreDialog.modal('hide');
-						layout.infoDialog.data('show')(LABELS.INPUT_DETACHED_ERROR.replace('{0}', coreActivity.title));
-					}
-					error = true;
-					return false;
-				}
-			}
-		});
-		
-		if (error) {
-			return false;
-		}
-		
-		
-		$.each(layout.activities, function(){
-			if (this.parentActivity	&& (this.parentActivity instanceof ActivityDefs.BranchingActivity
-							|| this.parentActivity instanceof ActivityDefs.BranchActivity)){
-				// remove previously set parent activities as they will be re-set from the start
-				this.parentActivity = null;
-				this.orderID = null;
-			}
-			
-			if (this.gradebookToolOutputDefinitionWeightable
-				&& (this.gradebookToolOutputWeight || this.gradebookToolOutputWeight == 0)) {
-				if (weightsSum == null) {
-					weightsSum = 0;
-				}
-				weightsSum += +this.gradebookToolOutputWeight;
-			}
-		});
-		
-		if (weightsSum != null && weightsSum != 100) {
-			if (displayErrors) {
-				layout.ldStoreDialog.modal('hide');
-				layout.infoDialog.data('show')(LABELS.WEIGHTS_SUM_ERROR);
-			}
-			return false;
-		}
-		
-		$.each(layout.activities, function(){
-			// add all branch activities for iteration and saving
-			if (this instanceof ActivityDefs.BranchingEdgeActivity){
-				var branchingActivity = this.branchingActivity;
-				if (this.isStart){
-					branchingActivity.defaultActivityUIID = null;
-					layoutActivityDefs.push(branchingActivity);
-					
-					$.each(branchingActivity.branches, function(branchOrderID){
-						if (!branchingActivity.defaultActivityUIID && this.defaultBranch) {
-							branchingActivity.defaultActivityUIID = this.uiid;
-						}
-						this.defaultActivityUIID = null;
-						this.orderID = branchOrderID + 1;
-						this.parentActivity = branchingActivity;
-						this.stopAfterActivity = false;
-						layoutActivityDefs.push(this);
-						
-						var childActivity = this.transitionFrom.toActivity,
-							orderID = 1;
-						while (!(childActivity instanceof ActivityDefs.BranchingEdgeActivity
-								&& !childActivity.isStart
-								&& childActivity.branchingActivity == branchingActivity)) {
-							if (childActivity instanceof ActivityDefs.BranchingEdgeActivity) {
-								// it's a nested branching
-								childActivity = childActivity.branchingActivity;
-							}
-							
-							childActivity.parentActivity = this;
-							childActivity.orderID = orderID;
-							if (orderID == 1){
-								this.defaultActivityUIID = childActivity.uiid;
-							}
-							orderID++;
-							
-							if (childActivity instanceof ActivityDefs.BranchingActivity){
-								// it is a nested branching, so move to the end
-								childActivity = childActivity.end;
-							}
-							if (childActivity.transitions.from.length == 0) {
-								this.stopAfterActivity = true;
-								break;
-							}
-							childActivity = childActivity.transitions.from[0].toActivity;
-						}
-					});
-					
-					if (!branchingActivity.defaultActivityUIID && branchingActivity.branches.length > 0) {
-						branchingActivity.defaultActivityUIID = branchingActivity.branches[0].uiid;
-						branchingActivity.branches[0].defaultBranch = true;
-					}
-				} else {
-					// validate if all branches start and end in the same branching
-					$.each(this.transitions.to, function(){
-						error = true;
-						var activity = this.fromActivity;
-						do {
-							if (activity instanceof ActivityDefs.BranchingEdgeActivity) {
-								if (activity.isStart) {
-									if (branchingActivity == activity.branchingActivity) {
-										// found out that the branch starts in the proper point
-										error = false;
-										break;
-									}
-									// the branch is shared between two branchings
-									// it should have been detected when adding a transition
-									if (displayErrors) {
-										layout.infoDialog.data('show')(LABELS.CROSS_BRANCHING_ERROR);
-									}
-									return false;
-								}
-								// a nested branching encountered when crawling, just jump over it
-								activity = activity.branchingActivity.start;
-							}
-							
-							// keep crawling
-							if (activity.transitions && activity.transitions.to.length > 0) {
-								activity = activity.transitions.to[0].fromActivity;
-							} else {
-								activity = null;
-							}
-						} while (activity);
-						
-						if (error) {
-							if (displayErrors) {
-								layout.infoDialog.data('show')(branchingActivity.title + LABELS.END_MATCH_ERROR);
-							}
-							return false;
-						}
-					});
-					
-					if (error) {
-						return false;
-					}
-				}
-			} else {
-				layoutActivityDefs.push(this);
-			}
-		});
-		
-		if (error) {
-			return false;
-		}
-		
-		if (layout.floatingActivity){
-			layoutActivityDefs.push(layout.floatingActivity);
-		}
-		
-		$.each(layoutActivityDefs, function(){
-			var activity = this,
-				activityBox = activity.items ? activity.items.shape.getBBox() : null,
-				x = activityBox ? parseInt(activityBox.x) : null,
-				y = activityBox ? parseInt(activityBox.y) : null,
-				activityTypeID = null,
-				activityCategoryID = activity instanceof ActivityDefs.ToolActivity ?
-						   			 layout.toolMetadata[activity.learningLibraryID].activityCategoryID : 
-						             activity instanceof ActivityDefs.ParallelActivity ? 5 : 1,
-				iconPath = null,
-				isGrouped = activity.grouping ? true : false,
-				parentActivityID = activity.parentActivity ? activity.parentActivity.id : null,
-				gateActivityCompletionBased = false,
-				activityTransitions = activity instanceof ActivityDefs.BranchingActivity ?
-						activity.end.transitions : activity.transitions;
-			
-			if (activity.toolID) {
-				activityTypeID = 1;
-				iconPath = layout.toolMetadata[activity.learningLibraryID].iconPath;
-			}
-			// translate activity type to back-end understandable
-			else if (activity instanceof ActivityDefs.GroupingActivity){
-				activityTypeID = 2;	
-				
-				// create a list of groupings
-				var groups = [],
-					groupingType = null;
-				$.each(activity.groups, function(groupIndex, group){
-					groups.push({
-						'groupName' : group.name,
-						'groupID'   : group.id,
-						'groupUIID' : group.uiid,
-						'orderID'   : groupIndex
-					});
-				});
-				
-				switch(activity.groupingType) {
-					case 'random' :
-						groupingType = 1;
-						break;
-					case 'monitor' :
-						groupingType = 2;
-						break;
-					case 'learner' :
-						groupingType = 4;
-						break;
-				}
-				
-				groupings.push({
-					'groupingUIID'   				: activity.groupingUIID,
-					'groupingTypeID' 				: groupingType,
-					'learnersPerGroup' 				: activity.groupDivide == 'learners' ? activity.learnerCount : null,
-					'equalNumberOfLearnersPerGroup' : activity.groupingType == 'learner' && activity.groupDivide == 'groups' 
-													  ? activity.equalSizes : null,
-					'viewStudentsBeforeSelection'   : activity.groupingType == 'learner' ? activity.viewLearners : 0,
-					'maxNumberOfGroups' 			: activity.groupingType == 'monitor' ? activity.groupCount : null,
-					'numberOfGroups' 				: activity.groupingType != 'monitor' && activity.groupDivide == 'groups'
-													  ? activity.groupCount : null,
-					'groups' 						: groups
-				});
-				
-			} else if (activity instanceof  ActivityDefs.GateActivity){
-				switch(activity.gateType) {
-					case 'sync'       : activityTypeID = 3; break;
-					case 'schedule'   : 
-						activityTypeID = 4; 
-						gateActivityCompletionBased = activity.gateActivityCompletionBased
-							//check the previous activity is available as well
-							&& (activityTransitions && activityTransitions.to && activityTransitions.to.length > 0);
-						break;
-						
-					case 'permission' : activityTypeID = 5; break;
-					case 'system' 	  : activityTypeID = 9; systemGate = activity; break;
-					case 'condition'  :
-						activityTypeID = 14;
-							
-						if (activity.input) {
-							$.each(activity.conditionsToBranches, function(index){
-								if (!this.branch) {
-									return true;
-								}
-								
-								var condition = this.condition;
-								if (condition) {
-									condition.orderID = index + 1;
-									if (condition.exactMatchValue) {
-										condition.startValue = condition.endValue = null;
-									}
-								}
-								
-								branchMappings.push({
-									'entryID'			       : this.id,
-									'entryUIID'			       : this.uiid,
-									'gateActivityUIID'	   	   : activity.uiid,
-									'gateOpenWhenConditionMet' : this.branch == 'open',
-									'condition'			       : condition
-								});
-							});
-						}
-						
-						break;
-				}
-			} else if (activity instanceof ActivityDefs.ParallelActivity) {
-				activityTypeID = 6;
-			} else if (activity instanceof ActivityDefs.OptionalActivity) {
-				activityTypeID = 7;
-			} else if (activity instanceof ActivityDefs.BranchingActivity) {
-				activityBox = activity.start.items.shape.getBBox();
-				
-				switch(activity.branchingType) {
-					case 'chosen' : activityTypeID = 10; break;
-					case 'group'  :
-						activityTypeID = 11;
-						var branchMappingCopy = activity.groupsToBranches.slice(),
-							branchMapping = activity.groupsToBranches = [];
-						// no break, so fall to 'tool'
-					case 'tool' :
-						activityTypeID = activityTypeID  || 12;
-							
-						if (activity.defaultActivityUIID && (activityTypeID == 11 || activity.input)) {
-							var branchMappingCopy = branchMappingCopy || activity.conditionsToBranches.slice(),
-								// yes, yes, a lousy construction
-								branchMapping = branchMapping || (activity.conditionsToBranches = []);
-							
-							$.each(branchMappingCopy, function(index){
-								if (activity.branches.indexOf(this.branch) == -1){
-									return true;
-								}
-								if (this.group && activity.grouping.groups.indexOf(this.group) == -1) {
-									return true;
-								}
-								
-								var condition = this.condition;
-								if (condition) {
-									condition.orderID = index + 1;
-									if (condition.exactMatchValue) {
-										condition.startValue = condition.endValue = null;
-									}
-								}
-								
-								branchMappings.push({
-									'entryID'			   : this.id,
-									'entryUIID'			   : this.uiid,
-									'branchingActivityUIID': this.branch.branchingActivity.uiid,
-									'sequenceActivityUIID' : this.branch.uiid,
-									'groupUIID' 		   : this.group ? this.group.uiid : null,
-									'condition'			   : condition
-								});
-								
-								branchMapping.push(this);
-							});
-						}
-						
-						break;
-					case 'optional' : activityTypeID = 13; break;
-				}
-			} else if (activity instanceof ActivityDefs.BranchActivity){
-				activityTypeID = 8;
-			} else if (activity instanceof ActivityDefs.FloatingActivity){
-				activityTypeID = 15;
-			}
-			
-			if (activity.parentActivity && activity.parentActivity instanceof DecorationDefs.Container){
-				// positions are relative to parent container
-				var activityBox = activity.parentActivity.items.getBBox();
-				x -= activityBox.x;
-				y -= activityBox.y;
-			}
-						
-			// add activity
-			activities.push({
-				'activityID' 			 : activity.id,
-				'activityUIID' 			 : activity.uiid,
-				'toolID' 				 : activity.toolID,
-				'learningLibraryID' 	 : activity.learningLibraryID,
-				'toolContentID' 	 	 : activity.toolContentID,
-				'stopAfterActivity' 	 : false,
-				'groupingSupportType' 	 : 2,
-				'applyGrouping' 		 : isGrouped,
-				'groupingUIID'			 : isGrouped ? activity.grouping.groupingUIID : null,
-			    'createGroupingUIID'	 : activity instanceof ActivityDefs.GroupingActivity ? activity.groupingUIID : null,
-				'parentActivityID' 		 : activity.parentActivity ? activity.parentActivity.id : null,
-				'parentUIID' 			 : activity.parentActivity ? activity.parentActivity.uiid : null,
-				'libraryActivityUIImage' : iconPath,
-				'xCoord' 				 : x,
-				'yCoord' 				 : y,
-				'startXCoord'			 : activity instanceof ActivityDefs.BranchingActivity ?
-												parseInt(activity.start.items.shape.getBBox().x) : null,
-				'startYCoord'			 : activity instanceof ActivityDefs.BranchingActivity ?
-												parseInt(activity.start.items.shape.getBBox().y) : null,
-				'endXCoord'			 	 : activity instanceof ActivityDefs.BranchingActivity ?
-												parseInt(activity.end.items.shape.getBBox().x) : null,
-				'endYCoord'			 	 : activity instanceof ActivityDefs.BranchingActivity ?
-												parseInt(activity.end.items.shape.getBBox().y) : null,
-				'activityTitle' 		 : activity.title,
-				'description'			 : activity.description,
-				'activityCategoryID' 	 : activityCategoryID,
-				'activityTypeID'     	 : activityTypeID,
-				'orderID'				 : activity.orderID,
-				'defaultActivityUIID'    : activity.defaultActivityUIID,
-				'gateStartTimeOffset'	 : activity.gateType == 'schedule' ?
-											activity.offsetDay*24*60 + activity.offsetHour*60 + activity.offsetMinute : null,
-				'gateActivityCompletionBased' : gateActivityCompletionBased,
-				'gateActivityLevelID'    : activity instanceof ActivityDefs.GateActivity ? 1 : null,
-				'minOptions'			 : activity.minOptions || null,
-				'maxOptions'			 : activity.maxOptions || null,
-				'stopAfterActivity'		 : activity.stopAfterActivity ? true : false,
-				'toolActivityUIID'		 : activity.input ? activity.input.uiid : null,
-				'gradebookToolOutputDefinitionName' : activity.gradebookToolOutputDefinitionName == '<NONE>' ?
-														null : activity.gradebookToolOutputDefinitionName,
-				'gradebookToolOutputWeight' : activity.gradebookToolOutputWeight
-			});
-			
-			if (activityTransitions) {
-				// iterate over transitions and create a list
-				$.each(activityTransitions.from, function(){
-					var transition = this,
-						toActivity = transition.toActivity;
-					if (toActivity instanceof ActivityDefs.BranchingEdgeActivity) {
-						if (toActivity.isStart) {
-							toActivity = toActivity.branchingActivity;
-						} else {
-							// skip transition from last activity in branch to branching edge marker
-							return true;
-						}
-					}
-					
-					transitions.push({
-						'transitionID'   : transition.id,
-						'transitionUIID' : transition.uiid,
-						'fromUIID' 		 : activity.uiid,
-						'toUIID'   		 : toActivity.uiid,
-						'transitionType' : 0
-					});
-				});
-			}
-		});
-		
-		if (error) {
-			if (displayErrors) {
-				layout.infoDialog.data('show')(error);
-			}
-			return false;
-		}
-		
-		// iterate over labels and regions
-		$.each(layout.labels.concat(layout.regions), function(){
-			var box = this.items.shape.getBBox(),
-				isRegion = this instanceof DecorationDefs.Region,
-				size = isRegion ? null : this.items.shape.attr('font-size');
-			if (size) {
-				size = size.substring(0, size.indexOf('px'));
-			}
-			
-			annotations.push({
-				'id'			 : this.id,
-				'annotationUIID' : this.uiid,
-				'title' 		 : this.title,
-				'xCoord'    	 : parseInt(box.x),
-				'yCoord'    	 : parseInt(box.y) + (size ? +size : 0),
-				'endXCoord' 	 : isRegion ? parseInt(box.x2) : null,
-				'endYCoord' 	 : isRegion ? parseInt(box.y2) : null,
-				'color'	    	 : Snap.color(this.items.shape.attr('fill')).hex,
-				'size'			 : size
-			});
-		});
-	
-		// serialise the sequence
-		return {
-			'copyTypeID'         : layout.ld.editOverrideLock ? layout.ld.copyTypeID : 1, // don't change the copyTypeId from 2 to 1 if a LiveEdit is in progress
-			'maxID'				 : layout.ld.maxUIID,
-			'readOnly'			 : false,
-			'editOverrideLock'   : layout.ld.editOverrideLock,
-			'contentFolderID'    : layout.ld.contentFolderID,
-			'licenseID'			 : $('#ldDescriptionLicenseSelect').val(),
-			'licenseText'   	 : $('#ldDescriptionLicenseSelect').val() == "0"
-								   || $('#ldDescriptionLicenseSelect option:selected').attr('url')
-								   ? null : $('#ldDescriptionLicenseText').val(),
-			'systemGate'		 : systemGate,
-			'activities'		 : activities,
-			'transitions'		 : transitions,
-			'groupings'			 : groupings,
-			'branchMappings'     : branchMappings,
-			'annotations'		 : annotations
-		};
-	},
-	
-	
-	resizeImportPartFrame : function(svgHeight) {
-		$('#ldStoreDialogImportPartFrame').height(svgHeight + 40);
-	},
-	
-	
-	/**
-	 * Sets new paper dimensions and moves some static elements.
-	 */
-	resizePaper : function(width, height) {
-		if (!paper) {
-			return;
-		}
-		
-		// the inital window height was saved just before templates were displayed
-		var windowHeight = layout.initWindowHeight ? layout.initWindowHeight : $(window).height();
-		// next runs use the regular window height
-		layout.initWindowHeight = null;
-		// height of window minus toolbar, padding...
-		$('.templateContainer').height(windowHeight - 80);
-		$('#canvas').height(windowHeight - 75)
-		// width of window minus templates on the left; minimum is toolbar width so it does not collapse
-					.width(Math.max($('#toolbar').width() - 180, $(window).width() - 190));
-		
-		if (!width || !height) {
-			var width = 0,
-				height = 0;
-			$.each(layout.activities, function(){
-				// find new dimensions of paper
-				var activityBox = this.items.shape.getBBox();
-				if (activityBox.x2 + 30 > width) {
-					width = activityBox.x2 + 30;
-				}
-				if (activityBox.y2 + 30 > height) {
-					height = activityBox.y2 + 30;
-				}
-			});
-		}
-		
-		// -20 so Chrome does not create unnecessary scrollbars when dropping a tool template to canvas
-		// +50 so there is space for rubbish bin
-		width = Math.max(0, width, canvas.width() - 20);
-		height = Math.max(0, height + (isReadOnlyMode ? 20 : 48), canvas.height() - 22);
-		
-		paper.attr({
-			'width'  : width, 
-			'height' : height
-		});
-
-		if (!isReadOnlyMode){
-			if (layout.bin) {
-				layout.bin.remove();
-			}
-			
-			// draw rubbish bin on canvas
-			layout.bin = paper.image(ActivityIcons.bin, width - 55, height - 55, 48, 48);
-			// so it can be found when SVG code gets cloned
-			$(layout.bin.node).attr('id', 'rubbishBin');
-			
-			HandlerLib.resetCanvasMode(true);
-		}
-	},
-	
-	
-	/**
-	 * Stores the sequece in database.
-	 */
-	saveLearningDesign : function(folderID, learningDesignID, title, readOnly) {
-		var ld = GeneralLib.prepareLearningDesignData(true);
-		if (!ld) {
-			return false;
-		}
-		var systemGate = ld.systemGate,
-			// final success/failure of the save
-			result = false;
-		
-		// it is null if it is a new sequence
-		ld.learningDesignID	= learningDesignID;
-		ld.workspaceFolderID = folderID;
-		ld.title = title.trim();
-		ld.description = CKEDITOR.instances['ldDescriptionFieldDescription'].getData();
-		ld.saveMode = layout.ld.learningDesignID && layout.ld.learningDesignID != learningDesignID
-		   			  ? 1 : 0;
-		ld.readOnly = readOnly;
-		ld.systemGate = null;
-
-		$.ajax({
-			type     : 'POST',
-			cache    : false,
-			async    : false,
-			url      : LAMS_URL + "authoring/saveLearningDesign.do",
-			dataType : 'json',
-			data     : {
-				'ld'     : JSON.stringify(ld)
-			},
-			success : function(response) {
-				layout.ld.folderID = folderID;
-				layout.ld.title = title;
-				layout.ld.invalid = response.validation.length > 0;
-				
-				// check if there were any validation errors
-				if (layout.ld.invalid) {
-					var message = LABELS.SEQUENCE_VALIDATION_ISSUES + '<br/>';
-					$.each(response.validation, function() {
-						var uiid = this.UIID,
-							title = '';
-						if (uiid) {
-							// find which activity is the error about
-							$.each(layout.activities, function(){
-								if (uiid == this.uiid) {
-									title = this.title + ': ';
-								}
-							});
-						}
-						message += title + this.message + '<br/>';
-					});
-					
-					layout.infoDialog.data('show')(message);
-				}
-				
-				// if save (even partially) was successful
-				if (response.learningDesignID) {
-					// assing the database-generated values
-					layout.ld.learningDesignID = response.learningDesignID;
-					
-					if (layout.liveEdit) {
-						var missingGroupingOnActivities = GeneralLib.checkTBLGrouping();
-						if (missingGroupingOnActivities) {
-							var info = LABELS.SAVE_SUCCESSFUL_CHECK_GROUPING;
-							$.each(missingGroupingOnActivities, function(){
-									info += '<br /> * ' + this.title; 
-							});
-							layout.infoDialog.data('show')(info);
-							// do not close Live Edit if TBL errors appear
-							return;
-						}
-						// let backend know that system gate needs to be removed
-						$.ajax({
-							type  : 'POST',
-							async : false,
-							cache : false,
-							url : LAMS_URL + 'authoring/finishLearningDesignEdit.do',
-							data : {
-								'learningDesignID' : layout.ld.learningDesignID,
-								'cancelled' : 'false'
-							},
-							success : function() {
-								// prepare for LD image generate
-								// remove system gate from the SVG
-								var fromActivity = null,
-									toActivity = null,
-									transitionUIID = null;
-								if (systemGate.transitions.from.length > 0 && systemGate.transitions.to.length > 0){
-									var toTransition = systemGate.transitions.to[0];
-									transitionUIID = toTransition.uiid;
-									toActivity = systemGate.transitions.from[0].toActivity;
-									fromActivity = toTransition.fromActivity;
-								}
-								
-								ActivityLib.removeActivity(systemGate, true);
-								if (fromActivity && toActivity) {
-									ActivityLib.addTransition(fromActivity, toActivity, null, transitionUIID);
-								}
-								
-								// draw all activities as writable
-								$.each(layout.activities, function(){
-									this.readOnly = false;
-									this.draw();
-								});
-								
-								// create the updated LD image
-								var svgSaveSuccessful = GeneralLib.saveLearningDesignImage();
-								if (!svgSaveSuccessful) {
-									layout.infoDialog.data('show')(LABELS.SVG_SAVE_ERROR);
-									return;
-								}
-								
-								// set as not modified so dialog will not prompt user on close
-								GeneralLib.setModified(false);
-								
-								// close the Live Edit dialog
-								layout.infoDialog.data('show')(LABELS.LIVEEDIT_SAVE_SUCCESSFUL, true);
-								setTimeout(function(){
-									window.parent.closeDialog('dialogAuthoring');
-								}, 5000);
-							}
-						});
-						
-						// if it is Live Edit, exit
-						return;
-					}
-					
-					var svgSaveSuccessful = GeneralLib.saveLearningDesignImage();
-					if (!svgSaveSuccessful) {
-						layout.infoDialog.data('show')(LABELS.SVG_SAVE_ERROR);
-					}
-					
-					if (!layout.ld.invalid) {
-						var missingGroupingOnActivities = GeneralLib.checkTBLGrouping();
-						if (missingGroupingOnActivities) {
-							var info = LABELS.SAVE_SUCCESSFUL_CHECK_GROUPING;
-							$.each(missingGroupingOnActivities, function(){
-								info += '<br /> * ' + this.title; 
-							});
-							layout.infoDialog.data('show')(info);
-
-						} else {
-							layout.infoDialog.data('show')(LABELS.SAVE_SUCCESSFUL, true);
-						}
-					}
-					
-					GeneralLib.setModified(false);
-					result = true;
-				}
-			},
-			error : function(){
-				layout.infoDialog.data('show')(LABELS.SEQUENCE_SAVE_ERROR);
-			}
-		});
-		return result;
-	},
-	
-	
-	/**
-	 * Stores SVG LD thumbnail on server.
-	 */
-	saveLearningDesignImage : function() {
-		var svg = MenuLib.exportSVG(),
-			result = false;
-		// check if canvas is not empty
-		if (svg === undefined) {
-			return false;
-		}
-		
-		// check if we are in SVG recreation mode (Monitoring, Add Lesson)
-		// and we need to update activities' coordinates on the back end
-		if (isReadOnlyMode && layout.wasArranged) {
-			var ld = GeneralLib.prepareLearningDesignData(false);
-			if (!ld){
-				return false;
-			}
-			
-			var allActivitiesSaved = true;
-			$.each(ld.activities, function() {
-				var activity = this;
-				$.ajax({
-					type : 'POST',
-					url : LAMS_URL + 'authoring/saveActivityCoordinates.do',
-					async: false,
-					data : {
-						'activity' : JSON.stringify({
-							'activityID'  : activity.activityID,
-							'xCoord'      : activity.xCoord,
-							'yCoord'      : activity.yCoord,
-							'startXCoord' : activity.startXCoord,
-							'startYCoord' : activity.startYCoord,
-							'endXCoord'   : activity.endXCoord,
-							'endYCoord'   : activity.endYCoord
-						})
-					},
-					error : function(){
-						allActivitiesSaved = false;
-					}
-				});
-				
-				if (!allActivitiesSaved) {
-					return false;
-				}
-			});
-			
-			if (!allActivitiesSaved) {
-				return false;
-			}
-		}
-		
-		$.ajax({
-			type : 'POST',
-			url : LAMS_URL + 'authoring/saveLearningDesignImage.do',
-			async: false,
-			data : {
-				'learningDesignID' : layout.ld.learningDesignID,
-				'image' : MenuLib.exportSVG()
-			},
-			success : function(){
-				result = true;
-			}
-		});
-		return result;
-	},
-	
-
-	/**
-	 * Tells that current sequence was modified and not saved.
-	 */
-	setModified : function(modified) {
-		if (isReadOnlyMode){
-			return;
-		}
-		layout.modified = modified;
-		if (!modified && layout.activities.length > 0) {
-			$('#previewButton').prop('disabled', layout.ld.invalid === true);
-			$('#exportLamsButton').removeClass('disabled');
-			$('#ldDescriptionFieldModified').text('');
-		} else {
-			$('#previewButton').prop('disabled', true);
-			$('#exportLamsButton').addClass('disabled');
-			$('#ldDescriptionFieldModified').text('*');
-		}
-	},
-	
-	
-	/**
-	 * Displays sequence image in Open/Save dialog.
-	 */
-	showLearningDesignThumbnail : function(learningDesignID, title) {
-		// display "loading" animation and finally LD thumbnail
-		$('#ldScreenshotAuthor, #ldScreenshotLoading', layout.ldStoreDialog).hide();
-		
-		if (learningDesignID) {
-			if ($('#ldStoreDialogImportPartButton', layout.ldStoreDialog).is(':visible')) {
-				// get read-only Authoring of the chosen LD and prevent caching
-				$('#ldStoreDialogImportPartFrame', layout.ldStoreDialog).attr('src',
-				  LAMS_URL + 'authoring/generateSVG.do?selectable=true&learningDesignID='
-				  		   + learningDesignID + '&_=' + new Date().getTime());
-			} else {
-				$('#ldScreenshotLoading', layout.ldStoreDialog).show();
-				
-				// load the thumbnail
-				$.ajax({
-					dataType : 'text',
-					url : LD_THUMBNAIL_URL_BASE + learningDesignID,
-					cache : false,
-					success : function(response) {
-						// hide "loading" animation
-						$('#ldScreenshotLoading', layout.ldStoreDialog).hide();
-						// show the thumbnail
-						$('#ldScreenshotAuthor', layout.ldStoreDialog).html(response).show();
-					},
-					// the LD SVG is missing, try to re-generate it
-					error : function(error) {
-						// skip re-generate if it is an another error or generated SVG is empty
-						if (error.status != 404){
-							return;
-						}
-						// iframe just to load another instance of Authoring for a single purpose, generate the SVG
-						$('<iframe />').appendTo('body').css('visibility', 'hidden').load(function(){
-							// call svgGenerator.jsp code to store LD SVG on the server
-							var frame = $(this),
-								win = frame[0].contentWindow || frame[0].contentDocument;
-							    // when LD opens, make a callback which save the thumbnail and displays it in current window
-								win.GeneralLib.openLearningDesign(learningDesignID, function(){
-									result = win.GeneralLib.saveLearningDesignImage();
-									frame.remove();
-									if (result) {
-										// load the image again
-										GeneralLib.showLearningDesignThumbnail(learningDesignID);
-									} else {
-										$('#ldScreenshotLoading', layout.ldStoreDialog).hide();
-									}
-								});
-						}).attr('src', LAMS_URL + 'authoring/generateSVG.do?selectable=false');
-					}
-				});
-			}
-			
-			if (title) {
-				// copy title of the highligthed sequence to title field
-				$('#ldStoreDialogNameContainer input', layout.ldStoreDialog).val(title).focus();
-			}
-			
-			var tree =  layout.ldStoreDialog.data('ldTree'),
-				ldNode = tree.getHighlightedNode();
-				// no LD was chosen
-			if (ldNode && learningDesignID != ldNode.data.learningDesignId) {
-				ldNode.unhighlight(true);
-			}
-		}
-		
-		$('#ldStoreDialogAccessDiv > div.access', layout.ldStoreDialog).each(function(){
-			var access = $(this);
-			if (+access.data('learningDesignId') == learningDesignID){
-				access.addClass('selected');
-			} else {
-				access.removeClass('selected');
-			}
-		});
-	},
-	
-	/**
-	 * Puts given object (set or shape) to back of parent.
-	 */
-	toBack : function(object) {
-		if (object.type == 'set') {
-			object.forEach(function(item) {
-				GeneralLib.toBack(item);
-			});
-		} else {
-			$(object.node).parent().prepend(object.node);
-		}
-	},
-	
-	/**
-	 * Puts given object (set or shape) to front of parent.
-	 */
-	toFront : function(object) {
-		if (object.type == 'set') {
-			object.forEach(function(item) {
-				GeneralLib.toFront(item);
-			});
-		} else {
-			$(object.node).parent().append(object.node);
-		}
-	},
-	
-	
-	/**
-	 * Get real coordinates on paper, based on event coordinates.
-	 */
-	translateEventOnCanvas : function(event) {
-		return [event.pageX + canvas.scrollLeft() - canvas.offset().left,
-		        event.pageY + canvas.scrollTop()  - canvas.offset().top];
-	},
-	
-	
-	/**
-	 * Fills "Recently used sequences" box in Open/Save dialog.
-	 */
-	updateAccess : function(access, fetchIfEmpty){
-		if (isReadOnlyMode) {
-			return;
-		}
-		
-		if (fetchIfEmpty && !access) {
-			$.ajax({
-				cache : false,
-				async : false,
-				url : LAMS_URL + "authoring/getLearningDesignAccess.do",
-				dataType : 'json',
-				data : {
-				},
-				success : function(response) {
-					access = response;
-				}
-			});
-		}
-		
-		if (access) {
-			var accessCell = $('#ldStoreDialogAccessDiv', layout.ldStoreDialog);
-			accessCell.children('div.access').remove();
-			$.each(access, function(){
-				$('<div />').addClass('access')
-							.data({
-								'learningDesignId' : this.learningDesignId,
-								'folderID'         : this.workspaceFolderId
-							})
-							.text(this.title)
-							.appendTo(accessCell)
-							.click(function(){
-								var accessEntry = $(this);
-								var isOpenDialog = $('#ldStoreDialogSaveButton', layout.ldStoreDialog).is(':hidden');
-								
-								//if item is already selected - either deselect it (in case of save dialog) or don't do anything (in case of open dialog)
-								if (accessEntry.hasClass('selected')) {
-									if (isOpenDialog) {
-										return;
-									} else {
-										accessEntry.removeClass('selected');
-										GeneralLib.showLearningDesignThumbnail(null, null);
-										return;
-									}
-								}
-								
-								accessEntry.addClass('selected');
-								
-								var dialog = layout.ldStoreDialog,
-									tree = dialog.data('ldTree'),
-									node = tree.getHighlightedNode(),
-									learningDesignID = +accessEntry.data('learningDesignId'),
-									title = accessEntry.text();
-									
-								if (node) {
-									node.unhighlight(true);
-								}
-									
-								GeneralLib.showLearningDesignThumbnail(learningDesignID, title);
-							})
-							.dblclick(function(){
-								$(this).trigger( "click" );
-								
-								// open/save sequence
-								var buttonToClick = $('#ldStoreDialogSaveButton', layout.ldStoreDialog).is(':visible') 
-										? '#ldStoreDialogSaveButton' : '#ldStoreDialogOpenButton'; 
-								$(buttonToClick, $('#ldStoreDialogContents')).trigger( "click" );
-							});
-			});
-		}
-	},
-	
-	/**
-	 *  Checks if activity, LD etc. name is correct
-	 */
-	 validateName : function(name) {
-		 return name && GeneralLib.nameValidator.test(name);
-	 }
->>>>>>> f0924238
 };