--- conflicted
+++ resolved
@@ -1,4 +1,4 @@
-﻿﻿﻿﻿﻿﻿﻿/**
+﻿﻿﻿﻿﻿﻿﻿﻿/**
  * This file contains main methods for Authoring.
  */
 
@@ -97,25 +97,16 @@
 		'snapToGrid' : {
 			// snapping grid step when dragging an activity
 			'step' : 40,
-<<<<<<< HEAD
-			'padding' : 20,
-			'offset' : 10
-=======
 			// distance from canvas border so activities are not on edge
 			'padding' : 40
->>>>>>> 4436ad48
 		},
 		
 		'activity' : {
 			'width'					   : 200,
 			'height'				   : 80,
 			'borderCurve'			   : 5,
-<<<<<<< HEAD
-			'bannerWidth'			   : 10
-=======
 			'bannerNarrowWidth'		   : 10,
 			'bannerWideWidth'		   : 60
->>>>>>> 4436ad48
 		},
 		
 		'transition' : {
@@ -126,11 +117,6 @@
 		},
 		
 		'colors' : {
-<<<<<<< HEAD
-			'activityBorder'	  : 'black',
-			'activityText' 		  : 'black',
-=======
->>>>>>> 4436ad48
 			// default region colour
 			'annotation'		  : '#CCFF99',
 			// region colours to choose from
@@ -140,17 +126,6 @@
 
 			// when mouse hovers over rubbish bin
 			'binSelect' 		  : 'red',
-<<<<<<< HEAD
-			
-			'gate'         		  : 'red',
-            'gateBorder'          : '#801515',
-			'gateText'     		  : 'white',
-			'grouping'		      : '#caddfb',
-			'groupingBorder'	  : '#00007f',
-			'optionalActivity'    : '#caddfb',
-			'optionalActivityBorder'    : '#00007f',
-=======
->>>>>>> 4436ad48
 			// dashed border around a selected activity 
 			'selectEffect'        : 'black',
 			// highlight TBL activities which should be grouped
@@ -3462,10 +3437,6 @@
 	 
 	 snapToGrid : function(input, skipPadding) {
 		 var snapped = Snap.snapTo(layout.snapToGrid.step, input, layout.snapToGrid.step / 2);
-<<<<<<< HEAD
-		 return skipPadding ? snapped : (Math.max(snapped, layout.snapToGrid.padding) + layout.snapToGrid.offset);
-=======
 		 return skipPadding ? snapped : Math.max(snapped, layout.snapToGrid.padding);
->>>>>>> 4436ad48
 	 }
 };