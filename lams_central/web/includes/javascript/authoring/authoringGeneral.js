--- conflicted
+++ resolved
@@ -349,7 +349,7 @@
 			}
 			var data = {
                     'name'           : title,
-                    'parentFolderID' : parentFolder.data.folderID
+                    'parentFolderID' : parentFolder.folderID
 			};
 			data[csrfTokenName] = csrfTokenValue;
 
@@ -359,14 +359,7 @@
 				async : true,
 				url : LAMS_URL + "workspace/createFolder.do",
 				dataType : 'text',
-<<<<<<< HEAD
-				data : {
-					'name' 		     : title,
-					'parentFolderID' : parentFolder.folderID
-				},
-=======
 				data : data,
->>>>>>> 3a68c970
 				success : function() {
 					ldTreeview.refresh(tree, parentFolder);
 				}
@@ -421,10 +414,10 @@
 			}
 
 			var data = {
-                'targetFolderID' : folderNode.data.folderID,
-                'resourceID'     : copiedResource.isFolder ? copiedResource.resourceNode.data.folderID
-                                                           : copiedResource.resourceNode.data.learningDesignId ,
-                'resourceType'   : copiedResource.isFolder ? 'Folder' : 'LearningDesign'
+				'targetFolderID' : folderNode.folderID,
+				'resourceID'     : copiedResource.isFolder ? copiedResource.resourceNode.folderID
+														   : copiedResource.resourceNode.learningDesignId ,
+				'resourceType'   : copiedResource.isFolder ? 'Folder' : 'LearningDesign'
 			};
 			data[csrfTokenName] = csrfTokenValue;
 
@@ -433,16 +426,7 @@
 				cache : false,
 				url : copiedResource.isCut ? LAMS_URL + "workspace/moveResource.do" : LAMS_URL + "workspace/copyResource.do",
 				dataType : 'text',
-<<<<<<< HEAD
-				data : {
-					'targetFolderID' : folderNode.folderID,
-					'resourceID'     : copiedResource.isFolder ? copiedResource.resourceNode.folderID
-															   : copiedResource.resourceNode.learningDesignId ,
-					'resourceType'   : copiedResource.isFolder ? 'Folder' : 'LearningDesign'
-				},
-=======
 				data : data,
->>>>>>> 3a68c970
 				success : function() {
 					if (copiedResource.isCut) {
 						var parent = tree.treeview('getParent', copiedResource.resourceNode);
@@ -474,8 +458,8 @@
     			return;
     		}
 			var data = {
-                    'resourceID'   : isFolder? ldNode.data.folderID : ldNode.data.learningDesignId,
-                    'resourceType' : isFolder ? 'Folder' : 'LearningDesign'				
+				'resourceID'   : isFolder? ldNode.folderID : ldNode.learningDesignId,
+				'resourceType' : isFolder ? 'Folder' : 'LearningDesign'			
 			}
 			data[csrfTokenName] = csrfTokenValue;
 			$.ajax({
@@ -484,14 +468,7 @@
 				async : true,
 				url : LAMS_URL + "workspace/deleteResource.do",
 				dataType : 'text',
-<<<<<<< HEAD
-				data : {
-					'resourceID'   : isFolder? ldNode.folderID : ldNode.learningDesignId,
-					'resourceType' : isFolder ? 'Folder' : 'LearningDesign'
-				},
-=======
 				data : data,
->>>>>>> 3a68c970
 				success : function() {
 					var parentFolder = tree.treeview('getParent', ldNode);
 					ldTreeview.refresh(tree, parentFolder);
@@ -537,9 +514,9 @@
 			}
 
 			var data = {
-            	'name'         : title,
-                'resourceID'   : isFolder? ldNode.data.folderID : ldNode.data.learningDesignId,
-                'resourceType' : isFolder ? 'Folder' : 'LearningDesign'
+				'name' 		   : title,
+				'resourceID'   : isFolder? ldNode.folderID : ldNode.learningDesignId,
+				'resourceType' : isFolder ? 'Folder' : 'LearningDesign'
 			};
 			data[csrfTokenName] = csrfTokenValue;
 
@@ -549,15 +526,7 @@
 				async : true,
 				url : LAMS_URL + "workspace/renameResource.do",
 				dataType : 'text',
-<<<<<<< HEAD
-				data : {
-					'name' 		   : title,
-					'resourceID'   : isFolder? ldNode.folderID : ldNode.learningDesignId,
-					'resourceType' : isFolder ? 'Folder' : 'LearningDesign'
-				},
-=======
 				data : data,
->>>>>>> 3a68c970
 				success : function(response) {
     				var parentNode = tree.treeview('getParent', ldNode);
     				ldTreeview.refresh(tree, parentNode);
@@ -1733,12 +1702,8 @@
 		}
 		// get LD details
 		$.ajax({
-<<<<<<< HEAD
+			type  : 'POST',
 			async : false,
-=======
-			type  : 'POST',
-			async : true,
->>>>>>> 3a68c970
 			cache : false,
 			url : LAMS_URL + "authoring/openLearningDesign.do",
 			dataType : 'json',
