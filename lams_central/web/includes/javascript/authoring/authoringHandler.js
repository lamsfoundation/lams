﻿/**
 * This file contains event handlers for interaction with canvas and other Authoring elements.
 */

/**
 * Contains general (canvas, group of shapes) action handlers
 */
var HandlerLib = {
	// taken from http://jsfiddle.net/LQuyr/8/
	touchHandler : function(event) {
	    var touches = event.changedTouches,
	        first = touches[0],
	        type = "";

	    switch (event.type) {
	    case "touchstart":
	        type = "mousedown";
	        window.startY = event.pageY;
	        break;
	    case "touchmove":
	        type = "mousemove";
	        break;
	    case "touchend":
	        type = "mouseup";
	        break;
	    default:
	        return;
	    }
	    var simulatedEvent = document.createEvent("MouseEvent");
	    simulatedEvent.initMouseEvent(type, true, true, window, 1, first.screenX, first.screenY,
	    		first.clientX, first.clientY, false, false, false, false, 0 /*left*/ , null);

	    first.target.dispatchEvent(simulatedEvent);

	    var scrollables = [];
	    	// check if any of the parents has is-scollable class
	    $(event.target).parents().map(function() {
	        try {
	            if ($(this).hasClass('scrollable')) {
	                // get vertical direction of touch event
	                var direction = (window.startY < first.clientY) ? 'down' : 'up';
	                // calculate stuff... :o)
	                if ((($(this).scrollTop() <= 0) && (direction === 'down'))
	                		|| (($(this).height() <= $(this).scrollTop()) && (direction === 'up')) ){

	                } else {
	                    scrollables.push(this);
	                }
	            }
	        } catch (e) {}
	    });
	    
	    // if not, prevent default to prevent bouncing
	    if ((scrollables.length === 0) && (type === 'mousemove')) {
	        event.preventDefault();
	    }
	},
		
	
	/**
	 * Remove activity selection when user clicks on canvas.
	 */
	canvasClickHandler : function(event) {
		// check if user clicked on empty space on canvas
		// or on some element on top of it
		if (layout.drawMode || (event.originalEvent ?
				event.originalEvent.defaultPrevented : event.defaultPrevented)){
			return;
		}
		
		ActivityLib.removeSelectEffect();
	},
	
	
	/**
	 * Start dragging an activity or a transition.
	 */
	dragItemsStartHandler : function(object, draggedElement, mouseupHandler, event, startX, startY) {
		if (layout.drawMode || (event.originalEvent ?
				event.originalEvent.defaultPrevented : event.defaultPrevented)){
			return;
		}
		
		// if user clicks or drags very shortly, do not take it into account 
		var items = object.items,
			dragCancel = function(){
			canvas.off('mouseup');
			// if there is already a function waiting to be started, clear it
			if (items.dragStarter) {
				// prevent confusion when double clicking
				clearTimeout(items.dragStarter);
				items.dragStarter = null;
				return;
			}
		}
		dragCancel();
		canvas.mouseup(dragCancel);
		
		// run only if "click" event was not generated, i.e. user really wants to drag
		items.dragStarter = setTimeout(function(){
			items.dragStarter = null;
			
			// show that we are in the middle of something
			HandlerLib.resetCanvasMode();
			items.isDragged = true;
			items.attr('cursor', 'move');
			
			var parentObject = ActivityLib.getParentObject(draggedElement);
				sticky = parentObject && (parentObject instanceof ActivityDefs.ParallelActivity
										  || parentObject instanceof ActivityDefs.OptionalActivity
										  || parentObject instanceof ActivityDefs.FloatingActivity);
				
			// hide child activities while moving the parent around
			// they will be redrawn when the parent is dropped
			if (sticky) {
				$.each(parentObject.childActivities, function(){
					this.items.attr('display', 'none');
					if (this.childActivities) {
						$.each(this.childActivities, function() {
							this.items.attr('display', 'none');
						});
					}
				});
			}
			
			canvas.mousemove(function(event) {
				 HandlerLib.dragItemsMoveHandler(object, event, startX, startY);
			});
			
			var mouseup = function(mouseupEvent){
				// finish dragging - restore various elements' default state
				items.isDragged = false;
				items.unmouseup();
				HandlerLib.resetCanvasMode(true);
				if (layout.bin.glowEffect) {
					layout.bin.glowEffect.remove();
					layout.bin.glowEffect = null;
				}
				
				// do whetver needs to be done with the dragged elements
				mouseupHandler(mouseupEvent);
			};
			
			/* The event is passed from items to canvas, so it is OK to assign it only to canvas.
			   Unfortunately, this does not apply to the icon.
			   Also, if mousedown was on items and mouseup on canvas (very quick move),
			   items will not accept mouseup until click.
			*/
			canvas.mouseup(mouseup);
			
			GeneralLib.setModified(true);
		}, layout.conf.dragStartThreshold);
	},
	
	
	/**
	 * Moves dragged elements on the canvas.
	 */
	dragItemsMoveHandler : function(object, event, startX, startY) {
<<<<<<< HEAD
		var dx = GeneralLib.snapToGrid(event.pageX - startX, true),
			dy = GeneralLib.snapToGrid(event.pageY - startY, true);
=======
		// detect if activity is close to an edge of viewport and scroll automatically
		if (event.pageX - canvas.offset().left > canvas.width() - 150) {
			canvas.scrollLeft(canvas.scrollLeft() + 10);
		} else if (event.pageX - canvas.offset().left < 150) {
			canvas.scrollLeft(Math.max(0, canvas.scrollLeft() - 10));
		}
		
		if (event.pageY - canvas.offset().top > canvas.height() - 150) {
			canvas.scrollTop(canvas.scrollTop() + 10);
		} else if (event.pageY - canvas.offset().top < 100) {
			canvas.scrollTop(Math.max(0, canvas.scrollTop() - 10));
		}
	
		/*
		Another approach, based on how the event is close to the edge
		
		var canvasWidth = canvas.width(), 
			canvasHeight = canvas.height(),
			eventX = event.pageX - canvas.offset().left,
			eventY = event.pageY - canvas.offset().top,
			scrollYTrigger = layout.activity.height + 20;
			
		if (event.pageX - canvas.offset().left > canvas.width() - 50) {
			canvas.scrollLeft(canvas.scrollLeft() + 10);
		} else if (event.pageX - canvas.offset().left < 200) {
			canvas.scrollLeft(Math.max(0, canvas.scrollLeft() - 10));
		}
	
		if (eventY > canvasHeight - 100) {
			canvas.scrollTop(canvas.scrollTop() + eventY - canvasHeight + 100);
		} else if (eventY < 80) {
			canvas.scrollTop(Math.max(0, canvas.scrollTop() - 80 + eventY));
		}
		
		*/

		var dx = event.pageX + canvas.scrollLeft() - startX,
			dy = event.pageY + canvas.scrollTop()  - startY;
>>>>>>> 4436ad48

		object.items.transform('t' + dx + ' ' + dy);
		
		if (object.transitions) {
			$.each(object.transitions.from, function(){
				this.draw();
			});
			$.each(object.transitions.to, function(){
				this.draw();
			});
		}
		
		// highlight rubbish bin if dragged elements are over it
		if (HandlerLib.isElemenentBinned(event)) {
			if (!layout.bin.glowEffect) {
				let binSvg = layout.bin.select('svg');
				layout.bin.glowEffect = paper.path(Snap.format('M {x} {y} h {side} v {side} h -{side} z',
												   {
													'x'     : binSvg.attr('x'),
													'y'     : binSvg.attr('y'),
													'side'  : binSvg.attr('width')
												   }))
								   			.attr({
												   'stroke'           : layout.colors.binSelect,
												   'stroke-width'     : 2,
												   'stroke-dasharray' : '5,3',
												   'fill' : 'none'
												  });
				layout.bin.append(layout.bin.glowEffect);
			}
		} else if (layout.bin.glowEffect){
			layout.bin.glowEffect.remove();
			layout.bin.glowEffect = null;
		}
	},
	
	
	/**
	 * Rewrites a shape's coordinates, so it is where the user dropped it.
	 */
	dropObject : function(object, cancel) {
		// finally transform the dragged elements
		var transformation = Snap.parseTransformString(object.items.transform().string);
		object.items.transform('');
		
		// cancel means that the object will be redrawn in its original place
		if (cancel) {
			object.draw();
		} else {
			// finialise the drop
			var box = object.items.getBBox(),
				originalCoordinates = {
					x : box.x,
					// adjust this coordinate for annotation labels
					y : box.y + (object instanceof DecorationDefs.Label ? 6 : 0)
				};
			
			if (transformation && transformation.length > 0) {
				object.draw(originalCoordinates.x + transformation[0][1],
							originalCoordinates.y + transformation[0][2]);
			}
			
			// add space if dropped object is next to border
			GeneralLib.resizePaper();
			
			return originalCoordinates;
		}
	},
	
	
	/**
	 * Checks whether activity or transition is over rubbish bin.
	 */
	isElemenentBinned : function(event) {
		var translatedEvent = GeneralLib.translateEventOnCanvas(event);
		return Snap.path.isPointInsideBBox(layout.bin.getBBox(), translatedEvent[0], translatedEvent[1]); 
	},
	
	
	/**
	 * Selects an activity/transition/annotation.
	 */
	itemClickHandler : function(event) {
		if ((event.ctrlKey || event.metaKey) || layout.drawMode ||
			(event.originalEvent ? event.originalEvent.defaultPrevented : event.defaultPrevented)){
			return;
		}
		
		var parentObject = ActivityLib.getParentObject(this);
		// if it's "import part" allow multiple selection of activities
		if (activitiesOnlySelectable) {
			if (parentObject.items.selectEffect) {
				ActivityLib.removeSelectEffect(parentObject);
			} else {
				ActivityLib.addSelectEffect(parentObject);	
			} 
		} else if (parentObject != layout.selectedObject) {
			HandlerLib.canvasClickHandler(event);
			ActivityLib.addSelectEffect(parentObject, true);
		}
		
		// so canvas handler unselectActivityHandler() is not run
		event.preventDefault();
	},
	
	
	/**
	 * Default mode for canvas. Run after draw mode is no longer needed.
	 */
	resetCanvasMode : function(init){
		// so elements understand that no events should be triggered, i.e. canvas is "dead"
		layout.drawMode = !init;
		
		// remove selection if exists
		ActivityLib.removeSelectEffect();
		canvas.css('cursor', 'default')
		      .off('click')
		      .off('mousedown')
		      .off('mouseup')
		      .off('mousemove');
		
		if (init) {
			 // if clicked anywhere, activity selection is gone
			canvas.click(HandlerLib.canvasClickHandler)
		     // when mouse gets closer to properties dialog, make it fully visible
		    	  .mousemove(HandlerPropertyLib.approachPropertiesDialogHandler);
		}
	}
},



/**
 * Contains handlers for actions over Activities.
 */
HandlerActivityLib = {
	// double tap support
	tapTimeout : 500,
	lastTapTime : 0,
	lastTapTarget : null,
		
	/**
	 * Double click opens activity authoring.
	 */
	activityClickHandler : function(event) {
		var activity = ActivityLib.getParentObject(this),
			currentTime = new Date().getTime();
		// is the second click on the same activity as the first one?
		if (activity == HandlerActivityLib.lastTapTarget) {
			// was the second click quick enough after the first one?
			var tapLength = currentTime - HandlerActivityLib.lastTapTime;
			if (tapLength < HandlerActivityLib.tapTimeout && tapLength > 0) {
				event.preventDefault();
				if (activity.readOnly) {
					layout.infoDialog.data('show')(LABELS.LIVEEDIT_READONLY_ACTIVITY_ERROR);
				} else {
					ActivityLib.openActivityAuthoring(activity);
				}
				return;
			}
		}
		HandlerActivityLib.lastTapTime = currentTime;
		HandlerActivityLib.lastTapTarget = activity;
		// single click
		HandlerLib.itemClickHandler.call(this, event);
	},
	
	
	/**
	 * Starts drawing a transition or dragging an activity.
	 */
	activityMousedownHandler : function(event, x, y){
		if (layout.drawMode || (event.originalEvent ?
				event.originalEvent.defaultPrevented : event.defaultPrevented)){
			return;
		}
		
		var activity = ActivityLib.getParentObject(this);
		if (event.ctrlKey || event.metaKey) {
			 // when CTRL is held down, start drawing a transition
			 HandlerTransitionLib.drawTransitionStartHandler(activity, event, x, y);
		} else if (!activity.parentActivity
				|| !(activity.parentActivity instanceof ActivityDefs.ParallelActivity)){
			var mouseupHandler = function(event){
				if (HandlerLib.isElemenentBinned(event)) {
					// if the activity was over rubbish bin, remove it
					var canRemove = true;
					// check if the activity or its parent are read-only
					if (activity.readOnly) {
						canRemove = false;
						layout.infoDialog.data('show')(LABELS.LIVEEDIT_REMOVE_ACTIVITY_ERROR);
					} else if (activity.branchingActivity){
						if (activity.branchingActivity.readOnly) {
							canRemove = false;
							layout.infoDialog.data('show')(LABELS.LIVEEDIT_REMOVE_ACTIVITY_ERROR);
						}
					}
					else if (activity.parentActivity && activity.parentActivity.readOnly){
						canRemove = false;
						layout.infoDialog.data('show')(LABELS.LIVEEDIT_REMOVE_PARENT_ERROR);
					}
					
					if (canRemove) {
						ActivityLib.removeActivity(activity);
					} else {
						//revert to the original position
						HandlerLib.dropObject(activity, true);
					}
				} else {
					// finalise movement - rewrite coordinates, see if the activity was not added to a container
					var originalCoordinates = HandlerLib.dropObject(activity),
						translatedEvent = GeneralLib.translateEventOnCanvas(event),
						endX = translatedEvent[0],
						endY = translatedEvent[1],
						dropAllowed = ActivityLib.dropActivity(activity, endX, endY);
					
					if (!dropAllowed) {
						// dropping the activity in this place is forbidden, revert the changes
						activity.draw(originalCoordinates.x, originalCoordinates.y);
					}
				}
			}

			var transitions = activity.transitions.from.concat(activity.transitions.to);
			// start dragging the activity
<<<<<<< HEAD
			HandlerLib.dragItemsStartHandler(activity, this, mouseupHandler, event, x, y, transitions);
=======
			HandlerLib.dragItemsStartHandler(activity, this, mouseupHandler, event, x + canvas.scrollLeft(), y + canvas.scrollTop(), transitions);
>>>>>>> 4436ad48
		}
	},
	
	
	/**
	 * Lighthens up branching edges in the same colour for identifictation.
	 */
	branchingEdgeMouseoverHandler : function() {
		var branchingActivity = ActivityLib.getParentObject(this).branchingActivity,
			startItems = branchingActivity.start.items,
			endItems = branchingActivity.end.items;
		if (!startItems.isDragged && !endItems.isDragged) {
			startItems.shape.addClass('svg-branching-match');
			endItems.shape.addClass('svg-branching-match');
		}
	},
	
	
	/**
	 * Return branching edges to their normal colours.
	 */
	branchingEdgeMouseoutHandler : function() {
		var branchingActivity = ActivityLib.getParentObject(this).branchingActivity,
			startItems = branchingActivity.start.items,
			endItems = branchingActivity.end.items;
		
		if (!startItems.isDragged && !endItems.isDragged) {
			startItems.shape.removeClass('svg-branching-match');
			endItems.shape.removeClass('svg-branching-match');
		}
	}
},



/**
 * Contains handlers for actions over Decoration elements.
 */
HandlerDecorationLib = {
		
	/**
	 * Starts dragging a container
	 */
	containerMousedownHandler : function(event, x, y){
		if (layout.drawMode || (event.originalEvent ?
				event.originalEvent.defaultPrevented : event.defaultPrevented)){
			return;
		}
		
		var container = ActivityLib.getParentObject(this);
		// allow transition dragging
		var mouseupHandler = function(event){
			if (HandlerLib.isElemenentBinned(event)) {
				// if the container was over rubbish bin, remove it
				if (container instanceof DecorationDefs.Region) {
					DecorationLib.removeRegion(container);
				} else {
					var canRemove = true;
					if (container.readOnly) {
						canRemove = false;
						layout.infoDialog.data('show')(LABELS.LIVEEDIT_REMOVE_ACTIVITY_ERROR);
					} else if (container.childActivities){
						// if any of the child activities is read-only, the parent activity can not be removed
						$.each(container.childActivities, function(){
							if (this.readOnly) {
								canRemove = false;
								layout.infoDialog.data('show')(LABELS.LIVEEDIT_REMOVE_CHILD_ERROR);
								return false;
							}
						});
					}
					
					if (canRemove) {
						ActivityLib.removeActivity(container);
					} else {
						// revert the activity back to its original place
						HandlerLib.dropObject(container, true);
					}
				}
			} else {
				HandlerLib.dropObject(container);
				if (container instanceof ActivityDefs.FloatingActivity
					|| container instanceof ActivityDefs.OptionalActivity
					|| container instanceof ActivityDefs.ParallelActivity) {
					ActivityLib.dropActivity(container);
				}
			}
		}
			
<<<<<<< HEAD
		HandlerLib.dragItemsStartHandler(container, this, mouseupHandler, event, x, y);
=======
		HandlerLib.dragItemsStartHandler(container, this, mouseupHandler, event, x + canvas.scrollLeft(), y + canvas.scrollTop());
>>>>>>> 4436ad48
	},
		
	/**
	 * Start drawing a region.
	 */
	drawRegionStartHandler : function(startEvent) {
		HandlerLib.resetCanvasMode();
		
		// remember what were the drawing start coordinates
		var translatedEvent = GeneralLib.translateEventOnCanvas(startEvent),
			data = {
				'startX' : translatedEvent[0],
				'startY' : translatedEvent[1]
			};
			
		canvas.mousemove(function(event){
			HandlerDecorationLib.drawRegionMoveHandler(data, event);
		})
		.mouseup(function(event){
			HandlerDecorationLib.drawRegionEndHandler(data);
		});
	},
	
	
	/**
	 * Keep drawing a region.
	 */
	drawRegionMoveHandler : function(data, event) {
		var translatedEvent = GeneralLib.translateEventOnCanvas(event),
			x = translatedEvent[0],
			y = translatedEvent[1];
		
		if (data.shape) {
			// remove the previous rectangle
			data.shape.remove();
		}
		
		data.shape = paper.path(Snap.format('M {x} {y} h {width} v {height} h -{width} z',
											{
											 'x' : x < data.startX ? x : data.startX,
											 'y' : y < data.startY ? y : data.startY,
											 'width' : Math.abs(x - data.startX),
											 'height' : Math.abs(y - data.startY)
											})
							   )
						  .attr({
							'fill'    : layout.colors.annotation,
							'opacity' : 0.3
						  });
		
		// immediatelly show which activities will be enveloped
		var childActivities = DecorationLib.getChildActivities(data.shape);
		$.each(layout.activities, function(){
			if (!this.parentActivity && $.inArray(this, childActivities) > -1){
				ActivityLib.addSelectEffect(this, false);
			} else {
				ActivityLib.removeSelectEffect(this);
			}
		});
	},
	
	
	/**
	 * Finalise region drawing.
	 */
	drawRegionEndHandler : function(data) {
		// remove select effect from all activities
		$.each(layout.activities, function(){
			ActivityLib.removeSelectEffect(this);
		});
		
		if (data.shape) {
			var box = data.shape.getBBox(),
				region = DecorationLib.addRegion(box.x, box.y, box.x2, box.y2);
			data.shape.remove();
			ActivityLib.addSelectEffect(region, true);
		}
		HandlerLib.resetCanvasMode(true);
	},
	
	
	/**
	 * Starts dragging a label
	 */
	labelMousedownHandler : function(event, x, y){
		if (layout.drawMode || (event.originalEvent ?
				event.originalEvent.defaultPrevented : event.defaultPrevented)){
			return;
		}
		
		var label = ActivityLib.getParentObject(this);
		// allow transition dragging
		var mouseupHandler = function(event){
			if (HandlerLib.isElemenentBinned(event)) {
				// if the region was over rubbish bin, remove it
				DecorationLib.removeLabel(label);
			} else {
				HandlerLib.dropObject(label);
			}
		}
			
<<<<<<< HEAD
		HandlerLib.dragItemsStartHandler(label, this, mouseupHandler, event, x, y);
=======
		HandlerLib.dragItemsStartHandler(label, this, mouseupHandler, event, x + canvas.scrollLeft(), y + canvas.scrollTop());
>>>>>>> 4436ad48
	},
	
	
	/**
	 * Start resizing a region.
	 */
	resizeRegionStartHandler : function(event) {
		// otherwise mousedown handler (dragging) can be triggered
		event.stopImmediatePropagation();
		event.preventDefault();
		
		HandlerLib.resetCanvasMode();
		
		var region = ActivityLib.getParentObject(this);
			
		canvas.mousemove(function(event){
			HandlerDecorationLib.resizeRegionMoveHandler(region, event);
		})
		.mouseup(function(){
			HandlerLib.resetCanvasMode(true);
			ActivityLib.addSelectEffect(region, true);
		});
		
		GeneralLib.setModified(true);
	},
	
	
	/**
	 * Keep resising a region.
	 */
	resizeRegionMoveHandler : function(region, event){
		var translatedEvent = GeneralLib.translateEventOnCanvas(event),
			x = translatedEvent[0],
			y = translatedEvent[1];
	
		// keep the initial coordinates and adjust end coordinates
		region.draw(null, null, x, y);
	}
},



/**
 * Contains handlers for actions over Properties dialog.
 */
HandlerPropertyLib = {
		
	/**
	 * Makes properties dialog fully visible.
	 */
	approachPropertiesDialogHandler : function(event) {
		// properties dialog is a singleton
		var dialog = layout.propertiesDialog,
			// do not run this method too often
			thisRun = new Date().getTime();
		if (thisRun - dialog.data('lastRun') < layout.conf.propertiesDialogDimThrottle){
			return;
		}
		dialog.data('lastRun', thisRun);
		
		// is the dialog visible at all?
		if (layout.selectedObject) {
			// calculate dim/show threshold
			var dialogPosition = dialog.offset(),
			    dialogStartX = dialogPosition.left,
			    dialogStartY = dialogPosition.top,
			    dialogEndX   = dialogStartX + dialog.width(),
			    dialogEndY   = dialogStartY + dialog.height(),
			    dimTreshold = layout.conf.propertiesDialogDimThreshold,
			    tooFarX = event.pageX < dialogStartX - dimTreshold || event.pageX > dialogEndX + dimTreshold,
			    tooFarY = event.pageY < dialogStartY - dimTreshold || event.pageY > dialogEndY + dimTreshold,
			    opacity = tooFarX || tooFarY ? layout.conf.propertiesDialogDimOpacity : 1;

			    dialog.css('opacity', opacity);
		}
	}	
},



/**
 * Contains handlers for actions over Transitions
 */
HandlerTransitionLib = {

	/**
	 * Start drawing a transition.
	 */
	drawTransitionStartHandler : function(activity, event, x, y) {
		if (activity.fromTransition && !(activity instanceof ActivityDefs.BranchingEdgeActivity)) {
			layout.infoDialog.data('show')(LABELS.TRANSITION_FROM_EXISTS_ERROR);
		}
		
		HandlerLib.resetCanvasMode();
		
		var startX = x  + canvas.scrollLeft() - canvas.offset().left,
			startY = y  + canvas.scrollTop()  - canvas.offset().top;
		
		canvas.mousemove(function(event){
			HandlerTransitionLib.drawTransitionMoveHandler(activity, event, startX, startY);
		})
		.mouseup(function(event){
			HandlerTransitionLib.drawTransitionEndHandler(activity, event);
		});
	},
	
	
	/**
	 * Keep drawing a transition.
	 */
	drawTransitionMoveHandler : function(activity, event, startX, startY) {
		// remove the temporary transition (dashed line)
		if (activity.tempTransition) {
			activity.tempTransition.remove();
			activity.tempTransition = null;
		}
		
		var translatedEvent = GeneralLib.translateEventOnCanvas(event),
			endX = translatedEvent[0],
			endY = translatedEvent[1];
		// draw a temporary transition so user sees what he is doing
		activity.tempTransition = Snap.set();
		activity.tempTransition.push(paper.circle(startX, startY, 3).attr({
			'stroke' : layout.colors.transition
		}));
		activity.tempTransition.push(paper.path(Snap.format('M {startX} {startY} L {endX} {endY}',
															{
															 'startX' : startX,
															 'startY' : startY,
															 'endX'   : endX,
															 'endY'   : endY
															}))
										  .addClass('svg-transition-draw')
									);
	},
	
	
	/**
	 * Finalise transition drawing.
	 */
	drawTransitionEndHandler : function(activity, event) {
		// prevent triggering event on several activity items; we just need it on transition
		event.stopImmediatePropagation();
		event.preventDefault();
		
		//remove the temporary transition (dashed line)
		if (activity.tempTransition) {
			activity.tempTransition.remove();
			activity.tempTransition = null;
		}
		var endActivity = null,
			targetElement = Snap.getElementByPoint(event.pageX, event.pageY);
		if (targetElement) {
			endActivity = ActivityLib.getParentObject(targetElement);
		}
		if (endActivity == null) {
			endActivity = ActivityLib.getParentObject(targetElement.parent());
		}

		if (endActivity && activity != endActivity) {
			ActivityLib.addTransition(activity, endActivity);
		}
		
		HandlerLib.resetCanvasMode(true);
	},
	
	
	
	/**
	 * Starts dragging a transition.
	 */
	transitionMousedownHandler : function(event, x, y){
		var transition = ActivityLib.getParentObject(this);
		// allow transition dragging
		var mouseupHandler = function(event){
			if (HandlerLib.isElemenentBinned(event)) {
				if (transition.toActivity.readOnly || transition.fromActivity.readOnly) {
					layout.infoDialog.data('show')(LABELS.LIVEEDIT_REMOVE_TRANSITION_ERROR);
					// just draw it again in the original place
					transition.draw();
				} else {
					// if the transition was over rubbish bin, remove it
					ActivityLib.removeTransition(transition);
				}
			} else {
				transition.draw();
			}
		}
			
<<<<<<< HEAD
		HandlerLib.dragItemsStartHandler(transition, this, mouseupHandler, event, x, y);
=======
		HandlerLib.dragItemsStartHandler(transition, this, mouseupHandler, event, x + canvas.scrollLeft(), y + canvas.scrollTop());
>>>>>>> 4436ad48
	}
};<|MERGE_RESOLUTION|>--- conflicted
+++ resolved
@@ -1,4 +1,4 @@
-﻿/**
+﻿﻿/**
  * This file contains event handlers for interaction with canvas and other Authoring elements.
  */
 
@@ -157,10 +157,6 @@
 	 * Moves dragged elements on the canvas.
 	 */
 	dragItemsMoveHandler : function(object, event, startX, startY) {
-<<<<<<< HEAD
-		var dx = GeneralLib.snapToGrid(event.pageX - startX, true),
-			dy = GeneralLib.snapToGrid(event.pageY - startY, true);
-=======
 		// detect if activity is close to an edge of viewport and scroll automatically
 		if (event.pageX - canvas.offset().left > canvas.width() - 150) {
 			canvas.scrollLeft(canvas.scrollLeft() + 10);
@@ -199,7 +195,6 @@
 
 		var dx = event.pageX + canvas.scrollLeft() - startX,
 			dy = event.pageY + canvas.scrollTop()  - startY;
->>>>>>> 4436ad48
 
 		object.items.transform('t' + dx + ' ' + dy);
 		
@@ -425,11 +420,7 @@
 
 			var transitions = activity.transitions.from.concat(activity.transitions.to);
 			// start dragging the activity
-<<<<<<< HEAD
-			HandlerLib.dragItemsStartHandler(activity, this, mouseupHandler, event, x, y, transitions);
-=======
 			HandlerLib.dragItemsStartHandler(activity, this, mouseupHandler, event, x + canvas.scrollLeft(), y + canvas.scrollTop(), transitions);
->>>>>>> 4436ad48
 		}
 	},
 	
@@ -519,11 +510,7 @@
 			}
 		}
 			
-<<<<<<< HEAD
-		HandlerLib.dragItemsStartHandler(container, this, mouseupHandler, event, x, y);
-=======
 		HandlerLib.dragItemsStartHandler(container, this, mouseupHandler, event, x + canvas.scrollLeft(), y + canvas.scrollTop());
->>>>>>> 4436ad48
 	},
 		
 	/**
@@ -625,11 +612,7 @@
 			}
 		}
 			
-<<<<<<< HEAD
-		HandlerLib.dragItemsStartHandler(label, this, mouseupHandler, event, x, y);
-=======
 		HandlerLib.dragItemsStartHandler(label, this, mouseupHandler, event, x + canvas.scrollLeft(), y + canvas.scrollTop());
->>>>>>> 4436ad48
 	},
 	
 	
@@ -785,9 +768,6 @@
 		if (targetElement) {
 			endActivity = ActivityLib.getParentObject(targetElement);
 		}
-		if (endActivity == null) {
-			endActivity = ActivityLib.getParentObject(targetElement.parent());
-		}
 
 		if (endActivity && activity != endActivity) {
 			ActivityLib.addTransition(activity, endActivity);
@@ -819,10 +799,6 @@
 			}
 		}
 			
-<<<<<<< HEAD
-		HandlerLib.dragItemsStartHandler(transition, this, mouseupHandler, event, x, y);
-=======
 		HandlerLib.dragItemsStartHandler(transition, this, mouseupHandler, event, x + canvas.scrollLeft(), y + canvas.scrollTop());
->>>>>>> 4436ad48
 	}
 };