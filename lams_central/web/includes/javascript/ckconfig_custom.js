--- conflicted
+++ resolved
@@ -144,14 +144,7 @@
 
 // ---- Additional scripts -----
 
-<<<<<<< HEAD
-// Hides editor instaces until they are fully initialized
-CKEDITOR.on('instanceCreated', function(e){
-	//e.editor.element.$.style.display = 'none';
-});
-
 CKEDITOR.on('instanceReady', function(e){
-	
 	//add custom classes
 	var classes = e.editor.config.classes;
 	if (classes) {
@@ -162,10 +155,7 @@
 	    }
 	}
 	
-=======
-CKEDITOR.on('instanceReady', function(e){
 	//set min-height CSS property
->>>>>>> 3beab6f8
 	var height = e.editor.config.height;
 	if ( ! height ) {
 		height = "60px";
