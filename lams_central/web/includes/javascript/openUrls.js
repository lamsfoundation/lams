// resolution checking
var belowMinRes;
if (screen.width <= 800 && screen.height <= 600) {
	belowMinRes = true;
} else {
	belowMinRes = false;
}

var learner_width = 1280;
var learner_height = 720;

var authorWin = null;
var learnWin = null;
var kumaliveWin = null;
var monitorLessonWin = null;
var addLessonWin = null;
var epWin = null;
var appadminWin = null;
var omWin = null;
var pWin = null;
var copyrightWin = null;
var customWin = null;
var gradebookMonWin = null;
var gradebookLrnWin = null;
var gradebookMonLessonWin = null;

function getCenterParams(width, height) {
	var left = ((screen.width / 2) - (width / 2)),
		// open the window a bit higher than center
		top = ((screen.height / 2) - (height / 2)) / 2;
	return ",top=" + top + ",left=" + left;
}

function closeAllChildren() {
	if (authorWin && !authorWin.closed) authorWin.closeWindow();
	if (learnWin && !learnWin.closed) learnWin.close();
	if (monitorLessonWin && !monitorLessonWin.closed) monitorLessonWin.closeWindow();
	if (addLessonWin && !addLessonWin.closed) addLessonWin.close();
	if (epWin && !epWin.closed) epWin.close();
	if (appadminWin && !appadminWin.closed) appadminWin.close();
	if (omWin && !omWin.closed) omWin.close();
	if (pWin && !pWin.closed) pWin.close();
	if (copyrightWin && !copyrightWin.closed) copyrightWin.close();
	if (gradebookMonWin && !gradebookMonWin.closed) gradebookMonWin.close();
	if (gradebookLrnWin && !gradebookLrnWin.closed) gradebookLrnWin.close();
	if (gradebookMonLessonWin && !gradebookMonLessonWin.closed) gradebookMonLessonWin.close();
}

<<<<<<< HEAD
function returnToMonitorLessonIntegrated( lessonID ) {
	window.location = '/lams/home/monitorLesson.do?lessonID='+lessonID;
}

function openMonitorLesson( lessonID, url ) {
	if (!url) {
		// change back to Home controller after upgrade!!
		url = '/lams/monitoring/monitoring/monitorLesson.do?';
	}
	url += 'lessonID='+ lessonID;
	sessionStorage.removeItem("lamsMonitoringCurrentTab");
	window.location.href = url;
=======
function openMonitorLesson(lessonID) {
	sessionStorage.removeItem("lamsMonitoringCurrentTab");
	window.location.href = '/lams/home/monitorLesson.do?lessonID='+ lessonID;
>>>>>>> 9e4a6a60
}

function openLearner( lessonId, url ) {
	if (!url) {
		url = '/lams/home/learner.do?';
	}
	var learnerUrl = url + 'lessonID=' + lessonId;
	
	if (isMac) {
		learnWin = window.open(learnerUrl,'lWindow','width=' + learner_width + ',height=' + learner_height 
				   + ',resizable,scrollbars=yes,status=yes' + getCenterParams(learner_width, learner_height));
	} else {
		if (learnWin && !learnWin.closed ) {
			learnWin.location = learnerUrl;		
			learnWin.focus();
		} else {
			learnWin = window.open(learnerUrl,'lWindow','width=' + learner_width + ',height=' + learner_height 
					   + ',resizable,scrollbars=yes,status=yes' + getCenterParams(learner_width, learner_height));
		}
	}
}

function openKumalive(orgID, role) {
	var kumaliveUrl = LAMS_URL + '/learning/kumalive/kumalive.jsp?organisationID=' + orgID + '&role=' + role
	
	if (isMac) {
		kumaliveWin = window.open(kumaliveUrl,'kumaliveWindow','width=' + learner_width + ',height=' + learner_height 
					  + ',resizable,scrollbars=yes,status=yes' + getCenterParams(learner_width, learner_height));
	} else {
		if (kumaliveWin && !kumaliveWin.closed) {
			kumaliveWin.location = kumaliveUrl;		
			kumaliveWin.focus();
		} else {
			kumaliveWin = window.open(kumaliveUrl,'kumaliveWindow','width=' + learner_width + ',height=' + learner_height 
						  + ',resizable,scrollbars=yes,status=yes' + getCenterParams(learner_width, learner_height));
		}
	}
}

/**
 * Method designed to open learner window from shortened LAMS learner
 * URLS like /lams/r/*. Works exactly the same as openLearner() method
 * except it opens slightly modified path "../home.do".
 */
function openLearnerShortenedUrl( lessonId ) {
	if (isMac) {
		learnWin = window.open('/lams/home/learner.do?lessonID='+lessonId,'lWindow','width=' + learner_width 
				   + ',height=' + learner_height + ',resizable,scrollbars=yes,status=yes'
				   + getCenterParams(learner_width, learner_height));
	} else {
		if (learnWin && !learnWin.closed ) {
			learnWin.location = '/lams/home/learner.do?lessonID='+lessonId;		
			learnWin.focus();
		} else {
			learnWin = window.open('/lams/home/learner.do?lessonID='+lessonId,'lWindow','width='
					   + learner_width + ',height=' + learner_height + ',resizable,scrollbars=yes,status=yes'
					   + getCenterParams(learner_width, learner_height));
		}
	}	
}

function openAppadmin() {
<<<<<<< HEAD
	var height = app_admin_height;
	var width = app_admin_width;
=======
	var height = 768;
	var width = 1024;
>>>>>>> 9e4a6a60
	var left = 0;
	var top = 0;
	
	if (self.screen) {
		top = (self.screen.height/2-height/2) / 2;
		left = self.screen.width/2-width/2;
	}
	
	if (isMac) {
		appadminWin = window.open('admin/appadminstart.do','saWindow','left='+left+',top='+top+',width='+width+',height='+height
					  +',resizable,location,menubar,scrollbars,dependent,status,toolbar');
	} else {
		if (appadminWin && !appadminWin.closed ) {
			appadminWin.location = 'admin/appadminstart.do';
			appadminWin.focus();
		} else {
			appadminWin = window.open('admin/appadminstart.do','saWindow','left='+left+',top='+top+',width='+width+',height='
					      +height+',resizable,location,menubar,scrollbars,dependent,status,toolbar');
			appadminWin.focus();
		}
	}
}

function openOrgManagement(orgId) {
	var height = 648;
	var width = 1152;
	var left = 0;
	var top = 0;
	if (self.screen) {
		top = (self.screen.height/2-height/2) / 2;
		left = self.screen.width/2-width/2;
	}
	if (isMac) {
		omWin = window.open('admin/orgmanage.do?org='+orgId,'omWindow','left='+left+',top='+top+',width='+width
				+',height='+height+',resizable,location,menubar,scrollbars,dependent,status,toolbar');
	} else {
		if (omWin && !omWin.closed ) {
			omWin.location = 'admin/orgmanage.do?org='+orgId;
			omWin.focus();
		} else {
			omWin = window.open('admin/orgmanage.do?org='+orgId,'omWindow','left='+left+',top='+top+',width='+width
					+',height='+height+',resizable,location,menubar,scrollbars,dependent,status,toolbar');
			omWin.focus();
		}
	}
}	

function openCopyRight() {
	var height = 388;
	var width = 750;
	var left = 0;
	var top = 0;
	if (self.screen) {
		top = (self.screen.height/2-height/2) / 2;
		left = self.screen.width/2-width/2;
	}
	if (isMac) {
		copyrightWin = window.open('copyright.jsp','copyright','resizable,left='+left+',top='+top
					   +',width=750,height=388,scrollbars');
	} else {
		if (copyrightWin && !copyrightWin.closed ) {
			copyrightWin.focus();
		} else {
			copyrightWin = window.open('copyright.jsp','copyright','resizable,left='+left+',top='+top
						   +',width=750,height=388,scrollbars');
			copyrightWin.focus();
		}
	}
}

function openQbCollections(){
	window.open('qb/collection/show.do', '_blank');
}

function openCustom(url) {
	var left = 0;
	var top = 0;
	if (isMac) {
		customWin = window.open(url,'custom','resizable,left='+left+',top='+top+',scrollbars');
	} else {
		if (customWin && !customWin.closed ) {
			customWin.focus();
		} else {
			customWin = window.open(url,'custom','resizable,left='+left+',top='+top+',scrollbars');
			customWin.focus();
		}
	}
}<|MERGE_RESOLUTION|>--- conflicted
+++ resolved
@@ -46,24 +46,9 @@
 	if (gradebookMonLessonWin && !gradebookMonLessonWin.closed) gradebookMonLessonWin.close();
 }
 
-<<<<<<< HEAD
-function returnToMonitorLessonIntegrated( lessonID ) {
-	window.location = '/lams/home/monitorLesson.do?lessonID='+lessonID;
-}
-
-function openMonitorLesson( lessonID, url ) {
-	if (!url) {
-		// change back to Home controller after upgrade!!
-		url = '/lams/monitoring/monitoring/monitorLesson.do?';
-	}
-	url += 'lessonID='+ lessonID;
-	sessionStorage.removeItem("lamsMonitoringCurrentTab");
-	window.location.href = url;
-=======
 function openMonitorLesson(lessonID) {
 	sessionStorage.removeItem("lamsMonitoringCurrentTab");
 	window.location.href = '/lams/home/monitorLesson.do?lessonID='+ lessonID;
->>>>>>> 9e4a6a60
 }
 
 function openLearner( lessonId, url ) {
@@ -126,13 +111,8 @@
 }
 
 function openAppadmin() {
-<<<<<<< HEAD
-	var height = app_admin_height;
-	var width = app_admin_width;
-=======
 	var height = 768;
 	var width = 1024;
->>>>>>> 9e4a6a60
 	var left = 0;
 	var top = 0;
 	
