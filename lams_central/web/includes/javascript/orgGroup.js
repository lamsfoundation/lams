--- conflicted
+++ resolved
@@ -713,11 +713,7 @@
 			}
 		}, 1000);
 				
-<<<<<<< HEAD
-		var url = LAMS_URL + "monitoring/groupingUpload/getGroupTemplateFile.do?activityID="+groupingActivityId
-=======
 		var url = LAMS_URL + "groupingUpload/getGroupTemplateFile.do?activityID="+groupingActivityId
->>>>>>> 0d0ccac6
 		+"&organisationID="+organisationId+"&lessonID="+lessonId+"&downloadTokenValue=" + token;
 		if ( grouping && grouping.groupingId) {
 			url += "&groupingId=" + grouping.groupingId;
