/**
 * Identifies data source and runs chart drawing function.
 */
<<<<<<< HEAD
function drawChart(type, chartID, url, legendOnHover){
	// get data with the given URL
	d3.json(url, function(error, response){
		if (error) {
			// forward error to browser
			throw error;
		}
		
		if (!response || $.isEmptyObject(response)) {
			// if there is no data to display
			return;
		}
		
		// clear previous chart
		var rawData = response.data, 
			chartDiv = $('#' + chartID).empty().show(),
			width = chartDiv.width(),
			//Changed for LDEV-4475 Missing information in Legend for Pie Chart when more than 7 items
		//	height = 410,
			height = chartDiv.height()*1.5,
			// add SVG elem
		    svg = d3.select(chartDiv[0])
					.append('svg')
					.attr('width', width)
					.attr('height', height);
			// build domain out of keys
			domainX = rawData.map(function(d) { return d.name }),
			// 10 color palette
			scaleColor = d3.scaleOrdinal(d3.schemeCategory10)
							     .domain(domainX),
			legend = null;
			
		if (!legendOnHover) {
			legend = svg.append('g');
			// build legend first so we know how much space we've got for the chart
			$.each(rawData, function(index, d){
				// a small rectangle with proper color
				legend.append('rect')
					  .attr('x', 0)
					  .attr('y', index * 30)
					  .attr('width', 15)
					  .attr('height', 15)
					  .attr('fill', scaleColor(d.name));
				// label
				legend.append('text')
					  .attr('x', 20)
					  .attr('y', index * 30 + 11)
					  .attr('text-anchor', 'start')
					  .text(d.name + ' (' + Math.round(+d.value) + ' %)');
=======
function drawChart(type, chartID, dataSource, legendOnHover){
	switch (typeof dataSource) {
		case 'string': 
			// get data with the given URL
			d3.json(dataSource, function(error, response){
				if (error) {
					// forward error to browser
					throw error;
				}
				
				if (!response || $.isEmptyObject(response)) {
					// if there is no data to display
					return;
				}
				
				_drawChart(type, chartID, response.data, legendOnHover);
>>>>>>> 2011f221
			});
			break;
		case 'object':
			_drawChart(type, chartID, dataSource, legendOnHover);
			break;
	}
}

/**
 * Prepares SVG area for drawing and runs concrete chart function.
 */
function _drawChart(type, chartID, rawData, legendOnHover) {
	// clear previous chart
	var chartDiv = $('#' + chartID).empty().show(),
		width = chartDiv.width(),
		height = chartDiv.height(),
		// add SVG elem
	    svg = d3.select(chartDiv[0])
				.append('svg')
				.attr('width', width)
				.attr('height', height);
		// build domain out of keys
		domainX = rawData.map(function(d) { return d.name }),
		// 10 color palette
		scaleColor = d3.scaleOrdinal(d3.schemeCategory10)
						     .domain(domainX),
		legend = null;
		
	if (!legendOnHover) {
		legend = svg.append('g');
		// build legend first so we know how much space we've got for the chart
		$.each(rawData, function(index, d){
			// a small rectangle with proper color
			legend.append('rect')
				  .attr('x', 0)
				  .attr('y', index * 30)
				  .attr('width', 15)
				  .attr('height', 15)
				  .attr('fill', scaleColor(d.name));
			// label
			legend.append('text')
				  .attr('x', 20)
				  .attr('y', index * 30 + 11)
				  .attr('text-anchor', 'start')
				  .text(d.name + ' (' + Math.round(+d.value) + '%)');
		});
	}
	
	// draw proper chart
	if (type == 'bar') {
		_drawBarChart(chartDiv, legend, width, height, rawData, domainX, scaleColor);
	} else if (type == 'pie') {
		_drawPieChart(chartDiv, legend, width, height, rawData, scaleColor);
	}
}

// margins are needed so bar chart Y axis is not clipped
var CHART_MARGIN = {'top' : 10, 'left' : 40, 'right' : 20},
	MIN_BAR_WIDTH = 30;

/**
 * Draws a bar chart.
 */
function _drawBarChart(chartDiv, legend, width, height, rawData, domainX, scaleColor) {
	// if all bars easily fit in a half of SVG width, limit the drawing width
	// otherwise the chart would be too wide
	var svg = d3.select(chartDiv[0]).select('svg'),
		tooltip = legend ? null : d3.select(chartDiv[0])
									.append('div')
								    .attr('class', 'chartTooltip'),
		legendWidth = legend ? legend.node().getBBox().width : 0,
		// guess how wide the chart can be and compare it to half of available width
		canvasWidth = (rawData.length * MIN_BAR_WIDTH * 1.1 + CHART_MARGIN.left > width / 2 ?
						    width - legendWidth - (legend ? CHART_MARGIN.right : 0)
						  : width / 2) - CHART_MARGIN.left,
						  
		canvas = svg.append('g')
					// do not start drawing from the very edges as Y axis labels will be clipped
					.attr('transform', 'translate(' + CHART_MARGIN.left + ',-' + CHART_MARGIN.top + ')'),
	
		// map keys to bars
		scaleX = d3.scaleBand()
						 .domain(domainX)
			    		 .rangeRound([0, canvasWidth - CHART_MARGIN.left])
			    		 .padding(0.1),

		// map values to bar height
	    scaleY = d3.scaleLinear()
				       	 .domain([0, 1])
				       	 .range([height, CHART_MARGIN.top + 10]),
		// scale expects 0..1, we've got 0..100, this function converts it
	    y = function(value) {return scaleY(value / 100)},
	    // declare Y axis
		axisY = d3.axisLeft(scaleY)
	    		  .ticks(10, "%");
		
		// draw Y axis
		canvas.append("g")
		   .attr("class", "y axis")
		   .call(axisY);

	// draw bars
	canvas.selectAll('.bar').data(rawData).enter()
		.append('rect')
		.attr('class', 'bar')
		.attr("x", function(d) {return scaleX(d.name)})
		.attr("width", scaleX.bandwidth())
		.attr("y", function(d) {return y(d.value)})
		.attr("height", function(d){return height - y(d.value)})
		.attr('fill', function(d) {return scaleColor(d.name)})
		.on('mouseover', function(d) {
			if (tooltip) {
				var node = d3.select(this).node(),
					offset = $(node).offset(),
					box = node.getBBox();
				tooltip.transition()		
                	   .duration(200)		
                	   .style('opacity', 1);	
				tooltip.text(d.name + ' (' + Math.round(+d.value) + '%)')
					   .style('left', +offset.left + box.width/2 - $(tooltip.node()).width()/2 - 22 + 'px')		
					   .style('top', +offset.top - 20 + 'px');	
	            }
		})					
        .on('mouseout', function(d) {
        	if (tooltip) {
        		tooltip.transition()		
	                   .duration(500)		
	                   .style('opacity', 0);
        	}
        });
	
	if (legend) {
		// move the legend to the right of the chart
		legend.attr('transform', 'translate(' + (canvasWidth + CHART_MARGIN.right) + ',' + (CHART_MARGIN.top + 20) + ')');
	}
	
	// functions to animate changed data
	chartDiv.data('updateFunctions', {
		'y' 	 :  function(d) {return y(d.value);},
		'height' :  function(d) {return height - y(d.value);}
	});
}

/**
 * Draws a pie chart.
 */
function _drawPieChart(chartDiv, legend, width, height, rawData, scaleColor){
	// calculate how much space we've got for the chart
	var svg = d3.select(chartDiv[0]).select('svg'),
		tooltip = legend ? null : d3.select(chartDiv[0])
									.append('div')
								    .attr('class', 'chartTooltip'),
		legendWidth = legend ? legend.node().getBBox().width : 0,
		canvasWidth = width - legendWidth - (legend ? CHART_MARGIN.right : 0),
		radius = Math.min(canvasWidth, height) / 2,
		canvas = svg.append('g')
					// set centre of the pie
					.attr("transform", "translate(" + radius + "," + radius + ")"),
		// pie chunk drawing function
		arc = d3.arc()
				.outerRadius(radius - 10)
				.innerRadius(0),
		pie = d3.pie()
				// for each data element extract the value to feed chart
				.value(function(d) { return d.value });
		
	canvas.selectAll(".arc")
		  // feed processed data to the document
     	  .data(pie(rawData))
      	  .enter()
      	  .append("g")
      	  .attr("class", "arc")
      	  // draw pie chunks
	      .append("path")
	      .attr("d", arc)
	      .style("fill", function(d) { return scaleColor(d.data.name) })
		  .on('mouseover', function(d) {
			if (tooltip) {
				var node = d3.select(this).node(),
					offset = $(node).offset(),
					box = node.getBBox();
				tooltip.transition()		
	            	   .duration(200)		
	            	   .style('opacity', 1);	
				tooltip.text(d.data.name + ' (' + Math.round(+d.data.value) + '%)')
					   .style('left', +offset.left + box.width/2 + 'px')	
					   .style('top', +offset.top + box.height/2 + 'px');	
	            }
		  })					
	      .on('mouseout', function(d) {
	    	if (tooltip) {
	    		tooltip.transition()		
	                   .duration(500)		
	                   .style('opacity', 0);
	    	}
	      });
	
	if (legend) {
		// move the legend to the right of the chart
		legend.attr('transform', 'translate(' + (radius * 2 + CHART_MARGIN.right)  + ',' + (CHART_MARGIN.top + 20) + ')');
	}
	
	// function to animate changed data
	canvas.selectAll("path").each(function(d){
		this.currentData = d;
	});
	chartDiv.data('updateFunctions', {
		'pie' : pie,
		'arcTween' : function(a) {
			var interpolation = d3.interpolate(this.currentData, a);
			this.currentData = interpolation(0);
			return function(t) {
				return arc(interpolation(t));
			};
		}
	});
}

function drawHistogram(chartID, url, xAxisLabel, yAxisLabel){

	// clear previous chart
	var xaxisTicksHeight = 35,
		xaxisHeight = 50,
	 	yaxisLabelWidth = 20,
	 	yaxisWidth = 50,
		formatCount = d3.format(",.0f"),
		chartDiv = $('#' + chartID).empty().show(),
		svgWidth = chartDiv.width(),
		svgHeightOffset = 10,
		svgHeight = chartDiv.height() - svgHeightOffset,
		margin = {top: 10, right: 40, bottom: 120, left: 0},
	    margin2 = {top: 405, right: 40, bottom: xaxisHeight, left: 0},
	    width = svgWidth - margin.left - margin.right,
	    height = svgHeight - margin.top - margin.bottom,
	    height2 = svgHeight - margin2.top - margin2.bottom;

	var svg = d3.select(chartDiv[0])
		.append("svg")
		.attr('width', svgWidth)
		.attr('height', svgHeight)
	    .append("g")
	    .attr("transform", "translate(0," + svgHeightOffset + ")");
	
	var focus = svg.append("g")
	    .attr("class", "focus")
	    .attr("transform", "translate(" + margin.left + "," + margin.top + ")");
	
	var context = svg.append("g")
	    .attr("class", "context")
	    .attr("transform", "translate(" + margin2.left + "," + margin2.top + ")");

	var brush = d3.brushX()
	    .extent([[0, 0], [width, height2]])
	    .on("brush end", _brushed);

	var	zoom;
	var x;
	var x2;
	var y = d3.scaleLinear()
		.range([height, 0]);

	var y2 = d3.scaleLinear()
		.range([height2, 0]);
	
	var xAxis;
	var xAxis2;
	var yAxis;
	var contextbar;
	var data;
	var buckets;

	// get data with the given URL
	d3.json(url, function(error, response){
		
		if (error) {
			// forward error to browser
			throw error;
		}
		
		if (!response || $.isEmptyObject(response)) {
			// if there is no data to display
			return;
		}
			
		// clear previous chart
		data = response.data;
		var	max = Number(d3.max(data))+1;
		var min = Number(d3.min(data));
		var range = max-min;
		if ( range > 11 ) {
			// tweak the range to have more space at the top so it charts better for larger numbers
			range+=3;
			max+=3;
		}
		var buckets = range <= 11 ? range : 10;

		// where the range > 11, aim for a zoom where bucket width is no more than a half a mark
		var zoomFactor = range <= 11 ? 10 : Math.round(range / 5);
		// console.log("range "+range+" zoomFactor "+zoomFactor);
		zoom = d3.zoom()
		    .scaleExtent([1, zoomFactor])
		    .translateExtent([[0, 0], [width, height]])
		    .extent([[0, 0], [width, height]])
		    .on("zoom", _zoomed);

		// x, y are top detailed graph, x2, y2 are the bottom overview graph. x, x2 declared already so that
		// so that they can be accessed by function
		x = d3.scaleLinear()
			.domain([min, max])
	    	.rangeRound([0, width]);
		
		x2 = d3.scaleLinear()
			.domain([min, max])
			.rangeRound([0, width]);

		xAxis = d3.axisBottom(x),
	    xAxis2 = d3.axisBottom(x2),
	    yAxis = d3.axisLeft(y);
		
		var histogram = d3.histogram()
	    	.domain(x.domain())
	    	.thresholds(buckets);
		
		var bins = histogram(data);

		y.domain([0, d3.max(bins, function(d) { return d.length; })]);
		y2.domain([0, d3.max(bins, function(d) { return d.length; })]);

		// top detailed histogram
		focus.append("g")
		    .attr("class", "axis axis--x")
		    .attr("transform", "translate(" + yaxisWidth +"," + height + ")")
		    .call(xAxis);

		focus.append("g")
			.attr("class", "axis axis--y")
			.attr("transform", "translate(" + yaxisWidth + ",0)")
			.call(yAxis);

		focus.append("text")
	        .attr("transform", "rotate(-90)")
	        .attr("y", 0)
	        .attr("x", 0 - (height / 2))
	        .attr("dy", "1em")
	        .style("text-anchor", "middle")
	        .text(yAxisLabel);
		
		var focusbar = generateFocusBars(x, focus, bins);
		
		// bottom overall histogram
		context.append("g")
		    .attr("class", "axis axis--x")
		    .attr("transform", "translate(" + yaxisWidth +"," + height2 + ")")
		    .call(xAxis);

		context.append("text") 
			.attr("x", (width - yaxisWidth) / 2 )
			.attr("y",  height2 + xaxisTicksHeight)
	        .style("text-anchor", "middle")
	        .text(xAxisLabel);
	
		contextbar = context.selectAll(".bar")
		    .data(bins)
		    .enter().append("g")
		    .attr("class", "bar")
		    .attr("transform", function(d) { return "translate(" + (x2(d.x0) + yaxisWidth) + "," + y2(d.length) + ")"; });
	
		contextbar.append("rect")
		    .attr("x", 1)
		    .attr("width", function(d) { return x2(d.x1) - x2(d.x0) - 1; })
		    .attr("height", function(d) { return height2 - y2(d.length); });
	
		contextbar.append("text")
		    .attr("dy", ".75em")
		    .attr("y", 6)
		    .attr("x", function(d) { return (x2(d.x1) - x2(d.x0)) / 2; })
		    .attr("text-anchor", "middle")
		    .text(function(d) { return formatCount(d.length); });
	
		context.append("g")
	      	.attr("class", "brush")
		    .attr("transform", "translate("+yaxisWidth+",0)")
	      	.call(brush)
	      	.call(brush.move, x.range());

		svg.append("rect")
			.attr("class", "zoom")
			.attr("width", width)
			.attr("height", height)
			.attr("transform", "translate(" + (margin.left + yaxisWidth) + "," + margin.top + ")")
			.call(zoom);
		  
	});


	function _brushed() {
		if (d3.event.sourceEvent && d3.event.sourceEvent.type === "zoom") return; // ignore brush-by-zoom
		var s = d3.event.selection || x2.range();
		x.domain(s.map(x2.invert, x2));
		focus.select(".axis--x").call(xAxis);
		svg.select(".zoom").call(zoom.transform, d3.zoomIdentity
		      .scale(width / (s[1] - s[0]))
		      .translate(-s[0], 0));
	}

	function _zoomed() {
		if (d3.event.sourceEvent && d3.event.sourceEvent.type === "brush") return; // ignore zoom-by-brush
		var t = d3.event.transform;
		x.domain(t.rescaleX(x2).domain());
		var histogram = d3.histogram()
	    	.domain(x.domain())
	    	.thresholds(10);
		var bins = histogram(data);
		y.domain([0, d3.max(bins, function(d) { return d.length; })]);
		yAxis = d3.axisLeft(y);
		var focusbar = generateFocusBars(x, focus, bins);
		focus.select(".axis--x").call(xAxis);
		focus.select(".axis--y").call(yAxis);
		context.select(".brush").call(brush.move, x.range().map(t.invertX, t));
	}

	function generateFocusBars(x, focus, bins) {
		focus.selectAll(".bar").remove();

		var focusbar = focus.selectAll(".bar")
		    .data(bins)
		    .enter().append("g")
		    .attr("class", "bar")
		    .attr("transform", function(d) { return "translate(" + (x(d.x0) + yaxisWidth) + "," + y(d.length) + ")"; });

		focusbar.append("rect")
		    .attr("x", 1)
		    .attr("width", function(d) { return x(d.x1) - x(d.x0) - 1; })
		    .attr("height", function(d) { return height - y(d.length); });
	
		focusbar.append("text")
		    .attr("dy", ".75em")
		    .attr("y", 6)
		    .attr("x", function(d) { return (x(d.x1) - x(d.x0)) / 2; })
		    .attr("text-anchor", "middle")
		    .text(function(d) { return formatCount(d.length); });
		
		return focusbar;
	}
}<|MERGE_RESOLUTION|>--- conflicted
+++ resolved
@@ -1,10 +1,11 @@
 /**
  * Identifies data source and runs chart drawing function.
  */
-<<<<<<< HEAD
-function drawChart(type, chartID, url, legendOnHover){
+function drawChart(type, chartID, dataSource, legendOnHover){
+	switch (typeof dataSource) {
+		case 'string': 
 	// get data with the given URL
-	d3.json(url, function(error, response){
+			d3.json(dataSource, function(error, response){
 		if (error) {
 			// forward error to browser
 			throw error;
@@ -15,12 +16,23 @@
 			return;
 		}
 		
+				_drawChart(type, chartID, response.data, legendOnHover);
+			});
+			break;
+		case 'object':
+			_drawChart(type, chartID, dataSource, legendOnHover);
+			break;
+	}
+}
+
+/**
+ * Prepares SVG area for drawing and runs concrete chart function.
+ */
+function _drawChart(type, chartID, rawData, legendOnHover) {
 		// clear previous chart
-		var rawData = response.data, 
-			chartDiv = $('#' + chartID).empty().show(),
+	var chartDiv = $('#' + chartID).empty().show(),
 			width = chartDiv.width(),
 			//Changed for LDEV-4475 Missing information in Legend for Pie Chart when more than 7 items
-		//	height = 410,
 			height = chartDiv.height()*1.5,
 			// add SVG elem
 		    svg = d3.select(chartDiv[0])
@@ -51,78 +63,15 @@
 					  .attr('y', index * 30 + 11)
 					  .attr('text-anchor', 'start')
 					  .text(d.name + ' (' + Math.round(+d.value) + ' %)');
-=======
-function drawChart(type, chartID, dataSource, legendOnHover){
-	switch (typeof dataSource) {
-		case 'string': 
-			// get data with the given URL
-			d3.json(dataSource, function(error, response){
-				if (error) {
-					// forward error to browser
-					throw error;
-				}
-				
-				if (!response || $.isEmptyObject(response)) {
-					// if there is no data to display
-					return;
-				}
-				
-				_drawChart(type, chartID, response.data, legendOnHover);
->>>>>>> 2011f221
 			});
-			break;
-		case 'object':
-			_drawChart(type, chartID, dataSource, legendOnHover);
-			break;
-	}
-}
-
-/**
- * Prepares SVG area for drawing and runs concrete chart function.
- */
-function _drawChart(type, chartID, rawData, legendOnHover) {
-	// clear previous chart
-	var chartDiv = $('#' + chartID).empty().show(),
-		width = chartDiv.width(),
-		height = chartDiv.height(),
-		// add SVG elem
-	    svg = d3.select(chartDiv[0])
-				.append('svg')
-				.attr('width', width)
-				.attr('height', height);
-		// build domain out of keys
-		domainX = rawData.map(function(d) { return d.name }),
-		// 10 color palette
-		scaleColor = d3.scaleOrdinal(d3.schemeCategory10)
-						     .domain(domainX),
-		legend = null;
-		
-	if (!legendOnHover) {
-		legend = svg.append('g');
-		// build legend first so we know how much space we've got for the chart
-		$.each(rawData, function(index, d){
-			// a small rectangle with proper color
-			legend.append('rect')
-				  .attr('x', 0)
-				  .attr('y', index * 30)
-				  .attr('width', 15)
-				  .attr('height', 15)
-				  .attr('fill', scaleColor(d.name));
-			// label
-			legend.append('text')
-				  .attr('x', 20)
-				  .attr('y', index * 30 + 11)
-				  .attr('text-anchor', 'start')
-				  .text(d.name + ' (' + Math.round(+d.value) + '%)');
-		});
-	}
-	
-	// draw proper chart
-	if (type == 'bar') {
+		}
+		
+		// draw proper chart
+		if (type == 'bar') {
 		_drawBarChart(chartDiv, legend, width, height, rawData, domainX, scaleColor);
-	} else if (type == 'pie') {
+		} else if (type == 'pie') {
 		_drawPieChart(chartDiv, legend, width, height, rawData, scaleColor);
-	}
+		}
 }
 
 // margins are needed so bar chart Y axis is not clipped
@@ -187,7 +136,7 @@
 				tooltip.transition()		
                 	   .duration(200)		
                 	   .style('opacity', 1);	
-				tooltip.text(d.name + ' (' + Math.round(+d.value) + '%)')
+				tooltip.text(d.name + ' (' + Math.round(+d.value) + ' %)')
 					   .style('left', +offset.left + box.width/2 - $(tooltip.node()).width()/2 - 22 + 'px')		
 					   .style('top', +offset.top - 20 + 'px');	
 	            }
@@ -253,7 +202,7 @@
 				tooltip.transition()		
 	            	   .duration(200)		
 	            	   .style('opacity', 1);	
-				tooltip.text(d.data.name + ' (' + Math.round(+d.data.value) + '%)')
+				tooltip.text(d.data.name + ' (' + Math.round(+d.data.value) + ' %)')
 					   .style('left', +offset.left + box.width/2 + 'px')	
 					   .style('top', +offset.top + box.height/2 + 'px');	
 	            }
@@ -513,4 +462,4 @@
 		
 		return focusbar;
 	}
-}+}
