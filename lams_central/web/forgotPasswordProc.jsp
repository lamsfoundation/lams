--- conflicted
+++ resolved
@@ -1,72 +1,31 @@
 <%@ page language="java" pageEncoding="UTF-8" contentType="text/html;charset=utf-8"%>
-<<<<<<< HEAD
-<%@page import="org.apache.commons.lang.StringEscapeUtils"%>
-<%@page import="org.lamsfoundation.lams.web.ForgotPasswordServlet"%>
-<%@page import="org.lamsfoundation.lams.util.MessageService"%>
-<%@page import="org.springframework.web.context.WebApplicationContext"%>
-<%@page import="org.springframework.web.context.support.WebApplicationContextUtils"%>
-<%@ page import="org.lamsfoundation.lams.util.Configuration"%>
-<%@ page import="org.lamsfoundation.lams.util.ConfigurationKeys"%>
-
-=======
-<%@ taglib uri="tags-html" prefix="html"%>
-<%@ taglib uri="tags-logic" prefix="logic"%>
->>>>>>> 87b69b43
 <%@ taglib uri="tags-fmt" prefix="fmt"%>
 <%@ taglib uri="tags-lams" prefix="lams"%>
 <%@ taglib uri="tags-core" prefix="c"%>
 
-<<<<<<< HEAD
-<%
-	String languageKey = StringEscapeUtils.escapeHtml(request.getParameter("languageKey"));
-	String stateStr = request.getParameter("state");
-	String emailStr = request.getParameter("emailSent");
-%>
-
-<c:set var="languageKey" scope="request">
-	<%=languageKey%>
-</c:set>
-<c:set var="stateStr" scope="request">
-	<%=stateStr%>
-</c:set>
-<c:set var="emailStr" scope="request">
-	<%=emailStr%>
-</c:set>
-
-=======
->>>>>>> 87b69b43
 <!DOCTYPE html>
 <lams:html>
 
 <lams:head>
+	<lams:css />
 	<title><fmt:message key="title.forgot.password" /></title>
 	<link rel="icon" href="<lams:LAMSURL/>/favicon.ico" type="image/x-icon" />
 	<link rel="shortcut icon" href="<lams:LAMSURL/>/favicon.ico" type="image/x-icon" />
-	<lams:css />
 </lams:head>
 
-<script type="text/javascript">
+<script language="javascript" type="text/javascript">
 	function toHome() {
 		window.location = "<lams:LAMSURL/>index.do";
 	};
 </script>
 
+<c:set var="title">
+	<fmt:message key="title.forgot.password" />
+</c:set>
+
 <body class="stripes">
 	<c:set var="title"><fmt:message key="title.forgot.password" /></c:set>
 	<lams:Page type="admin" title="${title}">
-<<<<<<< HEAD
-		<h4>
-			<fmt:message key="label.forgot.password.confirm" />
-		</h4>
-
-		<c:set var="type" value="info" />
-		<c:if test="${stateStr == 0}">
-			<c:set var="type" value="danger" />
-		</c:if>
-		
-		<lams:Alert id="output" type="${type}" close="false">
-			<fmt:message key="${languageKey}" />
-=======
 		<c:choose>
 			<c:when test="${param.showErrorMessage}">
 				<c:set var="type" value="danger"/>
@@ -78,17 +37,12 @@
 		
 		<lams:Alert id="output" type="${type}" close="false">
 			<fmt:message key="${param.languageKey}" />
->>>>>>> 87b69b43
 		</lams:Alert>
 
 		<button type="button" name="cancel" class="btn btn-primary pull-right voffset10" onclick="javascript:toHome();">
 			<fmt:message key="label.ok" />
-<<<<<<< HEAD
 		</button>
 
-=======
-		</html:button>
->>>>>>> 87b69b43
 	</lams:Page>
 </body>
 
