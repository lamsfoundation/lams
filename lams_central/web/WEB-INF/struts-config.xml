<?xml version="1.0" encoding="UTF-8" ?>

<!DOCTYPE struts-config PUBLIC "-//Apache Software Foundation//DTD Struts Configuration 1.2//EN" "http://jakarta.apache.org/struts/dtds/struts-config_1_2.dtd">

<struts-config>

  <!-- ========== Data Sources Definitions =================================== -->
  <!--
    Define your Struts data sources in a file called struts-data-sources.xml and place
    it in your merge directory.
  -->

  <!-- ========== Form Bean Definitions =================================== -->
  <form-beans>

    <form-bean
      name="TextSearchActionForm"
      type="org.lamsfoundation.lams.web.form.TextSearchActionForm"
    />
    <form-bean
      name="PasswordChangeActionForm"
      type="org.lamsfoundation.lams.web.PasswordChangeActionForm"
    />
    <form-bean
      name="PortraitActionForm"
      type="org.lamsfoundation.lams.web.PortraitActionForm"
    />
    <form-bean
      name="emailForm"
      type="org.lamsfoundation.lams.web.EmailForm"
    />
   <form-bean
      name="uploadForm"
      type="org.lamsfoundation.lams.monitoring.web.FileUploadForm"
    />
<<<<<<< HEAD

=======
   <form-bean
  	  name="PedagogicalPlannerGroupingForm"
  	  type="org.lamsfoundation.lams.web.planner.PedagogicalPlannerGroupingForm"
	/>
	<form-bean
	  name="PedagogicalPlannerSequenceNodeForm"
	  type="org.lamsfoundation.lams.web.planner.PedagogicalPlannerSequenceNodeForm"
	/>
    <form-bean
      name="OutcomeForm"
      type="org.lamsfoundation.lams.web.outcome.OutcomeForm"
    />
    <form-bean
      name="OutcomeScaleForm"
      type="org.lamsfoundation.lams.web.outcome.OutcomeScaleForm"
    />
    
>>>>>>> b04d180a
<form-bean name="UserForm" type="org.apache.struts.action.DynaActionForm">
	<form-property name="userId" type="java.lang.Integer" />
	<form-property name="login" type="java.lang.String" />
	<form-property name="password" type="java.lang.String" />
	<form-property name="title" type="java.lang.String" />
	<form-property name="firstName" type="java.lang.String" />
	<form-property name="lastName" type="java.lang.String" />
	<form-property name="addressLine1" type="java.lang.String" />
	<form-property name="addressLine2" type="java.lang.String" />
	<form-property name="addressLine3" type="java.lang.String" />
	<form-property name="city" type="java.lang.String" />
	<form-property name="state" type="java.lang.String" />
	<form-property name="postcode" type="java.lang.String" />
	<form-property name="country" type="java.lang.String" />
	<form-property name="dayPhone" type="java.lang.String" />
	<form-property name="eveningPhone" type="java.lang.String" />
	<form-property name="mobilePhone" type="java.lang.String" />
	<form-property name="fax" type="java.lang.String" />
	<form-property name="email" type="java.lang.String" />
	<form-property name="localeId" type="java.lang.Integer" />
	<form-property name="timeZone" type="java.lang.String" />
	<form-property name="userTheme" type="java.lang.Long" />
</form-bean>

<form-bean name="SignupForm" type="org.apache.struts.action.DynaActionForm">
	<form-property name="username" type="java.lang.String" />
	<form-property name="password" type="java.lang.String" />
	<form-property name="confirmPassword" type="java.lang.String" />
	<form-property name="firstName" type="java.lang.String" />
	<form-property name="lastName" type="java.lang.String" />
	<form-property name="email" type="java.lang.String" />
	<form-property name="country" type="java.lang.String" />
	<form-property name="confirmEmail" type="java.lang.String" />
	<form-property name="courseKey" type="java.lang.String" />
	<form-property name="submitted" type="java.lang.Boolean" />
	<form-property name="context" type="java.lang.String" />
	<form-property name="usernameTab2" type="java.lang.String" />
	<form-property name="passwordTab2" type="java.lang.String" />
	<form-property name="courseKeyTab2" type="java.lang.String" />
</form-bean>

  </form-beans>

  <!-- ========== Global Exceptions Definitions =================================== -->
  <global-exceptions>
  <exception
    handler="org.lamsfoundation.lams.web.util.CustomStrutsExceptionHandler"
    key="error.system"
    path="/error.jsp"
    scope="request"
    type="java.lang.Exception"/>
</global-exceptions>

  <!-- ========== Global Forward Definitions =================================== -->
  <!--
    Define your forwards in a file called global-forwards.xml and place
    it in your merge directory.
  -->

  <!-- ========== Action Mapping Definitions =================================== -->
   <action-mappings>
    <action
      path="/index"
      type="org.lamsfoundation.lams.web.IndexAction"
      parameter="dispatch"
      unknown="false"
      validate="false"
    >
      <forward
        name="main"
        path="/main.jsp"
        redirect="false"
      />
      <forward
        name="favoriteOrganisations"
        path="/favoriteOrganisations.jsp"
        redirect="false"
      />      
      <forward
        name="profile"
        path="/profile.do?method=view"
        redirect="false"
      />
      <forward
        name="editprofile"
        path="/profile.do?method=edit"
        redirect="false"
      />
      <forward
        name="password"
        path="/password.do"
        redirect="false"
      />
      <forward
        name="twoFactorAuthentication"
        path="/twoFactorAuthentication.do"
        redirect="false"
      />
      <forward
        name="policyConsents"
        path="/policyConsents.do"
        redirect="false"
      />
      <forward
        name="portrait"
        path="/portrait.do"
        redirect="false"
      />
      <forward
        name="lessons"
        path="/profile.do?method=lessons"
        redirect="false"
      />
    </action>
    <action
      path="/authoring/importToolContent"
      type="org.lamsfoundation.lams.authoring.web.ImportToolContentAction"
      unknown="false"
      validate="false"
    >
      <forward
        name="upload"
        path="/toolcontent/import.jsp"
        redirect="false"
      />
      <forward
        name="success"
        path="/toolcontent/importresult.jsp"
        redirect="false"
      />
    </action>
    <action
      path="/authoring/author"
      type="org.lamsfoundation.lams.authoring.web.AuthoringAction"
      parameter="method"
      unknown="false"
      validate="false"
    >
      <forward
        name="openAutoring"
        path="/authoring/authoring.jsp"
        redirect="false"
      />
      <forward
        name="svgGenerator"
        path="/authoring/svgGenerator.jsp"
        redirect="false"
      />
    </action>
    <action
      path="/loginas"
      type="org.lamsfoundation.lams.web.LoginAsAction"
      unknown="false"
      validate="false"
    >
      <forward
        name="usersearch"
        path="/admin/usersearch.do"
        redirect="false"
      />
      <forward
        name="error"
        path="/errorpages/errorWithMessage.jsp"
        redirect="false"
      />

    </action>
    <action
      path="/Paint"
      type="org.lamsfoundation.lams.webservice.PaintAction"
      parameter="method"
      unknown="false"
      validate="false"
    >
    </action>
    <action
      path="/lessonConditions"
      type="org.lamsfoundation.lams.web.LessonConditionsAction"
      parameter="method"
      unknown="false"
      validate="false"
    >
      <forward
        name="indexLessonConditions"
        path="/indexLessonConditions.jsp"
        redirect="false"
      />
    </action>
    <action
      path="/editLessonIntro"
      type="org.lamsfoundation.lams.web.action.EditLessonIntroAction"
      parameter="method"
      unknown="false"
      validate="false"
    >
      <forward
        name="editLessonIntro"
        path="/editLessonIntro.jsp"
        redirect="false"
      />
    </action>
    <action
      path="/password"
      type="org.lamsfoundation.lams.web.PasswordAction"
      name="PasswordChangeActionForm"
      scope="request"
      unknown="false"
      validate="false"
    >
      <forward
        name="passwordChange"
        path="/passwordChangeContent.jsp"
        redirect="false"
      />
    </action>
    <action
      path="/signup/signup"
      type="org.lamsfoundation.lams.web.action.SignupAction"
      name="SignupForm"
      scope="request"
      parameter="method"
      unknown="false"
      validate="false"
    >
      <forward
        name="signup"
        path=".signup"
        redirect="false"
      />
      <forward
        name="index"
        path="/"
        redirect="false"
      />
      <forward
        name="emailVerify"
        path="/signup/emailVerify.jsp"
        redirect="false"
      />
      <forward
        name="emailVerifyResult"
        path="/signup/emailVerifyResult.jsp"
        redirect="false"
      />
      <forward
        name="success"
        path=".successfulSignup"
        redirect="false"
      />
      <forward
        name="error"
        path=".error"
        redirect="false"
      />
      <forward
        name="message"
        path=".message"
        redirect="false"
      />
    </action>
    <action
      path="/notification"
      type="org.lamsfoundation.lams.web.NotificationAction"
      parameter="method"
      unknown="false"
      validate="false"
    >
    </action>
    <action
      path="/r"
      type="org.lamsfoundation.lams.web.RedirectAction"
      unknown="false"
      validate="false"
    >
      <forward
        name="error"
        path=".error"
        redirect="false"
      />
      <forward
        name="message"
        path=".message"
        redirect="false"
      />
    </action>
    <action
      path="/home"
      type="org.lamsfoundation.lams.web.HomeAction"
      parameter="method"
      unknown="false"
      validate="false"
    >
      <forward
        name="sysadmin"
        path="/sysadmin.jsp"
        redirect="false"
      />
      <forward
        name="lessonIntro"
        path="/lessonIntro.jsp"
        redirect="false"
      />
      <forward
        name="addLesson"
        path="/addLesson.jsp"
        redirect="false"
      />
      <forward
        name="error"
        path=".error"
        redirect="false"
      />
      <forward
        name="message"
        path=".message"
        redirect="false"
      />
      <forward
        name="passwordChange"
        path="/passwordChangeContent.jsp"
        redirect="false"
      />
      <forward
        name="index"
        path="/index.jsp"
        redirect="false"
      />
    </action>
    <action
      path="/authoring/exportToolContent"
      type="org.lamsfoundation.lams.authoring.web.ExportToolContentAction"
      unknown="false"
      validate="false"
    >
      <forward
        name="choice"
        path="/toolcontent/exportchoice.jsp"
        redirect="false"
      />
      <forward
        name="loading"
        path="/toolcontent/exportloading.jsp"
        redirect="false"
      />
      <forward
        name="result"
        path="/toolcontent/exportresult.jsp"
        redirect="false"
      />
    </action>
    
	<!--
		Learning Design Sequence Templates
  		-->
    <action
      path="/authoring/template/tbl"
      type="org.lamsfoundation.lams.authoring.template.web.TBLTemplateAction"
      parameter="method"
      validate="false"
      scope="request"
    >
    <forward name="init" path="/authoring/template/tbl/tbl.jsp" />
    <forward name="question" path="/authoring/template/tool/mcquestion.jsp" />
    <forward name="questionoption" path="/authoring/template/tool/mcoption.jsp" />
    <forward name="redooption" path="/authoring/template/tool/mcredooption.jsp" />
    <forward name="assess" path="/authoring/template/tool/assessment.jsp" />
    <forward name="assessmcq" path="/authoring/template/tool/assessmcq.jsp" />
    <forward name="assessredooption" path="/authoring/template/tool/assessredooption.jsp" />
    <forward name="assessoption" path="/authoring/template/tool/assessoption.jsp" />
    <forward name="peerreviewstar" path="/authoring/template/tool/peerreviewstar.jsp" />
    </action>


    <action
      path="/portrait"
      type="org.lamsfoundation.lams.web.PortraitAction"
      name="PortraitActionForm"
      scope="request"
      unknown="false"
      validate="false"
    >
      <forward
        name="portrait"
        path="/profile/portrait.jsp"
        redirect="false"
      />
    </action>
    <action
      path="/lti"
      type="org.lamsfoundation.lams.web.action.LtiAction"
      parameter="method"
      unknown="false"
      validate="false"
    >
      <forward
        name="addLesson"
        path="/lti/addLesson.jsp"
        redirect="false"
      />
      <forward
        name="learnerMonitor"
        path="/lti/learnerMonitor.jsp"
        redirect="false"
      />
      <forward
        name="learnerMonitorRedirect"
        path="/lti.do?method=learnerMonitor"
        redirect="true"
      />
      <forward
        name="error"
        path="/error.jsp"
        redirect="false"
      />
    </action>
    <action
      path="/saveprofile"
      type="org.lamsfoundation.lams.web.ProfileSaveAction"
      name="UserForm"
      scope="request"
      input="/profile/editprofile.jsp"
      unknown="false"
      validate="false"
    >
      <forward
        name="profile"
        path="/index.do?method=profile"
        redirect="true"
      />
      <forward
        name="editprofile"
        path="/index.do?method=editprofile"
        redirect="false"
      />
    </action>
    <action
      path="/profile"
      type="org.lamsfoundation.lams.web.ProfileAction"
      name="UserForm"
      scope="request"
      parameter="method"
      unknown="false"
      validate="false"
    >
      <forward
        name="view"
        path="/profile/profile.jsp"
        redirect="false"
      />
      <forward
        name="lessons"
        path="/profile/lessons.jsp"
        redirect="false"
      />
      <forward
        name="profilePolicyConsents"
        path="/profile/profilePolicyConsents.jsp"
        redirect="false"
      />
      <forward
        name="policyDetails"
        path="/profile/policyDetails.jsp"
        redirect="false"
      />
      <forward
        name="edit"
        path="/profile/editprofile.jsp"
        redirect="false"
      />
    </action>
    <action
      path="/workspace"
      type="org.lamsfoundation.lams.workspace.web.WorkspaceAction"
      parameter="method"
      unknown="false"
      validate="false"
    >
      <forward
        name="success"
        path="/index.jsp"
        redirect="false"
      />
    </action>
    <action
      path="/saveportrait"
      type="org.lamsfoundation.lams.web.PortraitSaveAction"
      name="PortraitActionForm"
      scope="request"
      input="/profile/portrait.jsp"
      parameter="method"
      unknown="false"
      validate="false"
    >
      <forward
        name="profile"
        path="/index.do?method=profile"
        redirect="false"
      />
      <forward
        name="errors"
        path="/index.do?method=portrait"
        redirect="false"
      />
    </action>
    <action
      path="/displayGroup"
      type="org.lamsfoundation.lams.web.DisplayGroupAction"
      unknown="false"
      validate="false"
    >
      <forward
        name="group"
        path="/group.jsp"
        redirect="false"
      />
    </action>
    <action
      path="/findUserLessons"
      type="org.lamsfoundation.lams.web.FindUserLessonsAction"
      parameter="dispatch"
      unknown="false"
      validate="false"
    >
      <forward
        name="success-getResults"
        path="/findUserLessons.jsp"
        redirect="false"
      />
    </action>
    <action
      path="/questions"
      type="org.lamsfoundation.lams.web.QuestionsAction"
      unknown="false"
      validate="false"
    >
      <forward
        name="questionChoice"
        path="/questions/questionChoice.jsp"
        redirect="false"
      />
      <forward
        name="questionFile"
        path="/questions/questionFile.jsp"
        redirect="false"
      />
    </action>
    
    <action
      path="/twoFactorAuthentication"
      type="org.lamsfoundation.lams.web.action.TwoFactorAuthenticationAction"
      scope="request"
      unknown="false"
      validate="false"
    >
      <forward
        name="secret"
        path="/twoFactorAuthSecret.jsp"
        redirect="false"
      />
    </action>   

    <action
      path="/policyConsents"
      type="org.lamsfoundation.lams.web.action.PolicyConsentsAction"
      scope="request"
      unknown="false"
      validate="false"
    >
      <forward
        name="policyConsents"
        path="/policyConsents.jsp"
        redirect="false"
      />
      <forward
        name="index"
        path="/index.do"
        redirect="true"
      />
    </action> 
     
    <action
      path="/passwordChanged"
      type="org.lamsfoundation.lams.web.PasswordChangeAction"
      name="PasswordChangeActionForm"
      scope="request"
      input="/passwordChangeContent.jsp"
      unknown="false"
      validate="false"
    >
    <forward
        name="okay"
        path="/passwordChangeOkContent.jsp"
        redirect="false"
      />
      <forward
        name="cancelled"
        path="/index.do?method=profile"
        redirect="false"
      />
      <forward
        name="errors"
        path="/index.do?method=password"
        redirect="false"
      />
    </action>
    <action
      path="/OrganisationGroup"
      type="org.lamsfoundation.lams.web.OrganisationGroupAction"
      parameter="method"
      unknown="false"
      validate="false"
    >
      <forward
        name="viewGroupings"
        path="/orgGrouping.jsp"
        redirect="false"
      />
      <forward
        name="viewGroups"
        path="/orgGroup.jsp"
        redirect="false"
      />
      <forward
        name="viewExtGroups"
        path="/extGroups.jsp"
        redirect="false"
      />
    </action>
    <action
      path="/emailUser"
      type="org.lamsfoundation.lams.web.EmailUserAction"
      name="emailForm"
      scope="request"
      parameter="method"
      unknown="false"
      validate="false"
    >
      <forward
        name="emailuser"
        path="/emailuser.jsp"
        redirect="false"
      />
    </action>

     <action
      path="/comments/comments"
      type="org.lamsfoundation.lams.comments.web.CommentAction"
      parameter="init"
      validate="false"
      scope="request"
    >
    <forward name="success" path="/comments/comments.jsp" />
    <forward name="successAll" path="/comments/comments.jsp" />
    </action>

    <action
      path="/comments/viewTopic"
      type="org.lamsfoundation.lams.comments.web.CommentAction"
      parameter="viewTopic"
      validate="false"
      scope="request"
    >
    <forward name="success" path="/comments/topicviewwrapper.jsp" />
    <forward name="successAll" path="/comments/allviewwrapper.jsp" />
    </action>
    <action
      path="/comments/viewTopicThread"
      type="org.lamsfoundation.lams.comments.web.CommentAction"
      parameter="viewTopicThread"
      validate="false"
      scope="request"
    >
    <forward name="success" path="/comments/topicviewwrapper.jsp" />
    </action>

	<action path="/comments/newComment"
		type="org.lamsfoundation.lams.comments.web.CommentAction"
		parameter="newComment" 
		validate="false" 
		scope="request">
		<!--  JSON response on success -->
	</action>
    <action
      path="/comments/newReplyTopic"
      type="org.lamsfoundation.lams.comments.web.CommentAction"
      parameter="newReplyTopic"
      validate="false"
      scope="request"
    >
    <forward name="success" path="/comments/reply.jsp" />
    </action>
	<action path="/comments/replyTopicInline"
		type="org.lamsfoundation.lams.comments.web.CommentAction"
		parameter="replyTopicInline" 
		validate="false" 
		scope="request">
		<!--  JSON response on success -->
	</action>

    <action
      path="/comments/editTopic"
      type="org.lamsfoundation.lams.comments.web.CommentAction"
      parameter="editTopic"
      validate="false"
      scope="request"
    >
    <forward name="success" path="/comments/edit.jsp" />
    </action>
	<action path="/comments/updateTopicInline"
		type="org.lamsfoundation.lams.comments.web.CommentAction"
		parameter="updateTopicInline" 
		validate="false" 
		scope="request">
		<!--  JSON response on success -->
	</action>

	<action path="/comments/like"
		type="org.lamsfoundation.lams.comments.web.CommentAction"
		parameter="like" 
		validate="false" 
		scope="request">
		<!--  JSON response on success -->
	</action>
	<action path="/comments/dislike"
		type="org.lamsfoundation.lams.comments.web.CommentAction"
		parameter="dislike" 
		validate="false" 
		scope="request">
		<!--  JSON response on success -->
	</action>
	<action path="/comments/hide"
		type="org.lamsfoundation.lams.comments.web.CommentAction"
		parameter="hide" 
		validate="false" 
		scope="request">
		<!--  JSON response on success -->
	</action>
	<action path="/comments/makeSticky"
		type="org.lamsfoundation.lams.comments.web.CommentAction"
		parameter="makeSticky" 
		validate="false" 
		scope="request">
		<!--  JSON response on success -->
	</action>
	<action
      path="/groupingUpload"
      type="org.lamsfoundation.lams.monitoring.web.GroupingUploadAJAXAction"
      name="uploadForm"
      parameter="method"
	  scope="request"
      validate="false"
    >
		<!--  text response on success -->
    </action>
    
    <action
      path="/outcome"
      type="org.lamsfoundation.lams.web.outcome.OutcomeAction"
      name="OutcomeForm"
      parameter="method"
      validate="false"
      scope="request"
    >
	    <forward name="outcomeManage" path="/outcome/outcomeManage.jsp" />
	    <forward name="outcomeEdit"   path="/outcome/outcomeEdit.jsp" />
    </action>

    <action
      path="/outcomeScale"
      type="org.lamsfoundation.lams.web.outcome.OutcomeAction"
      name="OutcomeScaleForm"
      parameter="method"
      validate="false"
      scope="request"
    >
	    <forward name="scaleManage" path="/outcome/scaleManage.jsp" />
	    <forward name="scaleEdit"   path="/outcome/scaleEdit.jsp" />
    </action>
  </action-mappings>

   <!-- Define your Struts controller in a file called struts-controller.xml and place it in your merge directory. -->

    <message-resources    parameter="org.lamsfoundation.lams.central.ApplicationResources"/>

  <plug-in className="org.apache.struts.tiles.TilesPlugin">
	<set-property property="definitions-config"
		value="/WEB-INF/tiles-defs.xml" />
	<set-property property="definitions-debug" value="0" />
	<set-property property="definitions-parser-details" value="0" />
	<set-property property="definitions-parser-validate" value="true" />
</plug-in>

</struts-config><|MERGE_RESOLUTION|>--- conflicted
+++ resolved
@@ -33,17 +33,6 @@
       name="uploadForm"
       type="org.lamsfoundation.lams.monitoring.web.FileUploadForm"
     />
-<<<<<<< HEAD
-
-=======
-   <form-bean
-  	  name="PedagogicalPlannerGroupingForm"
-  	  type="org.lamsfoundation.lams.web.planner.PedagogicalPlannerGroupingForm"
-	/>
-	<form-bean
-	  name="PedagogicalPlannerSequenceNodeForm"
-	  type="org.lamsfoundation.lams.web.planner.PedagogicalPlannerSequenceNodeForm"
-	/>
     <form-bean
       name="OutcomeForm"
       type="org.lamsfoundation.lams.web.outcome.OutcomeForm"
@@ -52,8 +41,6 @@
       name="OutcomeScaleForm"
       type="org.lamsfoundation.lams.web.outcome.OutcomeScaleForm"
     />
-    
->>>>>>> b04d180a
 <form-bean name="UserForm" type="org.apache.struts.action.DynaActionForm">
 	<form-property name="userId" type="java.lang.Integer" />
 	<form-property name="login" type="java.lang.String" />
