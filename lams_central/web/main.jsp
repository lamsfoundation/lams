--- conflicted
+++ resolved
@@ -1,344 +1,3 @@
-<<<<<<< HEAD
-<%@ page contentType="text/html; charset=utf-8" language="java"%>
-<%@ page import="org.lamsfoundation.lams.util.Configuration"%>
-<%@ page import="org.lamsfoundation.lams.util.ConfigurationKeys"%>
-<%@ taglib uri="tags-lams" prefix="lams"%>
-<%@ taglib uri="tags-fmt" prefix="fmt"%>
-<%@ taglib uri="tags-core" prefix="c"%>
-<%@ taglib uri="tags-function" prefix="fn"%>
-<c:set var="lams"><lams:LAMSURL/></c:set>
-
-<!DOCTYPE html>
-<lams:html>
-<lams:head>
-	<title><fmt:message key="title.lams"/> :: <fmt:message key="index.welcome" /></title>
-	<link rel="icon" href="<lams:LAMSURL/>favicon.ico" type="image/x-icon" />
-	<link rel="shortcut icon" href="<lams:LAMSURL/>favicon.ico" type="image/x-icon" />
-	
-	<lams:css/>
-	<lams:css suffix="main"/>
-	<link rel="stylesheet" href="/lams/css/jquery.tablesorter.theme.bootstrap.css">
-	<link rel="stylesheet" href="/lams/css/jquery-ui-bootstrap-theme.css" type="text/css" media="screen">
-	<link rel="stylesheet" href="/lams/css/bootstrap-tour.min.css" type="text/css" media="screen">
-
-	<script type="text/javascript" src="${lams}includes/javascript/getSysInfo.js"></script>
-	<script type="text/javascript" src="${lams}loadVars.jsp"></script>
-	<script type="text/javascript" src="${lams}includes/javascript/openUrls.js"></script>
-	<script type="text/javascript" src="${lams}includes/javascript/jquery.js"></script>
-	<script type="text/javascript" src="${lams}includes/javascript/jquery-ui.js"></script>
-	<script type="text/javascript" src="${lams}includes/javascript/jquery.blockUI.js"></script>
-	<script type="text/javascript" src="${lams}includes/javascript/jquery.tablesorter.js"></script>
-	<script type="text/javascript" src="${lams}includes/javascript/jquery.tablesorter-pager.js"></script>
-	<script type="text/javascript" src="${lams}includes/javascript/jquery.tablesorter-widgets.js"></script> 	
-	<script type="text/javascript" src="${lams}includes/javascript/jquery.dialogextend.js"></script>	
-	<script type="text/javascript" src="${lams}includes/javascript/dialog.js"></script>
-	<script type="text/javascript" src="${lams}includes/javascript/bootstrap.min.js"></script>
-	<script type="text/javascript" src="${lams}includes/javascript/bootstrap-tour.min.js"></script>
-	<script type="text/javascript" src="${lams}includes/javascript/jquery.ui.touch-punch.js"></script>
-	<script type="text/javascript" src="${lams}includes/javascript/jquery.slimscroll.js"></script>
-	<script type="text/javascript" src="${lams}includes/javascript/main.js"></script>
-	<script type="text/javascript">
-		var LAMS_URL = '<lams:LAMSURL/>',	
-			decoderDiv = $('<div />'),
-			LABELS = {
-				<fmt:message key="index.emailnotifications" var="EMAIL_NOTIFICATIONS_TITLE_VAR"/>
-				EMAIL_NOTIFICATIONS_TITLE : '<c:out value="${EMAIL_NOTIFICATIONS_TITLE_VAR}" />',
-				<fmt:message key="index.remove.lesson.confirm1" var="REMOVE_LESSON_CONFIRM1_VAR"/>
-				REMOVE_LESSON_CONFIRM1 : decoderDiv.html('<c:out value="${REMOVE_LESSON_CONFIRM1_VAR}" />').text(),
-				<fmt:message key="index.remove.lesson.confirm2" var="REMOVE_LESSON_CONFIRM2_VAR"/>
-				REMOVE_LESSON_CONFIRM2 : decoderDiv.html('<c:out value="${REMOVE_LESSON_CONFIRM2_VAR}" />').text(),
-				<fmt:message key="label.enable.lesson.sorting" var="SORTING_ENABLE_VAR"/>
-				SORTING_ENABLE : '<c:out value="${SORTING_ENABLE_VAR}" />',
-				<fmt:message key="label.disable.lesson.sorting" var="SORTING_DISABLE_VAR"/>
-				SORTING_DISABLE : '<c:out value="${SORTING_DISABLE_VAR}" />',
-				<fmt:message key="index.addlesson" var="ADD_LESSON_TITLE_VAR"/>
-				ADD_LESSON_TITLE : '<c:out value="${ADD_LESSON_TITLE_VAR}" />',
-				<fmt:message key="index.single.activity.lesson.title" var="SINGLE_ACTIVITY_LESSON_TITLE_VAR"/>
-				SINGLE_ACTIVITY_LESSON_TITLE : '<c:out value="${SINGLE_ACTIVITY_LESSON_TITLE_VAR}" />',
-				<fmt:message key="index.gradebook.course.title" var="GRADEBOOK_COURSE_TITLE_VAR"/>
-				GRADEBOOK_COURSE_TITLE : '<c:out value="${GRADEBOOK_COURSE_TITLE_VAR}" />',
-				<fmt:message key="index.gradebook.lesson.title" var="GRADEBOOK_LESSON_TITLE_VAR"/>
-				GRADEBOOK_LESSON_TITLE : '<c:out value="${GRADEBOOK_LESSON_TITLE_VAR}" />',
-				<fmt:message key="index.gradebook.learner.title" var="GRADEBOOK_LEARNER_TITLE_VAR"/>
-				GRADEBOOK_LEARNER_TITLE : '<c:out value="${GRADEBOOK_LEARNER_TITLE_VAR}" />',
-				<fmt:message key="index.conditions.title" var="CONDITIONS_TITLE_VAR"/>
-				CONDITIONS_TITLE : '<c:out value="${CONDITIONS_TITLE_VAR}" />',
-				<fmt:message key="index.search.lesson.title" var="SEARCH_LESSON_TITLE_VAR"/>
-				SEARCH_LESSON_TITLE : '<c:out value="${SEARCH_LESSON_TITLE_VAR}" />',
-				<fmt:message key="index.course.groups.title" var="COURSE_GROUPS_TITLE_VAR"/>
-				COURSE_GROUPS_TITLE : '<c:out value="${COURSE_GROUPS_TITLE_VAR}" />',
-				<fmt:message key="authoring.fla.navigate.away.confirm" var="NAVIGATE_AWAY_CONFIRM_VAR"/>
-				NAVIGATE_AWAY_CONFIRM : decoderDiv.html('<c:out value="${NAVIGATE_AWAY_CONFIRM_VAR}" />').text(),
-				<fmt:message key="authoring.fla.page.title" var="AUTHORING_TITLE_VAR"/>
-				AUTHORING_TITLE : '<c:out value="${AUTHORING_TITLE_VAR}" />',
-				<fmt:message key="index.monitoring.title" var="MONITORING_TITLE_VAR"/>
-				MONITORING_TITLE : '<c:out value="${MONITORING_TITLE_VAR}" />',
-				<fmt:message key="index.kumalive.rubric" var="KUMALIVE_RUBRICS_TITLE_VAR"/>
-				KUMALIVE_RUBRICS_TITLE : '<c:out value="${KUMALIVE_RUBRICS_TITLE_VAR}" />',
-				<fmt:message key="index.kumalive.report" var="KUMALIVE_REPORT_TITLE_VAR"/>
-				KUMALIVE_REPORT_TITLE : '<c:out value="${KUMALIVE_REPORT_TITLE_VAR}" />',
-				<fmt:message key="label.private.notifications.title" var="PRIVATE_NOTIFICATIONS_TITLE_VAR"/>
-				PRIVATE_NOTIFICATIONS_TITLE : '<c:out value="${PRIVATE_NOTIFICATIONS_TITLE_VAR}" />',
-				<fmt:message key="label.private.notifications.messages" var="PRIVATE_NOTIFICATIONS_MESSAGES_VAR"/>
-				PRIVATE_NOTIFICATIONS_MESSAGES : '<c:out value="${PRIVATE_NOTIFICATIONS_MESSAGES_VAR}" />',
-				<fmt:message key="label.private.notifications.read" var="PRIVATE_NOTIFICATIONS_READ_VAR"/>
-				PRIVATE_NOTIFICATIONS_READ : '<c:out value="${PRIVATE_NOTIFICATIONS_READ_VAR}" />',
-				<fmt:message key="label.private.notifications.read.hint" var="PRIVATE_NOTIFICATIONS_READ_HINT_VAR"/>
-				PRIVATE_NOTIFICATIONS_READ_HINT : '<c:out value="${PRIVATE_NOTIFICATIONS_READ_HINT_VAR}" />',
-				<fmt:message key="label.private.notifications.read.all.hint" var="PRIVATE_NOTIFICATIONS_READ_ALL_HINT_VAR"/>
-				PRIVATE_NOTIFICATIONS_READ_ALL_HINT : '<c:out value="${PRIVATE_NOTIFICATIONS_READ_ALL_HINT_VAR}" />',
-				<fmt:message key="index.myprofile" var="MY_PROFILE_VAR"/>
-				MY_PROFILE : '<c:out value="${MY_PROFILE_VAR}" />',
-				<fmt:message key="label.remove.org.favorite" var="REMOVE_ORG_FAVORITE_VAR"/>
-				REMOVE_ORG_FAVORITE : '<c:out value="${REMOVE_ORG_FAVORITE_VAR}" />',
-				<fmt:message key="label.mark.org.favorite" var="MARK_ORG_FAVORITE_VAR"/>
-				MARK_ORG_FAVORITE : '<c:out value="${MARK_ORG_FAVORITE_VAR}" />',
-				<fmt:message key="index.kumalive" var="KUMALIVE_TITLE_VAR"/>
-				KUMALIVE_TITLE : '<c:out value="${KUMALIVE_TITLE_VAR}" />',
-				<fmt:message key="index.outcome.manage" var="OUTCOME_MANAGE_TITLE_VAR"/>
-				OUTCOME_MANAGE_TITLE : '<c:out value="${OUTCOME_MANAGE_TITLE_VAR}" />',
-				<fmt:message key="outcome.manage.title" var="OUTCOME_COURSE_MANAGE_TITLE_VAR"/>
-				OUTCOME_COURSE_MANAGE_TITLE : '<c:out value="${OUTCOME_COURSE_MANAGE_TITLE_VAR}" />'
-			},
-			activeOrgId = <c:choose><c:when test="${empty activeOrgId}">null</c:when><c:otherwise>${activeOrgId}</c:otherwise></c:choose>;
-
-		$(document).ready(function(){
-			<%-- If it's the user's first login, show tour --%>
-			<c:if test="${firstLogin}">
-				startTour();
-			</c:if>
-
-			<c:if test="${showTimezoneWarning}"> 
-		    var current_date = new Date( );
-		    var client_gmt_offset_minutes = current_date.getTimezoneOffset( );
-		    $('#offset').html( client_gmt_offset_minutes / 60 );
-		    var lams_gmt_offset_minutes = ( <lams:user property="timeZone.rawOffset"/> + <lams:user property="timeZone.DSTSavings"/> ) / 60000;
-		    if ( client_gmt_offset_minutes != -lams_gmt_offset_minutes ) {
-			    $('#timezoneWarning').html( '<BR/><fmt:message key="label.timezone.warning"/>');
-				<c:if test="${showTimezoneWarningPopup}"> 
-	 			    $.blockUI({ 
-			            message: '<div class="growlUI"><h2><fmt:message key="label.timezone.warning"/></h2></div>', 
-	 		            fadeIn: 700, 
-			            fadeOut: 700, 
-			            width: 500,
-			            timeout: 8000, 
-			            showOverlay: false, 
-			            centerY: false, 
-			            css: { 
-			                backgroundColor: '#000', 
-			                '-webkit-border-radius': '10px', 
-			                '-moz-border-radius': '10px', 
-			                opacity: .6, 
-			                color: '#fff' 
-			            } 
-			        }); 
-	 			</c:if>
-  		    } 
-		    </c:if>
-		    
-		});
-	
-		<%@ include file="mainTour.jsp" %>
-
-	</script>
-</lams:head>
-<body <c:if test="${not empty activeOrgId}">class="offcanvas-hidden"</c:if>>
-
-<!-- Offcanvas Bar -->
-    <nav id="offcanvas" role="navigation">
-        <div class="offcanvas-scroll-area">
-        
-			<div class="offcanvas-logo">
-				<div class="logo">
-				</div>
-				<a class="offcanvas-toggle"><i class="icon-remove fa fa-bars fa-lg"></i></a>
-			</div>
-			
-			<div class="offcanvas-header">
-				<span class="courses-title ">
-					<i class="fa fa-table"></i>&nbsp;<fmt:message key="organisations" />
-				</span>
-			</div>
-        
-			<%@ include file="favoriteOrganisations.jsp"%>
-            
-            <c:if test="${isCourseSearchOn}">
-				<div class="form-group offcanvas-search">
-					<input type="text" id="offcanvas-search-input" class="form-control input-sm" placeholder="<fmt:message key="label.search.for.courses" />..."
-							data-column="1" type="search">
-				</div>
-			</c:if>
-            
-            <div class="tour-organisations">
-				<lams:TSTable numColumns="2">
-				</lams:TSTable>
-			</div>
-			
-        </div>
-    </nav>
-<!-- /Offcanvas Bar -->
-
-<div id="page-wrapper">
-
-	<!-- header -->
-	<div class="top-nav">
-	
-		<div class="offcanvas-toggle offcanvas-toggle-header">
-			<i class="fa fa-bars tour-course-reveal"></i>
-		</div>
-
-		<ul class="nav navbar-nav navbar-right">
-			<li>
-				<a href="javascript:;" id="index-profile" class="user-profile dropdown-toggle tour-user-profile" data-toggle="dropdown" aria-expanded="false">
-	           		<c:choose>
-	           			<c:when test="${not empty portraitUuid}">
-	           				<c:set var="portraitSrc">download/?uuid=${portraitUuid}&preferDownload=false&version=4</c:set>
-	           			</c:when>
-	           			<c:otherwise>
-	           				<c:set var="portraitSrc">images/css/john-doe-portrait.jpg</c:set>
-	           			</c:otherwise>
-	           		</c:choose>
-		            <img class="portrait-sm portrait-round" src="${portraitSrc}" alt="">
-			                  
-					<c:set var="firstName">
-						<lams:user property="firstName" />
-					</c:set>
-					<c:set var="lastName">
-						 <lams:user property="lastName" />
-					</c:set>
-					<span class="xs-hidden">
-						<c:out value="${firstName}" escapeXml="true"/>&nbsp;<c:out value="${lastName}" escapeXml="true"/>								
-					</span>
-					<span class=" fa fa-angle-down"></span>
-				</a>
-						
-				<ul class="dropdown-menu dropdown-usermenu pull-right">
-					<li>
-						<a href="#" onclick="javascript:showMyProfileDialog(); return false;">
-							<i class="fa fa-user"></i> <fmt:message key="index.myprofile"/>
-						</a>
-					</li>
-					
-					<c:if test="${showQbCollectionsLink}">
-						<li>
-							<a href="#" onclick="javascript:openQbCollections(); return false;">
-								<i class="fa fa-question"></i> <fmt:message key="index.qb.collections"/>
-							</a>
-						</li>
-					</c:if>
-					
-					<c:forEach var="adminlink" items="${adminLinks}">
-						
-						<c:choose>
-		               		<c:when test="${adminlink.name == 'index.courseman'}">
-		               			<c:set var="iconClass">fa-users</c:set>
-		               		</c:when>
-		               		<c:when test="${adminlink.name == 'index.sysadmin'}">
-		               			<c:set var="iconClass">fa-gear</c:set>
-		               		</c:when>
-		               	</c:choose>
-									
-						<li>
-							<a href="javascript:;" onclick="<c:out value="${adminlink.url}"/>">
-								<span><i class="fa ${iconClass}"></i> <fmt:message key="${adminlink.name}"/></span>
-							</a>
-						</li>
-					</c:forEach>
-							                  
-					<li>
-						<a href="#nogo" id="logoutButton" onclick="javascript:closeAllChildren(); document.location.href='home/logout.do?'">
-							<i class="fa fa-sign-out"></i> <fmt:message key="index.logout" />
-						</a>
-					</li>
-				</ul>
-			</li>
-					
-			<c:forEach var="headerlink" items="${headerLinks}">
-				<c:choose>
-					<c:when test="${fn:startsWith(headerlink.name, 'index')}">
-						<c:set var="headerLinkName"><fmt:message key="${headerlink.name}" /></c:set>
-						<c:set var="headerLinkIcon">fa-edit</c:set>
-					</c:when>
-							
-					<c:otherwise>							
-						<c:set var="headerLinkName"><c:out value="${headerlink.name}" /></c:set>
-						<c:set var="headerLinkIcon">fa-at</c:set>
-					</c:otherwise>
-				</c:choose>
-						
-				<c:choose>
-					<c:when test="${fn:length(headerLinkName) > 12}">
-						<c:set var="headerLinkTitle" value="${headerLinkName}"/>
-						<c:set var="headerLinkName" value="${fn:substring(headerLinkName, 0, 12-2)}..."/>
-					</c:when>
-					<c:otherwise>
-						<c:set var="headerLinkName" value="${headerLinkName}"/>
-					</c:otherwise>
-				</c:choose>
-						
-				<li role="presentation">
-					<a href="<c:out value='${headerlink.url}' />"  id="${headerlink.id}" class="tour-${headerlink.id}" title="${headerLinkTitle}">
-						<i class="fa ${headerLinkIcon}"></i> 
-						<span class="xs-hidden"><c:out value='${headerLinkName}'/></span>
-					</a>
-				</li>
-			</c:forEach>
-
-			<li role="presentation" class="dropdown">
-				<a href="javascript:;" onclick="javascript:showPrivateNotificationsDialog();" class="dropdown-toggle info-number tour-user-notifications" data-toggle="dropdown" aria-expanded="false">
-					<i class="fa fa-envelope-o"></i>
-               		<span id="notificationsPendingCount" class="btn-default"></span>
-				</a>
-			</li>
-					
-			<li role="presentation" class="dropdown">
-				<a href="javascript:;" id="index-tour" onclick="javascript:startTour();" class="dropdown-toggle info-number" data-toggle="dropdown" aria-expanded="false">
-					<i class="fa fa-question-circle"></i>
-					<span class="xs-hidden"><fmt:message key="label.tour"/></span>
-				</a>
-			</li>
-					
-		</ul>
-
-	</div>
-	<!-- /header -->
-
-	<!-- content -->      
-	<div class="content">
-		<div id="messageCell">
-			<%--
-				<div id="message">Important annoucements might be posted here...</div>
-			--%>
-		</div>
-		
-		<div class="row no-gutter">
-			<div class="col-xs-12">
-	        	<div id="org-container" class="tour-org-container"></div>
-			</div>
-		</div>
-	</div>
-	<!-- /content -->
-	        
-	<!-- footer -->
-	<footer>
-		<div class="">
-			<p class="text-muted text-center">
-				<fmt:message key="msg.LAMS.version" />&nbsp;<%=Configuration.get(ConfigurationKeys.VERSION)%>
-				<a href="<lams:LAMSURL/>/www/copyright.jsp" target='copyright' onClick="openCopyRight()">
-					&copy; <fmt:message key="msg.LAMS.copyright.short" /> 
-				</a>
-				<span class="text-danger text-center" id="timezoneWarning"></span>
-			</p>
-		</div>
-		<div class="clearfix"></div>
-	</footer>
-	<!-- /footer -->
-
-</div>
-
-</body>
-</lams:html>
-=======
 <%@ page contentType="text/html; charset=utf-8" language="java"%>
 <%@ taglib uri="tags-lams" prefix="lams"%>
 <%@ taglib uri="tags-fmt" prefix="fmt"%>
@@ -434,7 +93,9 @@
 				<fmt:message key="index.kumalive" var="KUMALIVE_TITLE_VAR"/>
 				KUMALIVE_TITLE : '<c:out value="${KUMALIVE_TITLE_VAR}" />',
 				<fmt:message key="index.outcome.manage" var="OUTCOME_MANAGE_TITLE_VAR"/>
-				OUTCOME_MANAGE_TITLE : '<c:out value="${OUTCOME_MANAGE_TITLE_VAR}" />'
+				OUTCOME_MANAGE_TITLE : '<c:out value="${OUTCOME_MANAGE_TITLE_VAR}" />',
+				<fmt:message key="outcome.manage.title" var="OUTCOME_COURSE_MANAGE_TITLE_VAR"/>
+				OUTCOME_COURSE_MANAGE_TITLE : '<c:out value="${OUTCOME_COURSE_MANAGE_TITLE_VAR}" />'
 			},
 			activeOrgId = <c:choose><c:when test="${empty activeOrgId}">null</c:when><c:otherwise>${activeOrgId}</c:otherwise></c:choose>;
 
@@ -554,7 +215,15 @@
 							<i class="fa fa-user"></i> <fmt:message key="index.myprofile"/>
 						</a>
 					</li>
-							
+					
+					<c:if test="${showQbCollectionsLink}">
+						<li>
+							<a href="#" onclick="javascript:openQbCollections(); return false;">
+								<i class="fa fa-question"></i> <fmt:message key="index.qb.collections"/>
+							</a>
+						</li>
+					</c:if>
+					
 					<c:forEach var="adminlink" items="${adminLinks}">
 						
 						<c:choose>
@@ -664,5 +333,4 @@
 </div>
 
 </body>
-</lams:html>
->>>>>>> 537eea81
+</lams:html>