--- conflicted
+++ resolved
@@ -23,20 +23,25 @@
 	mustHaveSymbols   = ${mustHaveSymbols};
 
 	$.validator.addMethod("pwcheck", function(value) {
-		 return (!mustHaveUppercase || /[A-Z]/.test(value)) && // has uppercase letters 
-			(!mustHaveNumerics || /\d/.test(value)) && // has a digit
-			(!mustHaveLowercase || /[a-z]/.test(value)) && // has a lower case
-			(!mustHaveSymbols || /[`~!@#$%^&*\(\)_\-+={}\[\]\\|:\;\"\'\<\>,.?\/]/.test(value)); //has symbols
-	});
+	 return (!mustHaveUppercase || /[A-Z]/.test(value)) && // has uppercase letters 
+	(!mustHaveNumerics || /\d/.test(value)) && // has a digit
+	(!mustHaveLowercase || /[a-z]/.test(value)) && // has a lower case
+	(!mustHaveSymbols || /[`~!@#$%^&*\(\)_\-+={}\[\]\\|:\;\"\'\<\>,.?\/]/.test(value)); //has symbols
+	});
+
 	$.validator.addMethod("charactersAllowed", function(value) {
 		return /^[A-Za-z0-9\d`~!@#$%^&*\(\)_\-+={}\[\]\\|:\;\"\'\<\>,.?\/]*$/
 				.test(value)
+
 	});
 	$.validator.addMethod("charactersNotAllowed", function(value) {
 		return /^[^<>^!#&()/\\|\"?,:{}= ~`*%$]*$/.test(value)
-	});
+
+	});
+
 	$.validator.addMethod("charactersNotAllowedName", function(value) {
 		return /^[^<>^*@%$]*$/.test(value)
+
 	});
 	$.validator.addMethod("emailCheck", function(value) {
 		return /^(([^<>()[\]\\.,;:\s@\"]+(\.[^<>()[\]\\.,;:\s@\"]+)*)|(\".+\"))@((\[[0-9]{1,3}\.[0-9]{1,3}\.[0-9]{1,3}\.[0-9]{1,3}\])|(([a-zA-Z\-0-9]+\.)+[a-zA-Z]{2,}))$/
@@ -134,7 +139,8 @@
 							invalidHandler : function(){
 								$('#submitButton').button('reset');
 							}
-		});
+						});
+
 	});
 </script>
 <div>
@@ -278,27 +284,33 @@
 								<span style="display: none;'" class="confirmEmail error"><fmt:message
 										key="error.emails.unequal" /></span>
 							</div>
-							
+
 							<div class="form-group">
 								<label for="country">
 									<fmt:message key="label.country" />
 								</label>:
 
-								<html:select property="country" styleClass="form-control">
-									<html:option value="0">
+								<form:select path="country" cssClass="form-control">
+									<form:option value="0">
 										<fmt:message key="label.select.country" />
-									</html:option>
+									</form:option>
 									
 									<c:forEach items="${countryCodes}" var="countryCode">
-										<html:option value="${countryCode.key}">
+										<form:option value="${countryCode.key}">
 											${countryCode.value}
-										</html:option>
+										</form:option>
 									</c:forEach>
-								</html:select>
-								<html:errors property="country" />
-							</div>
-
-
+								</form:select>
+								 <c:set var="errorKey" value="country" /> 
+								 <c:if test="${not empty errorMap and not empty errorMap[errorKey]}"> 
+								     <lams:Alert id="error" type="danger" close="false"> 
+								         <c:forEach var="error" items="${errorMap[errorKey]}"> 
+								             <c:out value="${error}" /><br /> 
+								         </c:forEach> 
+								     </lams:Alert> 
+								</c:if>
+							</div>
+							
 							<div class="form-group">
 								<label for="courseKey"><fmt:message key="signup.course.key" /></label>:
 
@@ -315,11 +327,6 @@
 							</div>
 
 							<div class="form-group" align="right">
-<<<<<<< HEAD
-								<button styleClass="btn btn-sm btn-default voffset5">
-									<fmt:message key="login.submit" />
-								</</button>
-=======
 								<button id="submitButton"
 										class="btn btn-sm btn-default voffset5"
 									    data-loading-text="<i class='fa fa-circle-o-notch fa-spin'></i><span> <fmt:message key='login.submit' /></span>"
@@ -327,12 +334,11 @@
 								>
 									<fmt:message key="login.submit" />
 								</button>
->>>>>>> 4a35d56f
 							</div>
 						</div>
 					</div>
 				</div>
 			</div>
 		</div>
-	</form>
+	</form:form>
 </div>