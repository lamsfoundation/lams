--- conflicted
+++ resolved
@@ -53,7 +53,6 @@
 			};
 	</script>
 </lams:head>
-<<<<<<< HEAD
 <body class="component">
 	<lams:Page5 type="admin" title="${title}">
 		<c:if test="${lessonMode}">
@@ -87,7 +86,7 @@
 										</span>
 									</div>
 									<div class="col-1 text-end">
-										<c:if test="${canEdit and not lessonMode}">
+										<c:if test="${not lessonMode}">
 											<i class="removeGroupingButton fa fa-remove fa-lg" title="<fmt:message key='label.course.groups.remove.tooltip' />"
 											   onClick="javascript:removeGrouping(${grouping.groupingId})" ></i>
 										</c:if>
@@ -98,52 +97,18 @@
 					</c:forEach>
 				</ul>
 			</div>
-=======
-<body>
-
-<div id="titleDiv">
-	<c:choose>
-		<c:when test="${lessonMode}">
-			<fmt:message key="index.course.groups.title" />
-		</c:when>
-		<c:otherwise>
-			<fmt:message key="label.course.groups.grouping.title" />
-		</c:otherwise>
-	</c:choose>
-</div>
-
-<c:forEach var="grouping" items="${groupings}">
-	<%-- In lesson mode do not show groupings with zero groups --%>
-	<c:if test="${not lessonMode or grouping.groupCount > 0}">
-		<div id="grouping-${grouping.groupingId}" class="groupingContainer">
-				<a href="#" class="groupingName" onClick="javascript:${groupingMethod}(${grouping.groupingId})"> <c:out value="${grouping.name}" />
-				</a> <span class="groupCount" title='<fmt:message key="label.course.groups.grouping.count.label" />'>
-					(${grouping.groupCount}) </span>
-			<c:if test="${not lessonMode}">
-				<i class="removeGroupingButton fa fa-remove fa-lg" title="<fmt:message key='label.course.groups.remove.tooltip' />"
-				   onClick="javascript:removeGrouping(${grouping.groupingId})" ></i>
-			</c:if>
->>>>>>> a93a5cd2
 		</div>
-		<c:if test="${canEdit}">
-			<div class="row mt-3">
-				<div class="col-4 offset-4 text-end">
-					<div class="btn btn-secondary" onClick="javascript:viewGroups()">
-					<i class="fa fa-plus"></i>
-					<span><fmt:message key='label.course.groups.grouping.create' /></span>
-				</div>
+		
+		<div class="row mt-3">
+			<div class="col-4 offset-4 text-end">
+				<div class="btn btn-secondary" onClick="javascript:viewGroups()">
+				<i class="fa fa-plus"></i>
+				<span><fmt:message key='label.course.groups.grouping.create' /></span>
 			</div>
-		</c:if>
+		</div>
+		
 </lams:Page5>
 
-<<<<<<< HEAD
-=======
-<div id="addGroupingButton" class="btn btn-default" onClick="javascript:viewGroups()">
-	<i class="fa fa-plus"></i>
-	<span><fmt:message key='label.course.groups.grouping.create' /></span>
-</div>
-
->>>>>>> a93a5cd2
 <c:if test="${usedForBranching eq true}">
 <div id="groupMappingDialogContents" class="modal fade" tabindex="-1" role="dialog">
   <div class="modal-dialog modal-dialog-centered modal-lg">
