<%@ page language="java" pageEncoding="UTF-8"
	contentType="text/html;charset=utf-8"%>
<%@ page import="org.lamsfoundation.lams.util.Configuration"%>
<%@ page import="org.lamsfoundation.lams.util.ConfigurationKeys"%>

<%@ taglib uri="tags-fmt" prefix="fmt"%>
<%@ taglib uri="tags-lams" prefix="lams"%>
<%@ taglib uri="tags-core" prefix="c"%>


<!DOCTYPE html>
<lams:html>

<lams:head>
	<lams:css />
	<title><fmt:message key="title.forgot.password" /></title>
	<link rel="icon" href="<lams:LAMSURL/>/favicon.ico" type="image/x-icon" />
	<link rel="shortcut icon" href="<lams:LAMSURL/>/favicon.ico"
		type="image/x-icon" />
	<script type="text/javascript">
		function toHome() {
			window.location = "<lams:LAMSURL/>index.do";
		};

		function validateForm() {
			if (document.forgotForm.selectType[0].checked) {
				var login = document.forms.forgotForm.login.value;
				if (login == null || login == "") {
					alert("<fmt:message key="error.forgot.password.username" />");
					return false;
				} else {
					document.forms.forgotForm.submit();
				}
			} else if (document.forms.forgotForm.selectType[1].checked) {
				var email = document.forms.forgotForm.email.value;
				//var filter = /^([a-zA-Z0-9_\.\-])+\@(([a-zA-Z0-9\-])+\.)+([a-zA-Z0-9]{2,4})+$/;
				var filter = /^(.)+\@(.)+\.(.)+/;

				if (email == null || email == "") {
					alert("<fmt:message key="error.forgot.password.email" />");
					return false;
				} else if (!filter.test(email)) {
					alert("<fmt:message key="error.valid.email.required" />");
					return false;
				} else {
					document.forms.forgotForm.submit();
				}
			}
		}

		function radioSelected() {
			if (document.forms.forgotForm.selectType[0].checked) {
				document.forms.forgotForm.login.disabled = false;
				document.forms.forgotForm.email.disabled = true;
			} else if (document.forms.forgotForm.selectType[1].checked) {
				document.forms.forgotForm.login.disabled = true;
				document.forms.forgotForm.email.disabled = false;
			}
		}

		function submitenter(myfield, e) {
			var keycode;
			if (window.event)
				keycode = window.event.keyCode;
			else if (e)
				keycode = e.which;
			else
				return true;

			if (keycode == 13) {
				validateForm();
				return false;
			} else {
				return true;
			}
		}
	</script>
</lams:head>

<c:set var="title">
	<fmt:message key="title.forgot.password" />
</c:set>

<body class="stripes" onload="radioSelected();">

	<lams:Page type="admin" title="${title}">
		<form action="<lams:LAMSURL/>ForgotPasswordRequest" method="post" name="forgotForm">
			<input type="hidden" name="method" id="method" value="requestEmail" />

			<h4 class="no-tabs-below">
				<fmt:message key="label.forgot.password" />
			</h4>

			<p>
				<fmt:message key="label.forgot.password.instructions.1" />
			</p>

			<p>
				<fmt:message key="label.forgot.password.instructions.2" />
			</p>

			<div class="row">
				<div class="col-xs-12">
					<div class="panel-body">

						<div class="form-group">
							<input type="radio" id="loginCheck" name="selectType"
								value="radioUsername" onclick="radioSelected();" checked>
							<label for="loginCheck">
								<fmt:message key="label.forgot.password.username" />
							</label>
						</div>
						<div class="form-group">
							<input type="text" name="login" id="login" class="form-control" maxlength="50" tabindex="1"
								onKeyPress="return submitenter(this,event)" />
						</div>

						<hr class="msg-hr" />

						<div class="form-group">
							<input type="radio" id="emailCheck" name="selectType" value="radioEmail" onclick="radioSelected();"> 
							<label for="emailCheck">
								<fmt:message key="label.forgot.password.email" />
							</label>
						</div>
						<div class="form-group">
							<input type="text" name="email" id="email" class="form-control" maxlength="50" tabindex="1"
								onKeyPress="return submitenter(this,event)" />
						</div>

						<div class="form-group">
<<<<<<< HEAD
							<button name="cancel"
								class="btn btn-default roffset10" type="button"
								onclick="javascript:toHome();">
								<fmt:message key="button.cancel" />
							</button>
							<button name="ok" class="btn btn-primary" type="button"
								onclick="javascript:validateForm();">
=======
							<html:button property="cancel" styleClass="btn btn-default roffset10"
									onclick="javascript:toHome();">
								<fmt:message key="button.cancel" />
							</html:button>
							<html:button property="ok" styleClass="btn btn-primary" onclick="javascript:validateForm();">
>>>>>>> 87b69b43
								<fmt:message key="label.ok" />
							</button>
						</div>

					</div>
				</div>
			</div>

		</form>

	</lams:Page>
</body>

</lams:html><|MERGE_RESOLUTION|>--- conflicted
+++ resolved
@@ -129,7 +129,6 @@
 						</div>
 
 						<div class="form-group">
-<<<<<<< HEAD
 							<button name="cancel"
 								class="btn btn-default roffset10" type="button"
 								onclick="javascript:toHome();">
@@ -137,13 +136,6 @@
 							</button>
 							<button name="ok" class="btn btn-primary" type="button"
 								onclick="javascript:validateForm();">
-=======
-							<html:button property="cancel" styleClass="btn btn-default roffset10"
-									onclick="javascript:toHome();">
-								<fmt:message key="button.cancel" />
-							</html:button>
-							<html:button property="ok" styleClass="btn btn-primary" onclick="javascript:validateForm();">
->>>>>>> 87b69b43
 								<fmt:message key="label.ok" />
 							</button>
 						</div>
