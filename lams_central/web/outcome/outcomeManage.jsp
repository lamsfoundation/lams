--- conflicted
+++ resolved
@@ -58,15 +58,9 @@
 					</i>
 				</div>
 				<div class="col-xs-1">
-<<<<<<< HEAD
-					<i class="manageButton fa fa-remove" title="<fmt:message key='outcome.manage.remove' />"
-				   	   onClick="javascript:removeOutcome(${outcome.outcomeId})" >
-					</i>
-=======
 					<c:if test="${not empty outcome.organisation or canManageGlobal}">
-					<csrf:form style="display: inline-block;" id="remove_${outcome.outcomeId}" method="post" action="outcomeRemove.do"><input type="hidden" name="outcomeId" value="${outcome.outcomeId}"/><button type="button" onClick="javascript:removeOutcome('remove_${outcome.outcomeId}')" class="btn btn-danger btn-xs"><i class="fa fa-trash" title="<fmt:message key='outcome.manage.remove' />"></i></button></csrf:form>
+						<csrf:form style="display: inline-block;" id="remove_${outcome.outcomeId}" method="post" action="outcomeRemove.do"><input type="hidden" name="outcomeId" value="${outcome.outcomeId}"/><button type="button" onClick="javascript:removeOutcome('remove_${outcome.outcomeId}')" class="btn btn-danger btn-xs"><i class="fa fa-trash" title="<fmt:message key='outcome.manage.remove' />"></i></button></csrf:form>
 					</c:if>
->>>>>>> 3a68c970
 				</div>
 			</div>
 		</c:forEach>
