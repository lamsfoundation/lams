/****************************************************************
 * Copyright (C) 2005 LAMS Foundation (http://lamsfoundation.org)
 * =============================================================
 * License Information: http://lamsfoundation.org/licensing/lams/2.0/
 *
 * This program is free software; you can redistribute it and/or modify
 * it under the terms of the GNU General Public License version 2.0
 * as published by the Free Software Foundation.
 *
 * This program is distributed in the hope that it will be useful,
 * but WITHOUT ANY WARRANTY; without even the implied warranty of
 * MERCHANTABILITY or FITNESS FOR A PARTICULAR PURPOSE.  See the
 * GNU General Public License for more details.
 *
 * You should have received a copy of the GNU General Public License
 * along with this program; if not, write to the Free Software
 * Foundation, Inc., 51 Franklin Street, Fifth Floor, Boston, MA 02110-1301 * USA
 *
 * http://www.gnu.org/licenses/gpl.txt
 * ****************************************************************
 */

package org.lamsfoundation.lams.web.outcome;

import java.util.Date;
import java.util.LinkedHashSet;
import java.util.List;
import java.util.Set;

import javax.servlet.ServletOutputStream;
import javax.servlet.http.HttpServletRequest;
import javax.servlet.http.HttpServletResponse;
import javax.servlet.http.HttpSession;

import org.apache.commons.lang.StringUtils;
import org.apache.log4j.Logger;
import org.lamsfoundation.lams.lesson.service.ILessonService;
import org.lamsfoundation.lams.outcome.Outcome;
import org.lamsfoundation.lams.outcome.OutcomeMapping;
import org.lamsfoundation.lams.outcome.OutcomeResult;
import org.lamsfoundation.lams.outcome.OutcomeScale;
import org.lamsfoundation.lams.outcome.OutcomeScaleItem;
import org.lamsfoundation.lams.outcome.service.IOutcomeService;
import org.lamsfoundation.lams.outcome.service.OutcomeService;
import org.lamsfoundation.lams.security.ISecurityService;
import org.lamsfoundation.lams.usermanagement.Role;
import org.lamsfoundation.lams.usermanagement.User;
import org.lamsfoundation.lams.usermanagement.dto.UserDTO;
import org.lamsfoundation.lams.usermanagement.service.IUserManagementService;
import org.lamsfoundation.lams.util.Configuration;
import org.lamsfoundation.lams.util.ConfigurationKeys;
import org.lamsfoundation.lams.util.FileUtil;
import org.lamsfoundation.lams.util.MessageService;
import org.lamsfoundation.lams.util.WebUtil;
import org.lamsfoundation.lams.util.excel.ExcelSheet;
import org.lamsfoundation.lams.util.excel.ExcelUtil;
import org.lamsfoundation.lams.web.session.SessionManager;
import org.lamsfoundation.lams.web.util.AttributeNames;
import org.springframework.beans.factory.annotation.Autowired;
import org.springframework.beans.factory.annotation.Qualifier;
import org.springframework.stereotype.Controller;
import org.springframework.util.LinkedMultiValueMap;
import org.springframework.util.MultiValueMap;
import org.springframework.web.bind.annotation.ModelAttribute;
import org.springframework.web.bind.annotation.RequestMapping;
import org.springframework.web.bind.annotation.RequestMethod;
import org.springframework.web.bind.annotation.RequestParam;
import org.springframework.web.bind.annotation.ResponseBody;
import org.springframework.web.multipart.MultipartFile;

import com.fasterxml.jackson.databind.node.ArrayNode;
import com.fasterxml.jackson.databind.node.JsonNodeFactory;
import com.fasterxml.jackson.databind.node.ObjectNode;

@Controller
@RequestMapping("/outcome")
public class OutcomeController {
    private static Logger log = Logger.getLogger(OutcomeController.class);

    @Autowired
    private IUserManagementService userManagementService;
    @Autowired
    private ISecurityService securityService;
    @Autowired
    private IOutcomeService outcomeService;
    @Autowired
    private ILessonService lessonService;

    @Autowired
    @Qualifier("centralMessageService")
    private MessageService messageService;

    @RequestMapping("/outcomeManage")
    public String outcomeManage(HttpServletRequest request, HttpServletResponse response) throws Exception {
	UserDTO user = OutcomeController.getUserDTO();
<<<<<<< HEAD
	securityService.isAppadmin(user.getUserID(), "import outcomes", true);
=======
	securityService.ensureSysadmin(user.getUserID(), "import outcomes");
>>>>>>> 619fd068

	List<Outcome> outcomes = outcomeService.getOutcomes();
	request.setAttribute("outcomes", outcomes);
	return "outcome/outcomeManage";
    }

    @RequestMapping("/outcomeEdit")
    public String outcomeEdit(@ModelAttribute OutcomeForm outcomeForm, HttpServletRequest request,
	    HttpServletResponse response) throws Exception {
	UserDTO user = OutcomeController.getUserDTO();
<<<<<<< HEAD
	securityService.isAppadmin(user.getUserID(), "import outcomes", true);
=======
	securityService.ensureSysadmin(user.getUserID(), "import outcomes");
>>>>>>> 619fd068

	Long outcomeId = WebUtil.readLongParam(request, "outcomeId", true);
	Outcome outcome = outcomeId == null ? null : (Outcome) userManagementService.findById(Outcome.class, outcomeId);

	outcomeForm.setContentFolderId(IOutcomeService.OUTCOME_CONTENT_FOLDER_ID);
	if (outcome == null) {
	    outcomeForm.setScaleId(IOutcomeService.DEFAULT_SCALE_ID);
	} else {
	    outcomeForm.setOutcomeId(outcome.getOutcomeId());
	    outcomeForm.setName(outcome.getName());
	    outcomeForm.setCode(outcome.getCode());
	    outcomeForm.setDescription(outcome.getDescription());
	    outcomeForm.setScaleId(outcome.getScale().getScaleId());
	}

	List<OutcomeScale> scales = outcomeService.getScales();
	request.setAttribute("scales", scales);

	return "outcome/outcomeEdit";
    }

    @SuppressWarnings("unchecked")
    @RequestMapping(path = "/outcomeSave", method = RequestMethod.POST)
    public String outcomeSave(@ModelAttribute OutcomeForm outcomeForm, HttpServletRequest request,
	    HttpServletResponse response) throws Exception {
	Integer userId = OutcomeController.getUserDTO().getUserID();
	Long outcomeId = outcomeForm.getOutcomeId();
	Outcome outcome = outcomeId == null ? null : (Outcome) userManagementService.findById(Outcome.class, outcomeId);

	MultiValueMap<String, String> errorMap = new LinkedMultiValueMap<>();
	validateOutcomeForm(outcomeForm, errorMap);
	if (!errorMap.isEmpty()) {
	    request.setAttribute("errorMap", errorMap);
	} else {
	    try {
		if (outcome == null) {
		    outcome = new Outcome();
		    User user = (User) userManagementService.findById(User.class, userId);
		    outcome.setCreateBy(user);
		    outcome.setCreateDateTime(new Date());
		}

		outcome.setName(outcomeForm.getName());
		outcome.setCode(outcomeForm.getCode());
		outcome.setDescription(outcomeForm.getDescription());
		long scaleId = outcomeForm.getScaleId() == null || outcomeForm.getScaleId() == 0
			? IOutcomeService.DEFAULT_SCALE_ID
			: outcomeForm.getScaleId();
		OutcomeScale scale = (OutcomeScale) userManagementService.findById(OutcomeScale.class, scaleId);
		outcome.setScale(scale);
		userManagementService.save(outcome);

		if (log.isDebugEnabled()) {
		    log.debug("Saved outcome " + outcome.getOutcomeId());
		}
		request.setAttribute("saved", true);
	    } catch (Exception e) {
		log.error("Exception while saving an outcome", e);
		errorMap.add("GLOBAL", messageService.getMessage("outcome.manage.add.error"));
		request.setAttribute("errorMap", errorMap);
	    }
	}

	List<OutcomeScale> scales = userManagementService.findAll(OutcomeScale.class);
	request.setAttribute("scales", scales);
	return "outcome/outcomeEdit";
    }

    @RequestMapping(path = "/outcomeRemove", method = RequestMethod.POST)
    public String outcomeRemove(HttpServletRequest request, HttpServletResponse response) throws Exception {
	UserDTO user = OutcomeController.getUserDTO();
<<<<<<< HEAD
	securityService.isAppadmin(user.getUserID(), "import outcomes", true);
=======
	securityService.ensureSysadmin(user.getUserID(), "import outcomes");
>>>>>>> 619fd068

	Long outcomeId = WebUtil.readLongParam(request, "outcomeId", false);
	Outcome outcome = (Outcome) userManagementService.findById(Outcome.class, outcomeId);
	if (outcome == null) {
	    throw new IllegalArgumentException("Can not find an outcome with ID " + outcomeId);
	}

	long mappingCount = outcomeService.countOutcomeMappings(outcomeId);
	if (mappingCount == 0) {
	    userManagementService.delete(outcome);
	    if (log.isDebugEnabled()) {
		log.debug("Deleted outcome " + outcomeId);
	    }
	} else {
	    MultiValueMap<String, String> errorMap = new LinkedMultiValueMap<>(1);
	    errorMap.add("GLOBAL", messageService.getMessage("outcome.manage.remove.error.in.use"));
	    request.setAttribute("errorMap", errorMap);
	}

	return outcomeManage(request, response);
    }

    @RequestMapping("/outcomeSearch")
    @ResponseBody
    public String outcomeSearch(HttpServletRequest request, HttpServletResponse response) throws Exception {
	String search = WebUtil.readStrParam(request, "term", true);
	boolean addEnabled = Configuration.getAsBoolean(ConfigurationKeys.LEARNING_OUTCOME_QUICK_ADD_ENABLE);

	List<Outcome> outcomes = outcomeService.getOutcomes(search);
	ArrayNode responseJSON = JsonNodeFactory.instance.arrayNode();
	for (Outcome outcome : outcomes) {
	    ObjectNode outcomeJSON = JsonNodeFactory.instance.objectNode();
	    outcomeJSON.put("value", outcome.getOutcomeId());
	    outcomeJSON.put("label",
		    outcome.getName() + (StringUtils.isBlank(outcome.getCode()) ? "" : " [" + outcome.getCode() + "]"));
	    responseJSON.add(outcomeJSON);
	}
	responseJSON.add(search);
	responseJSON.add(String.valueOf(addEnabled));
	response.setContentType("application/json;charset=utf-8");
	return responseJSON.toString();
    }

    @RequestMapping(path = "/outcomeMap", method = RequestMethod.POST, produces = "text/plain;charset=utf-8")
    @ResponseBody
    public String outcomeMap(@RequestParam(required = false) Long outcomeId,
	    @RequestParam(required = false) Long lessonId, @RequestParam(required = false) Long toolContentId,
	    @RequestParam(required = false) Long itemId, @RequestParam(required = false) Integer qbQuestionId,
	    @RequestParam(required = false) String name) throws Exception {
	if (lessonId == null && toolContentId == null && qbQuestionId == null) {
	    throw new IllegalArgumentException(
		    "Either lesson ID or tool content ID or QB question ID must not be null when creating an outcome mapping");
	}
	Outcome outcome = null;
	if (outcomeId == null) {
	    boolean addEnabled = Configuration.getAsBoolean(ConfigurationKeys.LEARNING_OUTCOME_QUICK_ADD_ENABLE);
	    if (!addEnabled) {
		throw new SecurityException("Adding Learning Outcomes on the fly is disabled");
	    }
	    outcome = outcomeService.createOutcome(name, OutcomeController.getUserDTO().getUserID());

	} else {
	    outcome = (Outcome) userManagementService.findById(Outcome.class, outcomeId);
	}

	List<OutcomeMapping> outcomeMappings = outcomeService.getOutcomeMappings(lessonId, toolContentId, itemId,
		qbQuestionId);
	for (OutcomeMapping existingMapping : outcomeMappings) {
	    if (existingMapping.getOutcome().getOutcomeId().equals(outcome.getOutcomeId())) {
		throw new IllegalArgumentException(
			"Trying to map an already mapped outcome with ID " + outcome.getOutcomeId());
	    }
	}

	OutcomeMapping outcomeMapping = new OutcomeMapping();
	outcomeMapping.setOutcome(outcome);
	outcomeMapping.setLessonId(lessonId);
	outcomeMapping.setToolContentId(toolContentId);
	outcomeMapping.setItemId(itemId);
	outcomeMapping.setQbQuestionId(qbQuestionId);
	userManagementService.save(outcomeMapping);

	if (log.isDebugEnabled()) {
	    log.debug("Mapped outcome " + outcome.getOutcomeId() + " to lesson ID " + lessonId + " and tool content ID "
		    + toolContentId + " and item ID " + itemId + " and QB question ID " + qbQuestionId);
	}

	return String.valueOf(outcomeMapping.getMappingId());
    }

    @RequestMapping(path = "/outcomeGetMappings")
    @ResponseBody
    public String outcomeGetMappings(@RequestParam(required = false) Long lessonId,
	    @RequestParam(required = false) Long toolContentId, @RequestParam(required = false) Long itemId,
	    @RequestParam(required = false) Integer qbQuestionId, HttpServletRequest request,
	    HttpServletResponse response) throws Exception {
	if (lessonId == null && toolContentId == null && qbQuestionId == null) {
	    throw new IllegalArgumentException(
		    "Either lesson ID or tool content ID or QB question ID must not be null when fetching outcome mappings");
	}
	Integer userId = OutcomeController.getUserDTO().getUserID();
	if (!request.isUserInRole(Role.APPADMIN) && !request.isUserInRole(Role.AUTHOR)) {
	    String error = "User " + userId + " is not appadmin nor an author and can not map outcome";
	    log.error(error);
	    throw new SecurityException(error);
	}

	List<OutcomeMapping> outcomeMappings = outcomeService.getOutcomeMappings(lessonId, toolContentId, itemId,
		qbQuestionId);
	OutcomeService.filterQuestionMappings(outcomeMappings);

	ArrayNode responseJSON = JsonNodeFactory.instance.arrayNode();
	for (OutcomeMapping outcomeMapping : outcomeMappings) {
	    Outcome outcome = outcomeMapping.getOutcome();
	    ObjectNode outcomeJSON = JsonNodeFactory.instance.objectNode();
	    outcomeJSON.put("mappingId", outcomeMapping.getMappingId());
	    outcomeJSON.put("outcomeId", outcome.getOutcomeId());
	    outcomeJSON.put("qbMapping", outcomeMapping.getQbQuestionId() != null);
	    outcomeJSON.put("label",
		    outcome.getName() + (StringUtils.isBlank(outcome.getCode()) ? "" : " [" + outcome.getCode() + "]"));
	    responseJSON.add(outcomeJSON);
	}

	response.setContentType("application/json;charset=utf-8");
	return responseJSON.toString();
    }

    @RequestMapping(path = "/outcomeRemoveMapping", method = RequestMethod.POST)
    public void outcomeRemoveMapping(HttpServletRequest request, HttpServletResponse response) throws Exception {
	Long mappingId = WebUtil.readLongParam(request, "mappingId");
	OutcomeMapping outcomeMapping = (OutcomeMapping) userManagementService.findById(OutcomeMapping.class,
		mappingId);
	userManagementService.delete(outcomeMapping);

	if (log.isDebugEnabled()) {
	    log.debug("Deleted outcome mapping " + mappingId);
	}
    }

    @RequestMapping("/outcomeSetResult")
    @ResponseBody
    public String outcomeSetResult(HttpServletRequest request, HttpServletResponse response) throws Exception {
	Long mappingId = WebUtil.readLongParam(request, "pk");
	Integer value = WebUtil.readIntParam(request, "value");
	Integer targetUserId = WebUtil.readIntParam(request, "name");
	OutcomeMapping outcomeMapping = (OutcomeMapping) userManagementService.findById(OutcomeMapping.class,
		mappingId);
	Long lessonId = outcomeMapping.getLessonId();
	if (lessonId == null) {
	    lessonId = lessonService.getLessonByToolContentId(outcomeMapping.getToolContentId()).getLessonId();
	}
	Integer userId = OutcomeController.getUserDTO().getUserID();
	securityService.ensureLessonMonitor(lessonId, userId, "set outcome result");

	OutcomeResult result = outcomeService.getOutcomeResult(userId, mappingId);
	if (result == null) {
	    // result does not exist; if value == -1, it means it is not meant to exist, otherwise create
	    if (value > -1) {
		result = new OutcomeResult();
		User user = (User) userManagementService.findById(User.class, userId);
		result.setCreateBy(user);
		result.setCreateDateTime(new Date());
		result.setMapping(outcomeMapping);
		User targetUser = (User) userManagementService.findById(User.class, targetUserId);
		result.setUser(targetUser);
		result.setValue(value);
		userManagementService.save(result);
		if (log.isDebugEnabled()) {
		    log.debug("Added outcome result " + result.getResultId());
		}
	    }
	    // modify only if value is different
	} else if (!result.getValue().equals(value)) {
	    // if value is -1, remove the result
	    if (value == -1) {
		Long resultId = result.getResultId();
		userManagementService.delete(result);
		if (log.isDebugEnabled()) {
		    log.debug("Deleted outcome result " + resultId);
		}
	    } else {
		// update existing result
		result.setValue(value);
		User user = (User) userManagementService.findById(User.class, userId);
		result.setCreateBy(user);
		result.setCreateBy(user);
		result.setValue(value);
		userManagementService.save(result);
		if (log.isDebugEnabled()) {
		    log.debug("Edited outcome result " + result.getResultId());
		}
	    }
	}

	// if something else than OK is sent, x-editable will print ERROR!
	response.setContentType("text/plain;charset=utf-8");
	return "OK";
    }

    @RequestMapping("/outcomeExport")
    public void outcomeExport(HttpServletRequest request, HttpServletResponse response) throws Exception {
	UserDTO user = OutcomeController.getUserDTO();
<<<<<<< HEAD
	securityService.isAppadmin(user.getUserID(), "export outcomes", true);
=======
	securityService.ensureSysadmin(user.getUserID(), "export outcomes");
>>>>>>> 619fd068

	List<ExcelSheet> sheets = outcomeService.exportOutcomes();

	String fileName = "lams_outcomes.xls";
	fileName = FileUtil.encodeFilenameForDownload(request, fileName);

	response.setContentType("application/x-download");
	response.setHeader("Content-Disposition", "attachment;filename=" + fileName);

	// set cookie that will tell JS script that export has been finished
	WebUtil.setFileDownloadTokenCookie(request, response);

	// Code to generate file and write file contents to response
	ServletOutputStream out = response.getOutputStream();
	ExcelUtil.createExcel(out, sheets, messageService.getMessage("outcome.export.date"), true, false);
    }

    @RequestMapping("/outcomeImport")
    public String outcomeImport(@RequestParam("file") MultipartFile file, HttpServletRequest request,
	    HttpServletResponse response) throws Exception {
	UserDTO user = OutcomeController.getUserDTO();
<<<<<<< HEAD
	securityService.isAppadmin(user.getUserID(), "import outcomes", true);
=======
	securityService.ensureSysadmin(user.getUserID(), "import outcomes");
>>>>>>> 619fd068

	try {
	    int importCount = outcomeService.importOutcomes(file);
	    log.info("Imported " + importCount + " outcomes");
	} catch (Exception e) {
	    log.error("Error while importing outcomes", e);
	    MultiValueMap<String, String> errorMap = new LinkedMultiValueMap<>(1);
	    errorMap.add("GLOBAL", messageService.getMessage("outcome.import.error"));
	    request.setAttribute("errorMap", errorMap);
	}

	return outcomeManage(request, response);
    }

    @RequestMapping("/scaleManage")
    public String scaleManage(HttpServletRequest request, HttpServletResponse response) throws Exception {
	List<OutcomeScale> scales = outcomeService.getScales();
	request.setAttribute("scales", scales);

	return "outcome/scaleManage";
    }

    @RequestMapping("/scaleRemove")
    public String scaleRemove(HttpServletRequest request, HttpServletResponse response) throws Exception {
	Long scaleId = WebUtil.readLongParam(request, "scaleId", false);
	OutcomeScale scale = (OutcomeScale) userManagementService.findById(OutcomeScale.class, scaleId);
	if (scale == null) {
	    throw new IllegalArgumentException("Can not find an outcome scale with ID " + scaleId);
	}

	long scaleUseCount = outcomeService.countScaleUse(scaleId);
	if (scaleUseCount == 0) {
	    userManagementService.delete(scale);
	    if (log.isDebugEnabled()) {
		log.debug("Deleted outcome scale " + scaleId);
	    }
	} else {
	    MultiValueMap<String, String> errorMap = new LinkedMultiValueMap<>(1);
	    errorMap.add("GLOBAL", messageService.getMessage("scale.manage.remove.error.in.use"));
	    request.setAttribute("errorMap", errorMap);
	}

	return scaleManage(request, response);
    }

    @RequestMapping("/scaleEdit")
    public String scaleEdit(@ModelAttribute("scaleForm") OutcomeScaleForm scaleForm, HttpServletRequest request,
	    HttpServletResponse response) throws Exception {
	Long scaleId = WebUtil.readLongParam(request, "scaleId", true);
	OutcomeScale scale = scaleId == null ? null
		: (OutcomeScale) userManagementService.findById(OutcomeScale.class, scaleId);

	scaleForm.setContentFolderId(IOutcomeService.OUTCOME_CONTENT_FOLDER_ID);
	if (scale != null) {
	    scaleForm.setScaleId(scale.getScaleId());
	    scaleForm.setName(scale.getName());
	    scaleForm.setCode(scale.getCode());
	    scaleForm.setDescription(scale.getDescription());
	    scaleForm.setItems(scale.getItemString());
	}

	request.setAttribute("isDefaultScale", outcomeService.isDefaultScale(scaleForm.getScaleId()));
	return "outcome/scaleEdit";
    }

    @RequestMapping("/scaleSave")
    public String scaleSave(@ModelAttribute("scaleForm") OutcomeScaleForm scaleForm, HttpServletRequest request,
	    HttpServletResponse response) throws Exception {
	Integer userId = OutcomeController.getUserDTO().getUserID();
	Long scaleId = scaleForm.getScaleId();
	OutcomeScale scale = scaleId == null ? null
		: (OutcomeScale) userManagementService.findById(OutcomeScale.class, scaleId);
	if (scale != null && outcomeService.isDefaultScale(scaleId)) {
	    response.sendError(HttpServletResponse.SC_FORBIDDEN, "The default scale can not be altered");
	    return null;
	}

	MultiValueMap<String, String> errorMap = new LinkedMultiValueMap<>(1);
	validateScaleForm(scaleForm, errorMap);
	List<String> items = OutcomeScale.parseItems(scaleForm.getItems());
	if (items == null) {
	    errorMap.add("GLOBAL", messageService.getMessage("scale.manage.add.value.error.blank"));
	}
	if (errorMap.isEmpty()) {
	    try {
		if (scale == null) {
		    scale = new OutcomeScale();
		    User user = (User) userManagementService.findById(User.class, userId);
		    scale.setCreateBy(user);
		    scale.setCreateDateTime(new Date());
		}

		scale.setName(scaleForm.getName());
		scale.setCode(scaleForm.getCode());
		scale.setDescription(scaleForm.getDescription());
		userManagementService.save(scale);

		// find existing scales and add new ones
		Set<OutcomeScaleItem> newItems = new LinkedHashSet<>();
		int value = 0;
		for (String itemString : items) {
		    itemString = itemString.trim();
		    if (StringUtils.isBlank(itemString)) {
			errorMap.add("GLOBAL", messageService.getMessage("scale.manage.add.value.error.blank"));
			break;
		    }
		    OutcomeScaleItem item = null;
		    for (OutcomeScaleItem exisitngItem : scale.getItems()) {
			if (itemString.equals(exisitngItem.getName())) {
			    item = exisitngItem;
			    break;
			}
		    }
		    if (item == null) {
			item = new OutcomeScaleItem();
			item.setScale(scale);
			item.setName(itemString);
		    }
		    item.setValue(value++);
		    newItems.add(item);
		}
		if (errorMap.isEmpty()) {
		    scale.getItems().clear();
		    scale.getItems().addAll(newItems);
		    userManagementService.save(scale);

		    if (log.isDebugEnabled()) {
			log.debug("Saved outcome scale " + scale.getScaleId());
		    }

		    request.setAttribute("saved", true);
		}
	    } catch (Exception e) {
		log.error("Exception while saving an outcome", e);
		errorMap.add("GLOBAL", messageService.getMessage("scale.manage.add.error"));
	    }
	}
	if (!errorMap.isEmpty()) {
	    request.setAttribute("errorMap", errorMap);
	}

	return "outcome/scaleEdit";
    }

    @RequestMapping("/scaleExport")
    public void scaleExport(HttpServletRequest request, HttpServletResponse response) throws Exception {
	UserDTO user = OutcomeController.getUserDTO();
<<<<<<< HEAD
	securityService.isAppadmin(user.getUserID(), "export outcome scales", true);
=======
	securityService.ensureSysadmin(user.getUserID(), "export outcome scales");
>>>>>>> 619fd068

	List<ExcelSheet> sheets = outcomeService.exportScales();

	String fileName = "lams_outcome_scales.xls";
	fileName = FileUtil.encodeFilenameForDownload(request, fileName);

	response.setContentType("application/x-download");
	response.setHeader("Content-Disposition", "attachment;filename=" + fileName);

	// set cookie that will tell JS script that export has been finished
	WebUtil.setFileDownloadTokenCookie(request, response);

	// Code to generate file and write file contents to response
	ServletOutputStream out = response.getOutputStream();
	ExcelUtil.createExcel(out, sheets, messageService.getMessage("outcome.export.date"), true, false);
    }

    @RequestMapping("/scaleImport")
    public String scaleImport(@RequestParam("file") MultipartFile file, HttpServletRequest request,
	    HttpServletResponse response) throws Exception {
	UserDTO user = OutcomeController.getUserDTO();
<<<<<<< HEAD
	securityService.isAppadmin(user.getUserID(), "import outcome scales", true);
=======
	securityService.ensureSysadmin(user.getUserID(), "import outcome scales");
>>>>>>> 619fd068

	try {
	    int importCount = outcomeService.importScales(file);
	    log.info("Imported " + importCount + " outcome scales");
	} catch (Exception e) {
	    log.error("Error while importing outcome scales", e);
	    MultiValueMap<String, String> errorMap = new LinkedMultiValueMap<>(1);
	    errorMap.add("GLOBAL", messageService.getMessage("outcome.import.error"));
	    request.setAttribute("errorMap", errorMap);
	}

	return scaleManage(request, response);
    }

    private static UserDTO getUserDTO() {
	HttpSession ss = SessionManager.getSession();
	return (UserDTO) ss.getAttribute(AttributeNames.USER);
    }

    private void validateOutcomeForm(OutcomeForm outcomeForm, MultiValueMap<String, String> errorMap) {
	if (StringUtils.isBlank(outcomeForm.getName())) {
	    errorMap.add("GLOBAL", messageService.getMessage("outcome.manage.add.error.name.blank"));
	}
	/**
	 * LDEV-4786 We allow blank code when creating an outcome straight from outcome select field
	 * if (StringUtils.isBlank(outcomeForm.getCode())) {
	 * errorMap.add("GLOBAL", messageService.getMessage("outcome.manage.add.error.code.blank"));
	 * }
	 * If no outcome is chosen, the default scale gets chosen
	 * if (outcomeForm.getScaleId() == null || outcomeForm.getScaleId() == 0) {
	 * errorMap.add("GLOBAL", messageService.getMessage("outcome.manage.add.error.scale.choose"));
	 * }
	 **/
    }

    private void validateScaleForm(OutcomeScaleForm scaleForm, MultiValueMap<String, String> errorMap) {
	if (StringUtils.isBlank(scaleForm.getName())) {
	    errorMap.add("GLOBAL", messageService.getMessage("outcome.manage.add.error.name.blank"));
	}
	if (StringUtils.isBlank(scaleForm.getCode())) {
	    errorMap.add("GLOBAL", messageService.getMessage("outcome.manage.add.error.code.blank"));
	}
    }
}<|MERGE_RESOLUTION|>--- conflicted
+++ resolved
@@ -93,11 +93,7 @@
     @RequestMapping("/outcomeManage")
     public String outcomeManage(HttpServletRequest request, HttpServletResponse response) throws Exception {
 	UserDTO user = OutcomeController.getUserDTO();
-<<<<<<< HEAD
-	securityService.isAppadmin(user.getUserID(), "import outcomes", true);
-=======
-	securityService.ensureSysadmin(user.getUserID(), "import outcomes");
->>>>>>> 619fd068
+	securityService.ensureAppadmin(user.getUserID(), "import outcomes");
 
 	List<Outcome> outcomes = outcomeService.getOutcomes();
 	request.setAttribute("outcomes", outcomes);
@@ -108,11 +104,7 @@
     public String outcomeEdit(@ModelAttribute OutcomeForm outcomeForm, HttpServletRequest request,
 	    HttpServletResponse response) throws Exception {
 	UserDTO user = OutcomeController.getUserDTO();
-<<<<<<< HEAD
-	securityService.isAppadmin(user.getUserID(), "import outcomes", true);
-=======
-	securityService.ensureSysadmin(user.getUserID(), "import outcomes");
->>>>>>> 619fd068
+	securityService.ensureAppadmin(user.getUserID(), "import outcomes");
 
 	Long outcomeId = WebUtil.readLongParam(request, "outcomeId", true);
 	Outcome outcome = outcomeId == null ? null : (Outcome) userManagementService.findById(Outcome.class, outcomeId);
@@ -184,11 +176,7 @@
     @RequestMapping(path = "/outcomeRemove", method = RequestMethod.POST)
     public String outcomeRemove(HttpServletRequest request, HttpServletResponse response) throws Exception {
 	UserDTO user = OutcomeController.getUserDTO();
-<<<<<<< HEAD
-	securityService.isAppadmin(user.getUserID(), "import outcomes", true);
-=======
-	securityService.ensureSysadmin(user.getUserID(), "import outcomes");
->>>>>>> 619fd068
+	securityService.ensureAppadmin(user.getUserID(), "import outcomes");
 
 	Long outcomeId = WebUtil.readLongParam(request, "outcomeId", false);
 	Outcome outcome = (Outcome) userManagementService.findById(Outcome.class, outcomeId);
@@ -391,11 +379,7 @@
     @RequestMapping("/outcomeExport")
     public void outcomeExport(HttpServletRequest request, HttpServletResponse response) throws Exception {
 	UserDTO user = OutcomeController.getUserDTO();
-<<<<<<< HEAD
-	securityService.isAppadmin(user.getUserID(), "export outcomes", true);
-=======
-	securityService.ensureSysadmin(user.getUserID(), "export outcomes");
->>>>>>> 619fd068
+	securityService.ensureAppadmin(user.getUserID(), "export outcomes");
 
 	List<ExcelSheet> sheets = outcomeService.exportOutcomes();
 
@@ -417,11 +401,7 @@
     public String outcomeImport(@RequestParam("file") MultipartFile file, HttpServletRequest request,
 	    HttpServletResponse response) throws Exception {
 	UserDTO user = OutcomeController.getUserDTO();
-<<<<<<< HEAD
-	securityService.isAppadmin(user.getUserID(), "import outcomes", true);
-=======
-	securityService.ensureSysadmin(user.getUserID(), "import outcomes");
->>>>>>> 619fd068
+	securityService.ensureAppadmin(user.getUserID(), "import outcomes");
 
 	try {
 	    int importCount = outcomeService.importOutcomes(file);
@@ -569,11 +549,7 @@
     @RequestMapping("/scaleExport")
     public void scaleExport(HttpServletRequest request, HttpServletResponse response) throws Exception {
 	UserDTO user = OutcomeController.getUserDTO();
-<<<<<<< HEAD
-	securityService.isAppadmin(user.getUserID(), "export outcome scales", true);
-=======
-	securityService.ensureSysadmin(user.getUserID(), "export outcome scales");
->>>>>>> 619fd068
+	securityService.ensureAppadmin(user.getUserID(), "export outcome scales");
 
 	List<ExcelSheet> sheets = outcomeService.exportScales();
 
@@ -595,11 +571,7 @@
     public String scaleImport(@RequestParam("file") MultipartFile file, HttpServletRequest request,
 	    HttpServletResponse response) throws Exception {
 	UserDTO user = OutcomeController.getUserDTO();
-<<<<<<< HEAD
-	securityService.isAppadmin(user.getUserID(), "import outcome scales", true);
-=======
-	securityService.ensureSysadmin(user.getUserID(), "import outcome scales");
->>>>>>> 619fd068
+	securityService.ensureAppadmin(user.getUserID(), "import outcome scales");
 
 	try {
 	    int importCount = outcomeService.importScales(file);
