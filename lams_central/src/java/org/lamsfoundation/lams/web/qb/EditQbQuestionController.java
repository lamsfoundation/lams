package org.lamsfoundation.lams.web.qb;

import java.io.IOException;
import java.lang.reflect.InvocationTargetException;
import java.util.ArrayList;
import java.util.Collection;
import java.util.Date;
import java.util.List;
import java.util.Set;
import java.util.TreeSet;
import java.util.UUID;

import javax.servlet.ServletException;
import javax.servlet.http.HttpServletRequest;
import javax.servlet.http.HttpServletResponse;
import javax.servlet.http.HttpSession;

import org.apache.commons.beanutils.BeanUtils;
import org.apache.commons.lang.StringUtils;
import org.apache.commons.lang.math.NumberUtils;
import org.apache.log4j.Logger;
import org.lamsfoundation.lams.qb.QbConstants;
import org.lamsfoundation.lams.qb.QbUtils;
import org.lamsfoundation.lams.qb.form.QbQuestionForm;
import org.lamsfoundation.lams.qb.model.QbOption;
import org.lamsfoundation.lams.qb.model.QbQuestion;
import org.lamsfoundation.lams.qb.model.QbQuestionUnit;
import org.lamsfoundation.lams.qb.service.IQbService;
import org.lamsfoundation.lams.security.ISecurityService;
import org.lamsfoundation.lams.tool.ToolContent;
import org.lamsfoundation.lams.usermanagement.dto.UserDTO;
import org.lamsfoundation.lams.usermanagement.service.IUserManagementService;
import org.lamsfoundation.lams.util.Configuration;
import org.lamsfoundation.lams.util.ConfigurationKeys;
import org.lamsfoundation.lams.util.FileUtil;
import org.lamsfoundation.lams.util.MessageService;
import org.lamsfoundation.lams.util.WebUtil;
import org.lamsfoundation.lams.web.session.SessionManager;
import org.lamsfoundation.lams.web.util.AttributeNames;
import org.springframework.beans.factory.annotation.Autowired;
import org.springframework.beans.factory.annotation.Qualifier;
import org.springframework.stereotype.Controller;
import org.springframework.web.bind.annotation.ModelAttribute;
import org.springframework.web.bind.annotation.RequestMapping;
import org.springframework.web.bind.annotation.RequestMethod;
import org.springframework.web.bind.annotation.RequestParam;
import org.springframework.web.bind.annotation.ResponseBody;
import org.springframework.web.context.WebApplicationContext;

import com.fasterxml.jackson.databind.node.ArrayNode;
import com.fasterxml.jackson.databind.node.JsonNodeFactory;

@Controller
@RequestMapping("/qb/edit")
public class EditQbQuestionController {
    private static Logger log = Logger.getLogger(EditQbQuestionController.class);

    @Autowired
    @Qualifier("centralMessageService")
    private MessageService messageService;
    @Autowired
    private IQbService qbService;
    @Autowired
    private IUserManagementService userManagementService;
    @Autowired
    WebApplicationContext applicationcontext;
    @Autowired
    ISecurityService securityService;

    /**
     * Display empty page for new question.
     */
    @RequestMapping("/initNewQuestion")
    public String initNewQuestion(@ModelAttribute("assessmentQuestionForm") QbQuestionForm form,
	    HttpServletRequest request, HttpServletResponse response,
	    @RequestParam(required = false) Long collectionUid) throws ServletException, IOException {

	form.setUid(-1L);//which signifies it's a new question
	form.setQuestionId(qbService.generateNextQuestionId()); // generate a new question ID right away, so another user won't "take it"
	form.setMaxMark(1);
	form.setPenaltyFactor("0");

	// generate a new contentFolderID for new question
	String contentFolderId = FileUtil.generateUniqueContentFolderID();
	form.setContentFolderID(contentFolderId);

	List<QbOption> optionList = new ArrayList<>();
	for (int i = 0; i < QbConstants.INITIAL_OPTIONS_NUMBER; i++) {
	    QbOption option = new QbOption();
	    option.setDisplayOrder(i + 1);
	    optionList.add(option);
	}
	request.setAttribute(QbConstants.ATTR_OPTION_LIST, optionList);

	List<QbQuestionUnit> unitList = new ArrayList<>();
	QbQuestionUnit unit = new QbQuestionUnit();
	unit.setDisplayOrder(1);
	unit.setMultiplier(1);
	unitList.add(unit);
	for (int i = 1; i < QbConstants.INITIAL_UNITS_NUMBER; i++) {
	    unit = new QbQuestionUnit();
	    unit.setDisplayOrder(i + 1);
	    unit.setMultiplier(0);
	    unitList.add(unit);
	}
	request.setAttribute(QbConstants.ATTR_UNIT_LIST, unitList);

	QbUtils.fillFormWithUserCollections(qbService, form, null);

	Integer type = NumberUtils.toInt(request.getParameter(QbConstants.ATTR_QUESTION_TYPE));
	return findForwardByQuestionType(type);
    }

    /**
     * Display edit page for existing question.
     */
    @RequestMapping("/editQuestion")
    public String editQuestion(@ModelAttribute("assessmentQuestionForm") QbQuestionForm form,
	    HttpServletRequest request, HttpServletResponse response)
	    throws ServletException, IOException, IllegalAccessException, InvocationTargetException {
	Long qbQuestionUid = WebUtil.readLongParam(request, "qbQuestionUid");
	QbQuestion qbQuestion = qbService.getQuestionByUid(qbQuestionUid);
	if (qbQuestion == null) {
	    throw new RuntimeException("QbQuestion with uid:" + qbQuestionUid + " was not found!");
	}
	Integer userId = getUserId();
<<<<<<< HEAD
	boolean editingAllowed = securityService.isAppadmin(userId, null, true)
		|| securityService.isSysadmin(userId, null, true)
		|| qbService.isQuestionInUserCollection(qbQuestion.getQuestionId(), userId)
		|| qbService.isQuestionInPublicCollection(qbQuestion.getQuestionId());
=======
	boolean editingAllowed = userManagementService.isUserSysAdmin()
		|| qbService.isQuestionInPublicCollection(qbQuestion.getQuestionId())
		|| qbService.isQuestionInUserOwnCollection(qbQuestion.getQuestionId(), userId)
		|| qbService.isQuestionInUserSharedCollection(qbQuestion.getQuestionId(), userId)
		|| qbService.isQuestionInUserMonitoredOrganisationFolder(qbQuestion.getQuestionId(), userId);
>>>>>>> ea6095ed
	if (!editingAllowed) {
	    response.sendError(HttpServletResponse.SC_FORBIDDEN,
		    "The user does not have access to given QB question editing");
	    return null;
	}

	//populate question information to its form for editing
	form.setUid(qbQuestion.getUid());
	form.setQuestionId(qbQuestion.getQuestionId());
	form.setContentFolderID(qbQuestion.getContentFolderId());
	form.setTitle(qbQuestion.getName());
	form.setDescription(qbQuestion.getDescription());
	form.setMaxMark(qbQuestion.getMaxMark() == null ? 1 : qbQuestion.getMaxMark());
	form.setPenaltyFactor(String.valueOf(qbQuestion.getPenaltyFactor()));
	form.setFeedback(qbQuestion.getFeedback());
	form.setMultipleAnswersAllowed(qbQuestion.isMultipleAnswersAllowed());
	form.setIncorrectAnswerNullifiesMark(qbQuestion.isIncorrectAnswerNullifiesMark());
	form.setFeedbackOnCorrect(qbQuestion.getFeedbackOnCorrect());
	form.setFeedbackOnPartiallyCorrect(qbQuestion.getFeedbackOnPartiallyCorrect());
	form.setFeedbackOnIncorrect(qbQuestion.getFeedbackOnIncorrect());
	form.setShuffle(qbQuestion.isShuffle());
	form.setPrefixAnswersWithLetters(qbQuestion.isPrefixAnswersWithLetters());
	form.setCaseSensitive(qbQuestion.isCaseSensitive());
	form.setExactMatch(qbQuestion.isExactMatch());
	form.setCorrectAnswer(qbQuestion.getCorrectAnswer());
	form.setAllowRichEditor(qbQuestion.isAllowRichEditor());
	form.setMaxWordsLimit(qbQuestion.getMaxWordsLimit());
	form.setMinWordsLimit(qbQuestion.getMinWordsLimit());
	form.setCodeStyle(qbQuestion.getCodeStyle());
	form.setHedgingJustificationEnabled(qbQuestion.isHedgingJustificationEnabled());
	//TODO check autocomplete is saved and then maybe remove other property copying
	BeanUtils.copyProperties(form, qbQuestion);

	Integer questionType = qbQuestion.getType();
	if ((questionType == QbQuestion.TYPE_MULTIPLE_CHOICE) || (questionType == QbQuestion.TYPE_ORDERING)
		|| (questionType == QbQuestion.TYPE_MATCHING_PAIRS)
		|| (questionType == QbQuestion.TYPE_VERY_SHORT_ANSWERS) || (questionType == QbQuestion.TYPE_NUMERICAL)
		|| (questionType == QbQuestion.TYPE_MARK_HEDGING)) {
	    List<QbOption> optionList = qbQuestion.getQbOptions();
	    request.setAttribute(QbConstants.ATTR_OPTION_LIST, optionList);
	}
	if (questionType == QbQuestion.TYPE_NUMERICAL) {
	    List<QbQuestionUnit> unitList = qbQuestion.getUnits();
	    request.setAttribute(QbConstants.ATTR_UNIT_LIST, unitList);
	}

	QbUtils.fillFormWithUserCollections(qbService, form, qbQuestionUid);

	return findForwardByQuestionType(qbQuestion.getType());
    }

    /**
     * This method will get necessary information from assessment question form and save or update into
     * <code>HttpSession</code> AssessmentQuestionList. Notice, this save is not persist them into database, just save
     * <code>HttpSession</code> temporarily. Only they will be persist when the entire authoring page is being
     * persisted.
     */
    @RequestMapping(path = "/saveOrUpdateQuestion", method = RequestMethod.POST)
    public String saveOrUpdateQuestion(@ModelAttribute("assessmentQuestionForm") QbQuestionForm form,
	    @RequestParam(name = "newVersion", required = false) boolean enforceNewVersion, HttpServletRequest request,
	    HttpServletResponse response) throws IOException, ServletException {
	//find according question
	QbQuestion qbQuestion = null;
	Long oldQuestionUid = null;

	boolean isAddingQuestion = form.getUid() == -1;
	// add
	if (isAddingQuestion) {
	    qbQuestion = new QbQuestion();
	    qbQuestion.setType(form.getQuestionType());
	    qbQuestion.setQuestionId(form.getQuestionId());

	    // edit
	} else {
	    oldQuestionUid = form.getUid();
	    qbQuestion = qbService.getQuestionByUid(oldQuestionUid);
	}

	int questionModificationStatus = qbService.extractFormToQbQuestion(qbQuestion, form, request);
	if (questionModificationStatus < IQbService.QUESTION_MODIFIED_VERSION_BUMP && enforceNewVersion) {
	    questionModificationStatus = IQbService.QUESTION_MODIFIED_VERSION_BUMP;
	}
	switch (questionModificationStatus) {
	    case IQbService.QUESTION_MODIFIED_VERSION_BUMP: {
		// new version of the old question gets created
		qbQuestion = qbQuestion.clone();
		qbQuestion.clearID();
		qbQuestion.setVersion(qbService.getMaxQuestionVersion(qbQuestion.getQuestionId()) + 1);
		qbQuestion.setCreateDate(new Date());
		qbQuestion.setUuid(UUID.randomUUID());
	    }
		break;
	    case IQbService.QUESTION_MODIFIED_ID_BUMP: {
		// new question gets created
		qbQuestion = qbQuestion.clone();
		qbQuestion.clearID();
		qbQuestion.setVersion(1);
		qbQuestion.setCreateDate(new Date());
		qbQuestion.setUuid(UUID.randomUUID());
		// no need to bump question ID as the new question already has a new ID generated in initNewQuestion()
	    }
		break;
	}
	userManagementService.save(qbQuestion);

	final boolean isRequestCameFromTool = StringUtils.isNotBlank(form.getSessionMapID());

	//take care about question's collections. add to collection first
	Long oldCollectionUid = form.getOldCollectionUid();
	Long newCollectionUid = form.getNewCollectionUid();
	if (isAddingQuestion
		|| (isRequestCameFromTool && oldCollectionUid != null && !newCollectionUid.equals(oldCollectionUid))) {
	    qbService.addQuestionToCollection(newCollectionUid, qbQuestion.getQuestionId(), false);
	}

	//remove from the old collection, if needed and the question is in users' collections
	if (!isAddingQuestion && isRequestCameFromTool && oldCollectionUid != null
		&& !newCollectionUid.equals(oldCollectionUid)) {
	    qbService.removeQuestionFromCollectionByQuestionId(oldCollectionUid, qbQuestion.getQuestionId(), false);
	}

	if (isRequestCameFromTool) {
	    //redirect to Assessment controller
	    String url = "redirect:" + Configuration.get(ConfigurationKeys.SERVER_URL)
		    + "tool/laasse10/authoring/saveOrUpdateReference.do";
	    url = WebUtil.appendParameterToURL(url, "uid", String.valueOf(form.getUid()));
	    url = WebUtil.appendParameterToURL(url, "sessionMapID", String.valueOf(form.getSessionMapID()));
	    url = WebUtil.appendParameterToURL(url, "qbQuestionUid", String.valueOf(qbQuestion.getUid()));
	    url = WebUtil.appendParameterToURL(url, "questionModificationStatus",
		    String.valueOf(questionModificationStatus));

	    return url;
	} else {
	    return "forward:returnQuestionUid.do?qbQuestionUid=" + qbQuestion.getUid();
	}
    }

    @RequestMapping(path = "/checkQuestionNewVersion", method = RequestMethod.POST)
    @ResponseBody
    public String checkQuestionNewVersion(@ModelAttribute("assessmentQuestionForm") QbQuestionForm form,
	    HttpServletRequest request) {
	boolean isAddingQuestion = form.getUid() == -1;
	if (isAddingQuestion) {
	    return "true";
	}

	QbQuestion qbQuestion = qbService.getQuestionByUid(form.getUid());
	return String.valueOf(qbService.extractFormToQbQuestion(qbQuestion, form,
		request) >= IQbService.QUESTION_MODIFIED_VERSION_BUMP);
    }

    @RequestMapping("/returnQuestionUid")
    @ResponseBody
    public String returnQuestionUid(HttpServletResponse response, @RequestParam Long qbQuestionUid) {
	response.setContentType("text/plain");
	response.setCharacterEncoding("UTF-8");
	return qbQuestionUid.toString();
    }

    /**
     * Ajax call, will add one more input line for new resource item instruction.
     */
    @RequestMapping("/addOption")
    public String addOption(HttpServletRequest request, HttpServletResponse response)
	    throws ServletException, IOException {
	TreeSet<QbOption> optionList = qbService.getOptionsFromRequest(request, false);

	QbOption option = new QbOption();
	int maxSeq = 1;
	if ((optionList != null) && (optionList.size() > 0)) {
	    QbOption last = optionList.last();
	    maxSeq = last.getDisplayOrder() + 1;
	}
	option.setDisplayOrder(maxSeq);
	optionList.add(option);

	request.setAttribute(AttributeNames.PARAM_CONTENT_FOLDER_ID,
		WebUtil.readStrParam(request, AttributeNames.PARAM_CONTENT_FOLDER_ID));
	request.setAttribute(QbConstants.ATTR_QUESTION_TYPE,
		WebUtil.readIntParam(request, QbConstants.ATTR_QUESTION_TYPE));
	request.setAttribute(QbConstants.ATTR_OPTION_LIST, optionList);
	return "qb/authoring/optionlist";
    }

    /**
     * Ajax call, will add one more input line for new Unit.
     */
    @RequestMapping("/newUnit")
    public String newUnit(HttpServletRequest request, HttpServletResponse response)
	    throws ServletException, IOException {
	TreeSet<QbQuestionUnit> unitList = qbService.getUnitsFromRequest(request, false);
	QbQuestionUnit unit = new QbQuestionUnit();
	int maxSeq = 1;
	if ((unitList != null) && (unitList.size() > 0)) {
	    QbQuestionUnit last = unitList.last();
	    maxSeq = last.getDisplayOrder() + 1;
	}
	unit.setDisplayOrder(maxSeq);
	unitList.add(unit);

	request.setAttribute(QbConstants.ATTR_UNIT_LIST, unitList);
	return "qb/authoring/unitlist";
    }

    /**
     * Ajax call, will remove the given unit
     */
    @RequestMapping("/removeUnit")
    public String removeUnit(HttpServletRequest request, @RequestParam int unitToRemoveIndex)
	    throws ServletException, IOException {
	Set<QbQuestionUnit> unitList = qbService.getUnitsFromRequest(request, false);
	Set<QbQuestionUnit> newUnitList = new TreeSet<>();
	int displayOrder = 0;
	for (QbQuestionUnit unit : unitList) {
	    if (unitToRemoveIndex != unit.getDisplayOrder()) {
		unit.setDisplayOrder(displayOrder);
		displayOrder++;
		newUnitList.add(unit);
	    }
	}

	request.setAttribute(QbConstants.ATTR_UNIT_LIST, newUnitList);
	return "qb/authoring/unitlist";
    }

    @RequestMapping(path = "/checkQuestionExistsInToolActivities")
    @ResponseBody
    public String checkQuestionExistsInToolActivities(@RequestParam(name = "toolContentIds[]") Set<Long> toolContentIds,
	    @RequestParam long qbQuestionUid, HttpServletResponse response) {
	response.setContentType("application/json;charset=utf-8");
	ArrayNode responseJSON = JsonNodeFactory.instance.arrayNode();
	Collection<ToolContent> toolContents = qbService.getQuestionActivities(qbQuestionUid, toolContentIds);
	for (ToolContent toolContent : toolContents) {
	    responseJSON.add(toolContent.getToolContentId());
	}
	return responseJSON.toString();
    }

    @RequestMapping(path = "/replaceQuestionInToolActivities", method = RequestMethod.POST)
    @ResponseBody
    public void replaceQuestionInToolActivities(@RequestParam(name = "toolContentIds[]") Set<Long> toolContentIds,
	    @RequestParam long oldQbQuestionUid, @RequestParam long newQbQuestionUid) {
	qbService.replaceQuestionInToolActivities(toolContentIds, oldQbQuestionUid, newQbQuestionUid);
    }

    /**
     * Get back jsp name.
     */
    private String findForwardByQuestionType(Integer type) {
	String forward;
	switch (type) {
	    case QbQuestion.TYPE_MULTIPLE_CHOICE:
		forward = "qb/authoring/addmultiplechoice";
		break;
	    case QbQuestion.TYPE_MATCHING_PAIRS:
		forward = "qb/authoring/addmatchingpairs";
		break;
	    case QbQuestion.TYPE_VERY_SHORT_ANSWERS:
		forward = "qb/authoring/addVsa";
		break;
	    case QbQuestion.TYPE_NUMERICAL:
		forward = "qb/authoring/addnumerical";
		break;
	    case QbQuestion.TYPE_TRUE_FALSE:
		forward = "qb/authoring/addtruefalse";
		break;
	    case QbQuestion.TYPE_ESSAY:
		forward = "qb/authoring/addessay";
		break;
	    case QbQuestion.TYPE_ORDERING:
		forward = "qb/authoring/addordering";
		break;
	    case QbQuestion.TYPE_MARK_HEDGING:
		forward = "qb/authoring/addmarkhedging";
		break;
	    default:
		forward = null;
		break;
	}
	return forward;
    }

    private Integer getUserId() {
	HttpSession ss = SessionManager.getSession();
	UserDTO user = (UserDTO) ss.getAttribute(AttributeNames.USER);
	return user != null ? user.getUserID() : null;
    }
}<|MERGE_RESOLUTION|>--- conflicted
+++ resolved
@@ -124,18 +124,11 @@
 	    throw new RuntimeException("QbQuestion with uid:" + qbQuestionUid + " was not found!");
 	}
 	Integer userId = getUserId();
-<<<<<<< HEAD
 	boolean editingAllowed = securityService.isAppadmin(userId, null, true)
-		|| securityService.isSysadmin(userId, null, true)
-		|| qbService.isQuestionInUserCollection(qbQuestion.getQuestionId(), userId)
-		|| qbService.isQuestionInPublicCollection(qbQuestion.getQuestionId());
-=======
-	boolean editingAllowed = userManagementService.isUserSysAdmin()
 		|| qbService.isQuestionInPublicCollection(qbQuestion.getQuestionId())
 		|| qbService.isQuestionInUserOwnCollection(qbQuestion.getQuestionId(), userId)
 		|| qbService.isQuestionInUserSharedCollection(qbQuestion.getQuestionId(), userId)
 		|| qbService.isQuestionInUserMonitoredOrganisationFolder(qbQuestion.getQuestionId(), userId);
->>>>>>> ea6095ed
 	if (!editingAllowed) {
 	    response.sendError(HttpServletResponse.SC_FORBIDDEN,
 		    "The user does not have access to given QB question editing");
