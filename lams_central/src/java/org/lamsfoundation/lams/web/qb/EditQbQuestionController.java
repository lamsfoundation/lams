--- conflicted
+++ resolved
@@ -8,11 +8,8 @@
 import java.util.Date;
 import java.util.HashMap;
 import java.util.List;
-<<<<<<< HEAD
 import java.util.Map;
 import java.util.Set;
-=======
->>>>>>> 0b1e7437
 import java.util.TreeSet;
 
 import javax.servlet.ServletException;
@@ -68,11 +65,11 @@
     /**
      * Display empty page for new assessment question.
      */
-<<<<<<< HEAD
     @RequestMapping("/initNewQuestion")
     public String initNewQuestion(@ModelAttribute("assessmentQuestionForm") QbQuestionForm form,
-	    HttpServletRequest request, HttpServletResponse response) throws ServletException, IOException {
-	
+	    HttpServletRequest request, HttpServletResponse response,
+	    @RequestParam(required = false) Long collectionUid) throws ServletException, IOException {
+
 	form.setUid(-1L);//which signifies it's a new question
 	form.setMaxMark(1);
 	form.setPenaltyFactor("0");
@@ -81,24 +78,6 @@
 	// generate a new contentFolderID for new question
 	String contentFolderId = FileUtil.generateUniqueContentFolderID();
 	form.setContentFolderID(contentFolderId);
-=======
-    @RequestMapping("/newQuestionInit")
-    public String newQuestionInit(HttpServletRequest request, HttpServletResponse response,
-	    @RequestParam Long collectionUid) throws ServletException, IOException {
-
-	//TODO think about where do we need to get ContentFolderID, and whether it's a good idea to generate a new one each time
-	String contentFolderID = FileUtil.generateUniqueContentFolderID();
-
-	QbQuestionForm questionForm = new QbQuestionForm();
-	//we need to set form as a request attribute, as long as we use jsps from another context from the Assessment tool
-	request.setAttribute("assessmentQuestionForm", questionForm);
-	questionForm.setDisplayOrder(-1);//which signifies it's a new question
-	questionForm.setContentFolderID(contentFolderID);
-	questionForm.setMaxMark("1");
-	questionForm.setPenaltyFactor("0");
-	questionForm.setAnswerRequired(true);
-	questionForm.setCollectionUid(collectionUid);
->>>>>>> 0b1e7437
 
 	List<QbOption> optionList = new ArrayList<>();
 	for (int i = 0; i < QbConstants.INITIAL_OPTIONS_NUMBER; i++) {
@@ -138,16 +117,7 @@
 	}
 
 	Integer type = NumberUtils.toInt(request.getParameter(QbConstants.ATTR_QUESTION_TYPE));
-<<<<<<< HEAD
 	return findForwardByQuestionType(type);
-=======
-//	sessionMap.put(QbConstants.ATTR_QUESTION_TYPE, type);
-	request.setAttribute(AttributeNames.PARAM_CONTENT_FOLDER_ID, contentFolderID);
-
-	String jspPageName = EditQbQuestionController.getAuthoringJspByQuestionType(type);
-	forwardToAssessmentJsp(jspPageName, request, response);
-	return null;
->>>>>>> 0b1e7437
     }
 
     /**
@@ -161,7 +131,6 @@
 	if (qbQuestion == null) {
 	    throw new RuntimeException("QbQuestion with uid:" + qbQuestionUid + " was not found!");
 	}
-<<<<<<< HEAD
 	
 	//populate question information to its form for editing
 	form.setUid(qbQuestion.getUid());
@@ -209,7 +178,7 @@
 	//in case request came from assessment tool - set private collection as default, otherwise collectioUid is already supplied as parameter from collections.jsp
 	final boolean isRequestCameFromAssessmentTool = StringUtils.isNotBlank(form.getSessionMapID());
 	if (isRequestCameFromAssessmentTool) {
-	    Collection<QbCollection> questionCollections = qbService.getQuestionCollections(qbQuestionUid);
+	    Collection<QbCollection> questionCollections = qbService.getQuestionCollectionsByUid(qbQuestionUid);
 
 	    Long collectionUid = null;
 	    if (questionCollections.isEmpty()) {
@@ -226,25 +195,6 @@
 	}
 
 	return findForwardByQuestionType(qbQuestion.getType());
-=======
-	QbQuestionForm questionForm = new QbQuestionForm();
-	questionForm.setCollectionUid(collectionUid);
-	//we need to set form as a request attribute, as long as we use jsps from another context from the Assessment tool
-	request.setAttribute("assessmentQuestionForm", questionForm);
-	QbUtils.fillFormWithQbQuestion(qbQuestion, questionForm, request);
-
-	//store uid as displayOrder in order to use it later during question saving
-	questionForm.setDisplayOrder(qbQuestionUid.intValue());
-
-	//TODO think about where do we need to get ContentFolderID, and whether it's a good idea to generate a new one each time
-	String contentFolderID = FileUtil.generateUniqueContentFolderID();
-	questionForm.setContentFolderID(contentFolderID);
-	request.setAttribute(AttributeNames.PARAM_CONTENT_FOLDER_ID, contentFolderID);
-
-	String jspPageName = EditQbQuestionController.getAuthoringJspByQuestionType(qbQuestion.getType());
-	forwardToAssessmentJsp(jspPageName, request, response);
-	return null;
->>>>>>> 0b1e7437
     }
 
     /**
@@ -252,13 +202,6 @@
      * <code>HttpSession</code> AssessmentQuestionList. Notice, this save is not persist them into database, just save
      * <code>HttpSession</code> temporarily. Only they will be persist when the entire authoring page is being
      * persisted.
-<<<<<<< HEAD
-     * @throws IOException 
-     * @throws ServletException 
-=======
-     * 
-     * @throws IOException
->>>>>>> 0b1e7437
      */
     @RequestMapping("/saveOrUpdateQuestion")
     public String saveOrUpdateQuestion(@ModelAttribute("assessmentQuestionForm") QbQuestionForm form,
@@ -267,41 +210,22 @@
 	//find according question
 	QbQuestion qbQuestion = null;
 	Long oldQuestionUid = null;
-<<<<<<< HEAD
-	
-	boolean isQuestionNew = form.getUid() == -1;
+	
+	boolean isAddingQuestion = form.getUid() == -1;
 	// add
-	if (isQuestionNew) { 
+	if (isAddingQuestion) { 
 	    qbQuestion = new QbQuestion();
 	    qbQuestion.setType(form.getQuestionType());
 	    
 	// edit
 	} else {
-	    oldQuestionUid = Long.valueOf(form.getUid());
-	    qbQuestion = qbService.getQbQuestionByUid(oldQuestionUid);
+	    oldQuestionUid = form.getUid();
+	    qbQuestion = qbService.getQuestionByUid(oldQuestionUid);
 	    qbService.releaseFromCache(qbQuestion);
 	}
 	
 	int questionModificationStatus = extractFormToQbQuestion(qbQuestion, form, request);
 	switch (questionModificationStatus) {
-=======
-
-	// add
-	if (questionForm.getDisplayOrder() == -1) {
-	    qbQuestion = new QbQuestion();
-	    qbQuestion.setType(questionForm.getQuestionType());
-
-	    // edit
-	} else {
-	    oldQuestionUid = Long.valueOf(questionForm.getDisplayOrder());
-	    qbQuestion = qbService.getQuestionByUid(oldQuestionUid);
-	}
-
-	boolean IS_AUTHORING_RESTRICTED = false;
-	int isQbQuestionModified = QbUtils.extractFormToQbQuestion(qbQuestion, questionForm, request, qbService,
-		IS_AUTHORING_RESTRICTED);
-	switch (isQbQuestionModified) {
->>>>>>> 0b1e7437
 	    case IQbService.QUESTION_MODIFIED_VERSION_BUMP: {
 		// new version of the old question gets created
 		qbQuestion = qbQuestion.clone();
@@ -317,51 +241,30 @@
 		qbQuestion.setVersion(1);
 		qbQuestion.setQuestionId(qbService.getMaxQuestionId() + 1);
 		qbQuestion.setCreateDate(new Date());
-<<<<<<< HEAD
-=======
-
->>>>>>> 0b1e7437
 	    }
 		break;
 	}
 	userManagementService.save(qbQuestion);
-<<<<<<< HEAD
-	
-	//take care about question's collections
-	Long collectionUid = form.getCollectionUid();
-	qbService.addQuestionToCollection(collectionUid, qbQuestion.getUid(), false);
-	//remove from the old collection, if needed
-	//TODO after merging Marcin's collection changes
-	if (!isQuestionNew) {
-	    Collection<QbCollection> oldQuestionCollections = qbService.getQuestionCollections(oldQuestionUid);
-	    Collection<QbCollection> newQuestionCollections = qbService.getQuestionCollections(qbQuestion.getUid());
-	    oldQuestionCollections.removeAll(newQuestionCollections);
-	    for (QbCollection obsoleteOldQuestionCollection : oldQuestionCollections) {
-		qbService.removeQuestionFromCollection(obsoleteOldQuestionCollection.getUid(), qbQuestion.getUid());
-	    }
-	}
-	
-	
-	
-//	boolean belongsToNoCollection = qbQuestion.getUid() == null;
-	//in case of new question - add it to specified collection
-//	if (belongsToNoCollection) {
-//
-//	    Long collectionUid = questionForm.getCollectionUid();
-//	    //try to get collection from the old question
-//	    if (collectionUid != null && collectionUid.equals(-1L)) {
-//		Collection<QbCollection> existingCollections = qbService.getQuestionCollections(oldQuestionUid);
-//		collectionUid = existingCollections.stream().findFirst().map(collection -> collection.getUid())
-//			.orElse(null);
-//	    }
-//
-//	    if (collectionUid != null && !collectionUid.equals(-1L)) {
-//		qbService.addQuestionToCollection(collectionUid, qbQuestion.getUid(), false);
-//	    }
-//	}
 	
 	final boolean IS_REQUEST_CAME_FROM_ASSESSMENT_TOOL = StringUtils.isNotBlank(form.getSessionMapID());
 	if (IS_REQUEST_CAME_FROM_ASSESSMENT_TOOL) {
+	    
+	    //take care about question's collections
+	    Long collectionUid = form.getCollectionUid();
+	    qbService.addQuestionToCollection(collectionUid, qbQuestion.getQuestionId(), false);
+	    //remove from the old collection, if needed
+	    if (!isAddingQuestion) {
+		Collection<QbCollection> oldQuestionCollections = qbService.getQuestionCollectionsByUid(oldQuestionUid);
+		Collection<QbCollection> newQuestionCollections = qbService
+			.getQuestionCollectionsByUid(qbQuestion.getUid());
+		oldQuestionCollections.removeAll(newQuestionCollections);
+		for (QbCollection obsoleteOldQuestionCollection : oldQuestionCollections) {
+		    qbService.removeQuestionFromCollectionByQuestionId(obsoleteOldQuestionCollection.getUid(),
+			    qbQuestion.getQuestionId());
+		}
+	    }
+	
+	    //forward to Assessment controller
 	    String params = "?qbQuestionUid=" + qbQuestion.getUid();
 	    params += "&questionModificationStatus=" + questionModificationStatus;
 
@@ -374,46 +277,18 @@
 		    .forward(request, response);
 	    return null;
 
-=======
-
-	//in case of new question - add it to specified collection
-	if (belongsToNoCollection) {
-
-	    Long collectionUid = questionForm.getCollectionUid();
-	    //try to get collection from the old question
-	    if (collectionUid != null && collectionUid.equals(-1L)) {
-		Collection<QbCollection> existingCollections = qbService.getQuestionCollectionsByUid(oldQuestionUid);
-		collectionUid = existingCollections.stream().findFirst().map(collection -> collection.getUid())
-			.orElse(null);
-	    }
-
-	    if (collectionUid != null && !collectionUid.equals(-1L)) {
-		qbService.addQuestionToCollection(collectionUid, qbQuestion.getQuestionId(), false);
-	    }
-	}
-
-	// add question case - return nothing
-	if (questionForm.getDisplayOrder() == -1) {
-	    return null;
-
-	    // edit question case - return question's uid
->>>>>>> 0b1e7437
 	} else {
 	    
 	    // in case adding new question - return nothing
-	    if (isQuestionNew) {
+	    if (isAddingQuestion) {
 		return null;
 
-		// edit question case - return question's uid
+	    // edit question case - return question's uid
 	    } else {
 		return "forward:returnQuestionUid.do?qbQuestionUid=" + qbQuestion.getUid();
-//		response.setContentType("text/plain");
-//		response.setCharacterEncoding("UTF-8");
-//		return qbQuestion.getUid().toString();
-	    }
-	}
-    }
-<<<<<<< HEAD
+	    }
+	}
+    }
     
     @RequestMapping("/returnQuestionUid")
     @ResponseBody
@@ -520,22 +395,14 @@
 	
 	return qbQuestion.isQbQuestionModified(oldQuestion);
     }
-    
-=======
-
->>>>>>> 0b1e7437
+
     /**
      * Ajax call, will add one more input line for new resource item instruction.
      */
     @RequestMapping("/addOption")
-<<<<<<< HEAD
     public String addOption(HttpServletRequest request, HttpServletResponse response) throws ServletException, IOException {
 	TreeSet<QbOption> optionList = getOptionsFromRequest(request, false);
-=======
-    public String addOption(HttpServletRequest request, HttpServletResponse response)
-	    throws ServletException, IOException {
-	TreeSet<QbOption> optionList = QbUtils.getOptionsFromRequest(qbService, request, false);
->>>>>>> 0b1e7437
+
 	QbOption option = new QbOption();
 	int maxSeq = 1;
 	if ((optionList != null) && (optionList.size() > 0)) {
@@ -557,14 +424,8 @@
      * Ajax call, will add one more input line for new Unit.
      */
     @RequestMapping("/newUnit")
-<<<<<<< HEAD
     public String newUnit(HttpServletRequest request, HttpServletResponse response) throws ServletException, IOException {
 	TreeSet<QbQuestionUnit> unitList = getUnitsFromRequest(request, false);
-=======
-    public String newUnit(HttpServletRequest request, HttpServletResponse response)
-	    throws ServletException, IOException {
-	TreeSet<QbQuestionUnit> unitList = QbUtils.getUnitsFromRequest(qbService, request, false);
->>>>>>> 0b1e7437
 	QbQuestionUnit unit = new QbQuestionUnit();
 	int maxSeq = 1;
 	if ((unitList != null) && (unitList.size() > 0)) {
@@ -607,7 +468,7 @@
 	    String uidStr = paramMap.get(QbConstants.ATTR_OPTION_UID_PREFIX + i);
 	    if (uidStr != null) {
 		Long uid = NumberUtils.toLong(uidStr);
-		option = qbService.getQbOptionByUid(uid);
+		option = qbService.getOptionByUid(uid);
 		
 	    } else {
 		option = new QbOption();
@@ -706,7 +567,7 @@
 	    String uidStr = paramMap.get(QbConstants.ATTR_UNIT_UID_PREFIX + i);
 	    if (uidStr != null) {
 		Long uid = NumberUtils.toLong(uidStr);
-		unit = qbService.getQbQuestionUnitByUid(uid);
+		unit = qbService.getQuestionUnitByUid(uid);
 		
 	    } else {
 		unit = new QbQuestionUnit();
@@ -788,27 +649,11 @@
 	}
 	return forward;
     }
-<<<<<<< HEAD
     
     private Integer getUserId() {
 	HttpSession ss = SessionManager.getSession();
 	UserDTO user = (UserDTO) ss.getAttribute(AttributeNames.USER);
 	return user != null ? user.getUserID() : null;
-=======
-
-    /**
-     * Forwards to the specified jsp page from Assessment tool.
-     */
-    private void forwardToAssessmentJsp(String jspPageName, HttpServletRequest request, HttpServletResponse response)
-	    throws ServletException, IOException {
-	String serverURLContextPath = Configuration.get(ConfigurationKeys.SERVER_URL_CONTEXT_PATH);
-	serverURLContextPath = serverURLContextPath.startsWith("/") ? serverURLContextPath : "/" + serverURLContextPath;
-	serverURLContextPath += serverURLContextPath.endsWith("/") ? "" : "/";
-	applicationcontext.getServletContext()
-		.getContext(serverURLContextPath + "tool/" + CommonConstants.TOOL_SIGNATURE_ASSESSMENT)
-		.getRequestDispatcher("/pages/authoring/parts/" + jspPageName + "?lessonID=1")
-		.forward(request, response);
->>>>>>> 0b1e7437
     }
 
 }