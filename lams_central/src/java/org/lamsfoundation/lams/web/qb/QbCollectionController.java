--- conflicted
+++ resolved
@@ -73,11 +73,7 @@
     private IOutcomeService outcomeService;
 
     @Autowired
-<<<<<<< HEAD
     ISecurityService securityService;
-=======
-    private ISecurityService securityService;
->>>>>>> ea6095ed
 
     @RequestMapping("/show")
     public String showUserCollections(Model model) throws Exception {
@@ -329,11 +325,7 @@
 	if (userId == null) {
 	    return false;
 	}
-<<<<<<< HEAD
-	if (securityService.isAppadmin(userId, null, true) || securityService.isSysadmin(userId, null, true)) {
-=======
-	if (securityService.isSysadmin(getUserId(), "acess QB collection", true)) {
->>>>>>> ea6095ed
+	if (securityService.isAppadmin(userId, "acess QB collection", true)){
 	    return true;
 	}
 	Collection<QbCollection> collections = qbService.getUserCollections(userId);
