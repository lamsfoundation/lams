--- conflicted
+++ resolved
@@ -121,8 +121,6 @@
 	    return mapping.findForward("lessons");
 	}
 
-<<<<<<< HEAD
-=======
 	boolean isIntegrationUser = getIntegrationService().isIntegrationUser(userDTO.getUserID());
 	//prevent integration users with mere learner rights from accessing index.do
 	if (isIntegrationUser && !request.isUserInRole(Role.AUTHOR) && !request.isUserInRole(Role.MONITOR)
@@ -132,8 +130,7 @@
 		    "Integration users with learner right are not allowed to access this page");
 	    return null;
 	}
-	
->>>>>>> 352e16d0
+
 	// only show the growl warning the first time after a user has logged in & if turned on in configuration
 	Boolean tzWarning = Configuration.getAsBoolean(ConfigurationKeys.SHOW_TIMEZONE_WARNING);
 	request.setAttribute("showTimezoneWarning", tzWarning);
@@ -150,7 +147,7 @@
 		.getFavoriteOrganisationsByUser(userDTO.getUserID());
 	request.setAttribute("favoriteOrganisations", favoriteOrganisations);
 	request.setAttribute("activeOrgId", user.getLastVisitedOrganisationId());
-	
+
 	boolean isSysadmin = request.isUserInRole(Role.SYSADMIN);
 	int userCoursesCount = userManagementService.getCountActiveCoursesByUser(userDTO.getUserID(), isSysadmin, null);
 	request.setAttribute("isCourseSearchOn", userCoursesCount > 10);
@@ -284,7 +281,7 @@
 	UserDTO learner = (UserDTO) ss.getAttribute(AttributeNames.USER);
 	return learner != null ? learner.getUserID() : null;
     }
-    
+
     private IIntegrationService getIntegrationService() {
 	if (integrationService == null) {
 	    integrationService = (IntegrationService) WebApplicationContextUtils
