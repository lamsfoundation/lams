package org.lamsfoundation.lams.web.action;

import static org.imsglobal.lti.BasicLTIConstants.LTI_MESSAGE_TYPE;
import static org.imsglobal.lti.BasicLTIConstants.LTI_VERSION;

import java.io.IOException;
import java.io.UnsupportedEncodingException;
import java.net.URLEncoder;
import java.util.LinkedList;
import java.util.List;
import java.util.Properties;
import java.util.Vector;

import javax.servlet.ServletOutputStream;
import javax.servlet.http.HttpServletRequest;
import javax.servlet.http.HttpServletResponse;
import javax.servlet.http.HttpSession;

import org.apache.commons.lang.StringUtils;
import org.apache.log4j.Logger;
import org.apache.struts.action.ActionForm;
import org.apache.struts.action.ActionForward;
import org.apache.struts.action.ActionMapping;
import org.apache.struts.action.ActionRedirect;
import org.imsglobal.lti.BasicLTIConstants;
import org.imsglobal.lti.BasicLTIUtil;
import org.lamsfoundation.lams.contentrepository.exception.RepositoryCheckedException;
import org.lamsfoundation.lams.integration.ExtCourseClassMap;
import org.lamsfoundation.lams.integration.ExtServer;
import org.lamsfoundation.lams.integration.ExtServerLessonMap;
import org.lamsfoundation.lams.integration.ExtUserUseridMap;
import org.lamsfoundation.lams.integration.UserInfoFetchException;
import org.lamsfoundation.lams.integration.UserInfoValidationException;
import org.lamsfoundation.lams.integration.service.IIntegrationService;
import org.lamsfoundation.lams.integration.service.IntegrationService;
import org.lamsfoundation.lams.integration.util.LoginRequestDispatcher;
import org.lamsfoundation.lams.integration.util.LtiUtils;
import org.lamsfoundation.lams.learningdesign.service.ILearningDesignService;
import org.lamsfoundation.lams.lesson.LearnerProgress;
import org.lamsfoundation.lams.lesson.Lesson;
import org.lamsfoundation.lams.lesson.dto.LearnerProgressDTO;
import org.lamsfoundation.lams.lesson.service.ILessonService;
import org.lamsfoundation.lams.monitoring.service.IMonitoringService;
import org.lamsfoundation.lams.security.ISecurityService;
import org.lamsfoundation.lams.usermanagement.Organisation;
import org.lamsfoundation.lams.usermanagement.Role;
import org.lamsfoundation.lams.usermanagement.User;
import org.lamsfoundation.lams.usermanagement.dto.UserDTO;
import org.lamsfoundation.lams.usermanagement.exception.UserAccessDeniedException;
import org.lamsfoundation.lams.usermanagement.service.IUserManagementService;
import org.lamsfoundation.lams.util.CentralConstants;
import org.lamsfoundation.lams.util.WebUtil;
import org.lamsfoundation.lams.web.session.SessionManager;
import org.lamsfoundation.lams.web.util.AttributeNames;
import org.lamsfoundation.lams.workspace.service.IWorkspaceManagementService;
import org.springframework.web.context.WebApplicationContext;
import org.springframework.web.context.support.WebApplicationContextUtils;

import com.fasterxml.jackson.databind.node.JsonNodeFactory;
import com.fasterxml.jackson.databind.node.ObjectNode;

import net.oauth.OAuth;

/**
 * Shows either addLesson.jsp or learnerMonitor.jsp pages.
 *
 * @author Andrey Balan
 */
public class LtiAction extends LamsDispatchAction {

    private static Logger log = Logger.getLogger(LtiAction.class);
    private static IIntegrationService integrationService = null;
    private static IMonitoringService monitoringService = null;
    private static IUserManagementService userManagementService = null;
    private static ILearningDesignService learningDesignService;
    private static ILessonService lessonService = null;
    private static IWorkspaceManagementService workspaceManagementService;
    private static ISecurityService securityService;

    /**
     * Single entry point to LAMS LTI processing mechanism. It determines here whether to show author or learnerMonitor
     * pages
     */
    @Override
    public ActionForward unspecified(ActionMapping mapping, ActionForm form, HttpServletRequest request,
	    HttpServletResponse response) throws IOException, UserAccessDeniedException, RepositoryCheckedException,
	    UserInfoFetchException, UserInfoValidationException {
	initServices();
	String consumerKey = request.getParameter(LtiUtils.OAUTH_CONSUMER_KEY);
	String resourceLinkId = request.getParameter(BasicLTIConstants.RESOURCE_LINK_ID);
	String tcGradebookId = request.getParameter(BasicLTIConstants.LIS_RESULT_SOURCEDID);
	String extUserId = request.getParameter(BasicLTIConstants.USER_ID);

	ExtServerLessonMap lesson = integrationService.getLtiConsumerLesson(consumerKey, resourceLinkId);
	//support for ContentItemSelectionRequest. If lesson was created during such request, update its ExtServerLesson's resourceLinkId for the first time
	boolean isContentItemSelection = WebUtil.readBooleanParam(request, "custom_isContentItemSelection", false);
	if (lesson == null && isContentItemSelection) {
	    Long lessonId = WebUtil.readLongParam(request, "custom_lessonId");
	    lesson = integrationService.getExtServerLessonMap(lessonId);
	    lesson.setResourceLinkId(resourceLinkId);
	    userManagementService.save(lesson);
	}

	//update lessonFinishCallbackUrl. We store it one time during the very first call to LAMS and it stays the same all the time afterwards
	String lessonFinishCallbackUrl = request.getParameter(BasicLTIConstants.LIS_OUTCOME_SERVICE_URL);
	ExtServer extServer = integrationService.getExtServer(consumerKey);
	if (StringUtils.isNotBlank(lessonFinishCallbackUrl) && StringUtils.isBlank(extServer.getLessonFinishUrl())) {
	    extServer.setLessonFinishUrl(lessonFinishCallbackUrl);
	    userManagementService.save(extServer);
	}

	//check if learner tries to access the link that hasn't been authored by teacher yet
	String method = request.getParameter("_" + LoginRequestDispatcher.PARAM_METHOD);
	if (LoginRequestDispatcher.METHOD_LEARNER_STRICT_AUTHENTICATION.equals(method) && lesson == null) {
	    String errorMsg = "Learner tries to access the link that hasn't been authored by teacher yet. resource_link_id: "
		    + tcGradebookId;
	    log.debug(errorMsg);
	    request.setAttribute("error", errorMsg);
	    request.setAttribute("javax.servlet.error.exception", new UserAccessDeniedException(errorMsg));
	    return mapping.findForward("error");
	}

	//determine whether to show author or learnerMonitor pages
	if (lesson == null) {
	    return addLesson(mapping, form, request, response);

	} else {

	    //as per LTI spec we need to update tool consumer's gradebook id on every LTI call
	    ExtUserUseridMap extUserMap = integrationService.getExistingExtUserUseridMap(extServer, extUserId);
	    extUserMap.setTcGradebookId(tcGradebookId);
	    userManagementService.save(extUserMap);

	    return learnerMonitor(mapping, form, request, response);
	}

    }

    /**
     * When teacher accesses link for the very first time, we show him addLesson page where he can choose learning
     * design and start a lesson.
     */
    private ActionForward addLesson(ActionMapping mapping, ActionForm form, HttpServletRequest request,
	    HttpServletResponse response) throws IOException, UserAccessDeniedException, RepositoryCheckedException,
	    UserInfoFetchException, UserInfoValidationException {
	initServices();
	Integer userId = getUser().getUserID();
	String contextId = request.getParameter(BasicLTIConstants.CONTEXT_ID);
	String consumerKey = request.getParameter(LtiUtils.OAUTH_CONSUMER_KEY);
	String resourceLinkId = request.getParameter(BasicLTIConstants.RESOURCE_LINK_ID);
	String resourceLinkTitle = request.getParameter(BasicLTIConstants.RESOURCE_LINK_TITLE);
	String resourceLinkDescription = request.getParameter(BasicLTIConstants.RESOURCE_LINK_DESCRIPTION);

	ExtServer extServer = integrationService.getExtServer(consumerKey);
	ExtCourseClassMap orgMap = integrationService.getExtCourseClassMap(extServer.getSid(), contextId);
	Integer organisationId = orgMap.getOrganisation().getOrganisationId();
	//only monitors are allowed to create lesson
	if (!securityService.isGroupMonitor(organisationId, userId, "add lesson", false)) {
	    response.sendError(HttpServletResponse.SC_FORBIDDEN, "User is not a monitor in the organisation");
	    return null;
	}

	// get all user accessible folders and LD descriptions as JSON
	String folderContentsJSON = workspaceManagementService.getFolderContentsJSON(null, userId, false);
	request.setAttribute("folderContents", folderContentsJSON);
	request.setAttribute(LtiUtils.OAUTH_CONSUMER_KEY, consumerKey);
	request.setAttribute(BasicLTIConstants.RESOURCE_LINK_ID, resourceLinkId);
	request.setAttribute(CentralConstants.ATTR_COURSE_ID, organisationId);
	request.setAttribute(BasicLTIConstants.CONTEXT_ID, contextId);
	request.setAttribute(CentralConstants.PARAM_TITLE, resourceLinkTitle);
	request.setAttribute(CentralConstants.PARAM_DESC, resourceLinkDescription);

	//support for ContentItemSelectionRequest
	String ltiMessageType = request.getParameter(BasicLTIConstants.LTI_MESSAGE_TYPE);
	if (LtiUtils.LTI_MESSAGE_TYPE_CONTENTITEMSELECTIONREQUEST.equals(ltiMessageType)) {
	    String contentItemReturnUrl = request.getParameter(LtiUtils.CONTENT_ITEM_RETURN_URL);
	    if (StringUtils.isEmpty(contentItemReturnUrl)) {
		response.sendError(HttpServletResponse.SC_BAD_REQUEST,
			"ContentItemSelectionRequest is missing content_item_return_url parameter");
		return null;
	    }

	    request.setAttribute(BasicLTIConstants.LTI_MESSAGE_TYPE, ltiMessageType);
	    request.setAttribute(LtiUtils.CONTENT_ITEM_RETURN_URL, contentItemReturnUrl);
	    request.setAttribute("title", request.getParameter("title"));
	    request.setAttribute("desc", request.getParameter("text").replaceAll("\\<[^>]*>", ""));
	    request.setAttribute("data", request.getParameter("data"));
	}

	return mapping.findForward("addLesson");
    }

    /**
     * Starts a lesson. Then prompts to learnerMonitor page or autosubmitForm (in case of ContentItemSelectionRequest).
     */
    public ActionForward startLesson(ActionMapping mapping, ActionForm form, HttpServletRequest request,
	    HttpServletResponse response) throws IOException, UserAccessDeniedException, RepositoryCheckedException,
	    UserInfoValidationException, UserInfoFetchException {
	initServices();
	Integer userId = getUser().getUserID();
	User user = getRealUser(getUser());

	String consumerKey = request.getParameter(LtiUtils.OAUTH_CONSUMER_KEY);
	String resourceLinkId = request.getParameter(BasicLTIConstants.RESOURCE_LINK_ID);
	String title = request.getParameter(CentralConstants.PARAM_TITLE);
	String desc = request.getParameter(CentralConstants.PARAM_DESC);
	String ldIdStr = request.getParameter(CentralConstants.PARAM_LEARNING_DESIGN_ID);
	String contextId = request.getParameter(BasicLTIConstants.CONTEXT_ID);
	Integer organisationId = new Integer(WebUtil.readIntParam(request, CentralConstants.ATTR_COURSE_ID));
	boolean enableLessonIntro = WebUtil.readBooleanParam(request, "enableLessonIntro", false);

	//only monitors are allowed to create lesson
	if (!securityService.isGroupMonitor(organisationId, userId, "add lesson", false)) {
	    response.sendError(HttpServletResponse.SC_FORBIDDEN, "User is not a monitor in the organisation");
	    return null;
	}

	ExtServer extServer = integrationService.getExtServer(consumerKey);
	Organisation organisation = monitoringService.getOrganisation(organisationId);

	// 1. init lesson
	Lesson lesson = monitoringService.initializeLesson(title, desc, new Long(ldIdStr),
<<<<<<< HEAD
		organisation.getOrganisationId(), user.getUserId(), null, false, enableLessonIntro, false, false, true,
		true, false, false, true, null, null);
=======
		organisation.getOrganisationId(), user.getUserId(), null, false, enableLessonIntro,
		extServer.getLearnerPresenceAvailable(), extServer.getLearnerImAvailable(),
		extServer.getLiveEditEnabled(), extServer.getEnableLessonNotifications(),
		extServer.getForceLearnerRestart(), extServer.getAllowLearnerRestart(),
		extServer.getGradebookOnComplete(), null, null);
>>>>>>> c237005f
	// 2. create lessonClass for lesson
	List<User> staffList = new LinkedList<User>();
	staffList.add(user);
	List<User> learnerList = new LinkedList<User>();
	Vector<User> learnerVector = userManagementService
		.getUsersFromOrganisationByRole(organisation.getOrganisationId(), Role.LEARNER, true);
	learnerList.addAll(learnerVector);
	monitoringService.createLessonClassForLesson(lesson.getLessonId(), organisation,
		organisation.getName() + "Learners", learnerList, organisation.getName() + "Staff", staffList,
		user.getUserId());
	// 3. start lesson
	monitoringService.startLesson(lesson.getLessonId(), user.getUserId());
	// store information which extServer has started the lesson
	integrationService.createExtServerLessonMap(lesson.getLessonId(), resourceLinkId, extServer);

	//support for ContentItemSelectionRequest
	String ltiMessageType = request.getParameter(BasicLTIConstants.LTI_MESSAGE_TYPE);
	String contentItemReturnUrl = request.getParameter(LtiUtils.CONTENT_ITEM_RETURN_URL);
	if (LtiUtils.LTI_MESSAGE_TYPE_CONTENTITEMSELECTIONREQUEST.equals(ltiMessageType)) {
	    String opaqueTCData = request.getParameter("data");

	    // Get the post data for the placement
	    String returnValues = postLaunchHTML(extServer, lesson, contentItemReturnUrl, opaqueTCData);

	    response.setContentType("text/html; charset=UTF-8");
	    response.setCharacterEncoding("utf-8");
	    response.addDateHeader("Expires", System.currentTimeMillis() - (1000L * 60L * 60L * 24L * 365L));
	    response.addDateHeader("Last-Modified", System.currentTimeMillis());
	    response.addHeader("Cache-Control",
		    "no-store, no-cache, must-revalidate, max-age=0, post-check=0, pre-check=0");
	    response.addHeader("Pragma", "no-cache");
	    ServletOutputStream out = response.getOutputStream();

	    out.println("<!DOCTYPE html>");
	    out.println("<html xmlns=\"http://www.w3.org/1999/xhtml\" lang=\"en\" xml:lang=\"en\">");
	    out.println("<html>\n<head>");
	    out.println("<meta http-equiv=\"Content-Type\" content=\"text/html; charset=UTF-8\" />");
	    out.println("</head>\n<body>");
	    out.println(returnValues);
	    out.println("</body>\n</html>");

	    return null;

	    //regular BasicLTI request
	} else {
	    //set roles to contain monitor so that the user can see monitor link
	    ActionRedirect redirect = new ActionRedirect(mapping.findForwardConfig("learnerMonitorRedirect"));
	    redirect.addParameter(LtiUtils.OAUTH_CONSUMER_KEY, consumerKey);
	    redirect.addParameter(BasicLTIConstants.RESOURCE_LINK_ID, resourceLinkId);
	    redirect.addParameter(BasicLTIConstants.CONTEXT_ID, contextId);
	    return redirect;
	}
    }

    /**
     * Return HTML form to be posted to TC
     */
    private String postLaunchHTML(ExtServer extServer, Lesson lesson, String contentItemReturnUrl, String opaqueTCData)
<<<<<<< HEAD
	    throws UnsupportedEncodingException {
=======
	    throws JSONException, UnsupportedEncodingException {
>>>>>>> c237005f
	String key = extServer.getServerid();
	String secret = extServer.getServerkey();

	//required parameters
//	  <input type="hidden" name="lti_message_type" value="ContentItemSelection" />
//	  <input type="hidden" name="lti_version" value="LTI-1p0" />
//	  <input type="hidden" name="content_items" value="{ &quot;@context&quot;: &quot;http://purl.imsglobal.org/ctx/lti/v1/ContentItem&quot;, &quot;@graph&quot;: [ { &quot;@type&quot;: &quot;FileItem&quot;, &quot;url&quot;: &quot;https://www.imsglobal.org/sites/default/files/IMSconformancelogosm.png&quot;, &quot;mediaType&quot;: &quot;image/png&quot;, &quot;text&quot;: &quot;IMS logo for certified products&quot;, &quot;title&quot;: &quot;The logo used to identify IMS certified products&quot;, &quot;placementAdvice&quot;: { &quot;displayWidth&quot;: 147, &quot;displayHeight&quot;: 184, &quot;presentationDocumentTarget&quot;: &quot;embed&quot; } } ] }" />
//	  <input type="hidden" name="data" value="Some opaque TC data" />
//	  <input type="hidden" name="oauth_version" value="1.0" />
//	  <input type="hidden" name="oauth_nonce" value="..." />
//	  <input type="hidden" name="oauth_timestamp" value="..." />
//	  <input type="hidden" name="oauth_consumer_key" value="${oauth_consumer_key}" />
//	  <input type="hidden" name="oauth_callback" value="about:blank" />
//	  <input type="hidden" name="oauth_signature_method" value="HMAC-SHA1" />
//	  <input type="hidden" name="oauth_signature" value="..." />

	Properties properties = new Properties();
	properties.put(LTI_MESSAGE_TYPE, "ContentItemSelection");
	properties.put(LTI_VERSION, "LTI-1p0");
	if (StringUtils.isNotBlank(opaqueTCData)) {
	    properties.put("data", opaqueTCData);
	}

	properties.put("lti_msg", "Information about LAMS lesson has been imported successfully.");
	properties.put(OAuth.OAUTH_VERSION, OAuth.VERSION_1_0);
	properties.put("oauth_callback", "about:blank");
	properties.put(OAuth.OAUTH_SIGNATURE_METHOD, OAuth.HMAC_SHA1);

	//contentItem Json
//	{
//	    "@context" : "http://purl.imsglobal.org/ctx/lti/v1/ContentItem",
//	    "@graph" : [
//	{
//	    "@type" : "LtiLinkItem",
//	    "mediaType" : "application/vnd.ims.lti.v1.ltilink",
//	    "icon" : {
//	      "@id" : "https://www.server.com/path/animage.png",
//	      "width" : 50,
//	      "height" : 50
//	    },
//	    "title" : "Week 1 reading",
//	    "text" : "Read this section prior to your tutorial.",
//	    "custom" : {
//	      "chapter" : "12",
//	      "section" : "3"
//	    }
//	  }
//	]
//    }
	ObjectNode contentItemJSON = JsonNodeFactory.instance.objectNode();
	contentItemJSON.put("@type", "LtiLinkItem");
	contentItemJSON.put("mediaType", "application/vnd.ims.lti.v1.ltilink");
	contentItemJSON.put("title", lesson.getLessonName());
	contentItemJSON.put("text", lesson.getLessonDescription());
	ObjectNode customJSON = JsonNodeFactory.instance.objectNode();
	customJSON.put("lessonId", lesson.getLessonId().toString());
	customJSON.put("isContentItemSelection", "true");
	contentItemJSON.set("custom", customJSON);

	ObjectNode responseJSON = JsonNodeFactory.instance.objectNode();
	responseJSON.set("@graph", contentItemJSON);
	responseJSON.put("@context", "http://purl.imsglobal.org/ctx/lti/v1/ContentItem");

	String content_items = URLEncoder.encode(responseJSON.toString(), "UTF-8");
//	content_items = content_items.replace("\"", "%22");
//	content_items = content_items.replace("'", "%27");
	properties.put("content_items", content_items);

	properties = BasicLTIUtil.signProperties(properties, contentItemReturnUrl, "POST", key, secret, null, null,
		null);
	boolean dodebug = false;
	String postData = BasicLTIUtil.postLaunchHTML(properties, contentItemReturnUrl, dodebug);
	return postData;
    }

    /**
     * Once lesson was created, start showing learnerMonitor page to everybody regardless of his role.
     */
    public ActionForward learnerMonitor(ActionMapping mapping, ActionForm form, HttpServletRequest request,
<<<<<<< HEAD
	    HttpServletResponse response) throws IOException, UserAccessDeniedException, RepositoryCheckedException,
	    UserInfoValidationException, UserInfoFetchException {
=======
	    HttpServletResponse response) throws IOException, UserAccessDeniedException, JSONException,
	    RepositoryCheckedException, UserInfoValidationException, UserInfoFetchException {
>>>>>>> c237005f
	initServices();
	Integer userId = getUser().getUserID();
	String consumerKey = request.getParameter(LtiUtils.OAUTH_CONSUMER_KEY);
	String resourceLinkId = request.getParameter(BasicLTIConstants.RESOURCE_LINK_ID);

	//get orgId
//	String contextId = request.getParameter(BasicLTIConstants.CONTEXT_ID);
//	ExtServer extServer = integrationService.getExtServer(consumerKey);
//	ExtCourseClassMap orgMap = integrationService.getExtCourseClassMap(extServer.getSid(), contextId);
//	Integer organisationId = orgMap.getOrganisation().getOrganisationId();

	//get lesson
	ExtServerLessonMap extLesson = integrationService.getLtiConsumerLesson(consumerKey, resourceLinkId);
	Long lessonId = extLesson.getLessonId();
	Lesson lesson = (Lesson) userManagementService.findById(Lesson.class, lessonId);

	//set all required attributes for jsp
	request.setAttribute("lessonId", lessonId);
	request.setAttribute("ldId", lesson.getLearningDesign().getLearningDesignId());
	request.setAttribute("title", lesson.getLessonName());
	request.setAttribute("description", lesson.getLessonDescription());
	request.setAttribute("isDisplayDesignImage", lesson.isDisplayDesignImage());
	boolean isMonitor = securityService.isLessonMonitor(lessonId, userId, "learner monitor", false);
	request.setAttribute("isMonitor", isMonitor);

	//get learnerProgressDto
	LearnerProgress learnProg = lessonService.getUserProgressForLesson(userId, lessonId);
	if (learnProg != null) {
	    LearnerProgressDTO learnerProgress = learnProg.getLearnerProgressData();
	    request.setAttribute("learnerProgressDto", learnerProgress);
	}

	// check if we need to create svg, png files on the server
//	if (lesson.isDisplayDesignImage() && lesson.getLearnerProgresses().isEmpty()) {
//	    Long learningDesignId = lesson.getLearningDesign().getLearningDesignId();
//	    learningDesignService.createLearningDesignSVG(learningDesignId, SVGGenerator.OUTPUT_FORMAT_SVG);
//	    learningDesignService.createLearningDesignSVG(learningDesignId, SVGGenerator.OUTPUT_FORMAT_PNG);
//	}

	return mapping.findForward("learnerMonitor");
    }

    private UserDTO getUser() {
	HttpSession ss = SessionManager.getSession();
	return (UserDTO) ss.getAttribute(AttributeNames.USER);
    }

    private User getRealUser(UserDTO dto) {
	return userManagementService.getUserByLogin(dto.getLogin());
    }

    private void initServices() {
	if (integrationService == null) {
	    integrationService = (IntegrationService) WebApplicationContextUtils
		    .getRequiredWebApplicationContext(getServlet().getServletContext()).getBean("integrationService");
	}

	if (monitoringService == null) {
	    monitoringService = (IMonitoringService) WebApplicationContextUtils
		    .getRequiredWebApplicationContext(getServlet().getServletContext()).getBean("monitoringService");
	}

	if (userManagementService == null) {
	    userManagementService = (IUserManagementService) WebApplicationContextUtils
		    .getRequiredWebApplicationContext(getServlet().getServletContext())
		    .getBean("userManagementService");
	}

	if (learningDesignService == null) {
	    learningDesignService = (ILearningDesignService) WebApplicationContextUtils
		    .getRequiredWebApplicationContext(getServlet().getServletContext())
		    .getBean("learningDesignService");
	}

	if (lessonService == null) {
	    lessonService = (ILessonService) WebApplicationContextUtils
		    .getRequiredWebApplicationContext(getServlet().getServletContext()).getBean("lessonService");
	}

	if (workspaceManagementService == null) {
	    WebApplicationContext webContext = WebApplicationContextUtils
		    .getRequiredWebApplicationContext(getServlet().getServletContext());
	    workspaceManagementService = (IWorkspaceManagementService) webContext.getBean("workspaceManagementService");
	}

	if (securityService == null) {
	    WebApplicationContext webContext = WebApplicationContextUtils
		    .getRequiredWebApplicationContext(getServlet().getServletContext());
	    securityService = (ISecurityService) webContext.getBean("securityService");
	}
    }

}<|MERGE_RESOLUTION|>--- conflicted
+++ resolved
@@ -220,16 +220,11 @@
 
 	// 1. init lesson
 	Lesson lesson = monitoringService.initializeLesson(title, desc, new Long(ldIdStr),
-<<<<<<< HEAD
-		organisation.getOrganisationId(), user.getUserId(), null, false, enableLessonIntro, false, false, true,
-		true, false, false, true, null, null);
-=======
 		organisation.getOrganisationId(), user.getUserId(), null, false, enableLessonIntro,
 		extServer.getLearnerPresenceAvailable(), extServer.getLearnerImAvailable(),
 		extServer.getLiveEditEnabled(), extServer.getEnableLessonNotifications(),
 		extServer.getForceLearnerRestart(), extServer.getAllowLearnerRestart(),
 		extServer.getGradebookOnComplete(), null, null);
->>>>>>> c237005f
 	// 2. create lessonClass for lesson
 	List<User> staffList = new LinkedList<User>();
 	staffList.add(user);
@@ -288,15 +283,11 @@
      * Return HTML form to be posted to TC
      */
     private String postLaunchHTML(ExtServer extServer, Lesson lesson, String contentItemReturnUrl, String opaqueTCData)
-<<<<<<< HEAD
 	    throws UnsupportedEncodingException {
-=======
-	    throws JSONException, UnsupportedEncodingException {
->>>>>>> c237005f
 	String key = extServer.getServerid();
 	String secret = extServer.getServerkey();
 
-	//required parameters
+	//required parameters df
 //	  <input type="hidden" name="lti_message_type" value="ContentItemSelection" />
 //	  <input type="hidden" name="lti_version" value="LTI-1p0" />
 //	  <input type="hidden" name="content_items" value="{ &quot;@context&quot;: &quot;http://purl.imsglobal.org/ctx/lti/v1/ContentItem&quot;, &quot;@graph&quot;: [ { &quot;@type&quot;: &quot;FileItem&quot;, &quot;url&quot;: &quot;https://www.imsglobal.org/sites/default/files/IMSconformancelogosm.png&quot;, &quot;mediaType&quot;: &quot;image/png&quot;, &quot;text&quot;: &quot;IMS logo for certified products&quot;, &quot;title&quot;: &quot;The logo used to identify IMS certified products&quot;, &quot;placementAdvice&quot;: { &quot;displayWidth&quot;: 147, &quot;displayHeight&quot;: 184, &quot;presentationDocumentTarget&quot;: &quot;embed&quot; } } ] }" />
@@ -372,13 +363,8 @@
      * Once lesson was created, start showing learnerMonitor page to everybody regardless of his role.
      */
     public ActionForward learnerMonitor(ActionMapping mapping, ActionForm form, HttpServletRequest request,
-<<<<<<< HEAD
 	    HttpServletResponse response) throws IOException, UserAccessDeniedException, RepositoryCheckedException,
 	    UserInfoValidationException, UserInfoFetchException {
-=======
-	    HttpServletResponse response) throws IOException, UserAccessDeniedException, JSONException,
-	    RepositoryCheckedException, UserInfoValidationException, UserInfoFetchException {
->>>>>>> c237005f
 	initServices();
 	Integer userId = getUser().getUserID();
 	String consumerKey = request.getParameter(LtiUtils.OAUTH_CONSUMER_KEY);
