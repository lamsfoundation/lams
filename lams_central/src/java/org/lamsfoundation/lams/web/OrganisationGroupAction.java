/****************************************************************
 * Copyright (C) 2005 LAMS Foundation (http://lamsfoundation.org)
 * =============================================================
 * License Information: http://lamsfoundation.org/licensing/lams/2.0/
 *
 * This program is free software; you can redistribute it and/or modify
 * it under the terms of the GNU General Public License version 2.0
 * as published by the Free Software Foundation.
 *
 * This program is distributed in the hope that it will be useful,
 * but WITHOUT ANY WARRANTY; without even the implied warranty of
 * MERCHANTABILITY or FITNESS FOR A PARTICULAR PURPOSE.  See the
 * GNU General Public License for more details.
 *
 * You should have received a copy of the GNU General Public License
 * along with this program; if not, write to the Free Software
 * Foundation, Inc., 51 Franklin Street, Fifth Floor, Boston, MA 02110-1301 * USA
 *
 * http://www.gnu.org/licenses/gpl.txt
 * ****************************************************************
 */

package org.lamsfoundation.lams.web;

import java.io.IOException;
import java.util.ArrayList;
import java.util.Collection;
import java.util.Collections;
import java.util.Comparator;
import java.util.HashSet;
import java.util.LinkedList;
import java.util.List;
import java.util.Set;
import java.util.SortedSet;
import java.util.TreeSet;

import javax.servlet.http.HttpServletRequest;
import javax.servlet.http.HttpServletResponse;
import javax.servlet.http.HttpSession;

import org.apache.commons.collections.CollectionUtils;
import org.apache.log4j.Logger;
import org.apache.struts.action.ActionForm;
import org.apache.struts.action.ActionForward;
import org.apache.struts.action.ActionMapping;
import org.apache.struts.actions.DispatchAction;
<<<<<<< HEAD
import org.lamsfoundation.lams.contentrepository.InvalidParameterException;
=======
import org.apache.tomcat.util.json.JSONArray;
import org.apache.tomcat.util.json.JSONException;
import org.apache.tomcat.util.json.JSONObject;
import org.lamsfoundation.lams.contentrepository.exception.InvalidParameterException;
>>>>>>> 2623eb73
import org.lamsfoundation.lams.integration.dto.ExtGroupDTO;
import org.lamsfoundation.lams.integration.service.IIntegrationService;
import org.lamsfoundation.lams.learning.service.ICoreLearnerService;
import org.lamsfoundation.lams.learningdesign.Activity;
import org.lamsfoundation.lams.learningdesign.BranchingActivity;
import org.lamsfoundation.lams.learningdesign.Group;
import org.lamsfoundation.lams.learningdesign.GroupComparator;
import org.lamsfoundation.lams.learningdesign.Grouping;
import org.lamsfoundation.lams.learningdesign.GroupingActivity;
import org.lamsfoundation.lams.lesson.Lesson;
import org.lamsfoundation.lams.lesson.service.ILessonService;
import org.lamsfoundation.lams.monitoring.web.GroupingAJAXAction;
import org.lamsfoundation.lams.security.ISecurityService;
import org.lamsfoundation.lams.usermanagement.Organisation;
import org.lamsfoundation.lams.usermanagement.OrganisationGroup;
import org.lamsfoundation.lams.usermanagement.OrganisationGrouping;
import org.lamsfoundation.lams.usermanagement.OrganisationType;
import org.lamsfoundation.lams.usermanagement.Role;
import org.lamsfoundation.lams.usermanagement.User;
import org.lamsfoundation.lams.usermanagement.dto.OrganisationGroupingDTO;
import org.lamsfoundation.lams.usermanagement.dto.UserDTO;
import org.lamsfoundation.lams.usermanagement.service.IUserManagementService;
import org.lamsfoundation.lams.util.AlphanumComparator;
import org.lamsfoundation.lams.util.JsonUtil;
import org.lamsfoundation.lams.util.WebUtil;
import org.lamsfoundation.lams.web.session.SessionManager;
import org.lamsfoundation.lams.web.util.AttributeNames;
import org.springframework.web.context.WebApplicationContext;
import org.springframework.web.context.support.WebApplicationContextUtils;

import com.fasterxml.jackson.databind.JsonNode;
import com.fasterxml.jackson.databind.ObjectMapper;
import com.fasterxml.jackson.databind.node.ArrayNode;
import com.fasterxml.jackson.databind.node.JsonNodeFactory;
import com.fasterxml.jackson.databind.node.ObjectNode;

public class OrganisationGroupAction extends DispatchAction {

    private static Logger log = Logger.getLogger(OrganisationGroupAction.class);

    private static IUserManagementService userManagementService;
    private static ICoreLearnerService learnerService;
    private static ILessonService lessonService;
    private static ISecurityService securityService;
    private static IIntegrationService integrationService;

    private static final String MAPPING_VIEW_GROUPINGS = "viewGroupings";
    private static final String MAPPING_VIEW_GROUPS = "viewGroups";
    private static final String MAPPING_VIEW_EXT_GROUPS = "viewExtGroups";

    /**
     * Shows course grouping list or redirects to groups if a grouping was already chosen.
     *
     * @throws Exception
     */
    @SuppressWarnings("unchecked")
    public ActionForward viewGroupings(ActionMapping mapping, ActionForm form, HttpServletRequest request,
	    HttpServletResponse response) throws Exception {
	Long activityID = WebUtil.readLongParam(request, AttributeNames.PARAM_ACTIVITY_ID, true);

	Integer userId = getUserDTO().getUserID();
	Integer organisationId = WebUtil.readIntParam(request, AttributeNames.PARAM_ORGANISATION_ID, true);
	Long lessonId = WebUtil.readLongParam(request, AttributeNames.PARAM_LESSON_ID, true);
	Organisation organisation = null;
	if (organisationId == null) {
	    organisation = ((Lesson) getUserManagementService().findById(Lesson.class, lessonId)).getOrganisation();
	    // read organisation ID from lesson
	    organisationId = organisation.getOrganisationId();
	}
	if (organisation == null) {
	    organisation = (Organisation) getUserManagementService().findById(Organisation.class, organisationId);
	}
	// get course groupings from top-leve course
	if (OrganisationType.CLASS_TYPE.equals(organisation.getOrganisationType().getOrganisationTypeId())) {
	    organisation = organisation.getParentOrganisation();
	    organisationId = organisation.getOrganisationId();
	}

	// check if user is allowed to view and edit groupings
	if (!getSecurityService().hasOrgRole(organisationId, userId,
		new String[] { Role.GROUP_ADMIN, Role.GROUP_MANAGER, Role.MONITOR, Role.AUTHOR },
		"view organisation groupings", false)) {
	    response.sendError(HttpServletResponse.SC_FORBIDDEN, "User is not a participant in the organisation");
	    return null;
	}

	List<OrganisationGrouping> orgGroupings = getUserManagementService().findByProperty(OrganisationGrouping.class,
		"organisationId", organisationId);
	Grouping grouping = getLessonGrouping(activityID);

	// show groups page if this is a lesson mode and user have already chosen a grouping or there is no organisation
	// groupings available
	boolean lessonGroupsExist = (grouping != null) && (grouping.getGroups() != null)
		&& !grouping.getGroups().isEmpty() && !isDefaultChosenGrouping(grouping);
	if (lessonGroupsExist || (activityID != null && orgGroupings.isEmpty())) {
	    return viewGroups(mapping, form, request, response);
	}

	// if this grouping is used for branching then it should use groups set in authoring. It will be possible to
	// remove users from the groups, but not delete groups due to the branching relationships.
	boolean isUsedForBranching = (grouping != null) && grouping.isUsedForBranching();
	request.setAttribute(GroupingAJAXAction.PARAM_USED_FOR_BRANCHING, isUsedForBranching);

	if (OrganisationGroupAction.log.isDebugEnabled()) {
	    OrganisationGroupAction.log
		    .debug("Displaying course groupings for user " + userId + " and organisation " + organisationId);
	}
	request.setAttribute(AttributeNames.PARAM_ORGANISATION_ID, organisationId);

	// if it's not a group-based branching and lesson is created using integrations - show groups received from LMS instead of actual LAMS ones
	if (!isUsedForBranching && getIntegrationService().isIntegratedServerGroupFetchingAvailable(lessonId)) {

	    if (lessonId == null) {
		//it's when a learner clicks back button on groups page
		Activity activity = getLearnerService().getActivity(activityID);
		lessonId = getLearnerService().getLessonByActivity(activity).getLessonId();
		request.setAttribute("lessonID", lessonId);
	    }

	    List<ExtGroupDTO> extGroups = getIntegrationService().getExtGroups(lessonId, null);
	    request.setAttribute("extGroups", extGroups);
	    // TODO ? show only with user number >0
	    return mapping.findForward(OrganisationGroupAction.MAPPING_VIEW_EXT_GROUPS);
	}

	boolean isGroupSuperuser = getUserManagementService().isUserInRole(userId, organisationId, Role.GROUP_ADMIN)
		|| getUserManagementService().isUserInRole(userId, organisationId, Role.GROUP_MANAGER);
	request.setAttribute("canEdit", isGroupSuperuser || (activityID != null));

	Set<OrganisationGroupingDTO> orgGroupingDTOs = new TreeSet<>();
	for (OrganisationGrouping orgGrouping : orgGroupings) {
	    orgGroupingDTOs.add(new OrganisationGroupingDTO(orgGrouping));
	}
	request.setAttribute("groupings", orgGroupingDTOs);

	return mapping.findForward(OrganisationGroupAction.MAPPING_VIEW_GROUPINGS);
    }

    /**
     * View groups of the given grouping.
     *
     * @throws Exception
     */
    @SuppressWarnings("unchecked")
    public ActionForward viewGroups(ActionMapping mapping, ActionForm form, HttpServletRequest request,
	    HttpServletResponse response) throws Exception {
	Integer userId = getUserDTO().getUserID();
	Integer organisationId = WebUtil.readIntParam(request, AttributeNames.PARAM_ORGANISATION_ID, true);
	Long lessonId = WebUtil.readLongParam(request, AttributeNames.PARAM_LESSON_ID, true);
	Lesson lesson = null;
	if (organisationId == null) {
	    // read organisation ID from lesson
	    lesson = (Lesson) getUserManagementService().findById(Lesson.class, lessonId);
	    organisationId = lesson.getOrganisation().getOrganisationId();
	}

	// check if user is allowed to view and edit groups
	if (!getSecurityService().hasOrgRole(organisationId, userId,
		new String[] { Role.GROUP_ADMIN, Role.GROUP_MANAGER, Role.MONITOR, Role.AUTHOR },
		"view organisation groups", false)) {
	    response.sendError(HttpServletResponse.SC_FORBIDDEN, "User is not a participant in the organisation");
	    return null;
	}

	boolean isGroupSuperuser = getUserManagementService().isUserInRole(userId, organisationId, Role.GROUP_ADMIN)
		|| getUserManagementService().isUserInRole(userId, organisationId, Role.GROUP_MANAGER);

	if (OrganisationGroupAction.log.isDebugEnabled()) {
	    OrganisationGroupAction.log
		    .debug("Displaying course groups for user " + userId + " and organisation " + organisationId);
	}
	Long activityId = WebUtil.readLongParam(request, AttributeNames.PARAM_ACTIVITY_ID, true);
	request.setAttribute("canEdit", isGroupSuperuser || (activityId != null));

	ObjectNode orgGroupingJSON = JsonNodeFactory.instance.objectNode();
	orgGroupingJSON.put("organisationId", organisationId);

	Long orgGroupingId = WebUtil.readLongParam(request, "groupingId", true);
	OrganisationGrouping orgGrouping = null;
	// check if course grouping already exists or it is a new one
	if (orgGroupingId != null) {
	    orgGrouping = (OrganisationGrouping) getUserManagementService().findById(OrganisationGrouping.class,
		    orgGroupingId);
	    if (orgGrouping != null) {
		orgGroupingJSON.put("groupingId", orgGroupingId);
		orgGroupingJSON.put("name", orgGrouping.getName());
	    }
	}

	//selected groups from integrated server
	String[] extGroupIds = request.getParameterValues("extGroupIds");
	boolean isExternalGroupsSelected = extGroupIds != null && extGroupIds.length > 0;

	// check if any groups already exist in this grouping
	Grouping lessonGrouping = getLessonGrouping(activityId);
	Set<Group> lessonGroups = lessonGrouping == null ? null : lessonGrouping.getGroups();
	if ((activityId != null) && (lessonGrouping != null) && (isExternalGroupsSelected || (orgGroupingId != null))
		&& isDefaultChosenGrouping(lessonGrouping)) {
	    if (OrganisationGroupAction.log.isDebugEnabled()) {
		OrganisationGroupAction.log.debug("Removing default groups for grouping " + orgGroupingId);
	    }

	    Set<Long> groupIDs = new HashSet<>(lessonGroups.size());
	    for (Group group : lessonGroups) {
		groupIDs.add(group.getGroupId());
	    }
	    for (Long groupId : groupIDs) {
		getLessonService().removeGroup(lessonGrouping, groupId);
	    }

	    lessonGroups = null;
	}

	// if this grouping is used for branching then it should use groups set in authoring. It will be possible to
	// remove users from the groups, but not delete groups due to the branching relationships.
	boolean isUsedForBranching = (lessonGrouping != null) && lessonGrouping.isUsedForBranching();
	request.setAttribute(GroupingAJAXAction.PARAM_USED_FOR_BRANCHING, isUsedForBranching);

	ArrayNode orgGroupsJSON = JsonNodeFactory.instance.arrayNode();
	Collection<User> learners = null;

	// if teacher selected groups from integrated server - show them
	if (isExternalGroupsSelected) {

	    if (lesson == null) {
		lesson = (Lesson) getUserManagementService().findById(Lesson.class, lessonId);
	    }
	    learners = lesson.getLessonClass().getLearners();

	    //request all users from selected groups from integrated server
	    List<ExtGroupDTO> extGroups = getIntegrationService().getExtGroups(lessonId, extGroupIds);

	    // serialize database group objects into JSON
	    if (extGroups != null) {

		//if there are duplicate users - put them into unassigned column
		List<User> allDuplicates = new ArrayList<>();
		for (ExtGroupDTO groupA : extGroups) {
		    for (ExtGroupDTO groupB : extGroups) {
			List<User> usersA = groupA.getUsers();
			List<User> usersB = groupB.getUsers();

			//proceed for non empty and different groups
			if ((usersA != null) && (usersB != null) && !groupA.getGroupId().equals(groupB.getGroupId())) {

			    Collection<User> duplicates = CollectionUtils.intersection(usersA, usersB);
			    allDuplicates.addAll(duplicates);

			    usersA.removeAll(duplicates);
			    usersB.removeAll(duplicates);
			}

		    }
		}

		// sort groups by their name
		Collections.sort(extGroups);
		for (ExtGroupDTO extGroup : extGroups) {
		    ObjectNode groupJSON = JsonNodeFactory.instance.objectNode();
		    groupJSON.put("name", extGroup.getGroupName());
		    groupJSON.put("groupId", extGroup.getGroupId());
		    if (extGroup.getUsers() != null) {
			for (User groupUser : (List<User>) extGroup.getUsers()) {
			    ObjectNode groupUserJSON = WebUtil.userToJSON(groupUser);
			    groupJSON.withArray("users").add(groupUserJSON);

			    // remove the user who is already assigned to a group
			    learners.remove(groupUser);
			}
		    }
		    orgGroupsJSON.add(groupJSON);
		}
	    }

	    // if groups haven't been selected yet - show all available groups in organisation
	} else if ((lessonGroups == null) || lessonGroups.isEmpty()) {

	    learners = getUserManagementService().getUsersFromOrganisationByRole(organisationId, Role.LEARNER, true);
	    Set<OrganisationGroup> orgGroups = orgGrouping == null ? null : orgGrouping.getGroups();
	    orgGroupsJSON = getOrgGroupsDetails(orgGroups, learners);

	    // show already selected groups
	} else {

	    if (lesson == null) {
		lesson = (Lesson) getUserManagementService().findById(Lesson.class, lessonId);
	    }
	    learners = lesson.getLessonClass().getLearners();
	    orgGroupsJSON = getLessonGroupsDetails(lessonGroups, learners);
	    request.setAttribute("skipInitialAssigning", true);
	}
	orgGroupingJSON.set("groups", orgGroupsJSON);
	request.setAttribute("grouping", orgGroupingJSON);

	// all the remaining users are unassigned to any group
	ArrayNode unassignedUsersJSON = JsonNodeFactory.instance.arrayNode();
	for (User unassignedUser : learners) {
	    ObjectNode unassignedUserJSON = WebUtil.userToJSON(unassignedUser);
	    unassignedUsersJSON.add(unassignedUserJSON);
	}
	request.setAttribute("unassignedUsers", unassignedUsersJSON);

	return mapping.findForward(OrganisationGroupAction.MAPPING_VIEW_GROUPS);
    }

    /**
     * Saves a course grouping.
     */
    public ActionForward save(ActionMapping mapping, ActionForm form, HttpServletRequest request,
	    HttpServletResponse response) throws InvalidParameterException, IOException {
	// check if user is allowed to edit groups
	Integer userId = getUserDTO().getUserID();
	int organisationId = WebUtil.readIntParam(request, AttributeNames.PARAM_ORGANISATION_ID);
	// check if user is allowed to save grouping
	if (!getSecurityService().hasOrgRole(organisationId, userId,
		new String[] { Role.GROUP_ADMIN, Role.GROUP_MANAGER }, "save organisation grouping", false)) {
	    response.sendError(HttpServletResponse.SC_FORBIDDEN, "User is not a manager or admin in the organisation");
	    return null;
	}

	if (OrganisationGroupAction.log.isDebugEnabled()) {
	    OrganisationGroupAction.log
		    .debug("Saving course groups for user " + userId + " and organisation " + organisationId);
	}

	// deserialize grouping
	ObjectNode orgGroupingJSON = new ObjectMapper().readValue(request.getParameter("grouping"), ObjectNode.class);
	// check if already exists
	Long orgGroupingId = orgGroupingJSON.get("groupingId").asLong();
	if (orgGroupingId == 0L) {
	    orgGroupingId = null;
	}

	// iterate over groups
	List<OrganisationGroup> orgGroups = new LinkedList<>();
	ArrayNode orgGroupsJSON = JsonUtil.optArray(orgGroupingJSON, "groups");
	if (orgGroupsJSON != null) {
	    for (JsonNode orgGroupNode : orgGroupsJSON) {
		// just overwrite existing groups; they will be updated if already exist
		Set<User> users = new HashSet<>();
		ObjectNode orgGroupJSON = (ObjectNode) orgGroupNode;
		ArrayNode usersJSON = JsonUtil.optArray(orgGroupJSON, "users");
		if (usersJSON != null) {
		    // find user objects based on delivered IDs
		    for (JsonNode learnerId : usersJSON) {
			User user = (User) getUserManagementService().findById(User.class, learnerId.asInt());
			users.add(user);
		    }
		}

		OrganisationGroup orgGroup = new OrganisationGroup();
		Long orgGroupId = JsonUtil.optLong(orgGroupJSON, "groupId");
		if (orgGroupId > 0) {
		    orgGroup.setGroupId(orgGroupId);
		    orgGroup.setGroupingId(orgGroupingId);
		}
		orgGroup.setName(JsonUtil.optString(orgGroupJSON, "name"));
		orgGroup.setUsers(users);

		orgGroups.add(orgGroup);
	    }
	}

	OrganisationGrouping orgGrouping = null;
	if (orgGroupingId != null) {
	    orgGrouping = (OrganisationGrouping) getUserManagementService().findById(OrganisationGrouping.class,
		    orgGroupingId);
	}
	if (orgGrouping == null) {
	    orgGrouping = new OrganisationGrouping();
	    orgGrouping.setOrganisationId(organisationId);
	}
	// update grouping name
	String orgGroupingName = JsonUtil.optString(orgGroupingJSON, "name");
	orgGrouping.setName(orgGroupingName);

	getUserManagementService().saveOrganisationGrouping(orgGrouping, orgGroups);
	return null;
    }

    /**
     * Deletes course grouping with the given ID.
     *
     * @throws Exception
     */
    public ActionForward removeGrouping(ActionMapping mapping, ActionForm form, HttpServletRequest request,
	    HttpServletResponse response) throws Exception {
	// check if user is allowed to edit groups
	Integer userId = getUserDTO().getUserID();
	int organisationId = WebUtil.readIntParam(request, AttributeNames.PARAM_ORGANISATION_ID);
	if (!getSecurityService().hasOrgRole(organisationId, userId,
		new String[] { Role.GROUP_ADMIN, Role.GROUP_MANAGER }, "remove organisation grouping", false)) {
	    response.sendError(HttpServletResponse.SC_FORBIDDEN, "User is not a manager or admin in the organisation");
	    return null;
	}

	Long groupingId = WebUtil.readLongParam(request, "groupingId");
	if (OrganisationGroupAction.log.isDebugEnabled()) {
	    OrganisationGroupAction.log.debug(
		    "Removing grouping " + groupingId + " for user " + userId + " and organisation " + organisationId);
	}
	getUserManagementService().deleteById(OrganisationGrouping.class, groupingId);

	return viewGroupings(mapping, form, request, response);
    }

    /**
     * Fetches course and branching so they can get matched by user.
     */
    public ActionForward getGroupsForMapping(ActionMapping mapping, ActionForm form, HttpServletRequest request,
	    HttpServletResponse response) throws IOException {
	Long orgGroupingId = WebUtil.readLongParam(request, "groupingId");
	Long activityID = WebUtil.readLongParam(request, AttributeNames.PARAM_ACTIVITY_ID);

	OrganisationGrouping orgGrouping = (OrganisationGrouping) getUserManagementService()
		.findById(OrganisationGrouping.class, orgGroupingId);
	ArrayNode groupsJSON = JsonNodeFactory.instance.arrayNode();
	SortedSet<OrganisationGroup> orgGroups = new TreeSet<>(orgGrouping.getGroups());
	for (OrganisationGroup group : orgGroups) {
	    ObjectNode groupJSON = JsonNodeFactory.instance.objectNode();
	    groupJSON.put("id", group.getGroupId());
	    groupJSON.put("name", group.getName());
	    groupsJSON.add(groupJSON);
	}
	Activity activity = (Activity) getUserManagementService().findById(Activity.class, activityID);
	Grouping grouping = activity.isGroupingActivity() ? ((GroupingActivity) activity).getCreateGrouping()
		: ((BranchingActivity) activity).getGrouping();

	ArrayNode branchesJSON = JsonNodeFactory.instance.arrayNode();
	SortedSet<Group> groups = new TreeSet<>(grouping.getGroups());
	for (Group group : groups) {
	    ObjectNode groupJSON = JsonNodeFactory.instance.objectNode();
	    groupJSON.put("id", group.getGroupId());
	    groupJSON.put("name", group.getGroupName());
	    branchesJSON.add(groupJSON);
	}

	ObjectNode responseJSON = JsonNodeFactory.instance.objectNode();
	responseJSON.set("branches", branchesJSON);
	responseJSON.set("groups", groupsJSON);

	response.setContentType("application/json;charset=utf-8");
	response.getWriter().write(responseJSON.toString());
	return null;
    }

    /**
     * Stores course groups to branching groups mapping.
     */
    public ActionForward saveGroupMappings(ActionMapping mapping, ActionForm form, HttpServletRequest request,
	    HttpServletResponse response) throws IOException {
	ArrayNode groupMapping = JsonUtil.readArray(request.getParameter("mapping"));
	for (JsonNode entryNode : groupMapping) {
	    ObjectNode entry = (ObjectNode) entryNode;
	    Long orgGroupID = JsonUtil.optLong(entry, "groupID");
	    Long branchingGroupID = JsonUtil.optLong(entry, "branchID");
	    OrganisationGroup orgGroup = (OrganisationGroup) getUserManagementService()
		    .findById(OrganisationGroup.class, orgGroupID);
	    Group branchingGroup = (Group) getUserManagementService().findById(Group.class, branchingGroupID);
	    // put all users from course group to mapped branching group
	    branchingGroup.getUsers().addAll(orgGroup.getUsers());
	    getUserManagementService().save(branchingGroup);
	}
	response.setContentType("text/plain;charset=utf-8");
	// Javascript waits for this response
	response.getWriter().write("OK");
	return null;
    }

    /**
     * Build JSON objects based on existing lesson-level groups.
     */
    private ArrayNode getLessonGroupsDetails(Set<Group> groups, Collection<User> learners) {
	// serialize database group objects into JSON
	ArrayNode groupsJSON = JsonNodeFactory.instance.arrayNode();
	if (groups != null) {
	    // sort groups by their name
	    List<Group> groupList = new LinkedList<>(groups);
	    Collections.sort(groupList, new GroupComparator());
	    for (Group group : groupList) {
		ObjectNode groupJSON = JsonNodeFactory.instance.objectNode();
		groupJSON.put("name", group.getGroupName());
		groupJSON.put("groupId", group.getGroupId());
		groupJSON.put("locked", !group.mayBeDeleted());
		if (group.getUsers() != null) {
		    for (User groupUser : group.getUsers()) {
			ObjectNode groupUserJSON = WebUtil.userToJSON(groupUser);
			groupJSON.withArray("users").add(groupUserJSON);

			// remove the user who is already assigned to a group
			learners.remove(groupUser);
		    }
		}
		groupsJSON.add(groupJSON);
	    }
	}

	return groupsJSON;
    }

    /**
     * Build JSON objects based on existing course-level groups.
     */
    private ArrayNode getOrgGroupsDetails(Set<OrganisationGroup> groups, Collection<User> learners) {

	final Comparator<OrganisationGroup> ORG_GROUP_COMPARATOR = new Comparator<OrganisationGroup>() {
	    @Override
	    public int compare(OrganisationGroup o1, OrganisationGroup o2) {
		String grp1Name = o1 != null ? o1.getName() : "";
		String grp2Name = o2 != null ? o2.getName() : "";

		AlphanumComparator comparator = new AlphanumComparator();
		return comparator.compare(grp1Name, grp2Name);
	    }
	};

	// serialize database group objects into JSON
	ArrayNode groupsJSON = JsonNodeFactory.instance.arrayNode();
	if (groups != null) {
	    // sort groups by their name
	    List<OrganisationGroup> groupList = new LinkedList<>(groups);
	    Collections.sort(groupList, ORG_GROUP_COMPARATOR);

	    for (OrganisationGroup group : groupList) {
		ObjectNode groupJSON = JsonNodeFactory.instance.objectNode();
		groupJSON.put("name", group.getName());
		groupJSON.put("groupId", group.getGroupId());
		for (User groupUser : group.getUsers()) {
		    ObjectNode groupUserJSON = WebUtil.userToJSON(groupUser);
		    groupJSON.withArray("users").add(groupUserJSON);

		    // remove the user who is already assigned to a group
		    learners.remove(groupUser);
		}

		groupsJSON.add(groupJSON);
	    }
	}

	return groupsJSON;
    }

    /**
     * Checks if lesson-level groups exist for the given activity.
     */
    private Grouping getLessonGrouping(Long activityID) {
	if (activityID != null) {
	    // we need to fetch real objects instead of stubs/proxies
	    Activity activity = (Activity) getUserManagementService().findById(Activity.class, activityID);
	    Grouping grouping = activity.isChosenBranchingActivity() ? activity.getGrouping()
		    : ((GroupingActivity) getUserManagementService().findById(GroupingActivity.class, activityID))
			    .getCreateGrouping();

	    return grouping;
	}

	return null;
    }

    /**
     * Check if the given groups are default for chosen grouping. There is actually no good way to detect this, but even
     * if a custom grouping is mistaken for the default one, it should bring little harm.
     */
    private boolean isDefaultChosenGrouping(Grouping grouping) {
	Set<Group> groups = grouping.getGroups();
	for (Group group : groups) {
	    if (!group.getUsers().isEmpty()) {
		return false;
	    }
	}
	if (groups == null || (grouping.getMaxNumberOfGroups() != null
		&& !grouping.getMaxNumberOfGroups().equals(groups.size()))) {
	    return false;
	}
	return true;
    }

    private UserDTO getUserDTO() {
	HttpSession ss = SessionManager.getSession();
	return (UserDTO) ss.getAttribute(AttributeNames.USER);
    }

    private IUserManagementService getUserManagementService() {
	if (OrganisationGroupAction.userManagementService == null) {
	    WebApplicationContext ctx = WebApplicationContextUtils
		    .getRequiredWebApplicationContext(getServlet().getServletContext());
	    OrganisationGroupAction.userManagementService = (IUserManagementService) ctx
		    .getBean("userManagementService");
	}
	return OrganisationGroupAction.userManagementService;
    }

    private ICoreLearnerService getLearnerService() {
	if (OrganisationGroupAction.learnerService == null) {
	    WebApplicationContext ctx = WebApplicationContextUtils
		    .getRequiredWebApplicationContext(getServlet().getServletContext());
	    OrganisationGroupAction.learnerService = (ICoreLearnerService) ctx.getBean("learnerService");
	}
	return OrganisationGroupAction.learnerService;
    }

    private ILessonService getLessonService() {
	if (OrganisationGroupAction.lessonService == null) {
	    WebApplicationContext ctx = WebApplicationContextUtils
		    .getRequiredWebApplicationContext(getServlet().getServletContext());
	    OrganisationGroupAction.lessonService = (ILessonService) ctx.getBean("lessonService");
	}
	return OrganisationGroupAction.lessonService;
    }

    private ISecurityService getSecurityService() {
	if (OrganisationGroupAction.securityService == null) {
	    WebApplicationContext ctx = WebApplicationContextUtils
		    .getRequiredWebApplicationContext(getServlet().getServletContext());
	    OrganisationGroupAction.securityService = (ISecurityService) ctx.getBean("securityService");
	}
	return OrganisationGroupAction.securityService;
    }

    private IIntegrationService getIntegrationService() {
	if (OrganisationGroupAction.integrationService == null) {
	    WebApplicationContext ctx = WebApplicationContextUtils
		    .getRequiredWebApplicationContext(getServlet().getServletContext());
	    OrganisationGroupAction.integrationService = (IIntegrationService) ctx.getBean("integrationService");
	}
	return OrganisationGroupAction.integrationService;
    }
}<|MERGE_RESOLUTION|>--- conflicted
+++ resolved
@@ -1,682 +1,675 @@
-/****************************************************************
- * Copyright (C) 2005 LAMS Foundation (http://lamsfoundation.org)
- * =============================================================
- * License Information: http://lamsfoundation.org/licensing/lams/2.0/
- *
- * This program is free software; you can redistribute it and/or modify
- * it under the terms of the GNU General Public License version 2.0
- * as published by the Free Software Foundation.
- *
- * This program is distributed in the hope that it will be useful,
- * but WITHOUT ANY WARRANTY; without even the implied warranty of
- * MERCHANTABILITY or FITNESS FOR A PARTICULAR PURPOSE.  See the
- * GNU General Public License for more details.
- *
- * You should have received a copy of the GNU General Public License
- * along with this program; if not, write to the Free Software
- * Foundation, Inc., 51 Franklin Street, Fifth Floor, Boston, MA 02110-1301 * USA
- *
- * http://www.gnu.org/licenses/gpl.txt
- * ****************************************************************
- */
-
-package org.lamsfoundation.lams.web;
-
-import java.io.IOException;
-import java.util.ArrayList;
-import java.util.Collection;
-import java.util.Collections;
-import java.util.Comparator;
-import java.util.HashSet;
-import java.util.LinkedList;
-import java.util.List;
-import java.util.Set;
-import java.util.SortedSet;
-import java.util.TreeSet;
-
-import javax.servlet.http.HttpServletRequest;
-import javax.servlet.http.HttpServletResponse;
-import javax.servlet.http.HttpSession;
-
-import org.apache.commons.collections.CollectionUtils;
-import org.apache.log4j.Logger;
-import org.apache.struts.action.ActionForm;
-import org.apache.struts.action.ActionForward;
-import org.apache.struts.action.ActionMapping;
-import org.apache.struts.actions.DispatchAction;
-<<<<<<< HEAD
-import org.lamsfoundation.lams.contentrepository.InvalidParameterException;
-=======
-import org.apache.tomcat.util.json.JSONArray;
-import org.apache.tomcat.util.json.JSONException;
-import org.apache.tomcat.util.json.JSONObject;
-import org.lamsfoundation.lams.contentrepository.exception.InvalidParameterException;
->>>>>>> 2623eb73
-import org.lamsfoundation.lams.integration.dto.ExtGroupDTO;
-import org.lamsfoundation.lams.integration.service.IIntegrationService;
-import org.lamsfoundation.lams.learning.service.ICoreLearnerService;
-import org.lamsfoundation.lams.learningdesign.Activity;
-import org.lamsfoundation.lams.learningdesign.BranchingActivity;
-import org.lamsfoundation.lams.learningdesign.Group;
-import org.lamsfoundation.lams.learningdesign.GroupComparator;
-import org.lamsfoundation.lams.learningdesign.Grouping;
-import org.lamsfoundation.lams.learningdesign.GroupingActivity;
-import org.lamsfoundation.lams.lesson.Lesson;
-import org.lamsfoundation.lams.lesson.service.ILessonService;
-import org.lamsfoundation.lams.monitoring.web.GroupingAJAXAction;
-import org.lamsfoundation.lams.security.ISecurityService;
-import org.lamsfoundation.lams.usermanagement.Organisation;
-import org.lamsfoundation.lams.usermanagement.OrganisationGroup;
-import org.lamsfoundation.lams.usermanagement.OrganisationGrouping;
-import org.lamsfoundation.lams.usermanagement.OrganisationType;
-import org.lamsfoundation.lams.usermanagement.Role;
-import org.lamsfoundation.lams.usermanagement.User;
-import org.lamsfoundation.lams.usermanagement.dto.OrganisationGroupingDTO;
-import org.lamsfoundation.lams.usermanagement.dto.UserDTO;
-import org.lamsfoundation.lams.usermanagement.service.IUserManagementService;
-import org.lamsfoundation.lams.util.AlphanumComparator;
-import org.lamsfoundation.lams.util.JsonUtil;
-import org.lamsfoundation.lams.util.WebUtil;
-import org.lamsfoundation.lams.web.session.SessionManager;
-import org.lamsfoundation.lams.web.util.AttributeNames;
-import org.springframework.web.context.WebApplicationContext;
-import org.springframework.web.context.support.WebApplicationContextUtils;
-
-import com.fasterxml.jackson.databind.JsonNode;
-import com.fasterxml.jackson.databind.ObjectMapper;
-import com.fasterxml.jackson.databind.node.ArrayNode;
-import com.fasterxml.jackson.databind.node.JsonNodeFactory;
-import com.fasterxml.jackson.databind.node.ObjectNode;
-
-public class OrganisationGroupAction extends DispatchAction {
-
-    private static Logger log = Logger.getLogger(OrganisationGroupAction.class);
-
-    private static IUserManagementService userManagementService;
-    private static ICoreLearnerService learnerService;
-    private static ILessonService lessonService;
-    private static ISecurityService securityService;
-    private static IIntegrationService integrationService;
-
-    private static final String MAPPING_VIEW_GROUPINGS = "viewGroupings";
-    private static final String MAPPING_VIEW_GROUPS = "viewGroups";
-    private static final String MAPPING_VIEW_EXT_GROUPS = "viewExtGroups";
-
-    /**
-     * Shows course grouping list or redirects to groups if a grouping was already chosen.
-     *
-     * @throws Exception
-     */
-    @SuppressWarnings("unchecked")
-    public ActionForward viewGroupings(ActionMapping mapping, ActionForm form, HttpServletRequest request,
-	    HttpServletResponse response) throws Exception {
-	Long activityID = WebUtil.readLongParam(request, AttributeNames.PARAM_ACTIVITY_ID, true);
-
-	Integer userId = getUserDTO().getUserID();
-	Integer organisationId = WebUtil.readIntParam(request, AttributeNames.PARAM_ORGANISATION_ID, true);
-	Long lessonId = WebUtil.readLongParam(request, AttributeNames.PARAM_LESSON_ID, true);
-	Organisation organisation = null;
-	if (organisationId == null) {
-	    organisation = ((Lesson) getUserManagementService().findById(Lesson.class, lessonId)).getOrganisation();
-	    // read organisation ID from lesson
-	    organisationId = organisation.getOrganisationId();
-	}
-	if (organisation == null) {
-	    organisation = (Organisation) getUserManagementService().findById(Organisation.class, organisationId);
-	}
-	// get course groupings from top-leve course
-	if (OrganisationType.CLASS_TYPE.equals(organisation.getOrganisationType().getOrganisationTypeId())) {
-	    organisation = organisation.getParentOrganisation();
-	    organisationId = organisation.getOrganisationId();
-	}
-
-	// check if user is allowed to view and edit groupings
-	if (!getSecurityService().hasOrgRole(organisationId, userId,
-		new String[] { Role.GROUP_ADMIN, Role.GROUP_MANAGER, Role.MONITOR, Role.AUTHOR },
-		"view organisation groupings", false)) {
-	    response.sendError(HttpServletResponse.SC_FORBIDDEN, "User is not a participant in the organisation");
-	    return null;
-	}
-
-	List<OrganisationGrouping> orgGroupings = getUserManagementService().findByProperty(OrganisationGrouping.class,
-		"organisationId", organisationId);
-	Grouping grouping = getLessonGrouping(activityID);
-
-	// show groups page if this is a lesson mode and user have already chosen a grouping or there is no organisation
-	// groupings available
-	boolean lessonGroupsExist = (grouping != null) && (grouping.getGroups() != null)
-		&& !grouping.getGroups().isEmpty() && !isDefaultChosenGrouping(grouping);
-	if (lessonGroupsExist || (activityID != null && orgGroupings.isEmpty())) {
-	    return viewGroups(mapping, form, request, response);
-	}
-
-	// if this grouping is used for branching then it should use groups set in authoring. It will be possible to
-	// remove users from the groups, but not delete groups due to the branching relationships.
-	boolean isUsedForBranching = (grouping != null) && grouping.isUsedForBranching();
-	request.setAttribute(GroupingAJAXAction.PARAM_USED_FOR_BRANCHING, isUsedForBranching);
-
-	if (OrganisationGroupAction.log.isDebugEnabled()) {
-	    OrganisationGroupAction.log
-		    .debug("Displaying course groupings for user " + userId + " and organisation " + organisationId);
-	}
-	request.setAttribute(AttributeNames.PARAM_ORGANISATION_ID, organisationId);
-
-	// if it's not a group-based branching and lesson is created using integrations - show groups received from LMS instead of actual LAMS ones
-	if (!isUsedForBranching && getIntegrationService().isIntegratedServerGroupFetchingAvailable(lessonId)) {
-
-	    if (lessonId == null) {
-		//it's when a learner clicks back button on groups page
-		Activity activity = getLearnerService().getActivity(activityID);
-		lessonId = getLearnerService().getLessonByActivity(activity).getLessonId();
-		request.setAttribute("lessonID", lessonId);
-	    }
-
-	    List<ExtGroupDTO> extGroups = getIntegrationService().getExtGroups(lessonId, null);
-	    request.setAttribute("extGroups", extGroups);
-	    // TODO ? show only with user number >0
-	    return mapping.findForward(OrganisationGroupAction.MAPPING_VIEW_EXT_GROUPS);
-	}
-
-	boolean isGroupSuperuser = getUserManagementService().isUserInRole(userId, organisationId, Role.GROUP_ADMIN)
-		|| getUserManagementService().isUserInRole(userId, organisationId, Role.GROUP_MANAGER);
-	request.setAttribute("canEdit", isGroupSuperuser || (activityID != null));
-
-	Set<OrganisationGroupingDTO> orgGroupingDTOs = new TreeSet<>();
-	for (OrganisationGrouping orgGrouping : orgGroupings) {
-	    orgGroupingDTOs.add(new OrganisationGroupingDTO(orgGrouping));
-	}
-	request.setAttribute("groupings", orgGroupingDTOs);
-
-	return mapping.findForward(OrganisationGroupAction.MAPPING_VIEW_GROUPINGS);
-    }
-
-    /**
-     * View groups of the given grouping.
-     *
-     * @throws Exception
-     */
-    @SuppressWarnings("unchecked")
-    public ActionForward viewGroups(ActionMapping mapping, ActionForm form, HttpServletRequest request,
-	    HttpServletResponse response) throws Exception {
-	Integer userId = getUserDTO().getUserID();
-	Integer organisationId = WebUtil.readIntParam(request, AttributeNames.PARAM_ORGANISATION_ID, true);
-	Long lessonId = WebUtil.readLongParam(request, AttributeNames.PARAM_LESSON_ID, true);
-	Lesson lesson = null;
-	if (organisationId == null) {
-	    // read organisation ID from lesson
-	    lesson = (Lesson) getUserManagementService().findById(Lesson.class, lessonId);
-	    organisationId = lesson.getOrganisation().getOrganisationId();
-	}
-
-	// check if user is allowed to view and edit groups
-	if (!getSecurityService().hasOrgRole(organisationId, userId,
-		new String[] { Role.GROUP_ADMIN, Role.GROUP_MANAGER, Role.MONITOR, Role.AUTHOR },
-		"view organisation groups", false)) {
-	    response.sendError(HttpServletResponse.SC_FORBIDDEN, "User is not a participant in the organisation");
-	    return null;
-	}
-
-	boolean isGroupSuperuser = getUserManagementService().isUserInRole(userId, organisationId, Role.GROUP_ADMIN)
-		|| getUserManagementService().isUserInRole(userId, organisationId, Role.GROUP_MANAGER);
-
-	if (OrganisationGroupAction.log.isDebugEnabled()) {
-	    OrganisationGroupAction.log
-		    .debug("Displaying course groups for user " + userId + " and organisation " + organisationId);
-	}
-	Long activityId = WebUtil.readLongParam(request, AttributeNames.PARAM_ACTIVITY_ID, true);
-	request.setAttribute("canEdit", isGroupSuperuser || (activityId != null));
-
-	ObjectNode orgGroupingJSON = JsonNodeFactory.instance.objectNode();
-	orgGroupingJSON.put("organisationId", organisationId);
-
-	Long orgGroupingId = WebUtil.readLongParam(request, "groupingId", true);
-	OrganisationGrouping orgGrouping = null;
-	// check if course grouping already exists or it is a new one
-	if (orgGroupingId != null) {
-	    orgGrouping = (OrganisationGrouping) getUserManagementService().findById(OrganisationGrouping.class,
-		    orgGroupingId);
-	    if (orgGrouping != null) {
-		orgGroupingJSON.put("groupingId", orgGroupingId);
-		orgGroupingJSON.put("name", orgGrouping.getName());
-	    }
-	}
-
-	//selected groups from integrated server
-	String[] extGroupIds = request.getParameterValues("extGroupIds");
-	boolean isExternalGroupsSelected = extGroupIds != null && extGroupIds.length > 0;
-
-	// check if any groups already exist in this grouping
-	Grouping lessonGrouping = getLessonGrouping(activityId);
-	Set<Group> lessonGroups = lessonGrouping == null ? null : lessonGrouping.getGroups();
-	if ((activityId != null) && (lessonGrouping != null) && (isExternalGroupsSelected || (orgGroupingId != null))
-		&& isDefaultChosenGrouping(lessonGrouping)) {
-	    if (OrganisationGroupAction.log.isDebugEnabled()) {
-		OrganisationGroupAction.log.debug("Removing default groups for grouping " + orgGroupingId);
-	    }
-
-	    Set<Long> groupIDs = new HashSet<>(lessonGroups.size());
-	    for (Group group : lessonGroups) {
-		groupIDs.add(group.getGroupId());
-	    }
-	    for (Long groupId : groupIDs) {
-		getLessonService().removeGroup(lessonGrouping, groupId);
-	    }
-
-	    lessonGroups = null;
-	}
-
-	// if this grouping is used for branching then it should use groups set in authoring. It will be possible to
-	// remove users from the groups, but not delete groups due to the branching relationships.
-	boolean isUsedForBranching = (lessonGrouping != null) && lessonGrouping.isUsedForBranching();
-	request.setAttribute(GroupingAJAXAction.PARAM_USED_FOR_BRANCHING, isUsedForBranching);
-
-	ArrayNode orgGroupsJSON = JsonNodeFactory.instance.arrayNode();
-	Collection<User> learners = null;
-
-	// if teacher selected groups from integrated server - show them
-	if (isExternalGroupsSelected) {
-
-	    if (lesson == null) {
-		lesson = (Lesson) getUserManagementService().findById(Lesson.class, lessonId);
-	    }
-	    learners = lesson.getLessonClass().getLearners();
-
-	    //request all users from selected groups from integrated server
-	    List<ExtGroupDTO> extGroups = getIntegrationService().getExtGroups(lessonId, extGroupIds);
-
-	    // serialize database group objects into JSON
-	    if (extGroups != null) {
-
-		//if there are duplicate users - put them into unassigned column
-		List<User> allDuplicates = new ArrayList<>();
-		for (ExtGroupDTO groupA : extGroups) {
-		    for (ExtGroupDTO groupB : extGroups) {
-			List<User> usersA = groupA.getUsers();
-			List<User> usersB = groupB.getUsers();
-
-			//proceed for non empty and different groups
-			if ((usersA != null) && (usersB != null) && !groupA.getGroupId().equals(groupB.getGroupId())) {
-
-			    Collection<User> duplicates = CollectionUtils.intersection(usersA, usersB);
-			    allDuplicates.addAll(duplicates);
-
-			    usersA.removeAll(duplicates);
-			    usersB.removeAll(duplicates);
-			}
-
-		    }
-		}
-
-		// sort groups by their name
-		Collections.sort(extGroups);
-		for (ExtGroupDTO extGroup : extGroups) {
-		    ObjectNode groupJSON = JsonNodeFactory.instance.objectNode();
-		    groupJSON.put("name", extGroup.getGroupName());
-		    groupJSON.put("groupId", extGroup.getGroupId());
-		    if (extGroup.getUsers() != null) {
-			for (User groupUser : (List<User>) extGroup.getUsers()) {
-			    ObjectNode groupUserJSON = WebUtil.userToJSON(groupUser);
-			    groupJSON.withArray("users").add(groupUserJSON);
-
-			    // remove the user who is already assigned to a group
-			    learners.remove(groupUser);
-			}
-		    }
-		    orgGroupsJSON.add(groupJSON);
-		}
-	    }
-
-	    // if groups haven't been selected yet - show all available groups in organisation
-	} else if ((lessonGroups == null) || lessonGroups.isEmpty()) {
-
-	    learners = getUserManagementService().getUsersFromOrganisationByRole(organisationId, Role.LEARNER, true);
-	    Set<OrganisationGroup> orgGroups = orgGrouping == null ? null : orgGrouping.getGroups();
-	    orgGroupsJSON = getOrgGroupsDetails(orgGroups, learners);
-
-	    // show already selected groups
-	} else {
-
-	    if (lesson == null) {
-		lesson = (Lesson) getUserManagementService().findById(Lesson.class, lessonId);
-	    }
-	    learners = lesson.getLessonClass().getLearners();
-	    orgGroupsJSON = getLessonGroupsDetails(lessonGroups, learners);
-	    request.setAttribute("skipInitialAssigning", true);
-	}
-	orgGroupingJSON.set("groups", orgGroupsJSON);
-	request.setAttribute("grouping", orgGroupingJSON);
-
-	// all the remaining users are unassigned to any group
-	ArrayNode unassignedUsersJSON = JsonNodeFactory.instance.arrayNode();
-	for (User unassignedUser : learners) {
-	    ObjectNode unassignedUserJSON = WebUtil.userToJSON(unassignedUser);
-	    unassignedUsersJSON.add(unassignedUserJSON);
-	}
-	request.setAttribute("unassignedUsers", unassignedUsersJSON);
-
-	return mapping.findForward(OrganisationGroupAction.MAPPING_VIEW_GROUPS);
-    }
-
-    /**
-     * Saves a course grouping.
-     */
-    public ActionForward save(ActionMapping mapping, ActionForm form, HttpServletRequest request,
-	    HttpServletResponse response) throws InvalidParameterException, IOException {
-	// check if user is allowed to edit groups
-	Integer userId = getUserDTO().getUserID();
-	int organisationId = WebUtil.readIntParam(request, AttributeNames.PARAM_ORGANISATION_ID);
-	// check if user is allowed to save grouping
-	if (!getSecurityService().hasOrgRole(organisationId, userId,
-		new String[] { Role.GROUP_ADMIN, Role.GROUP_MANAGER }, "save organisation grouping", false)) {
-	    response.sendError(HttpServletResponse.SC_FORBIDDEN, "User is not a manager or admin in the organisation");
-	    return null;
-	}
-
-	if (OrganisationGroupAction.log.isDebugEnabled()) {
-	    OrganisationGroupAction.log
-		    .debug("Saving course groups for user " + userId + " and organisation " + organisationId);
-	}
-
-	// deserialize grouping
-	ObjectNode orgGroupingJSON = new ObjectMapper().readValue(request.getParameter("grouping"), ObjectNode.class);
-	// check if already exists
-	Long orgGroupingId = orgGroupingJSON.get("groupingId").asLong();
-	if (orgGroupingId == 0L) {
-	    orgGroupingId = null;
-	}
-
-	// iterate over groups
-	List<OrganisationGroup> orgGroups = new LinkedList<>();
-	ArrayNode orgGroupsJSON = JsonUtil.optArray(orgGroupingJSON, "groups");
-	if (orgGroupsJSON != null) {
-	    for (JsonNode orgGroupNode : orgGroupsJSON) {
-		// just overwrite existing groups; they will be updated if already exist
-		Set<User> users = new HashSet<>();
-		ObjectNode orgGroupJSON = (ObjectNode) orgGroupNode;
-		ArrayNode usersJSON = JsonUtil.optArray(orgGroupJSON, "users");
-		if (usersJSON != null) {
-		    // find user objects based on delivered IDs
-		    for (JsonNode learnerId : usersJSON) {
-			User user = (User) getUserManagementService().findById(User.class, learnerId.asInt());
-			users.add(user);
-		    }
-		}
-
-		OrganisationGroup orgGroup = new OrganisationGroup();
-		Long orgGroupId = JsonUtil.optLong(orgGroupJSON, "groupId");
-		if (orgGroupId > 0) {
-		    orgGroup.setGroupId(orgGroupId);
-		    orgGroup.setGroupingId(orgGroupingId);
-		}
-		orgGroup.setName(JsonUtil.optString(orgGroupJSON, "name"));
-		orgGroup.setUsers(users);
-
-		orgGroups.add(orgGroup);
-	    }
-	}
-
-	OrganisationGrouping orgGrouping = null;
-	if (orgGroupingId != null) {
-	    orgGrouping = (OrganisationGrouping) getUserManagementService().findById(OrganisationGrouping.class,
-		    orgGroupingId);
-	}
-	if (orgGrouping == null) {
-	    orgGrouping = new OrganisationGrouping();
-	    orgGrouping.setOrganisationId(organisationId);
-	}
-	// update grouping name
-	String orgGroupingName = JsonUtil.optString(orgGroupingJSON, "name");
-	orgGrouping.setName(orgGroupingName);
-
-	getUserManagementService().saveOrganisationGrouping(orgGrouping, orgGroups);
-	return null;
-    }
-
-    /**
-     * Deletes course grouping with the given ID.
-     *
-     * @throws Exception
-     */
-    public ActionForward removeGrouping(ActionMapping mapping, ActionForm form, HttpServletRequest request,
-	    HttpServletResponse response) throws Exception {
-	// check if user is allowed to edit groups
-	Integer userId = getUserDTO().getUserID();
-	int organisationId = WebUtil.readIntParam(request, AttributeNames.PARAM_ORGANISATION_ID);
-	if (!getSecurityService().hasOrgRole(organisationId, userId,
-		new String[] { Role.GROUP_ADMIN, Role.GROUP_MANAGER }, "remove organisation grouping", false)) {
-	    response.sendError(HttpServletResponse.SC_FORBIDDEN, "User is not a manager or admin in the organisation");
-	    return null;
-	}
-
-	Long groupingId = WebUtil.readLongParam(request, "groupingId");
-	if (OrganisationGroupAction.log.isDebugEnabled()) {
-	    OrganisationGroupAction.log.debug(
-		    "Removing grouping " + groupingId + " for user " + userId + " and organisation " + organisationId);
-	}
-	getUserManagementService().deleteById(OrganisationGrouping.class, groupingId);
-
-	return viewGroupings(mapping, form, request, response);
-    }
-
-    /**
-     * Fetches course and branching so they can get matched by user.
-     */
-    public ActionForward getGroupsForMapping(ActionMapping mapping, ActionForm form, HttpServletRequest request,
-	    HttpServletResponse response) throws IOException {
-	Long orgGroupingId = WebUtil.readLongParam(request, "groupingId");
-	Long activityID = WebUtil.readLongParam(request, AttributeNames.PARAM_ACTIVITY_ID);
-
-	OrganisationGrouping orgGrouping = (OrganisationGrouping) getUserManagementService()
-		.findById(OrganisationGrouping.class, orgGroupingId);
-	ArrayNode groupsJSON = JsonNodeFactory.instance.arrayNode();
-	SortedSet<OrganisationGroup> orgGroups = new TreeSet<>(orgGrouping.getGroups());
-	for (OrganisationGroup group : orgGroups) {
-	    ObjectNode groupJSON = JsonNodeFactory.instance.objectNode();
-	    groupJSON.put("id", group.getGroupId());
-	    groupJSON.put("name", group.getName());
-	    groupsJSON.add(groupJSON);
-	}
-	Activity activity = (Activity) getUserManagementService().findById(Activity.class, activityID);
-	Grouping grouping = activity.isGroupingActivity() ? ((GroupingActivity) activity).getCreateGrouping()
-		: ((BranchingActivity) activity).getGrouping();
-
-	ArrayNode branchesJSON = JsonNodeFactory.instance.arrayNode();
-	SortedSet<Group> groups = new TreeSet<>(grouping.getGroups());
-	for (Group group : groups) {
-	    ObjectNode groupJSON = JsonNodeFactory.instance.objectNode();
-	    groupJSON.put("id", group.getGroupId());
-	    groupJSON.put("name", group.getGroupName());
-	    branchesJSON.add(groupJSON);
-	}
-
-	ObjectNode responseJSON = JsonNodeFactory.instance.objectNode();
-	responseJSON.set("branches", branchesJSON);
-	responseJSON.set("groups", groupsJSON);
-
-	response.setContentType("application/json;charset=utf-8");
-	response.getWriter().write(responseJSON.toString());
-	return null;
-    }
-
-    /**
-     * Stores course groups to branching groups mapping.
-     */
-    public ActionForward saveGroupMappings(ActionMapping mapping, ActionForm form, HttpServletRequest request,
-	    HttpServletResponse response) throws IOException {
-	ArrayNode groupMapping = JsonUtil.readArray(request.getParameter("mapping"));
-	for (JsonNode entryNode : groupMapping) {
-	    ObjectNode entry = (ObjectNode) entryNode;
-	    Long orgGroupID = JsonUtil.optLong(entry, "groupID");
-	    Long branchingGroupID = JsonUtil.optLong(entry, "branchID");
-	    OrganisationGroup orgGroup = (OrganisationGroup) getUserManagementService()
-		    .findById(OrganisationGroup.class, orgGroupID);
-	    Group branchingGroup = (Group) getUserManagementService().findById(Group.class, branchingGroupID);
-	    // put all users from course group to mapped branching group
-	    branchingGroup.getUsers().addAll(orgGroup.getUsers());
-	    getUserManagementService().save(branchingGroup);
-	}
-	response.setContentType("text/plain;charset=utf-8");
-	// Javascript waits for this response
-	response.getWriter().write("OK");
-	return null;
-    }
-
-    /**
-     * Build JSON objects based on existing lesson-level groups.
-     */
-    private ArrayNode getLessonGroupsDetails(Set<Group> groups, Collection<User> learners) {
-	// serialize database group objects into JSON
-	ArrayNode groupsJSON = JsonNodeFactory.instance.arrayNode();
-	if (groups != null) {
-	    // sort groups by their name
-	    List<Group> groupList = new LinkedList<>(groups);
-	    Collections.sort(groupList, new GroupComparator());
-	    for (Group group : groupList) {
-		ObjectNode groupJSON = JsonNodeFactory.instance.objectNode();
-		groupJSON.put("name", group.getGroupName());
-		groupJSON.put("groupId", group.getGroupId());
-		groupJSON.put("locked", !group.mayBeDeleted());
-		if (group.getUsers() != null) {
-		    for (User groupUser : group.getUsers()) {
-			ObjectNode groupUserJSON = WebUtil.userToJSON(groupUser);
-			groupJSON.withArray("users").add(groupUserJSON);
-
-			// remove the user who is already assigned to a group
-			learners.remove(groupUser);
-		    }
-		}
-		groupsJSON.add(groupJSON);
-	    }
-	}
-
-	return groupsJSON;
-    }
-
-    /**
-     * Build JSON objects based on existing course-level groups.
-     */
-    private ArrayNode getOrgGroupsDetails(Set<OrganisationGroup> groups, Collection<User> learners) {
-
-	final Comparator<OrganisationGroup> ORG_GROUP_COMPARATOR = new Comparator<OrganisationGroup>() {
-	    @Override
-	    public int compare(OrganisationGroup o1, OrganisationGroup o2) {
-		String grp1Name = o1 != null ? o1.getName() : "";
-		String grp2Name = o2 != null ? o2.getName() : "";
-
-		AlphanumComparator comparator = new AlphanumComparator();
-		return comparator.compare(grp1Name, grp2Name);
-	    }
-	};
-
-	// serialize database group objects into JSON
-	ArrayNode groupsJSON = JsonNodeFactory.instance.arrayNode();
-	if (groups != null) {
-	    // sort groups by their name
-	    List<OrganisationGroup> groupList = new LinkedList<>(groups);
-	    Collections.sort(groupList, ORG_GROUP_COMPARATOR);
-
-	    for (OrganisationGroup group : groupList) {
-		ObjectNode groupJSON = JsonNodeFactory.instance.objectNode();
-		groupJSON.put("name", group.getName());
-		groupJSON.put("groupId", group.getGroupId());
-		for (User groupUser : group.getUsers()) {
-		    ObjectNode groupUserJSON = WebUtil.userToJSON(groupUser);
-		    groupJSON.withArray("users").add(groupUserJSON);
-
-		    // remove the user who is already assigned to a group
-		    learners.remove(groupUser);
-		}
-
-		groupsJSON.add(groupJSON);
-	    }
-	}
-
-	return groupsJSON;
-    }
-
-    /**
-     * Checks if lesson-level groups exist for the given activity.
-     */
-    private Grouping getLessonGrouping(Long activityID) {
-	if (activityID != null) {
-	    // we need to fetch real objects instead of stubs/proxies
-	    Activity activity = (Activity) getUserManagementService().findById(Activity.class, activityID);
-	    Grouping grouping = activity.isChosenBranchingActivity() ? activity.getGrouping()
-		    : ((GroupingActivity) getUserManagementService().findById(GroupingActivity.class, activityID))
-			    .getCreateGrouping();
-
-	    return grouping;
-	}
-
-	return null;
-    }
-
-    /**
-     * Check if the given groups are default for chosen grouping. There is actually no good way to detect this, but even
-     * if a custom grouping is mistaken for the default one, it should bring little harm.
-     */
-    private boolean isDefaultChosenGrouping(Grouping grouping) {
-	Set<Group> groups = grouping.getGroups();
-	for (Group group : groups) {
-	    if (!group.getUsers().isEmpty()) {
-		return false;
-	    }
-	}
-	if (groups == null || (grouping.getMaxNumberOfGroups() != null
-		&& !grouping.getMaxNumberOfGroups().equals(groups.size()))) {
-	    return false;
-	}
-	return true;
-    }
-
-    private UserDTO getUserDTO() {
-	HttpSession ss = SessionManager.getSession();
-	return (UserDTO) ss.getAttribute(AttributeNames.USER);
-    }
-
-    private IUserManagementService getUserManagementService() {
-	if (OrganisationGroupAction.userManagementService == null) {
-	    WebApplicationContext ctx = WebApplicationContextUtils
-		    .getRequiredWebApplicationContext(getServlet().getServletContext());
-	    OrganisationGroupAction.userManagementService = (IUserManagementService) ctx
-		    .getBean("userManagementService");
-	}
-	return OrganisationGroupAction.userManagementService;
-    }
-
-    private ICoreLearnerService getLearnerService() {
-	if (OrganisationGroupAction.learnerService == null) {
-	    WebApplicationContext ctx = WebApplicationContextUtils
-		    .getRequiredWebApplicationContext(getServlet().getServletContext());
-	    OrganisationGroupAction.learnerService = (ICoreLearnerService) ctx.getBean("learnerService");
-	}
-	return OrganisationGroupAction.learnerService;
-    }
-
-    private ILessonService getLessonService() {
-	if (OrganisationGroupAction.lessonService == null) {
-	    WebApplicationContext ctx = WebApplicationContextUtils
-		    .getRequiredWebApplicationContext(getServlet().getServletContext());
-	    OrganisationGroupAction.lessonService = (ILessonService) ctx.getBean("lessonService");
-	}
-	return OrganisationGroupAction.lessonService;
-    }
-
-    private ISecurityService getSecurityService() {
-	if (OrganisationGroupAction.securityService == null) {
-	    WebApplicationContext ctx = WebApplicationContextUtils
-		    .getRequiredWebApplicationContext(getServlet().getServletContext());
-	    OrganisationGroupAction.securityService = (ISecurityService) ctx.getBean("securityService");
-	}
-	return OrganisationGroupAction.securityService;
-    }
-
-    private IIntegrationService getIntegrationService() {
-	if (OrganisationGroupAction.integrationService == null) {
-	    WebApplicationContext ctx = WebApplicationContextUtils
-		    .getRequiredWebApplicationContext(getServlet().getServletContext());
-	    OrganisationGroupAction.integrationService = (IIntegrationService) ctx.getBean("integrationService");
-	}
-	return OrganisationGroupAction.integrationService;
-    }
+/****************************************************************
+ * Copyright (C) 2005 LAMS Foundation (http://lamsfoundation.org)
+ * =============================================================
+ * License Information: http://lamsfoundation.org/licensing/lams/2.0/
+ *
+ * This program is free software; you can redistribute it and/or modify
+ * it under the terms of the GNU General Public License version 2.0
+ * as published by the Free Software Foundation.
+ *
+ * This program is distributed in the hope that it will be useful,
+ * but WITHOUT ANY WARRANTY; without even the implied warranty of
+ * MERCHANTABILITY or FITNESS FOR A PARTICULAR PURPOSE.  See the
+ * GNU General Public License for more details.
+ *
+ * You should have received a copy of the GNU General Public License
+ * along with this program; if not, write to the Free Software
+ * Foundation, Inc., 51 Franklin Street, Fifth Floor, Boston, MA 02110-1301 * USA
+ *
+ * http://www.gnu.org/licenses/gpl.txt
+ * ****************************************************************
+ */
+
+package org.lamsfoundation.lams.web;
+
+import java.io.IOException;
+import java.util.ArrayList;
+import java.util.Collection;
+import java.util.Collections;
+import java.util.Comparator;
+import java.util.HashSet;
+import java.util.LinkedList;
+import java.util.List;
+import java.util.Set;
+import java.util.SortedSet;
+import java.util.TreeSet;
+
+import javax.servlet.http.HttpServletRequest;
+import javax.servlet.http.HttpServletResponse;
+import javax.servlet.http.HttpSession;
+
+import org.apache.commons.collections.CollectionUtils;
+import org.apache.log4j.Logger;
+import org.apache.struts.action.ActionForm;
+import org.apache.struts.action.ActionForward;
+import org.apache.struts.action.ActionMapping;
+import org.apache.struts.actions.DispatchAction;
+import org.lamsfoundation.lams.contentrepository.exception.InvalidParameterException;
+import org.lamsfoundation.lams.integration.dto.ExtGroupDTO;
+import org.lamsfoundation.lams.integration.service.IIntegrationService;
+import org.lamsfoundation.lams.learning.service.ICoreLearnerService;
+import org.lamsfoundation.lams.learningdesign.Activity;
+import org.lamsfoundation.lams.learningdesign.BranchingActivity;
+import org.lamsfoundation.lams.learningdesign.Group;
+import org.lamsfoundation.lams.learningdesign.GroupComparator;
+import org.lamsfoundation.lams.learningdesign.Grouping;
+import org.lamsfoundation.lams.learningdesign.GroupingActivity;
+import org.lamsfoundation.lams.lesson.Lesson;
+import org.lamsfoundation.lams.lesson.service.ILessonService;
+import org.lamsfoundation.lams.monitoring.web.GroupingAJAXAction;
+import org.lamsfoundation.lams.security.ISecurityService;
+import org.lamsfoundation.lams.usermanagement.Organisation;
+import org.lamsfoundation.lams.usermanagement.OrganisationGroup;
+import org.lamsfoundation.lams.usermanagement.OrganisationGrouping;
+import org.lamsfoundation.lams.usermanagement.OrganisationType;
+import org.lamsfoundation.lams.usermanagement.Role;
+import org.lamsfoundation.lams.usermanagement.User;
+import org.lamsfoundation.lams.usermanagement.dto.OrganisationGroupingDTO;
+import org.lamsfoundation.lams.usermanagement.dto.UserDTO;
+import org.lamsfoundation.lams.usermanagement.service.IUserManagementService;
+import org.lamsfoundation.lams.util.AlphanumComparator;
+import org.lamsfoundation.lams.util.JsonUtil;
+import org.lamsfoundation.lams.util.WebUtil;
+import org.lamsfoundation.lams.web.session.SessionManager;
+import org.lamsfoundation.lams.web.util.AttributeNames;
+import org.springframework.web.context.WebApplicationContext;
+import org.springframework.web.context.support.WebApplicationContextUtils;
+
+import com.fasterxml.jackson.databind.JsonNode;
+import com.fasterxml.jackson.databind.ObjectMapper;
+import com.fasterxml.jackson.databind.node.ArrayNode;
+import com.fasterxml.jackson.databind.node.JsonNodeFactory;
+import com.fasterxml.jackson.databind.node.ObjectNode;
+
+public class OrganisationGroupAction extends DispatchAction {
+
+    private static Logger log = Logger.getLogger(OrganisationGroupAction.class);
+
+    private static IUserManagementService userManagementService;
+    private static ICoreLearnerService learnerService;
+    private static ILessonService lessonService;
+    private static ISecurityService securityService;
+    private static IIntegrationService integrationService;
+
+    private static final String MAPPING_VIEW_GROUPINGS = "viewGroupings";
+    private static final String MAPPING_VIEW_GROUPS = "viewGroups";
+    private static final String MAPPING_VIEW_EXT_GROUPS = "viewExtGroups";
+
+    /**
+     * Shows course grouping list or redirects to groups if a grouping was already chosen.
+     *
+     * @throws Exception
+     */
+    @SuppressWarnings("unchecked")
+    public ActionForward viewGroupings(ActionMapping mapping, ActionForm form, HttpServletRequest request,
+	    HttpServletResponse response) throws Exception {
+	Long activityID = WebUtil.readLongParam(request, AttributeNames.PARAM_ACTIVITY_ID, true);
+
+	Integer userId = getUserDTO().getUserID();
+	Integer organisationId = WebUtil.readIntParam(request, AttributeNames.PARAM_ORGANISATION_ID, true);
+	Long lessonId = WebUtil.readLongParam(request, AttributeNames.PARAM_LESSON_ID, true);
+	Organisation organisation = null;
+	if (organisationId == null) {
+	    organisation = ((Lesson) getUserManagementService().findById(Lesson.class, lessonId)).getOrganisation();
+	    // read organisation ID from lesson
+	    organisationId = organisation.getOrganisationId();
+	}
+	if (organisation == null) {
+	    organisation = (Organisation) getUserManagementService().findById(Organisation.class, organisationId);
+	}
+	// get course groupings from top-leve course
+	if (OrganisationType.CLASS_TYPE.equals(organisation.getOrganisationType().getOrganisationTypeId())) {
+	    organisation = organisation.getParentOrganisation();
+	    organisationId = organisation.getOrganisationId();
+	}
+
+	// check if user is allowed to view and edit groupings
+	if (!getSecurityService().hasOrgRole(organisationId, userId,
+		new String[] { Role.GROUP_ADMIN, Role.GROUP_MANAGER, Role.MONITOR, Role.AUTHOR },
+		"view organisation groupings", false)) {
+	    response.sendError(HttpServletResponse.SC_FORBIDDEN, "User is not a participant in the organisation");
+	    return null;
+	}
+
+	List<OrganisationGrouping> orgGroupings = getUserManagementService().findByProperty(OrganisationGrouping.class,
+		"organisationId", organisationId);
+	Grouping grouping = getLessonGrouping(activityID);
+
+	// show groups page if this is a lesson mode and user have already chosen a grouping or there is no organisation
+	// groupings available
+	boolean lessonGroupsExist = (grouping != null) && (grouping.getGroups() != null)
+		&& !grouping.getGroups().isEmpty() && !isDefaultChosenGrouping(grouping);
+	if (lessonGroupsExist || (activityID != null && orgGroupings.isEmpty())) {
+	    return viewGroups(mapping, form, request, response);
+	}
+
+	// if this grouping is used for branching then it should use groups set in authoring. It will be possible to
+	// remove users from the groups, but not delete groups due to the branching relationships.
+	boolean isUsedForBranching = (grouping != null) && grouping.isUsedForBranching();
+	request.setAttribute(GroupingAJAXAction.PARAM_USED_FOR_BRANCHING, isUsedForBranching);
+
+	if (OrganisationGroupAction.log.isDebugEnabled()) {
+	    OrganisationGroupAction.log
+		    .debug("Displaying course groupings for user " + userId + " and organisation " + organisationId);
+	}
+	request.setAttribute(AttributeNames.PARAM_ORGANISATION_ID, organisationId);
+
+	// if it's not a group-based branching and lesson is created using integrations - show groups received from LMS instead of actual LAMS ones
+	if (!isUsedForBranching && getIntegrationService().isIntegratedServerGroupFetchingAvailable(lessonId)) {
+
+	    if (lessonId == null) {
+		//it's when a learner clicks back button on groups page
+		Activity activity = getLearnerService().getActivity(activityID);
+		lessonId = getLearnerService().getLessonByActivity(activity).getLessonId();
+		request.setAttribute("lessonID", lessonId);
+	    }
+
+	    List<ExtGroupDTO> extGroups = getIntegrationService().getExtGroups(lessonId, null);
+	    request.setAttribute("extGroups", extGroups);
+	    // TODO ? show only with user number >0
+	    return mapping.findForward(OrganisationGroupAction.MAPPING_VIEW_EXT_GROUPS);
+	}
+
+	boolean isGroupSuperuser = getUserManagementService().isUserInRole(userId, organisationId, Role.GROUP_ADMIN)
+		|| getUserManagementService().isUserInRole(userId, organisationId, Role.GROUP_MANAGER);
+	request.setAttribute("canEdit", isGroupSuperuser || (activityID != null));
+
+	Set<OrganisationGroupingDTO> orgGroupingDTOs = new TreeSet<>();
+	for (OrganisationGrouping orgGrouping : orgGroupings) {
+	    orgGroupingDTOs.add(new OrganisationGroupingDTO(orgGrouping));
+	}
+	request.setAttribute("groupings", orgGroupingDTOs);
+
+	return mapping.findForward(OrganisationGroupAction.MAPPING_VIEW_GROUPINGS);
+    }
+
+    /**
+     * View groups of the given grouping.
+     *
+     * @throws Exception
+     */
+    @SuppressWarnings("unchecked")
+    public ActionForward viewGroups(ActionMapping mapping, ActionForm form, HttpServletRequest request,
+	    HttpServletResponse response) throws Exception {
+	Integer userId = getUserDTO().getUserID();
+	Integer organisationId = WebUtil.readIntParam(request, AttributeNames.PARAM_ORGANISATION_ID, true);
+	Long lessonId = WebUtil.readLongParam(request, AttributeNames.PARAM_LESSON_ID, true);
+	Lesson lesson = null;
+	if (organisationId == null) {
+	    // read organisation ID from lesson
+	    lesson = (Lesson) getUserManagementService().findById(Lesson.class, lessonId);
+	    organisationId = lesson.getOrganisation().getOrganisationId();
+	}
+
+	// check if user is allowed to view and edit groups
+	if (!getSecurityService().hasOrgRole(organisationId, userId,
+		new String[] { Role.GROUP_ADMIN, Role.GROUP_MANAGER, Role.MONITOR, Role.AUTHOR },
+		"view organisation groups", false)) {
+	    response.sendError(HttpServletResponse.SC_FORBIDDEN, "User is not a participant in the organisation");
+	    return null;
+	}
+
+	boolean isGroupSuperuser = getUserManagementService().isUserInRole(userId, organisationId, Role.GROUP_ADMIN)
+		|| getUserManagementService().isUserInRole(userId, organisationId, Role.GROUP_MANAGER);
+
+	if (OrganisationGroupAction.log.isDebugEnabled()) {
+	    OrganisationGroupAction.log
+		    .debug("Displaying course groups for user " + userId + " and organisation " + organisationId);
+	}
+	Long activityId = WebUtil.readLongParam(request, AttributeNames.PARAM_ACTIVITY_ID, true);
+	request.setAttribute("canEdit", isGroupSuperuser || (activityId != null));
+
+	ObjectNode orgGroupingJSON = JsonNodeFactory.instance.objectNode();
+	orgGroupingJSON.put("organisationId", organisationId);
+
+	Long orgGroupingId = WebUtil.readLongParam(request, "groupingId", true);
+	OrganisationGrouping orgGrouping = null;
+	// check if course grouping already exists or it is a new one
+	if (orgGroupingId != null) {
+	    orgGrouping = (OrganisationGrouping) getUserManagementService().findById(OrganisationGrouping.class,
+		    orgGroupingId);
+	    if (orgGrouping != null) {
+		orgGroupingJSON.put("groupingId", orgGroupingId);
+		orgGroupingJSON.put("name", orgGrouping.getName());
+	    }
+	}
+
+	//selected groups from integrated server
+	String[] extGroupIds = request.getParameterValues("extGroupIds");
+	boolean isExternalGroupsSelected = extGroupIds != null && extGroupIds.length > 0;
+
+	// check if any groups already exist in this grouping
+	Grouping lessonGrouping = getLessonGrouping(activityId);
+	Set<Group> lessonGroups = lessonGrouping == null ? null : lessonGrouping.getGroups();
+	if ((activityId != null) && (lessonGrouping != null) && (isExternalGroupsSelected || (orgGroupingId != null))
+		&& isDefaultChosenGrouping(lessonGrouping)) {
+	    if (OrganisationGroupAction.log.isDebugEnabled()) {
+		OrganisationGroupAction.log.debug("Removing default groups for grouping " + orgGroupingId);
+	    }
+
+	    Set<Long> groupIDs = new HashSet<>(lessonGroups.size());
+	    for (Group group : lessonGroups) {
+		groupIDs.add(group.getGroupId());
+	    }
+	    for (Long groupId : groupIDs) {
+		getLessonService().removeGroup(lessonGrouping, groupId);
+	    }
+
+	    lessonGroups = null;
+	}
+
+	// if this grouping is used for branching then it should use groups set in authoring. It will be possible to
+	// remove users from the groups, but not delete groups due to the branching relationships.
+	boolean isUsedForBranching = (lessonGrouping != null) && lessonGrouping.isUsedForBranching();
+	request.setAttribute(GroupingAJAXAction.PARAM_USED_FOR_BRANCHING, isUsedForBranching);
+
+	ArrayNode orgGroupsJSON = JsonNodeFactory.instance.arrayNode();
+	Collection<User> learners = null;
+
+	// if teacher selected groups from integrated server - show them
+	if (isExternalGroupsSelected) {
+
+	    if (lesson == null) {
+		lesson = (Lesson) getUserManagementService().findById(Lesson.class, lessonId);
+	    }
+	    learners = lesson.getLessonClass().getLearners();
+
+	    //request all users from selected groups from integrated server
+	    List<ExtGroupDTO> extGroups = getIntegrationService().getExtGroups(lessonId, extGroupIds);
+
+	    // serialize database group objects into JSON
+	    if (extGroups != null) {
+
+		//if there are duplicate users - put them into unassigned column
+		List<User> allDuplicates = new ArrayList<>();
+		for (ExtGroupDTO groupA : extGroups) {
+		    for (ExtGroupDTO groupB : extGroups) {
+			List<User> usersA = groupA.getUsers();
+			List<User> usersB = groupB.getUsers();
+
+			//proceed for non empty and different groups
+			if ((usersA != null) && (usersB != null) && !groupA.getGroupId().equals(groupB.getGroupId())) {
+
+			    Collection<User> duplicates = CollectionUtils.intersection(usersA, usersB);
+			    allDuplicates.addAll(duplicates);
+
+			    usersA.removeAll(duplicates);
+			    usersB.removeAll(duplicates);
+			}
+
+		    }
+		}
+
+		// sort groups by their name
+		Collections.sort(extGroups);
+		for (ExtGroupDTO extGroup : extGroups) {
+		    ObjectNode groupJSON = JsonNodeFactory.instance.objectNode();
+		    groupJSON.put("name", extGroup.getGroupName());
+		    groupJSON.put("groupId", extGroup.getGroupId());
+		    if (extGroup.getUsers() != null) {
+			for (User groupUser : (List<User>) extGroup.getUsers()) {
+			    ObjectNode groupUserJSON = WebUtil.userToJSON(groupUser);
+			    groupJSON.withArray("users").add(groupUserJSON);
+
+			    // remove the user who is already assigned to a group
+			    learners.remove(groupUser);
+			}
+		    }
+		    orgGroupsJSON.add(groupJSON);
+		}
+	    }
+
+	    // if groups haven't been selected yet - show all available groups in organisation
+	} else if ((lessonGroups == null) || lessonGroups.isEmpty()) {
+
+	    learners = getUserManagementService().getUsersFromOrganisationByRole(organisationId, Role.LEARNER, true);
+	    Set<OrganisationGroup> orgGroups = orgGrouping == null ? null : orgGrouping.getGroups();
+	    orgGroupsJSON = getOrgGroupsDetails(orgGroups, learners);
+
+	    // show already selected groups
+	} else {
+
+	    if (lesson == null) {
+		lesson = (Lesson) getUserManagementService().findById(Lesson.class, lessonId);
+	    }
+	    learners = lesson.getLessonClass().getLearners();
+	    orgGroupsJSON = getLessonGroupsDetails(lessonGroups, learners);
+	    request.setAttribute("skipInitialAssigning", true);
+	}
+	orgGroupingJSON.set("groups", orgGroupsJSON);
+	request.setAttribute("grouping", orgGroupingJSON);
+
+	// all the remaining users are unassigned to any group
+	ArrayNode unassignedUsersJSON = JsonNodeFactory.instance.arrayNode();
+	for (User unassignedUser : learners) {
+	    ObjectNode unassignedUserJSON = WebUtil.userToJSON(unassignedUser);
+	    unassignedUsersJSON.add(unassignedUserJSON);
+	}
+	request.setAttribute("unassignedUsers", unassignedUsersJSON);
+
+	return mapping.findForward(OrganisationGroupAction.MAPPING_VIEW_GROUPS);
+    }
+
+    /**
+     * Saves a course grouping.
+     */
+    public ActionForward save(ActionMapping mapping, ActionForm form, HttpServletRequest request,
+	    HttpServletResponse response) throws InvalidParameterException, IOException {
+	// check if user is allowed to edit groups
+	Integer userId = getUserDTO().getUserID();
+	int organisationId = WebUtil.readIntParam(request, AttributeNames.PARAM_ORGANISATION_ID);
+	// check if user is allowed to save grouping
+	if (!getSecurityService().hasOrgRole(organisationId, userId,
+		new String[] { Role.GROUP_ADMIN, Role.GROUP_MANAGER }, "save organisation grouping", false)) {
+	    response.sendError(HttpServletResponse.SC_FORBIDDEN, "User is not a manager or admin in the organisation");
+	    return null;
+	}
+
+	if (OrganisationGroupAction.log.isDebugEnabled()) {
+	    OrganisationGroupAction.log
+		    .debug("Saving course groups for user " + userId + " and organisation " + organisationId);
+	}
+
+	// deserialize grouping
+	ObjectNode orgGroupingJSON = new ObjectMapper().readValue(request.getParameter("grouping"), ObjectNode.class);
+	// check if already exists
+	Long orgGroupingId = orgGroupingJSON.get("groupingId").asLong();
+	if (orgGroupingId == 0L) {
+	    orgGroupingId = null;
+	}
+
+	// iterate over groups
+	List<OrganisationGroup> orgGroups = new LinkedList<>();
+	ArrayNode orgGroupsJSON = JsonUtil.optArray(orgGroupingJSON, "groups");
+	if (orgGroupsJSON != null) {
+	    for (JsonNode orgGroupNode : orgGroupsJSON) {
+		// just overwrite existing groups; they will be updated if already exist
+		Set<User> users = new HashSet<>();
+		ObjectNode orgGroupJSON = (ObjectNode) orgGroupNode;
+		ArrayNode usersJSON = JsonUtil.optArray(orgGroupJSON, "users");
+		if (usersJSON != null) {
+		    // find user objects based on delivered IDs
+		    for (JsonNode learnerId : usersJSON) {
+			User user = (User) getUserManagementService().findById(User.class, learnerId.asInt());
+			users.add(user);
+		    }
+		}
+
+		OrganisationGroup orgGroup = new OrganisationGroup();
+		Long orgGroupId = JsonUtil.optLong(orgGroupJSON, "groupId");
+		if (orgGroupId > 0) {
+		    orgGroup.setGroupId(orgGroupId);
+		    orgGroup.setGroupingId(orgGroupingId);
+		}
+		orgGroup.setName(JsonUtil.optString(orgGroupJSON, "name"));
+		orgGroup.setUsers(users);
+
+		orgGroups.add(orgGroup);
+	    }
+	}
+
+	OrganisationGrouping orgGrouping = null;
+	if (orgGroupingId != null) {
+	    orgGrouping = (OrganisationGrouping) getUserManagementService().findById(OrganisationGrouping.class,
+		    orgGroupingId);
+	}
+	if (orgGrouping == null) {
+	    orgGrouping = new OrganisationGrouping();
+	    orgGrouping.setOrganisationId(organisationId);
+	}
+	// update grouping name
+	String orgGroupingName = JsonUtil.optString(orgGroupingJSON, "name");
+	orgGrouping.setName(orgGroupingName);
+
+	getUserManagementService().saveOrganisationGrouping(orgGrouping, orgGroups);
+	return null;
+    }
+
+    /**
+     * Deletes course grouping with the given ID.
+     *
+     * @throws Exception
+     */
+    public ActionForward removeGrouping(ActionMapping mapping, ActionForm form, HttpServletRequest request,
+	    HttpServletResponse response) throws Exception {
+	// check if user is allowed to edit groups
+	Integer userId = getUserDTO().getUserID();
+	int organisationId = WebUtil.readIntParam(request, AttributeNames.PARAM_ORGANISATION_ID);
+	if (!getSecurityService().hasOrgRole(organisationId, userId,
+		new String[] { Role.GROUP_ADMIN, Role.GROUP_MANAGER }, "remove organisation grouping", false)) {
+	    response.sendError(HttpServletResponse.SC_FORBIDDEN, "User is not a manager or admin in the organisation");
+	    return null;
+	}
+
+	Long groupingId = WebUtil.readLongParam(request, "groupingId");
+	if (OrganisationGroupAction.log.isDebugEnabled()) {
+	    OrganisationGroupAction.log.debug(
+		    "Removing grouping " + groupingId + " for user " + userId + " and organisation " + organisationId);
+	}
+	getUserManagementService().deleteById(OrganisationGrouping.class, groupingId);
+
+	return viewGroupings(mapping, form, request, response);
+    }
+
+    /**
+     * Fetches course and branching so they can get matched by user.
+     */
+    public ActionForward getGroupsForMapping(ActionMapping mapping, ActionForm form, HttpServletRequest request,
+	    HttpServletResponse response) throws IOException {
+	Long orgGroupingId = WebUtil.readLongParam(request, "groupingId");
+	Long activityID = WebUtil.readLongParam(request, AttributeNames.PARAM_ACTIVITY_ID);
+
+	OrganisationGrouping orgGrouping = (OrganisationGrouping) getUserManagementService()
+		.findById(OrganisationGrouping.class, orgGroupingId);
+	ArrayNode groupsJSON = JsonNodeFactory.instance.arrayNode();
+	SortedSet<OrganisationGroup> orgGroups = new TreeSet<>(orgGrouping.getGroups());
+	for (OrganisationGroup group : orgGroups) {
+	    ObjectNode groupJSON = JsonNodeFactory.instance.objectNode();
+	    groupJSON.put("id", group.getGroupId());
+	    groupJSON.put("name", group.getName());
+	    groupsJSON.add(groupJSON);
+	}
+	Activity activity = (Activity) getUserManagementService().findById(Activity.class, activityID);
+	Grouping grouping = activity.isGroupingActivity() ? ((GroupingActivity) activity).getCreateGrouping()
+		: ((BranchingActivity) activity).getGrouping();
+
+	ArrayNode branchesJSON = JsonNodeFactory.instance.arrayNode();
+	SortedSet<Group> groups = new TreeSet<>(grouping.getGroups());
+	for (Group group : groups) {
+	    ObjectNode groupJSON = JsonNodeFactory.instance.objectNode();
+	    groupJSON.put("id", group.getGroupId());
+	    groupJSON.put("name", group.getGroupName());
+	    branchesJSON.add(groupJSON);
+	}
+
+	ObjectNode responseJSON = JsonNodeFactory.instance.objectNode();
+	responseJSON.set("branches", branchesJSON);
+	responseJSON.set("groups", groupsJSON);
+
+	response.setContentType("application/json;charset=utf-8");
+	response.getWriter().write(responseJSON.toString());
+	return null;
+    }
+
+    /**
+     * Stores course groups to branching groups mapping.
+     */
+    public ActionForward saveGroupMappings(ActionMapping mapping, ActionForm form, HttpServletRequest request,
+	    HttpServletResponse response) throws IOException {
+	ArrayNode groupMapping = JsonUtil.readArray(request.getParameter("mapping"));
+	for (JsonNode entryNode : groupMapping) {
+	    ObjectNode entry = (ObjectNode) entryNode;
+	    Long orgGroupID = JsonUtil.optLong(entry, "groupID");
+	    Long branchingGroupID = JsonUtil.optLong(entry, "branchID");
+	    OrganisationGroup orgGroup = (OrganisationGroup) getUserManagementService()
+		    .findById(OrganisationGroup.class, orgGroupID);
+	    Group branchingGroup = (Group) getUserManagementService().findById(Group.class, branchingGroupID);
+	    // put all users from course group to mapped branching group
+	    branchingGroup.getUsers().addAll(orgGroup.getUsers());
+	    getUserManagementService().save(branchingGroup);
+	}
+	response.setContentType("text/plain;charset=utf-8");
+	// Javascript waits for this response
+	response.getWriter().write("OK");
+	return null;
+    }
+
+    /**
+     * Build JSON objects based on existing lesson-level groups.
+     */
+    private ArrayNode getLessonGroupsDetails(Set<Group> groups, Collection<User> learners) {
+	// serialize database group objects into JSON
+	ArrayNode groupsJSON = JsonNodeFactory.instance.arrayNode();
+	if (groups != null) {
+	    // sort groups by their name
+	    List<Group> groupList = new LinkedList<>(groups);
+	    Collections.sort(groupList, new GroupComparator());
+	    for (Group group : groupList) {
+		ObjectNode groupJSON = JsonNodeFactory.instance.objectNode();
+		groupJSON.put("name", group.getGroupName());
+		groupJSON.put("groupId", group.getGroupId());
+		groupJSON.put("locked", !group.mayBeDeleted());
+		if (group.getUsers() != null) {
+		    for (User groupUser : group.getUsers()) {
+			ObjectNode groupUserJSON = WebUtil.userToJSON(groupUser);
+			groupJSON.withArray("users").add(groupUserJSON);
+
+			// remove the user who is already assigned to a group
+			learners.remove(groupUser);
+		    }
+		}
+		groupsJSON.add(groupJSON);
+	    }
+	}
+
+	return groupsJSON;
+    }
+
+    /**
+     * Build JSON objects based on existing course-level groups.
+     */
+    private ArrayNode getOrgGroupsDetails(Set<OrganisationGroup> groups, Collection<User> learners) {
+
+	final Comparator<OrganisationGroup> ORG_GROUP_COMPARATOR = new Comparator<OrganisationGroup>() {
+	    @Override
+	    public int compare(OrganisationGroup o1, OrganisationGroup o2) {
+		String grp1Name = o1 != null ? o1.getName() : "";
+		String grp2Name = o2 != null ? o2.getName() : "";
+
+		AlphanumComparator comparator = new AlphanumComparator();
+		return comparator.compare(grp1Name, grp2Name);
+	    }
+	};
+
+	// serialize database group objects into JSON
+	ArrayNode groupsJSON = JsonNodeFactory.instance.arrayNode();
+	if (groups != null) {
+	    // sort groups by their name
+	    List<OrganisationGroup> groupList = new LinkedList<>(groups);
+	    Collections.sort(groupList, ORG_GROUP_COMPARATOR);
+
+	    for (OrganisationGroup group : groupList) {
+		ObjectNode groupJSON = JsonNodeFactory.instance.objectNode();
+		groupJSON.put("name", group.getName());
+		groupJSON.put("groupId", group.getGroupId());
+		for (User groupUser : group.getUsers()) {
+		    ObjectNode groupUserJSON = WebUtil.userToJSON(groupUser);
+		    groupJSON.withArray("users").add(groupUserJSON);
+
+		    // remove the user who is already assigned to a group
+		    learners.remove(groupUser);
+		}
+
+		groupsJSON.add(groupJSON);
+	    }
+	}
+
+	return groupsJSON;
+    }
+
+    /**
+     * Checks if lesson-level groups exist for the given activity.
+     */
+    private Grouping getLessonGrouping(Long activityID) {
+	if (activityID != null) {
+	    // we need to fetch real objects instead of stubs/proxies
+	    Activity activity = (Activity) getUserManagementService().findById(Activity.class, activityID);
+	    Grouping grouping = activity.isChosenBranchingActivity() ? activity.getGrouping()
+		    : ((GroupingActivity) getUserManagementService().findById(GroupingActivity.class, activityID))
+			    .getCreateGrouping();
+
+	    return grouping;
+	}
+
+	return null;
+    }
+
+    /**
+     * Check if the given groups are default for chosen grouping. There is actually no good way to detect this, but even
+     * if a custom grouping is mistaken for the default one, it should bring little harm.
+     */
+    private boolean isDefaultChosenGrouping(Grouping grouping) {
+	Set<Group> groups = grouping.getGroups();
+	for (Group group : groups) {
+	    if (!group.getUsers().isEmpty()) {
+		return false;
+	    }
+	}
+	if (groups == null || (grouping.getMaxNumberOfGroups() != null
+		&& !grouping.getMaxNumberOfGroups().equals(groups.size()))) {
+	    return false;
+	}
+	return true;
+    }
+
+    private UserDTO getUserDTO() {
+	HttpSession ss = SessionManager.getSession();
+	return (UserDTO) ss.getAttribute(AttributeNames.USER);
+    }
+
+    private IUserManagementService getUserManagementService() {
+	if (OrganisationGroupAction.userManagementService == null) {
+	    WebApplicationContext ctx = WebApplicationContextUtils
+		    .getRequiredWebApplicationContext(getServlet().getServletContext());
+	    OrganisationGroupAction.userManagementService = (IUserManagementService) ctx
+		    .getBean("userManagementService");
+	}
+	return OrganisationGroupAction.userManagementService;
+    }
+
+    private ICoreLearnerService getLearnerService() {
+	if (OrganisationGroupAction.learnerService == null) {
+	    WebApplicationContext ctx = WebApplicationContextUtils
+		    .getRequiredWebApplicationContext(getServlet().getServletContext());
+	    OrganisationGroupAction.learnerService = (ICoreLearnerService) ctx.getBean("learnerService");
+	}
+	return OrganisationGroupAction.learnerService;
+    }
+
+    private ILessonService getLessonService() {
+	if (OrganisationGroupAction.lessonService == null) {
+	    WebApplicationContext ctx = WebApplicationContextUtils
+		    .getRequiredWebApplicationContext(getServlet().getServletContext());
+	    OrganisationGroupAction.lessonService = (ILessonService) ctx.getBean("lessonService");
+	}
+	return OrganisationGroupAction.lessonService;
+    }
+
+    private ISecurityService getSecurityService() {
+	if (OrganisationGroupAction.securityService == null) {
+	    WebApplicationContext ctx = WebApplicationContextUtils
+		    .getRequiredWebApplicationContext(getServlet().getServletContext());
+	    OrganisationGroupAction.securityService = (ISecurityService) ctx.getBean("securityService");
+	}
+	return OrganisationGroupAction.securityService;
+    }
+
+    private IIntegrationService getIntegrationService() {
+	if (OrganisationGroupAction.integrationService == null) {
+	    WebApplicationContext ctx = WebApplicationContextUtils
+		    .getRequiredWebApplicationContext(getServlet().getServletContext());
+	    OrganisationGroupAction.integrationService = (IIntegrationService) ctx.getBean("integrationService");
+	}
+	return OrganisationGroupAction.integrationService;
+    }
 }