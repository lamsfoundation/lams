/**
 * Copyright (C) 2005 LAMS Foundation (http://lamsfoundation.org)
 *
 * This program is free software; you can redistribute it and/or modify
 * it under the terms of the GNU General Public License as published by
 * the Free Software Foundation; either version 2 of the License, or
 * (at your option) any later version.
 *
 * This program is distributed in the hope that it will be useful,
 * but WITHOUT ANY WARRANTY; without even the implied warranty of
 * MERCHANTABILITY or FITNESS FOR A PARTICULAR PURPOSE.  See the
 * GNU General Public License for more details.
 *
 * You should have received a copy of the GNU General Public License
 * along with this program; if not, write to the Free Software
 * Foundation, Inc., 51 Franklin Street, Fifth Floor, Boston, MA 02110-1301
 * USA
 *
 * http://www.gnu.org/licenses/gpl.txt
 */
package org.lamsfoundation.lams.web;

import java.io.IOException;
import java.net.URLEncoder;
import java.util.Enumeration;

import javax.servlet.ServletConfig;
import javax.servlet.ServletException;
import javax.servlet.http.HttpServlet;
import javax.servlet.http.HttpServletRequest;
import javax.servlet.http.HttpServletResponse;

import org.apache.commons.lang.StringUtils;
import org.apache.log4j.Logger;
import org.imsglobal.lti.BasicLTIConstants;
import org.imsglobal.lti.launch.LtiLaunch;
import org.imsglobal.lti.launch.LtiOauthVerifier;
import org.imsglobal.lti.launch.LtiVerificationException;
import org.imsglobal.lti.launch.LtiVerificationResult;
import org.imsglobal.lti.launch.LtiVerifier;
import org.lamsfoundation.lams.integration.ExtServer;
import org.lamsfoundation.lams.integration.ExtServerLessonMap;
import org.lamsfoundation.lams.integration.service.IntegrationService;
import org.lamsfoundation.lams.integration.util.IntegrationConstants;
import org.lamsfoundation.lams.integration.util.LtiUtils;
import org.lamsfoundation.lams.util.CentralConstants;
import org.lamsfoundation.lams.util.HashUtil;
import org.lamsfoundation.lams.util.WebUtil;
import org.springframework.beans.factory.annotation.Autowired;
import org.springframework.web.context.support.SpringBeanAutowiringSupport;

/**
 * The LoginRequestLtiServlet handles login request by LTI tool consumers. This servlet checks for the correctly signed
 * by OAuth parameters,
 * and if it's valid it redirects it to LoginRequestServlet for actual authentication.
 *
 * @author Andrey Balan
 */
@SuppressWarnings("serial")
public class LoginRequestLtiServlet extends HttpServlet {
    private static Logger log = Logger.getLogger(LoginRequestLtiServlet.class);

    @Autowired
    private IntegrationService integrationService = null;

    private final String DEFAULT_FIRST_NAME = "John";
    private final String DEFAULT_LAST_NAME = "Doe";

    /*
     * Request Spring to lookup the applicationContext tied to the current ServletContext and inject service beans
     * available in that applicationContext.
     */
    @Override
    public void init(ServletConfig config) throws ServletException {
	super.init(config);
	SpringBeanAutowiringSupport.processInjectionBasedOnServletContext(this, config.getServletContext());
    }

    @Override
    public void doGet(HttpServletRequest request, HttpServletResponse response) throws ServletException, IOException {
	String consumerKey = request.getParameter(LtiUtils.OAUTH_CONSUMER_KEY);
	ExtServer extServer = integrationService.getExtServer(consumerKey);
	//get user id as "user_id" parameter, or as lis_person_sourcedid (if according option is ON for this LTI server)
	String lisPersonSourcedid = request.getParameter(BasicLTIConstants.LIS_PERSON_SOURCEDID);
	String extUsername = extServer.getUseAlternativeUseridParameterName()
		&& StringUtils.isNotBlank(lisPersonSourcedid) ? lisPersonSourcedid
			: request.getParameter(BasicLTIConstants.USER_ID);
	String roles = request.getParameter(BasicLTIConstants.ROLES);
	
	// implicit login params
	String firstName = request.getParameter(BasicLTIConstants.LIS_PERSON_NAME_GIVEN);
	String lastName = request.getParameter(BasicLTIConstants.LIS_PERSON_NAME_FAMILY);
	String email = request.getParameter(BasicLTIConstants.LIS_PERSON_CONTACT_EMAIL_PRIMARY);

	String locale = request.getParameter(BasicLTIConstants.LAUNCH_PRESENTATION_LOCALE);
	String countryIsoCode = LoginRequestLtiServlet.getCountry(locale);
	String langIsoCode = LoginRequestLtiServlet.getLanguage(locale);
	
	String resourceLinkId = request.getParameter(BasicLTIConstants.RESOURCE_LINK_ID);
	String contextId = request.getParameter(BasicLTIConstants.CONTEXT_ID);
	String contextLabel = request.getParameter(BasicLTIConstants.CONTEXT_LABEL);
	
	//log all incoming request parameters, so we can use them later to debug future issues
	String logMessage = "LoginRequestLtiServlet is requested with the following parameters: ";
        Enumeration<String> parameterNames = request.getParameterNames();
        while (parameterNames.hasMoreElements()) {
            String paramName = parameterNames.nextElement();
            logMessage += paramName + "=";
 
            String[] paramValues = request.getParameterValues(paramName);
            for (int i = 0; i < paramValues.length; i++) {
                String paramValue = paramValues[i];
                if (i>0) {
                    logMessage += "|";
                }
                logMessage += paramValue;
            }
            logMessage += ", ";
        }
        log.debug(logMessage);

	if ((extUsername == null) || (consumerKey == null)) {
	    response.sendError(HttpServletResponse.SC_BAD_REQUEST, "Login Failed - login parameters missing");
	    return;
	}

	//verify whether request was correctly signed by OAuth
	String secret = extServer.getServerkey();// retrieve corresponding secret for key from db
	LtiVerificationResult ltiResult = null;
	try {
	    LtiVerifier ltiVerifier = new LtiOauthVerifier();
	    ltiResult = ltiVerifier.verify(request, secret);
	} catch (LtiVerificationException e) {
	    log.error("Authentication error: ", e);
	    response.sendError(HttpServletResponse.SC_UNAUTHORIZED,
		    "Login Failed - authentication error. " + e.getMessage());
	    return;
	}
	LtiLaunch ltiLaunch = ltiResult.getLtiLaunchResult();
	if (!ltiResult.getSuccess()) {
	    log.warn("Authentication error: " + ltiResult.getMessage());
	    response.sendError(HttpServletResponse.SC_UNAUTHORIZED,
		    "Login Failed - authentication error. " + ltiResult.getMessage());
	    return;
	}

	//in case both first and last names are missing, try to get them using other ways
	if (StringUtils.isBlank(firstName) && StringUtils.isBlank(lastName)) {
	    
	    //check LIS_PERSON_NAME_FULL parameter
	    String fullName = request.getParameter(BasicLTIConstants.LIS_PERSON_NAME_FULL);
	    if (StringUtils.isNotBlank(fullName)) {
		firstName = fullName;
		lastName = " ";
		
	    } else {
		//provide default values for user names, as we can't fetch them from LTI Tool consumer
		firstName = DEFAULT_FIRST_NAME;
		lastName = DEFAULT_LAST_NAME;
	    }
	
	//only firstName is missing
	} else if (StringUtils.isBlank(firstName)) {
	    firstName = " ";
	    
	//only lastName is missing
	} else if (StringUtils.isBlank(lastName)) {
	    lastName = " ";
	}
	
	ExtServerLessonMap lesson = integrationService.getLtiConsumerLesson(consumerKey, resourceLinkId);

	//Determine method based on the "role" parameter. Author roles can be either LTI standard ones or tool consumer's custom ones set
	//In case of ContentItemSelectionRequest user must still be a stuff member in order to create a lesson.
	boolean isCustomMonitorRole = LtiUtils.isToolConsumerCustomRole(roles,
		extServer.getLtiToolConsumerMonitorRoles());
	String method = LtiUtils.isStaff(roles, extServer) || LtiUtils.isAdmin(roles) || isCustomMonitorRole
<<<<<<< HEAD
		? LoginRequestDispatcher.METHOD_AUTHOR
		: LoginRequestDispatcher.METHOD_LEARNER_STRICT_AUTHENTICATION;
=======
		? IntegrationConstants.METHOD_AUTHOR
		: IntegrationConstants.METHOD_LEARNER_STRICT_AUTHENTICATION;
>>>>>>> 9fea9532

	//provide empty lessonId in case of learner accesses LTI link before teacher authored it
	String lessonId = lesson == null ? "" : lesson.getLessonId().toString();

	String timestamp = String.valueOf(System.currentTimeMillis());

	// in case of learnerStrictAuth we should also include lsid value when creating hash: [ts + uid + method + lsid + serverID + serverKey]
	// regular case: [ts + uid + method + serverID + serverKey]
	String plaintext = timestamp.toLowerCase().trim() + extUsername.toLowerCase().trim()
		+ method.toLowerCase().trim()
		+ (IntegrationConstants.METHOD_LEARNER_STRICT_AUTHENTICATION.equals(method) ? lessonId : "")
		+ consumerKey.toLowerCase().trim() + secret.toLowerCase().trim();
	String hash = HashUtil.sha1(plaintext);

	// constructing redirectUrl by getting request.getQueryString() for POST requests
	String redirectUrl = "lti.do";
	redirectUrl = WebUtil.appendParameterToURL(redirectUrl, "_" + IntegrationConstants.PARAM_METHOD, method);
	for (Enumeration<String> e = request.getParameterNames(); e.hasMoreElements();) {
	    String paramName = e.nextElement();

	    //skip parameters starting with oath_
	    if (LtiUtils.OAUTH_CONSUMER_KEY.equals(paramName)
		    || !paramName.startsWith(BasicLTIConstants.OAUTH_PREFIX)) {
		String paramValue = request.getParameter(paramName);
		redirectUrl = WebUtil.appendParameterToURL(redirectUrl, paramName,
			URLEncoder.encode(paramValue, "UTF-8"));
	    }
	}

	String url = "LoginRequest";
	url = WebUtil.appendParameterToURL(url, IntegrationConstants.PARAM_USER_ID,
		URLEncoder.encode(extUsername, "UTF8"));
	url = WebUtil.appendParameterToURL(url, IntegrationConstants.PARAM_METHOD, method);
	url = WebUtil.appendParameterToURL(url, IntegrationConstants.PARAM_TIMESTAMP, timestamp);
	url = WebUtil.appendParameterToURL(url, IntegrationConstants.PARAM_SERVER_ID, consumerKey);
	url = WebUtil.appendParameterToURL(url, IntegrationConstants.PARAM_HASH, hash);
	url = WebUtil.appendParameterToURL(url, IntegrationConstants.PARAM_COURSE_ID, contextId);
	url = WebUtil.appendParameterToURL(url, CentralConstants.PARAM_COURSE_NAME, contextLabel);
	url = WebUtil.appendParameterToURL(url, IntegrationConstants.PARAM_COUNTRY, countryIsoCode);
	url = WebUtil.appendParameterToURL(url, IntegrationConstants.PARAM_LANGUAGE, langIsoCode);
	url = WebUtil.appendParameterToURL(url, IntegrationConstants.PARAM_FIRST_NAME,
		URLEncoder.encode(firstName, "UTF-8"));
	url = WebUtil.appendParameterToURL(url, IntegrationConstants.PARAM_LAST_NAME,
		URLEncoder.encode(lastName, "UTF-8"));
	url = WebUtil.appendParameterToURL(url, IntegrationConstants.PARAM_LESSON_ID, lessonId);
	url = WebUtil.appendParameterToURL(url, IntegrationConstants.PARAM_EMAIL, email);
	url = WebUtil.appendParameterToURL(url, "redirectURL", URLEncoder.encode(redirectUrl, "UTF-8"));
	response.sendRedirect(response.encodeRedirectURL(url));
    }

    @Override
    public void doPost(HttpServletRequest request, HttpServletResponse response) throws ServletException, IOException {
	doGet(request, response);
    }

    /**
     *
     * @param localeStr
     *            the full balckboard locale string
     * @return the language
     */
    private static String getLanguage(String localeStr) {
	if (localeStr == null) {
	    return "xx";
	}
	String[] split = localeStr.split("_");
	return split[0];
    }

    /**
     *
     * @param localeStr
     *            the full balckboard locale string
     * @return the country
     */
    private static String getCountry(String localeStr) {
	if (localeStr == null) {
	    return "XX";
	}
	String[] split = localeStr.split("_");

	//default country set to AU
	String country = split.length > 1 ? split[1] : "AU";
	return country;
    }
}<|MERGE_RESOLUTION|>--- conflicted
+++ resolved
@@ -175,13 +175,8 @@
 	boolean isCustomMonitorRole = LtiUtils.isToolConsumerCustomRole(roles,
 		extServer.getLtiToolConsumerMonitorRoles());
 	String method = LtiUtils.isStaff(roles, extServer) || LtiUtils.isAdmin(roles) || isCustomMonitorRole
-<<<<<<< HEAD
-		? LoginRequestDispatcher.METHOD_AUTHOR
-		: LoginRequestDispatcher.METHOD_LEARNER_STRICT_AUTHENTICATION;
-=======
 		? IntegrationConstants.METHOD_AUTHOR
 		: IntegrationConstants.METHOD_LEARNER_STRICT_AUTHENTICATION;
->>>>>>> 9fea9532
 
 	//provide empty lessonId in case of learner accesses LTI link before teacher authored it
 	String lessonId = lesson == null ? "" : lesson.getLessonId().toString();
