--- conflicted
+++ resolved
@@ -6,10 +6,7 @@
 import java.io.IOException;
 import java.io.UnsupportedEncodingException;
 import java.net.URLEncoder;
-<<<<<<< HEAD
-=======
 import java.util.HashMap;
->>>>>>> 9fea9532
 import java.util.Iterator;
 import java.util.LinkedList;
 import java.util.List;
@@ -104,43 +101,12 @@
 	String extUserId = request.getParameter(BasicLTIConstants.USER_ID);
 	Long customLessonId = WebUtil.readLongParam(request, "custom_lessonid", true);
 	boolean isContentItemSelection = WebUtil.readBooleanParam(request, "custom_iscontentitemselection", false);
-<<<<<<< HEAD
-=======
 	//parameter containing original resource_link_id, available after course copy (BB only)
 	String resourceLinkIdHistory = request.getParameter("resource_link_id_history");
->>>>>>> 9fea9532
 
 	ExtServerLessonMap extLessonMap = integrationService.getLtiConsumerLesson(consumerKey, resourceLinkId);
 	ExtServer extServer = integrationService.getExtServer(consumerKey);
 	
-<<<<<<< HEAD
-//	log.info("" request.getParameter(name));
-	Map params = request.getParameterMap();
-	Iterator i = params.keySet().iterator();
-	while (i.hasNext()) {
-	    String key = (String) i.next();
-	    String value = ((String[]) params.get(key))[0];
-	    log.info("#### Parameter " + key + ": " + value);
-	}
-	
-	//it's the case of ContentItemSelection request or course-copy. (Currently we support course-copy only for links created using ContentItemSelection)
-	if (extLessonMap == null && (customLessonId != null) && isContentItemSelection) {
-	    Lesson lesson = lessonService.getLesson(customLessonId);
-
-	    String extCourseId = request.getParameter(BasicLTIConstants.CONTEXT_ID);
-	    ExtCourseClassMap orgMap = integrationService.getExtCourseClassMap(extServer.getSid(), extCourseId);
-	    Integer organisationId = orgMap.getOrganisation().getOrganisationId();
-
-	    //check if the new lesson should be created after course copy, that potentially has happened on LMS side.
-	    //(we can detect it by comparing orgId of the custom_lessonid's organisation and CONTEXT_ID's one)
-	    boolean isLessonCopyRequired = lesson.getOrganisation() != null
-		    && !lesson.getOrganisation().getOrganisationId().equals(organisationId);
-	    if (isLessonCopyRequired) {
-		// clone lesson
-		Integer creatorId = lesson.getUser().getUserId();
-		Long newLessonId = monitoringService.cloneLesson(customLessonId, creatorId, true, true, null, null,
-			orgMap.getOrganisation());
-=======
 	//it's the case of ContentItemSelection request or course-copy. (Currently we support course-copy only for links created using ContentItemSelection or from Blackboard server)
 	if (extLessonMap == null && (isContentItemSelection || StringUtils.isNotBlank(resourceLinkIdHistory))) {
 
@@ -179,7 +145,6 @@
 		Integer creatorId = lesson.getUser().getUserId();
 		Long newLessonId = monitoringService.cloneLesson(lesson.getLessonId(), creatorId, true, true, null, null,
 			currentOrgMap.getOrganisation());
->>>>>>> 9fea9532
 		// store information which extServer has started the lesson
 		extLessonMap = integrationService.createExtServerLessonMap(newLessonId, extServer);	
             
@@ -207,13 +172,8 @@
 	}
 
 	//check if learner tries to access the link that hasn't been authored by teacher yet
-<<<<<<< HEAD
-	String method = request.getParameter("_" + LoginRequestDispatcher.PARAM_METHOD);
-	if (LoginRequestDispatcher.METHOD_LEARNER_STRICT_AUTHENTICATION.equals(method) && extLessonMap == null) {
-=======
 	String method = request.getParameter("_" + IntegrationConstants.PARAM_METHOD);
 	if (IntegrationConstants.METHOD_LEARNER_STRICT_AUTHENTICATION.equals(method) && extLessonMap == null) {
->>>>>>> 9fea9532
 	    String roles = request.getParameter(BasicLTIConstants.ROLES);
 	    //try to detect monitor with custom roles not supported by LTI specification
 	    String messageKey = roles.contains("Instructor") || roles.contains("Admin") ? "message.teacher.role.not.recognized"
@@ -308,11 +268,7 @@
 	String title = request.getParameter(CentralConstants.PARAM_TITLE);
 	String desc = request.getParameter(CentralConstants.PARAM_DESC);
 	String ldIdStr = request.getParameter(CentralConstants.PARAM_LEARNING_DESIGN_ID);
-<<<<<<< HEAD
-	String contextId = request.getParameter(BasicLTIConstants.CONTEXT_ID);
-=======
 	String extCourseId = request.getParameter(BasicLTIConstants.CONTEXT_ID);
->>>>>>> 9fea9532
 	Integer organisationId = WebUtil.readIntParam(request, CentralConstants.ATTR_COURSE_ID);
 	boolean enableLessonIntro = WebUtil.readBooleanParam(request, "enableLessonIntro", false);
 
@@ -348,11 +304,7 @@
 	// store information which extServer has started the lesson
 	integrationService.createExtServerLessonMap(lessonId, resourceLinkId, extServer);
 	
-<<<<<<< HEAD
-	integrationService.addExtUsersToLesson(extServer, lessonId, contextId, resourceLinkId);
-=======
 	integrationService.addUsersUsingMembershipService(extServer, lessonId, extCourseId, resourceLinkId);
->>>>>>> 9fea9532
 
 	//support for ContentItemSelectionRequest
 	String ltiMessageType = request.getParameter(BasicLTIConstants.LTI_MESSAGE_TYPE);
@@ -470,8 +422,6 @@
 	customJSON.put("iscontentitemselection", "true");
 	contentItemJSON.set("custom", customJSON);
 	
-<<<<<<< HEAD
-=======
 	ObjectNode lineItem = JsonNodeFactory.instance.objectNode();
 	lineItem.put("reportingMethod", "http://purl.imsglobal.org/ctx/lis/v2p1/Result#totalScore");
 	lineItem.put("@type", "LineItem");
@@ -487,7 +437,6 @@
 	lineItem.set("scoreConstraints", scoreConstraints);
 	contentItemJSON.set("lineItem", lineItem);
 	
->>>>>>> 9fea9532
 	ArrayNode graph = JsonNodeFactory.instance.arrayNode();
 	graph.add(contentItemJSON);
 
