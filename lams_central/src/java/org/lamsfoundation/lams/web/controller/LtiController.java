--- conflicted
+++ resolved
@@ -6,10 +6,7 @@
 import java.io.IOException;
 import java.io.UnsupportedEncodingException;
 import java.net.URLEncoder;
-<<<<<<< HEAD
-=======
 import java.util.HashMap;
->>>>>>> 5462a5e4
 import java.util.Iterator;
 import java.util.LinkedList;
 import java.util.List;
@@ -104,43 +101,12 @@
 	String extUserId = request.getParameter(BasicLTIConstants.USER_ID);
 	Long customLessonId = WebUtil.readLongParam(request, "custom_lessonid", true);
 	boolean isContentItemSelection = WebUtil.readBooleanParam(request, "custom_iscontentitemselection", false);
-<<<<<<< HEAD
-=======
 	//parameter containing original resource_link_id, available after course copy (BB only)
 	String resourceLinkIdHistory = request.getParameter("resource_link_id_history");
->>>>>>> 5462a5e4
 
 	ExtServerLessonMap extLessonMap = integrationService.getLtiConsumerLesson(consumerKey, resourceLinkId);
 	ExtServer extServer = integrationService.getExtServer(consumerKey);
 	
-<<<<<<< HEAD
-//	log.info("" request.getParameter(name));
-	Map params = request.getParameterMap();
-	Iterator i = params.keySet().iterator();
-	while (i.hasNext()) {
-	    String key = (String) i.next();
-	    String value = ((String[]) params.get(key))[0];
-	    log.info("#### Parameter " + key + ": " + value);
-	}
-	
-	//it's the case of ContentItemSelection request or course-copy. (Currently we support course-copy only for links created using ContentItemSelection)
-	if (extLessonMap == null && (customLessonId != null) && isContentItemSelection) {
-	    Lesson lesson = lessonService.getLesson(customLessonId);
-
-	    String extCourseId = request.getParameter(BasicLTIConstants.CONTEXT_ID);
-	    ExtCourseClassMap orgMap = integrationService.getExtCourseClassMap(extServer.getSid(), extCourseId);
-	    Integer organisationId = orgMap.getOrganisation().getOrganisationId();
-
-	    //check if the new lesson should be created after course copy, that potentially has happened on LMS side.
-	    //(we can detect it by comparing orgId of the custom_lessonid's organisation and CONTEXT_ID's one)
-	    boolean isLessonCopyRequired = lesson.getOrganisation() != null
-		    && !lesson.getOrganisation().getOrganisationId().equals(organisationId);
-	    if (isLessonCopyRequired) {
-		// clone lesson
-		Integer creatorId = lesson.getUser().getUserId();
-		Long newLessonId = monitoringService.cloneLesson(customLessonId, creatorId, true, true, null, null,
-			orgMap.getOrganisation());
-=======
 	//it's the case of ContentItemSelection request or course-copy. (Currently we support course-copy only for links created using ContentItemSelection or from Blackboard server)
 	if (extLessonMap == null && (isContentItemSelection || StringUtils.isNotBlank(resourceLinkIdHistory))) {
 
@@ -169,7 +135,6 @@
 		Integer creatorId = lesson.getUser().getUserId();
 		Long newLessonId = monitoringService.cloneLesson(lesson.getLessonId(), creatorId, true, true, null, null,
 			currentOrgMap.getOrganisation());
->>>>>>> 5462a5e4
 		// store information which extServer has started the lesson
 		extLessonMap = integrationService.createExtServerLessonMap(newLessonId, extServer);	
             
@@ -447,8 +412,6 @@
 	customJSON.put("iscontentitemselection", "true");
 	contentItemJSON.set("custom", customJSON);
 	
-<<<<<<< HEAD
-=======
 	ObjectNode lineItem = JsonNodeFactory.instance.objectNode();
 	lineItem.put("reportingMethod", "http://purl.imsglobal.org/ctx/lis/v2p1/Result#totalScore");
 	lineItem.put("@type", "LineItem");
@@ -463,7 +426,6 @@
 	lineItem.set("scoreConstraints", scoreConstraints);
 	contentItemJSON.set("lineItem", lineItem);
 	
->>>>>>> 5462a5e4
 	ArrayNode graph = JsonNodeFactory.instance.arrayNode();
 	graph.add(contentItemJSON);
 
