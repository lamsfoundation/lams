/****************************************************************
 * Copyright (C) 2005 LAMS Foundation (http://lamsfoundation.org)
 * =============================================================
 * License Information: http://lamsfoundation.org/licensing/lams/2.0/
 *
 * This program is free software; you can redistribute it and/or modify
 * it under the terms of the GNU General Public License version 2.0
 * as published by the Free Software Foundation.
 *
 * This program is distributed in the hope that it will be useful,
 * but WITHOUT ANY WARRANTY; without even the implied warranty of
 * MERCHANTABILITY or FITNESS FOR A PARTICULAR PURPOSE.  See the
 * GNU General Public License for more details.
 *
 * You should have received a copy of the GNU General Public License
 * along with this program; if not, write to the Free Software
 * Foundation, Inc., 51 Franklin Street, Fifth Floor, Boston, MA 02110-1301
 * USA
 *
 * http://www.gnu.org/licenses/gpl.txt
 * ****************************************************************
 */

package org.lamsfoundation.lams.web;

import java.security.Principal;
import java.util.Locale;

import javax.naming.InitialContext;
import javax.naming.NamingException;
import javax.servlet.http.HttpSession;
import javax.servlet.http.HttpSessionEvent;
import javax.servlet.http.HttpSessionListener;
import javax.servlet.jsp.jstl.core.Config;

import org.apache.log4j.Logger;
import org.jboss.security.CacheableManager;
import org.lamsfoundation.lams.security.SimplePrincipal;
import org.lamsfoundation.lams.usermanagement.dto.UserDTO;
import org.lamsfoundation.lams.util.Configuration;
import org.lamsfoundation.lams.util.ConfigurationKeys;
import org.lamsfoundation.lams.util.LanguageUtil;
import org.lamsfoundation.lams.web.filter.LocaleFilter;
import org.lamsfoundation.lams.web.session.SessionManager;
import org.lamsfoundation.lams.web.util.AttributeNames;

/**
 * Listens for creation of HTTP sessions. Sets inactive timeout and default locale.
 */

public class SessionListener implements HttpSessionListener {
    private static int timeout; //in seconds
    private static CacheableManager<?, Principal> authenticationManager;

    private static Logger log = Logger.getLogger(SessionListener.class);

    static {
	SessionListener.timeout = Configuration.getAsInt(ConfigurationKeys.INACTIVE_TIME);
    }

    /** HttpSessionListener interface */
    @Override
    public void sessionCreated(HttpSessionEvent sessionEvent) {
	if (sessionEvent == null) {
	    return;
	}
	HttpSession session = sessionEvent.getSession();
	session.setMaxInactiveInterval(SessionListener.timeout);

	//set server default locale for STURTS and JSTL. This value should be overwrite
	//LocaleFilter class. But this part code can cope with login.jsp Locale.
	if (session != null) {
	    String defaults[] = LanguageUtil.getDefaultLangCountry();
	    Locale preferredLocale = new Locale(defaults[0] == null ? "" : defaults[0],
		    defaults[1] == null ? "" : defaults[1]);
	    session.setAttribute(LocaleFilter.PREFERRED_LOCALE_KEY, preferredLocale);
	    Config.set(session, Config.FMT_LOCALE, preferredLocale);
	}
    }

    @SuppressWarnings("unchecked")
    @Override
    public void sessionDestroyed(HttpSessionEvent sessionEvent) {
	if (SessionListener.authenticationManager == null) {
	    try {
		InitialContext initialContext = new InitialContext();
		SessionListener.authenticationManager = (CacheableManager<?, Principal>) initialContext
			.lookup("java:jboss/jaas/lams/authenticationMgr");
	    } catch (NamingException e) {
		SessionListener.log.error("Error while getting authentication manager.", e);
	    }
	}

	// clear the authentication cache when the session is invalidated
	HttpSession session = sessionEvent.getSession();
	if (session != null) {
	    SessionManager.removeSessionByID(session.getId(), false);

	    UserDTO userDTO = (UserDTO) session.getAttribute(AttributeNames.USER);
<<<<<<< HEAD
	    if (userDTO != null) {
		String login = userDTO.getLogin();
		Principal principal = new SimplePrincipal(login);
		SessionListener.authenticationManager.flushCache(principal);
=======
	    if (userDTO == null) {
		SessionManager.removeSessionByID(session.getId(), false, true);
	    } else {
		// this is set in SsoHandler
		// if user logs in from another browser, cache must not be flushed,
		// otherwise current authentication process fails
		Boolean noFlush = (Boolean) session.getAttribute(SsoHandler.NO_FLUSH_FLAG);
		if (!Boolean.TRUE.equals(noFlush)) {
		    String login = userDTO.getLogin();
		    Principal principal = new SimplePrincipal(login);
		    SessionListener.authenticationManager.flushCache(principal);
>>>>>>> 4a7a8f7f

		// remove obsolete mappings to session
		// the session is either already invalidated or will be very soon by another module
		SessionManager.removeSessionByLogin(login, false);
	    }
	}
    }
}<|MERGE_RESOLUTION|>--- conflicted
+++ resolved
@@ -94,27 +94,13 @@
 	// clear the authentication cache when the session is invalidated
 	HttpSession session = sessionEvent.getSession();
 	if (session != null) {
-	    SessionManager.removeSessionByID(session.getId(), false);
+	    SessionManager.removeSessionByID(session.getId(), false, true);
 
 	    UserDTO userDTO = (UserDTO) session.getAttribute(AttributeNames.USER);
-<<<<<<< HEAD
 	    if (userDTO != null) {
 		String login = userDTO.getLogin();
 		Principal principal = new SimplePrincipal(login);
 		SessionListener.authenticationManager.flushCache(principal);
-=======
-	    if (userDTO == null) {
-		SessionManager.removeSessionByID(session.getId(), false, true);
-	    } else {
-		// this is set in SsoHandler
-		// if user logs in from another browser, cache must not be flushed,
-		// otherwise current authentication process fails
-		Boolean noFlush = (Boolean) session.getAttribute(SsoHandler.NO_FLUSH_FLAG);
-		if (!Boolean.TRUE.equals(noFlush)) {
-		    String login = userDTO.getLogin();
-		    Principal principal = new SimplePrincipal(login);
-		    SessionListener.authenticationManager.flushCache(principal);
->>>>>>> 4a7a8f7f
 
 		// remove obsolete mappings to session
 		// the session is either already invalidated or will be very soon by another module
