--- conflicted
+++ resolved
@@ -159,13 +159,8 @@
     }
 
     public ActionForward getToolOutputDefinitions(ActionMapping mapping, ActionForm form, HttpServletRequest request,
-<<<<<<< HEAD
 	    HttpServletResponse response) throws ServletException, IOException {
-	IAuthoringService authoringService = getAuthoringService();
-=======
-	    HttpServletResponse response) throws ServletException, IOException, JSONException {
 	IAuthoringFullService authoringFullService = getAuthoringService();
->>>>>>> c237005f
 	Long toolContentID = WebUtil.readLongParam(request, "toolContentID");
 	Integer definitionType = ToolOutputDefinition.DATA_OUTPUT_DEFINITION_TYPE_CONDITION;
 
@@ -215,15 +210,9 @@
 	}
 	// we'll go from top to bottom
 	Collections.reverse(folderPath);
-<<<<<<< HEAD
 	ldJSON.set("folderPath", JsonUtil.readArray(folderPath));
+	ldJSON.put("readOnlyEnabled", true);
 	responseJSON.set("ld", ldJSON);
-=======
-	ldJSON.put("folderPath", new JSONArray(gson.toJson(folderPath)));
-
-	ldJSON.put("readOnlyEnabled", true);
-	responseJSON.put("ld", ldJSON);
->>>>>>> c237005f
 
 	List<LearningDesignAccess> accessList = getAuthoringService().updateLearningDesignAccessByUser(userId);
 	accessList = accessList.subList(0,
@@ -276,13 +265,8 @@
      * Creates a copy of default tool content.
      */
     public ActionForward createToolContent(ActionMapping mapping, ActionForm form, HttpServletRequest request,
-<<<<<<< HEAD
 	    HttpServletResponse response) throws IOException, ServletException {
-	IAuthoringService authoringService = getAuthoringService();
-=======
-	    HttpServletResponse response) throws IOException, ServletException, JSONException {
 	IAuthoringFullService authoringFullService = getAuthoringService();
->>>>>>> c237005f
 	Long toolID = WebUtil.readLongParam(request, AttributeNames.PARAM_TOOL_ID);
 	Long toolContentID = WebUtil.readLongParam(request, AttributeNames.PARAM_TOOL_CONTENT_ID, true);
 	if (toolContentID == null) {
