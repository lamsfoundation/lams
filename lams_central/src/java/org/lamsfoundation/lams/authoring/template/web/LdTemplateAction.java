/****************************************************************
 * Copyright (C) 2005 LAMS Foundation (http://lamsfoundation.org)
 * =============================================================
 * License Information: http://lamsfoundation.org/licensing/lams/2.0/
 *
 * This program is free software; you can redistribute it and/or modify
 * it under the terms of the GNU General Public License version 2.0
 * as published by the Free Software Foundation.
 *
 * This program is distributed in the hope that it will be useful,
 * but WITHOUT ANY WARRANTY; without even the implied warranty of
 * MERCHANTABILITY or FITNESS FOR A PARTICULAR PURPOSE.  See the
 * GNU General Public License for more details.
 *
 * You should have received a copy of the GNU General Public License
 * along with this program; if not, write to the Free Software
 * Foundation, Inc., 51 Franklin Street, Fifth Floor, Boston, MA 02110-1301
 * USA
 *
 * http://www.gnu.org/licenses/gpl.txt
 * ****************************************************************
 */
package org.lamsfoundation.lams.authoring.template.web;

import java.io.File;
import java.io.IOException;
import java.text.MessageFormat;
import java.util.LinkedList;
import java.util.ResourceBundle;
import java.util.Set;
import java.util.TreeMap;
import java.util.concurrent.atomic.AtomicInteger;

import javax.servlet.http.HttpServletRequest;
import javax.servlet.http.HttpServletResponse;

import org.apache.http.HttpException;
import org.apache.http.client.HttpClient;
import org.apache.http.impl.client.DefaultHttpClient;
import org.apache.log4j.Logger;
import org.apache.struts.action.ActionForm;
import org.apache.struts.action.ActionForward;
import org.apache.struts.action.ActionMapping;
import org.apache.struts.actions.DispatchAction;
import org.lamsfoundation.lams.authoring.service.IAuthoringService;
import org.lamsfoundation.lams.authoring.template.Option;
import org.lamsfoundation.lams.authoring.template.TextUtil;
import org.lamsfoundation.lams.learningdesign.Activity;
import org.lamsfoundation.lams.learningdesign.GateActivity;
import org.lamsfoundation.lams.learningdesign.Grouping;
import org.lamsfoundation.lams.learningdesign.LearningDesign;
import org.lamsfoundation.lams.rest.RestTags;
import org.lamsfoundation.lams.rest.ToolRestManager;
import org.lamsfoundation.lams.tool.Tool;
import org.lamsfoundation.lams.tool.dao.IToolDAO;
import org.lamsfoundation.lams.tool.service.ILamsCoreToolService;
import org.lamsfoundation.lams.usermanagement.dto.UserDTO;
import org.lamsfoundation.lams.util.AuthoringJsonTags;
import org.lamsfoundation.lams.util.FileUtil;
import org.lamsfoundation.lams.util.JsonUtil;
import org.lamsfoundation.lams.util.WebUtil;
import org.lamsfoundation.lams.workspace.service.IWorkspaceManagementService;
import org.springframework.web.context.WebApplicationContext;
import org.springframework.web.context.support.WebApplicationContextUtils;

import com.fasterxml.jackson.databind.node.ArrayNode;
import com.fasterxml.jackson.databind.node.JsonNodeFactory;
import com.fasterxml.jackson.databind.node.ObjectNode;

/**
 * Base class for actions processing Learning Design templates.
 *
 * TODO stop hardcoding the icons!
 *
 * @author Marcin Cieslak, Fiona Malikoff
 */
public abstract class LdTemplateAction extends DispatchAction {

    private static Logger log = Logger.getLogger(LdTemplateAction.class);
    public static final int MAX_OPTION_COUNT = 6;
    public static final int MAX_FLOATING_ACTIVITY_OPTIONS = 6; // Hardcoded in the Flash client

    public static final String PARENT_ACTIVITY_TYPE = "parentActivityType"; // used to work out transitions - not used by the authoring module

    private final HttpClient httpClient = new DefaultHttpClient();

    private static ILamsCoreToolService lamsCoreToolService;
    private static IWorkspaceManagementService workspaceManagementService;
    private static IAuthoringService authoringService;
    private static IToolDAO toolDAO;

    protected static final String CONTENT_TYPE_JSON = "application/json;charset=utf-8";

    // icon strings found in the lams_learningdesign_activity table
    protected static final String ASSESSMENT_TOOL_SIGNATURE = "laasse10";
    protected static final String ASSESSMENT_ICON = "tool/laasse10/images/icon_assessment.swf";
    protected static final String CHAT_TOOL_SIGNATURE = "lachat11";
    protected static final String CHAT_ICON = "tool/lachat11/images/icon_chat.swf";
    protected static final String FORUM_TOOL_SIGNATURE = "lafrum11";
    protected static final String FORUM_ICON = "tool/lafrum11/images/icon_forum.swf";
    protected static final String LEADER_TOOL_SIGNATURE = "lalead11";
    protected static final String LEADER_ICON = "tool/lalead11/images/icon_leaderselection.swf";
    protected static final String MCQ_TOOL_SIGNATURE = "lamc11";
    protected static final String MCQ_ICON = "tool/lamc11/images/icon_mcq.swf";
    protected static final String NOTEBOOK_TOOL_SIGNATURE = "lantbk11";
    protected static final String NOTEBOOK_ICON = "tool/lantbk11/images/icon_notebook.swf";
    protected static final String NOTICEBOARD_TOOL_SIGNATURE = "lanb11";
    protected static final String NOTICEBOARD_ICON = "tool/lanb11/images/icon_htmlnb.swf";
    protected static final String QA_TOOL_SIGNATURE = "laqa11";
    protected static final String QA_ICON = "tool/laqa11/images/icon_questionanswer.swf";
    protected static final String SHARE_RESOURCES_TOOL_SIGNATURE = "larsrc11";
    protected static final String SHARE_RESOURCES_ICON = "tool/larsrc11/images/icon_rsrc.swf";
    protected static final String SCRATCHIE_TOOL_SIGNATURE = "lascrt11";
    protected static final String SCRATCHIE_ICON = "tool/lascrt11/images/icon_scratchie.swf";
    protected static final String SCRIBE_TOOL_SIGNATURE = "lascrb11";
    protected static final String SCRIBE_ICON = "tool/lascrb11/images/icon_scribe.swf";
    protected static final String SUBMIT_TOOL_SIGNATURE = "lasbmt11";
    protected static final String SUBMIT_ICON = "tool/lasbmt11/images/icon_reportsubmission.swf";
    protected static final String SURVEY_TOOL_SIGNATURE = "lasurv11";
    protected static final String SURVEY_ICON = "tool/lasurv11/images/icon_survey.swf";
    protected static final String WIKI_TOOL_SIGNATURE = "lawiki10";
    protected static final String WIKI_ICON = "tool/lawiki10/images/icon_wiki.swf";
    protected static final String MINDMAP_TOOL_SIGNATURE = "lamind10";
    protected static final String MINDMAP_ICON = "tool/lamind10/images/icon_mindmap.swf";
    protected static final String VOTE_TOOL_SIGNATURE = "lavote11";
    protected static final String VOTE_ICON = "tool/lavote11/images/icon_ranking.swf";
    protected static final String PEER_REVIEW_TOOL_SIGNATURE = "laprev11";
    protected static final String PEER_REVIEW_ICON = "tool/laprev11/images/icon_peerreview.svg";

    protected static final String CHAT_SCRIBE_DESC = "Combined Chat and Scribe";
    protected static final String FORUM_SCRIBE_DESC = "Combined Forum and Scribe";
    protected static final String RESOURCES_FORUM_DESC = "Combined Share Resources and Forum";

    protected static final String TOOL_CONTENT_SERVLET_URL_SUFFIX = "/lams/rest/ToolContent";
    protected static final String LEARNING_DESIGN_SERVLET_URL_SUFFIX = "/lams/rest/LearningDesign";

    @Override
    public final ActionForward unspecified(ActionMapping mapping, ActionForm form, HttpServletRequest request,
	    HttpServletResponse response) throws Exception {
	ObjectNode responseJSON = null;
	try {
	    responseJSON = createLearningDesign(request);

	    if (!responseJSON.has("learningDesignID") && !responseJSON.has("errors")) {
		log.error(
			"The Learning Design was not created successfully. ResponseJSON missing both learningDesignID and errors"
				+ responseJSON.toString());
		responseJSON = JsonNodeFactory.instance.objectNode();
		responseJSON.put("fatal",
			"The Learning Design was not created successfully. See the server log for more details.");
	    }
	} catch (Exception e) {
	    log.error(e.getMessage(), e);
	    responseJSON = JsonNodeFactory.instance.objectNode();
	    responseJSON.put("fatal",
		    "The Learning Design was not created successfully. See the server log for more details.\n\n"
			    + e.getMessage());
	}

	response.setContentType("application/json;charset=utf-8");
	response.getWriter().print(responseJSON);
	return null;
    }

    /**
     * If you have a CKEditor in your template interface, you should set up an "init" forward for your servlet in
     * response to this call (e.g. pbl.do?method=init) and it should forward to your JSP form. Calling this method sets
     * up the contentFolderID needed by the CKEditor to support image upload. The fields that match these values
     * are in init.jsp and should be included in the JSP form. The JSP should then call the unspecified
     * method (e.g. pbl.do) to process the form.
     *
     * If you wish to set up other values in the initialisation that are form specific, override this method
     * in your servlet, remembering to call this method.
     */
    public ActionForward init(ActionMapping mapping, ActionForm form, HttpServletRequest request,
	    HttpServletResponse response) throws Exception {
	String contentFolderID = FileUtil.generateUniqueContentFolderID();
	request.setAttribute(RestTags.CONTENT_FOLDER_ID, contentFolderID);
	return mapping.findForward("init");
    }

    protected abstract ObjectNode createLearningDesign(HttpServletRequest request) throws Exception;

    /**
     * Creates transitions between activities in the order they were created.
     * Simple version used if no sequence activities are used.
     */
    protected ArrayNode createTransitions(AtomicInteger maxUIID, ArrayNode activities) {
	ArrayNode transitions = JsonNodeFactory.instance.arrayNode();
	return createTransitions(transitions, maxUIID, activities);
    }

    /**
     * Creates transitions between activities in the order they were created.
     * Complex version used if sequence activities are used - then the top level activities go in one set and each
     * sequence
     * activity is its own set of activities.
     */
    protected ArrayNode createTransitions(AtomicInteger maxUIID, Set<ArrayNode> setsOfActivities) {
	ArrayNode transitions = JsonNodeFactory.instance.arrayNode();
	if (setsOfActivities != null) {
	    for (ArrayNode activities : setsOfActivities) {
		createTransitions(transitions, maxUIID, activities);
	    }
	}
	return transitions;
    }

    /**
     * Processes the transitions between activities within a sequence. This could be the overall
     * sequence or activities within a SequenceActivity. The transitions parameter must not be null.
     */
    private ArrayNode createTransitions(ArrayNode transitions, AtomicInteger maxUIID, ArrayNode activities) {

	for (int activityIndex = 1; activityIndex < activities.size(); activityIndex++) {
	    // If it has parent activity that is a parallel activity or support activity then skip to the next one.
	    // If the parent activity is a sequence activity then we do want transitions
	    ObjectNode fromActivity = (ObjectNode) activities.get(activityIndex - 1);
	    ObjectNode toActivity = (ObjectNode) activities.get(activityIndex);
	    Integer parentType = JsonUtil.optInt(toActivity, PARENT_ACTIVITY_TYPE, (Integer) null);
	    while ((activityIndex < activities.size()) && parentType != null
		    && !parentType.equals(Activity.SEQUENCE_ACTIVITY_TYPE)) {
		activityIndex++;
		toActivity = (ObjectNode) activities.get(activityIndex);
		parentType = JsonUtil.optInt(toActivity, PARENT_ACTIVITY_TYPE, (Integer) null);
	    }
	    int fromUIID = JsonUtil.optInt(fromActivity, AuthoringJsonTags.ACTIVITY_UIID);
	    int toUIID = JsonUtil.optInt(toActivity, AuthoringJsonTags.ACTIVITY_UIID);

	    ObjectNode transitionJSON = JsonNodeFactory.instance.objectNode();
	    transitionJSON.put(AuthoringJsonTags.TRANSITION_UIID, maxUIID.incrementAndGet());
	    transitionJSON.put(AuthoringJsonTags.FROM_ACTIVITY_UIID, fromUIID);
	    transitionJSON.put(AuthoringJsonTags.TO_ACTIVITY_UIID, toUIID);
	    transitionJSON.put(AuthoringJsonTags.TRANSITION_TYPE, 0);

	    transitions.add(transitionJSON);

	    // don't need the parent type any more so remove it so authoring won't get it!
	    fromActivity.remove(PARENT_ACTIVITY_TYPE);
	}

	return transitions;
    }

    protected static final int rowHeightSpace = 100;
    protected static final int activityWidthSpace = 185;
    protected static final int gateHeightOffset = 5;
    protected static final int gateWidthOffset = 50;

    /**
     * Calculate where to draw an activity. Aim for 4 activities per line. Returns Integer[x,y]
     * Used when there is no hardcoding of location of activities.
     * If some activities use hardcoding of layout, then see calcPositionNextRight(), calcPositionBelow()
     * to calculate relative positions.
     *
     * @return
     */
    protected Integer[] calcPosition(int order) {
	Integer[] pos = new Integer[2];
	int activity4space = activityWidthSpace * 4;
	int rawPos = order * activityWidthSpace;
	int rowNum = rawPos / (activity4space);
	pos[0] = (20 + rawPos) - (rowNum * activity4space); // x
	pos[1] = rowHeightSpace + (rowHeightSpace * rowNum); // y

	return pos;
    }

    /** Work out the next location for an activity to the right of the current activity (given by currPos) */
    protected Integer[] calcPositionNextRight(Integer[] currPos) {
	Integer[] newPos = new Integer[2];
	newPos[1] = currPos[1]; // same row so y co-ord stays the same
	newPos[0] = currPos[0] + activityWidthSpace; // move x co-ord along to the right.
	return newPos;
    }

    /** Work out the next location for an activity directly below the current activity (given by currPos) */
    protected Integer[] calcPositionBelow(Integer[] currPos) {
	Integer[] newPos = new Integer[2];
	newPos[0] = currPos[0]; // same column so x co-ord stays the same
	newPos[1] = currPos[1] + rowHeightSpace; // move y co-ord down a row.
	return newPos;
    }

    /** Work out the offset for a gate icon - different size to an ordinary icons */
    protected Integer[] calcGateOffset(Integer[] currPos) {
	Integer[] newPos = new Integer[2];
	newPos[1] = currPos[1] + gateHeightOffset;
	newPos[0] = currPos[0] + gateWidthOffset;
	return newPos;
    }

    /**
     * Create a unique title for this learning design, within the right length for the database. The title will
     * be <ConvertedUserEnteredString>_<TEMPLATE_CODE>_UniqueDate, where the userEnteredString is capitalised and
     * whitespace is removed.
     *
     * @param sequenceTitle
     * @param workspaceFolderID
     * @return
     */
    private String createTitle(String templateCode, String userEnteredString, Integer workspaceFolderID) {
	String title = WebUtil.removeHTMLtags(userEnteredString);
	title = title.replaceAll("[@%<>/^/*/$]", "");
	title = getAuthoringService().getUniqueNameForLearningDesign(title, workspaceFolderID);
	if (title.length() > 220) {
	    title.substring(0, 220);
	}
	return title;
    }

    /**
     * Setup Learning Design JSON Data
     *
     * @throws IOException
     * @
     *       @throws
     *       HttpException
     */
    protected ObjectNode saveLearningDesign(String templateCode, String userEnteredTitleString,
	    String userEnteredDescription, Integer workspaceFolderID, String contentFolderId, Integer maxUIID,
	    ArrayNode activities, ArrayNode transitions, ArrayNode groupings, ArrayNode branchMappings)
	    throws HttpException, IOException {

	// fill in required LD data
	ObjectNode ldJSON = JsonNodeFactory.instance.objectNode();
	ldJSON.put(AuthoringJsonTags.WORKSPACE_FOLDER_ID, workspaceFolderID);
	ldJSON.put(AuthoringJsonTags.COPY_TYPE, 1);
	ldJSON.put(AuthoringJsonTags.TITLE, createTitle(templateCode, userEnteredTitleString, workspaceFolderID));
	ldJSON.put(AuthoringJsonTags.DESCRIPTION, WebUtil.removeHTMLtags(userEnteredDescription));
	ldJSON.put(AuthoringJsonTags.DESIGN_TYPE, templateCode.toLowerCase());
	ldJSON.put(AuthoringJsonTags.MAX_ID, maxUIID);
	ldJSON.put(AuthoringJsonTags.READ_ONLY, false);
	ldJSON.put(AuthoringJsonTags.EDIT_OVERRIDE_LOCK, false);
	ldJSON.put(AuthoringJsonTags.CONTENT_FOLDER_ID, contentFolderId);
	ldJSON.put(AuthoringJsonTags.SAVE_MODE, 0);
	ldJSON.put(AuthoringJsonTags.VALID_DESIGN, true);
	ldJSON.set(AuthoringJsonTags.ACTIVITIES, activities);
	ldJSON.set(AuthoringJsonTags.TRANSITIONS, transitions);
	ldJSON.set(AuthoringJsonTags.GROUPINGS, groupings);
	ldJSON.set(AuthoringJsonTags.BRANCH_MAPPINGS, branchMappings);

	LearningDesign learningDesign = null;
	try {
	    learningDesign = getAuthoringService().saveLearningDesignDetails(ldJSON);
	} catch (Exception e) {
	    LdTemplateAction.log.error("Unable to learning design with details " + ldJSON, e);
	    throw new HttpException("Unable to learning design with details " + ldJSON);

	}

	ObjectNode responseJSON = JsonNodeFactory.instance.objectNode();
	responseJSON.put("learningDesignID", learningDesign.getLearningDesignId());
	responseJSON.put("title", learningDesign.getTitle());
	return responseJSON;
    }

    /* ************************************** Non-Tool Activity methods ******************************************** */
    protected ObjectNode createGateActivity(AtomicInteger uiid, int order, Integer[] layoutCoords) {

	ObjectNode activityJSON = JsonNodeFactory.instance.objectNode();
	Integer[] pos = layoutCoords;
	if (pos == null) {
	    pos = calcPosition(order);
	    pos[0] = pos[0] + 40; // gate is only a small icon so it needs to be offset to look right
	    pos[1] = pos[1] + 15;
	}
	;

	activityJSON.put(AuthoringJsonTags.ACTIVITY_UIID, uiid.incrementAndGet());
	activityJSON.put(AuthoringJsonTags.GROUPING_SUPPORT_TYPE, 2);
	activityJSON.put(AuthoringJsonTags.APPLY_GROUPING, false);
	activityJSON.put(AuthoringJsonTags.XCOORD, pos[0]);
	activityJSON.put(AuthoringJsonTags.YCOORD, pos[1]);
	activityJSON.put(AuthoringJsonTags.ACTIVITY_TITLE, "Gate"); // I18N
	activityJSON.put(AuthoringJsonTags.ACTIVITY_CATEGORY_ID, Activity.CATEGORY_SYSTEM);
	activityJSON.put(AuthoringJsonTags.ACTIVITY_TYPE_ID, Activity.PERMISSION_GATE_ACTIVITY_TYPE);
	activityJSON.put(AuthoringJsonTags.GATE_ACTIVITY_LEVEL_ID, GateActivity.LEARNER_GATE_LEVEL);

	return activityJSON;
    }

    /** Create a group activity's JSON objects */
    protected ObjectNode[] createGroupingActivity(AtomicInteger uiid, int order, Integer[] layoutCoords,
	    Integer groupingTypeID, Integer numLearners, Integer numGroups, String title, String[] groupNames,
	    ResourceBundle appBundle, MessageFormat formatter) {
	ObjectNode[] responseJSONs = new ObjectNode[2];

	ObjectNode groupingJSON = JsonNodeFactory.instance.objectNode();
	responseJSONs[1] = groupingJSON;
	int groupingUIID = uiid.incrementAndGet();
	groupingJSON.put(AuthoringJsonTags.GROUPING_UIID, groupingUIID);
	groupingJSON.put(AuthoringJsonTags.GROUPING_TYPE_ID, groupingTypeID);
	if (groupingTypeID.equals(Grouping.CHOSEN_GROUPING_TYPE)) {
	    groupingJSON.put(AuthoringJsonTags.MAX_NUMBER_OF_GROUPS, numGroups);
	} else {
	    groupingJSON.put(AuthoringJsonTags.NUMBER_OF_GROUPS, numGroups);
	}
	groupingJSON.put(AuthoringJsonTags.LEARNERS_PER_GROUP, numLearners);
	groupingJSON.put(AuthoringJsonTags.EQUAL_NUMBER_OF_LEARNERS_PER_GROUP, Boolean.FALSE);

	// mimic what Authoring is doing for the group name creations
	ArrayNode groups = JsonNodeFactory.instance.arrayNode();
	if (groupNames != null) {
	    int orderId = 0;
	    for (String groupName : groupNames) {
		ObjectNode group = JsonNodeFactory.instance.objectNode();
		group.put(AuthoringJsonTags.GROUP_NAME, groupName);
		group.put(AuthoringJsonTags.ORDER_ID, orderId++);
		group.put(AuthoringJsonTags.GROUP_UIID, uiid.incrementAndGet());
		groups.add(group);
	    }
	} else {
	    Integer useNumGroups = (numGroups != null && numGroups > 0) ? numGroups : 2;
	    for (int orderId = 0, groupNum = 1; orderId < useNumGroups; orderId++, groupNum++) {
		ObjectNode group = JsonNodeFactory.instance.objectNode();
		group.put(AuthoringJsonTags.GROUP_NAME,
			TextUtil.getText(appBundle, formatter, "label.course.groups.prefix", null) + groupNum);
		group.put(AuthoringJsonTags.ORDER_ID, orderId);
		group.put(AuthoringJsonTags.GROUP_UIID, uiid.incrementAndGet());
		groups.add(group);
	    }
	}
	groupingJSON.set(AuthoringJsonTags.GROUPS, groups);

	Integer[] pos = layoutCoords != null ? layoutCoords : calcPosition(order);

	ObjectNode activityJSON = JsonNodeFactory.instance.objectNode();
	responseJSONs[0] = activityJSON;
	activityJSON.put(AuthoringJsonTags.ACTIVITY_UIID, uiid.incrementAndGet());
	activityJSON.put(AuthoringJsonTags.GROUPING_SUPPORT_TYPE, 2);
	activityJSON.put(AuthoringJsonTags.XCOORD, pos[0]);
	activityJSON.put(AuthoringJsonTags.YCOORD, pos[1]);
	activityJSON.put(AuthoringJsonTags.ACTIVITY_TITLE, title != null ? title : "Grouping");
	activityJSON.put(AuthoringJsonTags.ACTIVITY_CATEGORY_ID, Activity.CATEGORY_SYSTEM);
	activityJSON.put(AuthoringJsonTags.ACTIVITY_TYPE_ID, Activity.GROUPING_ACTIVITY_TYPE);
	activityJSON.put(AuthoringJsonTags.CREATE_GROUPING_UIID, groupingUIID);

	return responseJSONs;
    }

    /**
     * Create a parallel activity from two already created activities. Use one of the descriptions CHAT_SCRIBE_DESC,
     * FORUM_SCRIBE_DESC or RESOURCES_FORUM_DESC for the description field otherwise an exported learning design cannot
     * be imported!
     *
     * @param uiid
     * @param order
     * @return
     * @
     */
    protected ObjectNode createParallelActivity(AtomicInteger uiid, int order, Integer[] layoutCoords,
	    Integer groupingUIID, String activityTitle, String description) {
	ObjectNode activityJSON = JsonNodeFactory.instance.objectNode();

	Integer[] pos = layoutCoords;
	if (pos == null) {
	    pos = calcPosition(order);
	    pos[1] = pos[1] - 50; // Extra tall!
	}
	;

	activityJSON.put(AuthoringJsonTags.ACTIVITY_UIID, uiid.incrementAndGet());
	activityJSON.put(AuthoringJsonTags.GROUPING_SUPPORT_TYPE, 2);
	activityJSON.put(AuthoringJsonTags.APPLY_GROUPING, false);
	activityJSON.put(AuthoringJsonTags.XCOORD, pos[0]);
	activityJSON.put(AuthoringJsonTags.YCOORD, pos[1]);
	activityJSON.put(AuthoringJsonTags.ACTIVITY_TITLE, activityTitle != null ? activityTitle : "Parallel Activity");
	activityJSON.put(AuthoringJsonTags.ACTIVITY_CATEGORY_ID, Activity.CATEGORY_SPLIT);
	activityJSON.put(AuthoringJsonTags.ACTIVITY_TYPE_ID, Activity.PARALLEL_ACTIVITY_TYPE);
	activityJSON.put(AuthoringJsonTags.DESCRIPTION, description);
	if (groupingUIID != null) {
	    activityJSON.put(AuthoringJsonTags.GROUPING_UIID, groupingUIID);
	    activityJSON.put(AuthoringJsonTags.APPLY_GROUPING, true);
	} else {
	    activityJSON.put(AuthoringJsonTags.APPLY_GROUPING, false);
	}
	return activityJSON;
    }

    /**
     * Create a support activity group from already created activities. The support activities run outside the
     * sequenced activities
     */
    protected ObjectNode createSupportActivity(AtomicInteger uiid, int order, Integer[] layoutCoords) {
	Integer[] pos = layoutCoords;
	if (pos == null) {
	    pos = calcPosition(order);
	    pos[0] = 20;
	    pos[1] = pos[1] + rowHeightSpace; // put it on its own line down the bottom
	}

	ObjectNode activityJSON = JsonNodeFactory.instance.objectNode();
	activityJSON.put(AuthoringJsonTags.ACTIVITY_UIID, uiid.incrementAndGet());
	activityJSON.put(AuthoringJsonTags.GROUPING_SUPPORT_TYPE, Activity.GROUPING_SUPPORT_NONE);
	activityJSON.put(AuthoringJsonTags.APPLY_GROUPING, false);
	activityJSON.put(AuthoringJsonTags.XCOORD, pos[0]);
	activityJSON.put(AuthoringJsonTags.YCOORD, pos[1]);
	activityJSON.put(AuthoringJsonTags.ACTIVITY_TITLE, "Support Activity");
	activityJSON.put(AuthoringJsonTags.ACTIVITY_CATEGORY_ID, Activity.CATEGORY_SYSTEM);
	activityJSON.put(AuthoringJsonTags.ACTIVITY_TYPE_ID, Activity.FLOATING_ACTIVITY_TYPE);
	activityJSON.put(AuthoringJsonTags.MAX_ACTIVITIES, MAX_FLOATING_ACTIVITY_OPTIONS);
	return activityJSON;
    }

    /**
     * Create a sequence (or branch) activity, which is a single path that a user follows. This activity will go
     * into a branching activity. If branchName is null then the branch will be "Branch <no>".
     * The sequence activity has a circular dependence - to define the SequenceActivity you need the UIID of the first
     * activity in the sequence. But the first activity in the sequence needs the SequenceActivity's UIID as its parent
     * activity UIID.
     * So "reserve" a uuid (using incrementAndGet()) in the template for the SequenceActivity, create the child activity
     * (setting
     * the parent activity as the reserved uiid) and then create the SequenceActivity using the reserved uiid.
     */
    protected ObjectNode createSequenceActivity(Integer reservedUiid, Integer parentUIID, Integer parentActivityType,
	    Integer firstActivityUiid, int orderId, String branchName) {
	ObjectNode activityJSON = JsonNodeFactory.instance.objectNode();
	activityJSON.put(AuthoringJsonTags.ACTIVITY_UIID, reservedUiid);
	activityJSON.put(AuthoringJsonTags.GROUPING_SUPPORT_TYPE, Activity.GROUPING_SUPPORT_OPTIONAL);
	activityJSON.put(AuthoringJsonTags.APPLY_GROUPING, false);
	activityJSON.put(AuthoringJsonTags.ACTIVITY_TITLE, branchName != null ? branchName : "Branch " + orderId);
	activityJSON.put(AuthoringJsonTags.ACTIVITY_CATEGORY_ID, Activity.CATEGORY_SYSTEM);
	activityJSON.put(AuthoringJsonTags.ACTIVITY_TYPE_ID, Activity.SEQUENCE_ACTIVITY_TYPE);
	activityJSON.put(AuthoringJsonTags.ORDER_ID, orderId);
	activityJSON.put(AuthoringJsonTags.PARENT_UIID, parentUIID);
	activityJSON.put(PARENT_ACTIVITY_TYPE, parentActivityType);
	activityJSON.put(AuthoringJsonTags.DEFAULT_ACTIVITY_UIID, firstActivityUiid);
	activityJSON.put(AuthoringJsonTags.STOP_AFTER_ACTIVITY, false);
	return activityJSON;
    }

    /**
     * Map a branch to a group. Creates JSON similar to:
     * {"entryUIID":16,"groupUIID":11,"branchingActivityUIID":1,"sequenceActivityUIID":3}
     * Note: it needs the UIID of the matching group, not of the grouping activity
     *
     * @
     */
    protected ObjectNode createBranchMapping(AtomicInteger uiid, Integer groupUiid, Integer branchingActivityUiid,
	    Integer sequenceActivityUiid) {
	ObjectNode bmJSON = JsonNodeFactory.instance.objectNode();
	bmJSON.put(AuthoringJsonTags.BRANCH_ACTIVITY_ENTRY_UIID, uiid.incrementAndGet());
	bmJSON.put(AuthoringJsonTags.GROUP_UIID, groupUiid);
	bmJSON.put(AuthoringJsonTags.BRANCH_ACTIVITY_UIID, branchingActivityUiid);
	bmJSON.put(AuthoringJsonTags.BRANCH_SEQUENCE_ACTIVITY_UIID, sequenceActivityUiid);
	return bmJSON;

    }

    /**
     * Create the overall branching activity, which will have branch activities as its children.
     * Branch selected based on a group.
     *
     * The branching activity has a circular dependence - to define the BranchingActivity you need the UIID of the
     * default branch (sequence).
     * But the default sequence needs the BranchingActivity's UIID as its parent activity UIID.
     * So "reserve" a uuid (using incrementAndGet()) in the template for the BranchingActivity, create the branches
     * (setting
     * the parent activity as the reserved uiid) and then create the BranchingActivity using the reserved uiid.
     */
    protected ObjectNode createGroupBranchingActivity(Integer reservedUiid, Integer defaultBranchUiid,
	    Integer groupingUiid, int order, Integer[] layoutCoords, Integer[] startCoords, Integer[] endCoords,
	    String activityTitle) {
	ObjectNode activityJSON = createBranchingActivity(reservedUiid, defaultBranchUiid, groupingUiid, order,
		layoutCoords, startCoords, endCoords, activityTitle, Activity.GROUP_BRANCHING_ACTIVITY_TYPE);
	return activityJSON;
    }

    /**
     * Create the overall branching activity, which will have branch activities as its children.
     * TODO Branch selected by monitor. Not yet implemented as the branch mappings are yet to be investigated.
     */
//    protected ObjectNode createChosenBranchingActivity(AtomicInteger uiid, int order, Integer[] layoutCoords)  {
//	return createBranchingActivity(uiid, order, layoutCoords, Activity.CHOSEN_BRANCHING_ACTIVITY_TYPE);
//    }

    /**
     * Create the overall branching activity, which will have branch activities as its children.
     * Supports instructor's choice and grouped, but not based on learner output as conditions
     * are not implemented in the REST authoring for the tools
     */
    private ObjectNode createBranchingActivity(Integer reservedUiid, Integer defaultBranchUiid, Integer groupingUiid,
	    int order, Integer[] layoutCoords, Integer[] startCoords, Integer[] endCoords, String activityTitle,
	    int activityType) {

	ObjectNode activityJSON = JsonNodeFactory.instance.objectNode();
	activityJSON.put(AuthoringJsonTags.ACTIVITY_UIID, reservedUiid);
	activityJSON.put(AuthoringJsonTags.GROUPING_SUPPORT_TYPE, Activity.GROUPING_SUPPORT_OPTIONAL);
	activityJSON.put(AuthoringJsonTags.ACTIVITY_TITLE, activityTitle != null ? activityTitle : "Branching");
	activityJSON.put(AuthoringJsonTags.ACTIVITY_CATEGORY_ID, Activity.CATEGORY_SYSTEM);
	activityJSON.put(AuthoringJsonTags.ACTIVITY_TYPE_ID, activityType);
	activityJSON.put(AuthoringJsonTags.MAX_ACTIVITIES, MAX_FLOATING_ACTIVITY_OPTIONS);
	activityJSON.put(AuthoringJsonTags.XCOORD, layoutCoords[0]);
	activityJSON.put(AuthoringJsonTags.YCOORD, layoutCoords[1]);
	activityJSON.put(AuthoringJsonTags.START_XCOORD, startCoords[0]);
	activityJSON.put(AuthoringJsonTags.START_YCOORD, startCoords[1]);
	activityJSON.put(AuthoringJsonTags.END_XCOORD, endCoords[0]);
	activityJSON.put(AuthoringJsonTags.END_YCOORD, endCoords[1]);
	activityJSON.put(AuthoringJsonTags.STOP_AFTER_ACTIVITY, false);
	activityJSON.put(AuthoringJsonTags.DEFAULT_ACTIVITY_UIID, defaultBranchUiid);

	if (groupingUiid != null) {
	    activityJSON.put(AuthoringJsonTags.GROUPING_UIID, groupingUiid);
	    activityJSON.put(AuthoringJsonTags.APPLY_GROUPING, true);
	} else {
	    activityJSON.put(AuthoringJsonTags.APPLY_GROUPING, false);
	}

	return activityJSON;
    }

    /* ************************************** Tool related methods ********************************************** */
    /** General method to create a tool content. All calls to create tool content should go through this method */
    protected Long createToolContent(UserDTO user, String toolSignature, ObjectNode toolContentJSON)
	    throws HttpException, IOException {

	try {
	    Tool tool = getTool(toolSignature);
	    Long toolContentID = getAuthoringService().insertToolContentID(tool.getToolId());

	    // Tools' services implement an interface for processing REST requests
	    ToolRestManager toolRestService = (ToolRestManager) getLamsCoreToolService().findToolService(tool);
	    toolRestService.createRestToolContent(user.getUserID(), toolContentID, toolContentJSON);

	    return toolContentID;
	} catch (Exception e) {
	    LdTemplateAction.log.error("Unable to create tool content for " + toolSignature + " with details "
		    + toolContentJSON
		    + ". \nThe tool probably threw an exception - check the server logs for more details.\n"
		    + "If the exception is \"Servlet.service() for servlet ToolContentRestServlet threw exception java.lang.ClassCastException: com.sun.proxy.$ProxyXXX cannot be cast to org.lamsfoundation.lams.rest.ToolRestManager)\""
		    + " then the tool doesn't support the LDTemplate service calls (ie has not implemented the ToolRestManager interface / createRestToolContent() method.");
	    throw new HttpException(
		    "Unable to create tool content for " + toolSignature + " with details " + toolContentJSON);
	}

    }

    /**
     * General method to create tool activity. All calls to create an activity relating to a tool should go through this
     * method
     */
    protected ObjectNode createToolActivity(AtomicInteger uiid, int order, Integer[] layoutCoords, String toolSignature,
	    String toolIcon, Long toolContentID, String contentFolderID, Integer groupingUIID, Integer parentUIID,
	    Integer parentActivityType, String activityTitle, int activityCategory) {
	ObjectNode activityJSON = JsonNodeFactory.instance.objectNode();
	Tool tool = getTool(toolSignature);

	Integer[] pos = layoutCoords != null ? layoutCoords : calcPosition(order);

	activityJSON.put(AuthoringJsonTags.ACTIVITY_UIID, uiid.incrementAndGet());
	activityJSON.put(RestTags.CONTENT_FOLDER_ID, contentFolderID);
	activityJSON.put(AuthoringJsonTags.TOOL_ID, tool.getToolId());
	activityJSON.put(AuthoringJsonTags.LEARNING_LIBRARY_ID, tool.getLearningLibraryId());
	activityJSON.put(AuthoringJsonTags.TOOL_CONTENT_ID, toolContentID);
	activityJSON.put(AuthoringJsonTags.GROUPING_SUPPORT_TYPE, 2); // based on values in lams_learning_activity field - this seem to be
	// 2 for all tools
	activityJSON.put(AuthoringJsonTags.LIBRARY_IMAGE, toolIcon);
	activityJSON.put(AuthoringJsonTags.XCOORD, pos[0]);
	activityJSON.put(AuthoringJsonTags.YCOORD, pos[1]);
	activityJSON.put(AuthoringJsonTags.ACTIVITY_TITLE, activityTitle != null ? activityTitle : "Activity");
	activityJSON.put(AuthoringJsonTags.ACTIVITY_CATEGORY_ID, activityCategory);
	activityJSON.put(AuthoringJsonTags.ACTIVITY_TYPE_ID, Activity.TOOL_ACTIVITY_TYPE);
	if (parentUIID != null) {
	    activityJSON.put(AuthoringJsonTags.PARENT_UIID, parentUIID);
	    activityJSON.put(PARENT_ACTIVITY_TYPE, parentActivityType);
	}
	if (groupingUIID != null) {
	    activityJSON.put(AuthoringJsonTags.GROUPING_UIID, groupingUIID);
	    activityJSON.put(AuthoringJsonTags.APPLY_GROUPING, true);
	} else {
	    activityJSON.put(AuthoringJsonTags.APPLY_GROUPING, false);
	}
	return activityJSON;
    }

    /** Sets up the standard fields that are used by many tools! */
    protected ObjectNode createStandardToolContent(String title, String instructions, String reflectionInstructions,
	    Boolean lockWhenFinished, Boolean allowRichTextEditor, UserDTO user) {
	ObjectNode toolContentJSON = JsonNodeFactory.instance.objectNode();
	toolContentJSON.put(RestTags.TITLE, title != null ? title : "");
	toolContentJSON.put(RestTags.INSTRUCTIONS, instructions != null ? instructions : "");

	if (reflectionInstructions != null) {
	    toolContentJSON.put(RestTags.REFLECT_ON_ACTIVITY, true);
	    toolContentJSON.put(RestTags.REFLECT_INSTRUCTIONS, reflectionInstructions);
	}

	toolContentJSON.put(RestTags.LOCK_WHEN_FINISHED, lockWhenFinished);
	toolContentJSON.put(RestTags.ALLOW_RICH_TEXT_EDITOR, allowRichTextEditor);

	if (user != null) {
	    toolContentJSON.put("firstName", user.getFirstName());
	    toolContentJSON.put("lastName", user.getLastName());
	    toolContentJSON.put("loginName", user.getLogin());
	}
	return toolContentJSON;
    }

    /**
     * Helper method to create a Assessment tool content. Assessment is one of the unusuals tool in that it caches
     * user's login names and
     * first/last names Mandatory fields in toolContentJSON: title, instructions, resources, user fields firstName,
     * lastName and loginName.
     *
     * Required fields in toolContentJSON: "title", "instructions", "questions", "firstName", "lastName", "lastName",
     * "questions" and "references".
     *
     * The questions entry should be ArrayNode containing JSON objects, which in turn must contain
     * "questionTitle", "questionText", "displayOrder" (Integer), "type" (Integer). If the type is Multiple Choice,
     * Numerical or Matching Pairs
     * then a ArrayNode "answers" is required.
     *
     * The answers entry should be ArrayNode
     * containing JSON objects, which in turn must contain "answerText" or "answerFloat", "displayOrder" (Integer),
     * "grade" (Integer).
     *
     * For the templates, all the questions that are created will be set up as references, therefore the questions in
     * the assessment == the bank of questions.
     * So references entry will be a ArrayNode containing JSON objects, which in turn must contain "displayOrder"
     * (Integer),
     * "questionDisplayOrder" (Integer - to match to the question). If default grade or random questions are needed then
     * this method needs
     * to be expanded.
     */
    protected Long createAssessmentToolContent(UserDTO user, String title, String instructions,
<<<<<<< HEAD
	    String reflectionInstructions, ArrayNode questions) throws HttpException, IOException {
=======
	    String reflectionInstructions, boolean selectLeaderToolOutput, JSONArray questions)
	    throws JSONException, HttpException, IOException {
>>>>>>> 4a7a8f7f

	ObjectNode toolContentJSON = createStandardToolContent(title, instructions, reflectionInstructions, null, null,
		user);
<<<<<<< HEAD
	toolContentJSON.set(RestTags.QUESTIONS, questions);
=======
	toolContentJSON.put(RestTags.USE_SELECT_LEADER_TOOL_OUTPUT, selectLeaderToolOutput);
	toolContentJSON.put(RestTags.QUESTIONS, questions);
>>>>>>> 4a7a8f7f

	ArrayNode references = JsonNodeFactory.instance.arrayNode();
	for (int i = 0; i < questions.size(); i++) {
	    Integer questionDisplayOrder = ((ObjectNode) questions.get(i)).get(RestTags.DISPLAY_ORDER).asInt();
	    references.add(JsonNodeFactory.instance.objectNode().put(RestTags.DISPLAY_ORDER, questionDisplayOrder)
		    .put("questionDisplayOrder", questionDisplayOrder));
	}
	toolContentJSON.set("references", references);

	return createToolContent(user, LdTemplateAction.ASSESSMENT_TOOL_SIGNATURE, toolContentJSON);
    }

<<<<<<< HEAD
    // assessment type - copied from ResourceConstants
    // question type;
    public static final short ASSESSMENT_QUESTION_TYPE_MULTIPLE_CHOICE = 1;
    public static final short ASSESSMENT_QUESTION_TYPE_MATCHING_PAIRS = 2;
    public static final short ASSESSMENT_QUESTION_TYPE_SHORT_ANSWER = 3;
    public static final short ASSESSMENT_QUESTION_TYPE_NUMERICAL = 4;
    public static final short ASSESSMENT_QUESTION_TYPE_TRUE_FALSE = 5;
    public static final short ASSESSMENT_QUESTION_TYPE_ESSAY = 6;
    public static final short ASSESSMENT_QUESTION_TYPE_ORDERING = 7;

    protected ObjectNode createAssessmentQuestionEssayType(String questionTitle, String questionText, int displayOrder,
	    boolean required) {
	ObjectNode essayJSON = JsonNodeFactory.instance.objectNode();
	essayJSON.put(RestTags.QUESTION_TITLE, questionTitle != null ? questionTitle : "");
	essayJSON.put(RestTags.QUESTION_TEXT, questionText != null ? questionText : "");
	essayJSON.put("type", ASSESSMENT_QUESTION_TYPE_ESSAY);
	essayJSON.put(RestTags.DISPLAY_ORDER, displayOrder);
	essayJSON.put("answerRequired", required);
	return essayJSON;
    }

    protected ObjectNode createAssessmentQuestionMultipleChoiceType(String questionTitle, String questionText,
	    int displayOrder, boolean required, List<AssessMCAnswer> answers) {
	ObjectNode mcJSON = createAssessmentQuestionEssayType(questionTitle, questionText, displayOrder, required);
	ArrayNode answersJSON = JsonNodeFactory.instance.arrayNode();
	for (AssessMCAnswer answer : answers) {
	    answersJSON.add(answer.getAsObjectNode());
	}
	mcJSON.set(RestTags.ANSWERS, answersJSON);
	mcJSON.put("type", ASSESSMENT_QUESTION_TYPE_MULTIPLE_CHOICE);
	log.debug("assessment: " + mcJSON);
	return mcJSON;
    }

=======
>>>>>>> 4a7a8f7f
    /**
     * Creates a forum activity's JSON details.
     */
    protected ObjectNode createAssessmentActivity(AtomicInteger uiid, int order, Integer[] layoutCoords,
	    Long toolContentID, String contentFolderID, Integer groupingUIID, Integer parentUIID,
	    Integer parentActivityType, String activityTitle) {

	return createToolActivity(uiid, order, layoutCoords, LdTemplateAction.ASSESSMENT_TOOL_SIGNATURE,
		LdTemplateAction.ASSESSMENT_ICON, toolContentID, contentFolderID, groupingUIID, parentUIID,
		parentActivityType, activityTitle != null ? activityTitle : "Assessment", Activity.CATEGORY_ASSESSMENT);
    }

    /**
     * Helper method to create a chat tool content. Only title and instructions are needed but we support reflection,
     * lock on
     * finished and filterKeywords in case it is wanted. The keywords should be a comma deliminated string.
     */
    protected Long createChatToolContent(UserDTO user, String title, String instructions, boolean lockWhenFinished,
	    String filterKeywords, String reflectionInstructions) throws HttpException, IOException {

	ObjectNode toolContentJSON = createStandardToolContent(title, instructions, reflectionInstructions,
		lockWhenFinished, null, null);
	toolContentJSON.put("filterKeywords", filterKeywords);
	return createToolContent(user, LdTemplateAction.CHAT_TOOL_SIGNATURE, toolContentJSON);
    }

    /**
     * Creates a noticeboard activity's JSON details.
     */
    protected ObjectNode createChatActivity(AtomicInteger uiid, int order, Integer[] layoutCoords, Long toolContentID,
	    String contentFolderID, Integer groupingUIID, Integer parentUIID, Integer parentActivityType,
	    String activityTitle) {

	return createToolActivity(uiid, order, layoutCoords, LdTemplateAction.CHAT_TOOL_SIGNATURE,
		LdTemplateAction.CHAT_ICON, toolContentID, contentFolderID, groupingUIID, parentUIID,
		parentActivityType, activityTitle != null ? activityTitle : "Chat", Activity.CATEGORY_COLLABORATION);
    }

    /**
     * Helper method to create a forum tool content. Forum is an unusual tool in that it caches user's login names and
     * first/last names Mandatory fields: title & instructions; userDTO which gives user's firstName, lastName &
     * loginName; topics which is Set<Map> where the <Map> contains the keys subject & body There should be at least one
     * topic.
     *
     * Optional fields: allowAnonym, allowEdit, allowNewTopic, allowRateMessages, allowRichTextEditor, allowUpload,
     * limitedMaxCharacters, limitedMinCharacters, lockWhenFinished, maxCharacters, maximumRate, maximumReply,
     * minCharacters minimumRate, minimumReply, notifyLearnersOnForumPosting, notifyLearnersOnMarkRelease,
     * notifyTeachersOnForumPosting reflectInstructions, reflectOnActivity, submissionDeadline
     *
     * @param limitedMaxCharacters
     *            Should the maximum number of characters in a posting be limited
     * @param maxCharacters
     *            if limitedMaxCharacters == true then if maxCharacters == null let forum use default otherwise use the
     *            value supplied.
     */
    protected Long createForumToolContent(UserDTO user, String title, String instructions, boolean lockWhenFinished,
	    boolean allowRichTextEditor, boolean allowNewTopic, boolean allowRateMessages, boolean allowUpload,
	    boolean limitedMaxCharacters, Integer maxCharacters, ArrayNode topics) throws HttpException, IOException {

	ObjectNode toolContentJSON = createStandardToolContent(title, instructions, null, lockWhenFinished,
		allowRichTextEditor, user);
	toolContentJSON.set("topics", topics);
	toolContentJSON.put("allowNewTopic", allowNewTopic);
	toolContentJSON.put("allowRateMessages", allowRateMessages);
	toolContentJSON.put("allowUpload", allowUpload);
	toolContentJSON.put("limitedMaxCharacters", limitedMaxCharacters);
	if (limitedMaxCharacters && maxCharacters != null) {
	    toolContentJSON.put("maxCharacters", maxCharacters);
	}
	return createToolContent(user, LdTemplateAction.FORUM_TOOL_SIGNATURE, toolContentJSON);
    }

    /**
     * Creates a forum activity's JSON details.
     */
    protected ObjectNode createForumActivity(AtomicInteger uiid, int order, Integer[] layoutCoords, Long toolContentID,
	    String contentFolderID, Integer groupingUIID, Integer parentUIID, Integer parentActivityType,
	    String activityTitle) {

	return createToolActivity(uiid, order, layoutCoords, LdTemplateAction.FORUM_TOOL_SIGNATURE,
		LdTemplateAction.FORUM_ICON, toolContentID, contentFolderID, groupingUIID, parentUIID,
		parentActivityType, activityTitle != null ? activityTitle : "Forum", Activity.CATEGORY_COLLABORATION);
    }

    /**
     * Helper method to create a leader selection tool content. Only title and instructions are needed. Leader selection
     * does not support lockWhenFinished.
     */
    protected Long createLeaderSelectionToolContent(UserDTO user, String title, String instructions)
	    throws HttpException, IOException {

	ObjectNode toolContentJSON = createStandardToolContent(title, instructions, null, null, null, null);
	return createToolContent(user, LdTemplateAction.LEADER_TOOL_SIGNATURE, toolContentJSON);
    }

    /**
     * Creates a leader selection activity's JSON details.
     */
    protected ObjectNode createLeaderSelectionActivity(AtomicInteger uiid, int order, Integer[] layoutCoords,
	    Long toolContentID, String contentFolderID, Integer groupingUIID, Integer parentUIID,
	    Integer parentActivityType, String activityTitle) {

	return createToolActivity(uiid, order, layoutCoords, LdTemplateAction.LEADER_TOOL_SIGNATURE,
		LdTemplateAction.LEADER_ICON, toolContentID, contentFolderID, groupingUIID, parentUIID,
		parentActivityType, activityTitle != null ? activityTitle : "Leader Selection",
		Activity.CATEGORY_RESPONSE);
    }

    /**
     * Helper method to create a notebook tool content. Only title and instructions are needed but we support lock on
     * finished and allow rich text editor in case it is wanted.
     */
    protected Long createNotebookToolContent(UserDTO user, String title, String instructions, boolean lockWhenFinished,
	    boolean allowRichTextEditor) throws HttpException, IOException {

	ObjectNode toolContentJSON = createStandardToolContent(title, instructions, null, lockWhenFinished,
		allowRichTextEditor, null);
	return createToolContent(user, LdTemplateAction.NOTEBOOK_TOOL_SIGNATURE, toolContentJSON);
    }

    /**
     * Creates a noticeboard activity's JSON details.
     */
    protected ObjectNode createNotebookActivity(AtomicInteger uiid, int order, Integer[] layoutCoords,
	    Long toolContentID, String contentFolderID, Integer groupingUIID, Integer parentUIID,
	    Integer parentActivityType, String activityTitle) {

	return createToolActivity(uiid, order, layoutCoords, LdTemplateAction.NOTEBOOK_TOOL_SIGNATURE,
		LdTemplateAction.NOTEBOOK_ICON, toolContentID, contentFolderID, groupingUIID, parentUIID,
		parentActivityType, activityTitle != null ? activityTitle : "Notebook", Activity.CATEGORY_RESPONSE);
    }

    /**
     * Helper method to create a noticeboard tool content. Only title and content are needed for noticeboard! But we
     * support a reflection in case it is wanted.
     */
    protected Long createNoticeboardToolContent(UserDTO user, String title, String content,
	    String reflectionInstructions) throws HttpException, IOException {

	ObjectNode toolContentJSON = createStandardToolContent(title, null, reflectionInstructions, null, null, null);
	toolContentJSON.put("content", content != null ? content : "");
	return createToolContent(user, LdTemplateAction.NOTICEBOARD_TOOL_SIGNATURE, toolContentJSON);
    }

    /**
     * Creates a noticeboard activity's JSON details.
     */
    protected ObjectNode createNoticeboardActivity(AtomicInteger uiid, int order, Integer[] layoutCoords,
	    Long toolContentID, String contentFolderID, Integer groupingUIID, Integer parentUIID,
	    Integer parentActivityType, String activityTitle) {

	return createToolActivity(uiid, order, layoutCoords, LdTemplateAction.NOTICEBOARD_TOOL_SIGNATURE,
		LdTemplateAction.NOTICEBOARD_ICON, toolContentID, contentFolderID, groupingUIID, parentUIID,
		parentActivityType, activityTitle != null ? activityTitle : "Noticeboard", Activity.CATEGORY_CONTENT);
    }

    /**
     * Helper method to create a Q&A tool content. Only title and instructions are needed but we support other fields in
     * case they are wanted.
     */
    protected Long createQAToolContent(UserDTO user, String title, String instructions, boolean lockWhenFinished,
	    boolean allowRichTextEditor, boolean oneQuestionPerPage, boolean showOtherLearnersAnswers,
	    boolean showOtherLearnersNames, ArrayNode questions) throws HttpException, IOException {

	ObjectNode toolContentJSON = createStandardToolContent(title, instructions, null, lockWhenFinished,
		allowRichTextEditor, null);
	toolContentJSON.set(RestTags.QUESTIONS, questions);
	toolContentJSON.put("questionsSequenced", oneQuestionPerPage);
	toolContentJSON.put("showOtherAnswers", showOtherLearnersAnswers);
	toolContentJSON.put("usernameVisible", showOtherLearnersNames);
	return createToolContent(user, LdTemplateAction.QA_TOOL_SIGNATURE, toolContentJSON);
    }

    /**
     * Creates a Q&A activity's JSON details.
     */
    protected ObjectNode createQAActivity(AtomicInteger uiid, int order, Integer[] layoutCoords, Long toolContentID,
	    String contentFolderID, Integer groupingUIID, Integer parentUIID, Integer parentActivityType,
	    String activityTitle) {

	return createToolActivity(uiid, order, layoutCoords, LdTemplateAction.QA_TOOL_SIGNATURE,
		LdTemplateAction.QA_ICON, toolContentID, contentFolderID, groupingUIID, parentUIID, parentActivityType,
		activityTitle != null ? activityTitle : "Q&A", Activity.CATEGORY_RESPONSE);
    }

    /**
     * Helper method to create a MCQ tool content. Title, instructions and questions are required (see tool for full
     * details of questions). Other fields are optional.
     */
    protected Long createMCQToolContent(UserDTO user, String title, String instructions,
	    boolean useSelectLeaderToolOuput, ArrayNode questions) throws HttpException, IOException {

	ObjectNode toolContentJSON = createStandardToolContent(title, instructions, null, null, null, null);
	toolContentJSON.put(RestTags.USE_SELECT_LEADER_TOOL_OUTPUT, useSelectLeaderToolOuput);
	toolContentJSON.set(RestTags.QUESTIONS, questions);
	return createToolContent(user, LdTemplateAction.MCQ_TOOL_SIGNATURE, toolContentJSON);
    }

    /**
     * Creates a MCQ activity's JSON details.
     */
    protected ObjectNode createMCQActivity(AtomicInteger uiid, int order, Integer[] layoutCoords, Long toolContentID,
	    String contentFolderID, Integer groupingUIID, Integer parentUIID, Integer parentActivityType,
	    String activityTitle) {

	return createToolActivity(uiid, order, layoutCoords, LdTemplateAction.MCQ_TOOL_SIGNATURE,
		LdTemplateAction.MCQ_ICON, toolContentID, contentFolderID, groupingUIID, parentUIID, parentActivityType,
		activityTitle != null ? activityTitle : "Multiple Choice", Activity.CATEGORY_ASSESSMENT);
    }

    /**
     * Helper method to create a mindmap tool content.
     */
    protected Long createMindmapToolContent(UserDTO user, String title, String instructions, boolean lockWhenFinished,
	    boolean multiUserMode, String reflectionInstruction) throws HttpException, IOException {

	ObjectNode toolContentJSON = createStandardToolContent(title, instructions, null, lockWhenFinished, null, null);
	toolContentJSON.put("multiUserMode", multiUserMode);
	return createToolContent(user, LdTemplateAction.MINDMAP_TOOL_SIGNATURE, toolContentJSON);
    }

    /**
     * Creates a multiUserMode activity's JSON details.
     */
    protected ObjectNode createMindmapActivity(AtomicInteger uiid, int order, Integer[] layoutCoords,
	    Long toolContentID, String contentFolderID, Integer groupingUIID, Integer parentUIID,
	    Integer parentActivityType, String activityTitle) {

	return createToolActivity(uiid, order, layoutCoords, LdTemplateAction.MINDMAP_TOOL_SIGNATURE,
		LdTemplateAction.MINDMAP_ICON, toolContentID, contentFolderID, groupingUIID, parentUIID,
		parentActivityType, activityTitle != null ? activityTitle : "MindMap", Activity.CATEGORY_RESPONSE);
    }

    /**
     * Helper method to create a forum tool content. Forum is an unusual tool in that it caches user's login names and
     * first/last names Mandatory fields in toolContentJSON: title, instructions, resources, user fields firstName,
     * lastName and loginName Topics must contain a ArrayNode of ObjectNode objects, which have the following mandatory
     * fields: title, description, type There should be at least one resource object in the Topics array. See
     * ResourceService for the optional entries.
     */
    protected Long createResourcesToolContent(UserDTO user, String title, String instructions, boolean lockWhenFinished,
	    boolean runContentAutomatically, boolean allowLearnerAddURL, boolean allowLearnerAddFile,
	    boolean notifyInstructors, Integer minResourcesToView, String reflectionInstructions, ArrayNode resources)
	    throws HttpException, IOException {

	ObjectNode toolContentJSON = createStandardToolContent(title, instructions, reflectionInstructions,
		lockWhenFinished, null, user);
	toolContentJSON.put("allowAddFiles", allowLearnerAddFile);
	toolContentJSON.put("allowAddUrls", allowLearnerAddURL);
	toolContentJSON.put("notifyTeachersOnAssigmentSumbit", notifyInstructors);
	toolContentJSON.put("runAuto", runContentAutomatically);
	if (minResourcesToView != null) {
	    toolContentJSON.put("minViewResourceNumber", minResourcesToView);
	}
	toolContentJSON.set("resources", resources);
	return createToolContent(user, LdTemplateAction.SHARE_RESOURCES_TOOL_SIGNATURE, toolContentJSON);
    }

    // resource type - copied from ResourceConstants
    public static final short RESOURCE_TYPE_URL = 1;
    public static final short RESOURCE_TYPE_FILE = 2;
    public static final short RESOURCE_TYPE_WEBSITE = 3;
    public static final short RESOURCE_TYPE_LEARNING_OBJECT = 4;

    private ObjectNode createResourceItem(String title, short type, String[] instructions, File file, int displayOrder)
	    throws IOException {
	ObjectNode item = JsonNodeFactory.instance.objectNode();
	item.put(RestTags.TITLE, title != null ? title : "");
	item.put("type", type);
	item.put(RestTags.DISPLAY_ORDER, displayOrder);

	if (instructions != null) {
	    item.set("instructions", JsonUtil.readArray(instructions));
	} else {
	    item.set("instructions", JsonNodeFactory.instance.arrayNode());
	}

	// TODO files - need to save it somehow, validate the file size, etc
	if (type != LdTemplateAction.RESOURCE_TYPE_URL) {
	    LdTemplateAction.log
		    .warn("LD Templates not handling files yet - file, website & LO resources won't work. Filename "
			    + file.getAbsoluteFile());
	}
	return item;
    }

    protected ObjectNode createResourceURL(String title, String[] instructions, String URL, boolean openInNewWindow,
	    int displayOrder) throws IOException {
	ObjectNode obj = createResourceItem(title, LdTemplateAction.RESOURCE_TYPE_URL, instructions, null,
		displayOrder);
	obj.put("url", URL);
	obj.put("openUrlNewWindow", openInNewWindow);
	return obj;
    }

    protected ObjectNode createResourceFile(String title, String description, String[] instructions, File file,
	    int displayOrder) throws IOException {
	ObjectNode obj = createResourceItem(title, LdTemplateAction.RESOURCE_TYPE_FILE, instructions, file,
		displayOrder);
	obj.put("description", description);
	return obj;
    }

    protected ObjectNode createResourceWebsite(String title, String description, String[] instructions, File file,
	    int displayOrder) throws IOException {
	ObjectNode obj = createResourceItem(title, LdTemplateAction.RESOURCE_TYPE_WEBSITE, instructions, file,
		displayOrder);
	obj.put("description", description);
	return obj;
    }

    protected ObjectNode createResourceLearningObject(String title, String description, String[] instructions,
	    File file, int displayOrder) throws IOException {
	ObjectNode obj = createResourceItem(title, LdTemplateAction.RESOURCE_TYPE_LEARNING_OBJECT, instructions, file,
		displayOrder);
	obj.put("description", description);
	return obj;
    }

    /**
     * Creates a forum activity's JSON details.
     */
    protected ObjectNode createResourcesActivity(AtomicInteger uiid, int order, Integer[] layoutCoords,
	    Long toolContentID, String contentFolderID, Integer groupingUIID, Integer parentUIID,
	    Integer parentActivityType, String activityTitle) {

	return createToolActivity(uiid, order, layoutCoords, LdTemplateAction.SHARE_RESOURCES_TOOL_SIGNATURE,
		LdTemplateAction.SHARE_RESOURCES_ICON, toolContentID, contentFolderID, groupingUIID, parentUIID,
		parentActivityType, activityTitle != null ? activityTitle : "Share Resources",
		Activity.CATEGORY_CONTENT);
    }

    /**
     * Helper method to create a Scratchie tool content. Title, instructions and questions are required (see tool for
     * full details of questions). Other fields are optional.
     */
    protected Long createScratchieToolContent(UserDTO user, String title, String instructions,
	    boolean useSelectLeaderToolOuput, ArrayNode questions) throws HttpException, IOException {

<<<<<<< HEAD
	ObjectNode toolContentJSON = createStandardToolContent(title, instructions, null, null, null, null);
	toolContentJSON.set(RestTags.QUESTIONS, questions);
	toolContentJSON.put(RestTags.USE_SELECT_LEADER_TOOL_OUTPUT, useSelectLeaderToolOuput);
=======
	JSONObject toolContentJSON = createStandardToolContent(title, instructions, null, null, null, null);
	toolContentJSON.put(RestTags.QUESTIONS, questions);
>>>>>>> 4a7a8f7f
	return createToolContent(user, LdTemplateAction.SCRATCHIE_TOOL_SIGNATURE, toolContentJSON);
    }

    /**
     * Creates a Scratchie activity's JSON details.
     */
    protected ObjectNode createScratchieActivity(AtomicInteger uiid, int order, Integer[] layoutCoords,
	    Long toolContentID, String contentFolderID, Integer groupingUIID, Integer parentUIID,
	    Integer parentActivityType, String activityTitle) {

	return createToolActivity(uiid, order, layoutCoords, LdTemplateAction.SCRATCHIE_TOOL_SIGNATURE,
		LdTemplateAction.SCRATCHIE_ICON, toolContentID, contentFolderID, groupingUIID, parentUIID,
		parentActivityType, activityTitle != null ? activityTitle : "Scratchie", Activity.CATEGORY_CONTENT);
    }

    /**
     * Helper method to create a scribe tool content. Headings which is ArrayNode of strings. There should be at least
     * one heading. The scribe service treats reflectInstructions as optional
     */
    protected Long createScribeToolContent(UserDTO user, String title, String instructions, boolean lockWhenFinished,
	    boolean autoSelectScribe, boolean showAggregatedReports, String reflectionInstructions, ArrayNode questions)
	    throws HttpException, IOException {

	ObjectNode toolContentJSON = createStandardToolContent(title, instructions, reflectionInstructions,
		lockWhenFinished, null, null);
	toolContentJSON.set(RestTags.QUESTIONS, questions);
	toolContentJSON.put("autoSelectScribe", autoSelectScribe);
	toolContentJSON.put("showAggregatedReports", showAggregatedReports);
	return createToolContent(user, LdTemplateAction.SCRIBE_TOOL_SIGNATURE, toolContentJSON);
    }

    /**
     * Creates a scribe activity's JSON details.
     */
    protected ObjectNode createScribeActivity(AtomicInteger uiid, int order, Integer[] layoutCoords, Long toolContentID,
	    String contentFolderID, Integer groupingUIID, Integer parentUIID, Integer parentActivityType,
	    String activityTitle) {

	return createToolActivity(uiid, order, layoutCoords, LdTemplateAction.SCRIBE_TOOL_SIGNATURE,
		LdTemplateAction.SCRIBE_ICON, toolContentID, contentFolderID, groupingUIID, parentUIID,
		parentActivityType, activityTitle != null ? activityTitle : "Scribe", Activity.CATEGORY_COLLABORATION);
    }

    /**
     * Helper method to create a submit tool content. Another tool that caches user's login names and
     * first/last names Mandatory fields: title & instructions; userDTO which gives user's firstName, lastName &
     * loginName;
     */
    protected Long createSubmitToolContent(UserDTO user, String title, String instructions, boolean lockWhenFinished,
	    Boolean limitUpload, Integer limitUploadNumber, String reflectionInstructions)
	    throws HttpException, IOException {

	ObjectNode toolContentJSON = createStandardToolContent(title, instructions, reflectionInstructions,
		lockWhenFinished, null, user);
	if (limitUploadNumber != null) {
	    toolContentJSON.put("limitUpload", limitUpload != null ? limitUpload : true);
	    toolContentJSON.put("limitUploadNumber", limitUploadNumber);
	}
	return createToolContent(user, LdTemplateAction.SUBMIT_TOOL_SIGNATURE, toolContentJSON);
    }

    /**
     * Creates a forum activity's JSON details.
     */
    protected ObjectNode createSubmitActivity(AtomicInteger uiid, int order, Integer[] layoutCoords, Long toolContentID,
	    String contentFolderID, Integer groupingUIID, Integer parentUIID, Integer parentActivityType,
	    String activityTitle) {

	return createToolActivity(uiid, order, layoutCoords, LdTemplateAction.SUBMIT_TOOL_SIGNATURE,
		LdTemplateAction.SUBMIT_ICON, toolContentID, contentFolderID, groupingUIID, parentUIID,
		parentActivityType, activityTitle != null ? activityTitle : "Submit File",
		Activity.CATEGORY_ASSESSMENT);
    }

    /**
     * Helper method to create a survey tool content. Another tool that caches user's login names and
     * first/last names! See the survey implementation for the full field list.
     */
    protected Long createSurveyToolContent(UserDTO user, String title, String instructions, Boolean lockWhenFinished,
	    ArrayNode questions) throws HttpException, IOException {

	ObjectNode toolContentJSON = createStandardToolContent(title, instructions, null, lockWhenFinished, null, user);
	toolContentJSON.set("questions", questions);
	return createToolContent(user, LdTemplateAction.SURVEY_TOOL_SIGNATURE, toolContentJSON);
    }

    /**
     * Creates a forum activity's JSON details.
     */
    protected ObjectNode createSurveyActivity(AtomicInteger uiid, int order, Integer[] layoutCoords, Long toolContentID,
	    String contentFolderID, Integer groupingUIID, Integer parentUIID, Integer parentActivityType,
	    String activityTitle) {

	return createToolActivity(uiid, order, layoutCoords, LdTemplateAction.SURVEY_TOOL_SIGNATURE,
		LdTemplateAction.SURVEY_ICON, toolContentID, contentFolderID, groupingUIID, parentUIID,
		parentActivityType, activityTitle != null ? activityTitle : "Survey", Activity.CATEGORY_RESPONSE);
    }

    /**
     * Helper method to create a Vote tool content. Title, instructions and answers (Array of String) are required.
     * Other fields are optional.
     */
    protected Long createVoteToolContent(UserDTO user, String title, String instructions, ArrayNode answers,
	    Boolean showResults) throws HttpException, IOException {

	ObjectNode toolContentJSON = createStandardToolContent(title, instructions, null, null, null, null);
	toolContentJSON.set(RestTags.ANSWERS, answers);
	toolContentJSON.put("showResults", showResults);
	return createToolContent(user, LdTemplateAction.VOTE_TOOL_SIGNATURE, toolContentJSON);
    }

    /**
     * Creates a MCQ activity's JSON details.
     */
    protected ObjectNode createVoteActivity(AtomicInteger uiid, int order, Integer[] layoutCoords, Long toolContentID,
	    String contentFolderID, Integer groupingUIID, Integer parentUIID, Integer parentActivityType,
	    String activityTitle) {

	return createToolActivity(uiid, order, layoutCoords, LdTemplateAction.VOTE_TOOL_SIGNATURE,
		LdTemplateAction.VOTE_ICON, toolContentID, contentFolderID, groupingUIID, parentUIID,
		parentActivityType, activityTitle != null ? activityTitle : "Voting", Activity.CATEGORY_RESPONSE);
    }

    /**
     * Helper method to create a wiki tool content.
     */
    protected Long createWikiToolContent(UserDTO user, String title, String instructions, boolean lockWhenFinished,
	    String reflectionInstruction, ArrayNode pages) throws HttpException, IOException {

	ObjectNode toolContentJSON = createStandardToolContent(title, instructions, null, lockWhenFinished, null, null);
	toolContentJSON.set("pages", pages);
	return createToolContent(user, LdTemplateAction.WIKI_TOOL_SIGNATURE, toolContentJSON);
    }

    /**
     * Creates a multiUserMode activity's JSON details.
     */
    protected ObjectNode createWikiActivity(AtomicInteger uiid, int order, Integer[] layoutCoords, Long toolContentID,
	    String contentFolderID, Integer groupingUIID, Integer parentUIID, Integer parentActivityType,
	    String activityTitle) {

	return createToolActivity(uiid, order, layoutCoords, LdTemplateAction.WIKI_TOOL_SIGNATURE,
		LdTemplateAction.WIKI_ICON, toolContentID, contentFolderID, groupingUIID, parentUIID,
		parentActivityType, activityTitle != null ? activityTitle : "Wiki", Activity.CATEGORY_COLLABORATION);
    }

    /**
     * Helper method to create a Peer Review tool content.
     * Required fields in toolContentJSON: "title", "instructions", "questions", "firstName", "lastName", "lastName",
     * "questions" and "references".
     *
     * The criterias entry should be ArrayNode as defined in PeerReviewCriters object.
     */
    protected Long createPeerReviewToolContent(UserDTO user, String title, String instructions,
	    String reflectionInstructions, ArrayNode criterias) throws HttpException, IOException {

	ObjectNode toolContentJSON = createStandardToolContent(title, instructions, reflectionInstructions, null, null,
		user);
	toolContentJSON.set("criterias", criterias);
	return createToolContent(user, LdTemplateAction.PEER_REVIEW_TOOL_SIGNATURE, toolContentJSON);
    }

    /**
     * Creates a PeerRev activity's JSON details.
     */
    protected ObjectNode createPeerReviewActivity(AtomicInteger uiid, int order, Integer[] layoutCoords,
	    Long toolContentID, String contentFolderID, Integer groupingUIID, Integer parentUIID,
	    Integer parentActivityType, String activityTitle) {

	return createToolActivity(uiid, order, layoutCoords, LdTemplateAction.PEER_REVIEW_TOOL_SIGNATURE,
		LdTemplateAction.PEER_REVIEW_ICON, toolContentID, contentFolderID, groupingUIID, parentUIID,
		parentActivityType, activityTitle != null ? activityTitle : "Peer Review", Activity.CATEGORY_CONTENT);
    }

    /**
     *
     * /* ************************************** Service related methods **********************************************
     */
    /* ************************************** I18N related methods ************************************************* */

    protected final IAuthoringService getAuthoringService() {
	if (LdTemplateAction.authoringService == null) {
	    WebApplicationContext ctx = WebApplicationContextUtils
		    .getRequiredWebApplicationContext(getServlet().getServletContext());
	    LdTemplateAction.authoringService = (IAuthoringService) ctx.getBean("authoringService");
	}
	return LdTemplateAction.authoringService;
    }

    protected final Tool getTool(String toolSignature) {
	if (LdTemplateAction.toolDAO == null) {
	    WebApplicationContext ctx = WebApplicationContextUtils
		    .getRequiredWebApplicationContext(getServlet().getServletContext());
	    LdTemplateAction.toolDAO = (IToolDAO) ctx.getBean("toolDAO");
	}
	return LdTemplateAction.toolDAO.getToolBySignature(toolSignature);
    }

    protected final IWorkspaceManagementService getWorkspaceManagementService() {
	if (LdTemplateAction.workspaceManagementService == null) {
	    WebApplicationContext ctx = WebApplicationContextUtils
		    .getRequiredWebApplicationContext(getServlet().getServletContext());
	    LdTemplateAction.workspaceManagementService = (IWorkspaceManagementService) ctx
		    .getBean("workspaceManagementService");
	}
	return LdTemplateAction.workspaceManagementService;
    }

    private ILamsCoreToolService getLamsCoreToolService() {
	if (LdTemplateAction.lamsCoreToolService == null) {
	    LdTemplateAction.lamsCoreToolService = (ILamsCoreToolService) WebApplicationContextUtils
		    .getRequiredWebApplicationContext(getServlet().getServletContext()).getBean("lamsCoreToolService");
	}
	return LdTemplateAction.lamsCoreToolService;
    }

    class ToolDetails {
	String signature;
	String icon;
	int activityType;

	ToolDetails(String signature, String icon, int activityType) {
	    this.signature = signature;
	    this.icon = icon;
	    this.activityType = activityType;
	}

    }

    /********************************* Page Interaction Support *************************************/

    /**
     * Specialised call to create a new question for the Assessment fields. Returns a fragment of HTML
     * which sets up a new CKEditor. Defaults to essay. If questionType = "mcq" then it will do a multiple choice
     */
    public ActionForward createAssessment(ActionMapping mapping, ActionForm form, HttpServletRequest request,
	    HttpServletResponse response) {

	request.setAttribute("questionNumber", WebUtil.readIntParam(request, "questionNumber"));

	String questionType = WebUtil.readStrParam(request, "questionType");
	if (questionType == null || !questionType.equalsIgnoreCase("mcq")) {
	    return mapping.findForward("assess");
	} else {
	    return mapping.findForward("assessmcq");
	}

    }

    /**
     * Specialised call to create a new question & options for the surveys tab. Returns a fragment of HTML
     * which sets up a new CKEditor. Works with both mcquestion.jsp & surveyquestion.jsp. The template's
     * struts action determines which jsp is used (see TBL and Inquiry uses).
     */
    public ActionForward createQuestion(ActionMapping mapping, ActionForm form, HttpServletRequest request,
	    HttpServletResponse response) {
	request.setAttribute("questionNumber", WebUtil.readIntParam(request, "questionNumber"));
	String topicNumber = request.getParameter("topicNumber");
	if (topicNumber != null) {
	    request.setAttribute("topicNumber", topicNumber);
	}
	String forward = request.getParameter("forward");
	return mapping.findForward(forward != null && forward.length() > 0 ? forward : "question");
    }

    /**
     * Specialised call to create a new forum entry. Returns a fragment of HTML
     * which sets up two new fields - subject and body. Works with both forum.jsp.
     */
    public ActionForward createForum(ActionMapping mapping, ActionForm form, HttpServletRequest request,
	    HttpServletResponse response) {
	request.setAttribute("topicNumber", request.getParameter("topicNumber"));
	return mapping.findForward("forum");
    }

    /**
     * Specialised call to create a new option for a multiple choice question (mcoption.jsp), Survey question
     * (surveyoption.jsp) or assessment multiple choice (assessmcq.jsp). 
     * Returns a fragment of HTML which sets up the editing field. The template's
     * struts action determines which jsp is used (see TBL and Inquiry uses).
     */
    public ActionForward createOption(ActionMapping mapping, ActionForm form, HttpServletRequest request,
	    HttpServletResponse response) {
	request.setAttribute("questionNumber", WebUtil.readIntParam(request, "questionNumber"));
	request.setAttribute("optionNumber", WebUtil.readIntParam(request, "optionNumber"));
	boolean useAssessmentVersion = WebUtil.readBooleanParam(request, "assess", false);
	return mapping.findForward(useAssessmentVersion?"assessoption":"questionoption");
    }

    public ActionForward deleteOption(ActionMapping mapping, ActionForm form, HttpServletRequest request,
	    HttpServletResponse response) {

	Integer questionNumber = WebUtil.readIntParam(request, "questionNumber", true);
	Integer delete = WebUtil.readIntParam(request, "optionNumber");
	boolean useAssessmentVersion = WebUtil.readBooleanParam(request, "assess", false);

	TreeMap<Integer, Option> optionsMap = getOptions(request, questionNumber, useAssessmentVersion);
	optionsMap.remove(delete);
	// reorder the displayOrder and setup the return value
	LinkedList<Option> options = new LinkedList<Option>();
	int displayOrder = 1;
	for (Option option : optionsMap.values()) {
	    option.setDisplayOrder(displayOrder++);
	    options.add(option);
	}
	request.setAttribute("questionNumber", questionNumber);
	request.setAttribute("options", options);
	request.setAttribute("optionCount", options.size());
	return mapping.findForward(useAssessmentVersion?"assessredooption":"redooption");
    }

    public ActionForward swapOption(ActionMapping mapping, ActionForm form, HttpServletRequest request,
	    HttpServletResponse response) {

	Integer questionNumber = WebUtil.readIntParam(request, "questionNumber", true);

	// Work out which two to swap and make swap1 the smaller of the two.
	// They should always be consecutive, so we can (the new) swap1 with whichever is the next item.
	int swap1 = WebUtil.readIntParam(request, "optionNumber1");
	int swap2 = WebUtil.readIntParam(request, "optionNumber2");
	if (swap2 < swap1) {
	    swap1 = swap2;
	}

	boolean useAssessmentVersion = WebUtil.readBooleanParam(request, "assess", false);
	
	TreeMap<Integer, Option> optionsMap = getOptions(request, questionNumber, useAssessmentVersion);
	// reorder the options and setup the return value
	LinkedList<Option> options = new LinkedList<Option>();

	Option swap = null;
	for (Option option : optionsMap.values()) {
	    if (swap != null) {
		swap.setDisplayOrder(option.getDisplayOrder());
		option.setDisplayOrder(swap1);
		options.add(option);
		options.add(swap);
		swap = null;
	    } else if (option.getDisplayOrder() == swap1) {
		swap = option;
	    } else {
		options.add(option);
	    }
	}
	if (swap != null) {
	    // something wrong - ended up with swap object last!
	    options.add(swap);
	}
	request.setAttribute("questionNumber", questionNumber);
	request.setAttribute("options", options);
	request.setAttribute("optionCount", options.size());
	return mapping.findForward(useAssessmentVersion?"assessredooption":"redooption");
    }

    // if mcq paramPrefix = "question". if assessment multiple choice paramPrefix = assmcq
    private TreeMap<Integer, Option> getOptions(HttpServletRequest request, Integer questionNumber, boolean useAssessmentVersion) {

	String paramPrefix =  useAssessmentVersion ? "assmcq" : "question"; 
	    
	// correctDisplayIdInteger is used for MCQ but not Survey - the value will be ignored by the
	// survey jsp page.
	Integer correctDisplayIdInteger = WebUtil.readIntParam(request, paramPrefix + questionNumber + "correct", true);
	int correctDisplayId = correctDisplayIdInteger != null ? correctDisplayIdInteger.intValue() : 0;

	TreeMap<Integer, Option> optionDtos = new TreeMap<Integer, Option>();

	for (int i = 1; i <= MAX_OPTION_COUNT; i++) {
	    String optionText = request.getParameter(paramPrefix + questionNumber + "option" + i);
	    if (optionText != null) {
		// Grade is used for assessment
		String grade = request.getParameter(paramPrefix + questionNumber + "option" + i + "grade");
		Option option = new Option(i, i == correctDisplayId, optionText, grade);
		optionDtos.put(new Integer(i), option);
	    }
	}

	return optionDtos;
    }

    /**
     * Specialised call to create a new URL field & title.
     */
    public ActionForward createResource(ActionMapping mapping, ActionForm form, HttpServletRequest request,
	    HttpServletResponse response) {
	request.setAttribute("urlNumber", request.getParameter("urlNumber"));
	if (request.getParameter("branchNumberUnderscore") != null) {
	    request.setAttribute("branchNumberUnderscore", request.getParameter("branchNumberUnderscore"));
	}
	return mapping.findForward("resource");
    }

    /**
     * Specialised call to create a new set of fields for a branch.
     */
    public ActionForward createBranch(ActionMapping mapping, ActionForm form, HttpServletRequest request,
	    HttpServletResponse response) {
	request.setAttribute("branchNumber", request.getParameter("branchNumber"));
	return mapping.findForward("branch");
    }

    /**
     * Specialised call to create a new rating criteria for the Peer Review fields. Returns a fragment of HTML
     * which sets up the new fields.
     */
    public ActionForward createRatingCriteria(ActionMapping mapping, ActionForm form, HttpServletRequest request,
	    HttpServletResponse response) {
	request.setAttribute("criteriaNumber", WebUtil.readIntParam(request, "criteriaNumber"));
	return mapping.findForward("peerreviewstar");
    }

}<|MERGE_RESOLUTION|>--- conflicted
+++ resolved
@@ -724,21 +724,14 @@
      * to be expanded.
      */
     protected Long createAssessmentToolContent(UserDTO user, String title, String instructions,
-<<<<<<< HEAD
-	    String reflectionInstructions, ArrayNode questions) throws HttpException, IOException {
-=======
-	    String reflectionInstructions, boolean selectLeaderToolOutput, JSONArray questions)
-	    throws JSONException, HttpException, IOException {
->>>>>>> 4a7a8f7f
+	    String reflectionInstructions, boolean selectLeaderToolOutput, ArrayNode questions)
+	    throws HttpException, IOException {
 
 	ObjectNode toolContentJSON = createStandardToolContent(title, instructions, reflectionInstructions, null, null,
 		user);
-<<<<<<< HEAD
+	toolContentJSON.put(RestTags.USE_SELECT_LEADER_TOOL_OUTPUT, selectLeaderToolOutput);
+
 	toolContentJSON.set(RestTags.QUESTIONS, questions);
-=======
-	toolContentJSON.put(RestTags.USE_SELECT_LEADER_TOOL_OUTPUT, selectLeaderToolOutput);
-	toolContentJSON.put(RestTags.QUESTIONS, questions);
->>>>>>> 4a7a8f7f
 
 	ArrayNode references = JsonNodeFactory.instance.arrayNode();
 	for (int i = 0; i < questions.size(); i++) {
@@ -751,43 +744,6 @@
 	return createToolContent(user, LdTemplateAction.ASSESSMENT_TOOL_SIGNATURE, toolContentJSON);
     }
 
-<<<<<<< HEAD
-    // assessment type - copied from ResourceConstants
-    // question type;
-    public static final short ASSESSMENT_QUESTION_TYPE_MULTIPLE_CHOICE = 1;
-    public static final short ASSESSMENT_QUESTION_TYPE_MATCHING_PAIRS = 2;
-    public static final short ASSESSMENT_QUESTION_TYPE_SHORT_ANSWER = 3;
-    public static final short ASSESSMENT_QUESTION_TYPE_NUMERICAL = 4;
-    public static final short ASSESSMENT_QUESTION_TYPE_TRUE_FALSE = 5;
-    public static final short ASSESSMENT_QUESTION_TYPE_ESSAY = 6;
-    public static final short ASSESSMENT_QUESTION_TYPE_ORDERING = 7;
-
-    protected ObjectNode createAssessmentQuestionEssayType(String questionTitle, String questionText, int displayOrder,
-	    boolean required) {
-	ObjectNode essayJSON = JsonNodeFactory.instance.objectNode();
-	essayJSON.put(RestTags.QUESTION_TITLE, questionTitle != null ? questionTitle : "");
-	essayJSON.put(RestTags.QUESTION_TEXT, questionText != null ? questionText : "");
-	essayJSON.put("type", ASSESSMENT_QUESTION_TYPE_ESSAY);
-	essayJSON.put(RestTags.DISPLAY_ORDER, displayOrder);
-	essayJSON.put("answerRequired", required);
-	return essayJSON;
-    }
-
-    protected ObjectNode createAssessmentQuestionMultipleChoiceType(String questionTitle, String questionText,
-	    int displayOrder, boolean required, List<AssessMCAnswer> answers) {
-	ObjectNode mcJSON = createAssessmentQuestionEssayType(questionTitle, questionText, displayOrder, required);
-	ArrayNode answersJSON = JsonNodeFactory.instance.arrayNode();
-	for (AssessMCAnswer answer : answers) {
-	    answersJSON.add(answer.getAsObjectNode());
-	}
-	mcJSON.set(RestTags.ANSWERS, answersJSON);
-	mcJSON.put("type", ASSESSMENT_QUESTION_TYPE_MULTIPLE_CHOICE);
-	log.debug("assessment: " + mcJSON);
-	return mcJSON;
-    }
-
-=======
->>>>>>> 4a7a8f7f
     /**
      * Creates a forum activity's JSON details.
      */
@@ -1127,14 +1083,8 @@
     protected Long createScratchieToolContent(UserDTO user, String title, String instructions,
 	    boolean useSelectLeaderToolOuput, ArrayNode questions) throws HttpException, IOException {
 
-<<<<<<< HEAD
 	ObjectNode toolContentJSON = createStandardToolContent(title, instructions, null, null, null, null);
 	toolContentJSON.set(RestTags.QUESTIONS, questions);
-	toolContentJSON.put(RestTags.USE_SELECT_LEADER_TOOL_OUTPUT, useSelectLeaderToolOuput);
-=======
-	JSONObject toolContentJSON = createStandardToolContent(title, instructions, null, null, null, null);
-	toolContentJSON.put(RestTags.QUESTIONS, questions);
->>>>>>> 4a7a8f7f
 	return createToolContent(user, LdTemplateAction.SCRATCHIE_TOOL_SIGNATURE, toolContentJSON);
     }
 
@@ -1372,7 +1322,6 @@
      */
     public ActionForward createAssessment(ActionMapping mapping, ActionForm form, HttpServletRequest request,
 	    HttpServletResponse response) {
-
 	request.setAttribute("questionNumber", WebUtil.readIntParam(request, "questionNumber"));
 
 	String questionType = WebUtil.readStrParam(request, "questionType");
@@ -1412,7 +1361,7 @@
 
     /**
      * Specialised call to create a new option for a multiple choice question (mcoption.jsp), Survey question
-     * (surveyoption.jsp) or assessment multiple choice (assessmcq.jsp). 
+     * (surveyoption.jsp) or assessment multiple choice (assessmcq.jsp).
      * Returns a fragment of HTML which sets up the editing field. The template's
      * struts action determines which jsp is used (see TBL and Inquiry uses).
      */
@@ -1421,7 +1370,7 @@
 	request.setAttribute("questionNumber", WebUtil.readIntParam(request, "questionNumber"));
 	request.setAttribute("optionNumber", WebUtil.readIntParam(request, "optionNumber"));
 	boolean useAssessmentVersion = WebUtil.readBooleanParam(request, "assess", false);
-	return mapping.findForward(useAssessmentVersion?"assessoption":"questionoption");
+	return mapping.findForward(useAssessmentVersion ? "assessoption" : "questionoption");
     }
 
     public ActionForward deleteOption(ActionMapping mapping, ActionForm form, HttpServletRequest request,
@@ -1443,7 +1392,7 @@
 	request.setAttribute("questionNumber", questionNumber);
 	request.setAttribute("options", options);
 	request.setAttribute("optionCount", options.size());
-	return mapping.findForward(useAssessmentVersion?"assessredooption":"redooption");
+	return mapping.findForward(useAssessmentVersion ? "assessredooption" : "redooption");
     }
 
     public ActionForward swapOption(ActionMapping mapping, ActionForm form, HttpServletRequest request,
@@ -1460,7 +1409,7 @@
 	}
 
 	boolean useAssessmentVersion = WebUtil.readBooleanParam(request, "assess", false);
-	
+
 	TreeMap<Integer, Option> optionsMap = getOptions(request, questionNumber, useAssessmentVersion);
 	// reorder the options and setup the return value
 	LinkedList<Option> options = new LinkedList<Option>();
@@ -1486,14 +1435,15 @@
 	request.setAttribute("questionNumber", questionNumber);
 	request.setAttribute("options", options);
 	request.setAttribute("optionCount", options.size());
-	return mapping.findForward(useAssessmentVersion?"assessredooption":"redooption");
+	return mapping.findForward(useAssessmentVersion ? "assessredooption" : "redooption");
     }
 
     // if mcq paramPrefix = "question". if assessment multiple choice paramPrefix = assmcq
-    private TreeMap<Integer, Option> getOptions(HttpServletRequest request, Integer questionNumber, boolean useAssessmentVersion) {
-
-	String paramPrefix =  useAssessmentVersion ? "assmcq" : "question"; 
-	    
+    private TreeMap<Integer, Option> getOptions(HttpServletRequest request, Integer questionNumber,
+	    boolean useAssessmentVersion) {
+
+	String paramPrefix = useAssessmentVersion ? "assmcq" : "question";
+
 	// correctDisplayIdInteger is used for MCQ but not Survey - the value will be ignored by the
 	// survey jsp page.
 	Integer correctDisplayIdInteger = WebUtil.readIntParam(request, paramPrefix + questionNumber + "correct", true);
