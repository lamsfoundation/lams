--- conflicted
+++ resolved
@@ -896,39 +896,6 @@
     }
 
     /**
-<<<<<<< HEAD
-=======
-     * Helper method to create a MCQ tool content. Title, instructions and questions are required (see tool for full
-     * details of questions). Other fields are optional.
-     */
-    protected Long createMCQToolContent(UserDTO user, String title, String instructions,
-	    boolean useSelectLeaderToolOuput, boolean enableConfidenceLevel, boolean prefixAnswersWithLetters,
-	    ArrayNode questions) throws IOException {
-
-	ObjectNode toolContentJSON = AuthoringService.createStandardToolContent(title, instructions, null, null, null,
-		null);
-	toolContentJSON.put(RestTags.USE_SELECT_LEADER_TOOL_OUTPUT, useSelectLeaderToolOuput);
-	toolContentJSON.set(RestTags.QUESTIONS, questions);
-	toolContentJSON.put(RestTags.ENABLE_CONFIDENCE_LEVELS, enableConfidenceLevel);
-	toolContentJSON.put("prefixAnswersWithLetters", prefixAnswersWithLetters);
-	return authoringService.createToolContent(user, LdTemplateController.MCQ_TOOL_SIGNATURE, toolContentJSON);
-    }
-
-    /**
-     * Creates a MCQ activity's JSON details.
-     */
-    protected ObjectNode createMCQActivity(AtomicInteger uiid, int order, Integer[] layoutCoords, Long toolContentID,
-	    String contentFolderID, Integer groupingUIID, Integer parentUIID, Integer parentActivityType,
-	    String activityTitle) {
-
-	return createToolActivity(uiid, order, layoutCoords, LdTemplateController.MCQ_TOOL_SIGNATURE,
-		LdTemplateController.MCQ_ICON, toolContentID, contentFolderID, groupingUIID, parentUIID,
-		parentActivityType, activityTitle != null ? activityTitle : "Multiple Choice",
-		LdTemplateController.MCQ_TOOL_OUTPUT_DEFINITION);
-    }
-
-    /**
->>>>>>> 188d0e3d
      * Helper method to create a mindmap tool content.
      */
     protected Long createMindmapToolContent(UserDTO user, String title, String instructions, boolean lockWhenFinished,
