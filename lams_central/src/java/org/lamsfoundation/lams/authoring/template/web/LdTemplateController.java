/****************************************************************
 * Copyright (C) 2005 LAMS Foundation (http://lamsfoundation.org)
 * =============================================================
 * License Information: http://lamsfoundation.org/licensing/lams/2.0/
 *
 * This program is free software; you can redistribute it and/or modify
 * it under the terms of the GNU General Public License version 2.0
 * as published by the Free Software Foundation.
 *
 * This program is distributed in the hope that it will be useful,
 * but WITHOUT ANY WARRANTY; without even the implied warranty of
 * MERCHANTABILITY or FITNESS FOR A PARTICULAR PURPOSE.  See the
 * GNU General Public License for more details.
 *
 * You should have received a copy of the GNU General Public License
 * along with this program; if not, write to the Free Software
 * Foundation, Inc., 51 Franklin Street, Fifth Floor, Boston, MA 02110-1301
 * USA
 *
 * http://www.gnu.org/licenses/gpl.txt
 * ****************************************************************
 */
package org.lamsfoundation.lams.authoring.template.web;

import java.io.File;
import java.io.IOException;
import java.io.UnsupportedEncodingException;
import java.text.DecimalFormat;
import java.text.MessageFormat;
import java.text.NumberFormat;
import java.util.ArrayList;
import java.util.LinkedList;
import java.util.List;
import java.util.ResourceBundle;
import java.util.Set;
import java.util.TreeMap;
import java.util.concurrent.atomic.AtomicInteger;

import javax.servlet.http.HttpServletRequest;
import javax.servlet.http.HttpServletResponse;
import javax.servlet.http.HttpSession;

import org.apache.log4j.Logger;
import org.lamsfoundation.lams.authoring.service.AuthoringService;
import org.lamsfoundation.lams.authoring.service.IAuthoringFullService;
import org.lamsfoundation.lams.authoring.template.AssessMCAnswer;
import org.lamsfoundation.lams.authoring.template.Assessment;
import org.lamsfoundation.lams.authoring.template.Option;
import org.lamsfoundation.lams.authoring.template.TextUtil;
import org.lamsfoundation.lams.learningdesign.Activity;
import org.lamsfoundation.lams.learningdesign.GateActivity;
import org.lamsfoundation.lams.learningdesign.Grouping;
import org.lamsfoundation.lams.learningdesign.LearningDesign;
import org.lamsfoundation.lams.learningdesign.exception.LearningDesignException;
import org.lamsfoundation.lams.qb.model.QbOption;
import org.lamsfoundation.lams.qb.model.QbQuestion;
import org.lamsfoundation.lams.qb.service.IQbService;
import org.lamsfoundation.lams.questions.Answer;
import org.lamsfoundation.lams.questions.Question;
import org.lamsfoundation.lams.questions.QuestionParser;
import org.lamsfoundation.lams.rest.RestTags;
import org.lamsfoundation.lams.tool.Tool;
import org.lamsfoundation.lams.tool.dao.IToolDAO;
import org.lamsfoundation.lams.tool.service.ILamsCoreToolService;
import org.lamsfoundation.lams.usermanagement.dto.UserDTO;
import org.lamsfoundation.lams.util.AuthoringJsonTags;
import org.lamsfoundation.lams.util.FileUtil;
import org.lamsfoundation.lams.util.JsonUtil;
import org.lamsfoundation.lams.util.WebUtil;
import org.lamsfoundation.lams.web.util.AttributeNames;
import org.lamsfoundation.lams.workspace.service.IWorkspaceManagementService;
import org.springframework.beans.factory.annotation.Autowired;
import org.springframework.stereotype.Controller;
import org.springframework.ui.Model;
import org.springframework.web.bind.annotation.RequestMapping;
import org.springframework.web.bind.annotation.RequestParam;
import org.springframework.web.bind.annotation.ResponseBody;
import org.springframework.web.context.WebApplicationContext;

import com.fasterxml.jackson.databind.node.ArrayNode;
import com.fasterxml.jackson.databind.node.JsonNodeFactory;
import com.fasterxml.jackson.databind.node.ObjectNode;

/**
 * Base class for actions processing Learning Design templates.
 *
 * A little history: This code was written when we were still using Struts but we were phasing it out. So it was written
 * with the
 * minimal of Struts code, which was then swapped to being the minimal Spring MVC. Now we are using Spring MVC it would
 * be nice to convert to using more Spring MVC features rather than adding parts piecemeal as the template pages
 * become more complicated. Rather than relying on the web page to keep all the data and doing ajax updates, it would be
 * nice to have a session form or the like backing the page. It would make it easier to have the templates load an
 * existing
 * design from the database for modification and make the processing when the template is saved so it doesn't do one
 * huge
 * parse in one go.
 *
 * Would also be nice to stop hardcoding the icons!
 *
 * @author Marcin Cieslak, Fiona Malikoff
 */
@Controller
public abstract class LdTemplateController {

    @Autowired
    WebApplicationContext applictionContext;

    // Used to append the number to the group label - format as 2 digits so it sorts better.
    NumberFormat groupNumberFormatter = new DecimalFormat("00");

    private static Logger log = Logger.getLogger(LdTemplateController.class);
    public static final int MAX_OPTION_COUNT = 20;
    public static final int MAX_FLOATING_ACTIVITY_OPTIONS = 6; // Hardcoded in the Flash client

    public static final String PARENT_ACTIVITY_TYPE = "parentActivityType"; // used to work out transitions - not used by the authoring module

    @Autowired
    protected ILamsCoreToolService lamsCoreToolService;
    @Autowired
    protected IWorkspaceManagementService workspaceManagementService;
    @Autowired
    protected IAuthoringFullService authoringService;
    @Autowired
    protected IQbService qbService;
    @Autowired
    protected IToolDAO toolDAO;

    protected static final String CONTENT_TYPE_JSON = "application/json;charset=utf-8";

    // icon strings found in the lams_learningdesign_activity table
    protected static final String ASSESSMENT_TOOL_SIGNATURE = "laasse10";
    protected static final String ASSESSMENT_ICON = "tool/laasse10/images/icon_assessment.svg";
    protected static final String ASSESSMENT_TOOL_OUTPUT_DEFINITION = "learner.total.score";
    protected static final String CHAT_TOOL_SIGNATURE = "lachat11";
    protected static final String CHAT_ICON = "tool/lachat11/images/icon_chat.svg";
    protected static final String DOKU_TOOL_SIGNATURE = "ladoku11";
    protected static final String DOKU_ICON = "tool/ladoku11/images/icon_dokumaran.svg";
    protected static final String FORUM_TOOL_SIGNATURE = "lafrum11";
    protected static final String FORUM_ICON = "tool/lafrum11/images/icon_forum.svg";
    protected static final String LEADER_TOOL_SIGNATURE = "lalead11";
<<<<<<< HEAD
    protected static final String LEADER_ICON = "tool/lalead11/images/icon_leaderselection.swf";
=======
    protected static final String LEADER_ICON = "tool/lalead11/images/icon_leaderselection.svg";
    protected static final String MCQ_TOOL_SIGNATURE = "lamc11";
    protected static final String MCQ_ICON = "tool/lamc11/images/icon_mcq.svg";
    protected static final String MCQ_TOOL_OUTPUT_DEFINITION = "learner.mark";
>>>>>>> 4436ad48
    protected static final String NOTEBOOK_TOOL_SIGNATURE = "lantbk11";
    protected static final String NOTEBOOK_ICON = "tool/lantbk11/images/icon_notebook.svg";
    protected static final String NOTICEBOARD_TOOL_SIGNATURE = "lanb11";
    protected static final String NOTICEBOARD_ICON = "tool/lanb11/images/icon_htmlnb.svg";
    protected static final String QA_TOOL_SIGNATURE = "laqa11";
    protected static final String QA_ICON = "tool/laqa11/images/icon_questionanswer.svg";
    protected static final String SHARE_RESOURCES_TOOL_SIGNATURE = "larsrc11";
    protected static final String SHARE_RESOURCES_ICON = "tool/larsrc11/images/icon_rsrc.svg";
    protected static final String SCRATCHIE_TOOL_SIGNATURE = "lascrt11";
    protected static final String SCRATCHIE_ICON = "tool/lascrt11/images/icon_scratchie.svg";
    protected static final String SCRATCHIE_TOOL_OUTPUT_DEFINITION = "learner.mark";
    protected static final String SCRIBE_TOOL_SIGNATURE = "lascrb11";
    protected static final String SCRIBE_ICON = "tool/lascrb11/images/icon_scribe.svg";
    protected static final String SUBMIT_TOOL_SIGNATURE = "lasbmt11";
    protected static final String SUBMIT_ICON = "tool/lasbmt11/images/icon_reportsubmission.svg";
    protected static final String SURVEY_TOOL_SIGNATURE = "lasurv11";
    protected static final String SURVEY_ICON = "tool/lasurv11/images/icon_survey.svg";
    protected static final String WIKI_TOOL_SIGNATURE = "lawiki10";
    protected static final String WIKI_ICON = "tool/lawiki10/images/icon_wiki.svg";
    protected static final String MINDMAP_TOOL_SIGNATURE = "lamind10";
    protected static final String MINDMAP_ICON = "tool/lamind10/images/icon_mindmap.svg";
    protected static final String VOTE_TOOL_SIGNATURE = "lavote11";
    protected static final String VOTE_ICON = "tool/lavote11/images/icon_ranking.svg";
    protected static final String PEER_REVIEW_TOOL_SIGNATURE = "laprev11";
    protected static final String PEER_REVIEW_ICON = "tool/laprev11/images/icon_peerreview.svg";

    protected static final String CHAT_SCRIBE_DESC = "Combined Chat and Scribe";
    protected static final String FORUM_SCRIBE_DESC = "Combined Forum and Scribe";
    protected static final String RESOURCES_FORUM_DESC = "Combined Share Resources and Forum";

    protected static final String TOOL_CONTENT_SERVLET_URL_SUFFIX = "/lams/rest/ToolContent";
    protected static final String LEARNING_DESIGN_SERVLET_URL_SUFFIX = "/lams/rest/LearningDesign";

    @RequestMapping("")
    @ResponseBody
    public final String unspecified(HttpServletRequest request, HttpServletResponse response, HttpSession httpSession)
	    throws Exception {
	ObjectNode responseJSON = null;
	try {
	    responseJSON = createLearningDesign(request, httpSession);

	    if (!responseJSON.has("learningDesignID") && !responseJSON.has("errors")) {
		log.error(
			"The Learning Design was not created successfully. ResponseJSON missing both learningDesignID and errors"
				+ responseJSON.toString());
		responseJSON = JsonNodeFactory.instance.objectNode();
		responseJSON.put("fatal",
			"The Learning Design was not created successfully. See the server log for more details.");
	    }
	} catch (Exception e) {
	    log.error(e.getMessage(), e);
	    responseJSON = JsonNodeFactory.instance.objectNode();
	    responseJSON.put("fatal",
		    "The Learning Design was not created successfully. See the server log for more details.\n\n"
			    + e.getMessage());
	}

	response.setContentType("application/json;charset=utf-8");
	return responseJSON.toString();
    }

    /**
     * If you have a CKEditor in your template interface, you should set up an "init" forward for your servlet in
     * response to this call (e.g. pbl.do?method=init) and it should forward to your JSP form. Calling this method sets
     * up the contentFolderID needed by the CKEditor to support image upload. The fields that match these values
     * are in init.jsp and should be included in the JSP form. The JSP should then call the unspecified
     * method (e.g. pbl.do) to process the form.
     *
     * If you wish to set up other values in the initialisation that are form specific, override this method
     * in your servlet, remembering to call this method.
     */
    @RequestMapping("/init")
    public String init(HttpServletRequest request) throws Exception {
	String contentFolderID = FileUtil.generateUniqueContentFolderID();
	request.setAttribute(RestTags.CONTENT_FOLDER_ID, contentFolderID);
	return "authoring/template/tbl/tbl";
    }

    public String init(HttpServletRequest request, String forward) throws Exception {
	String contentFolderID = FileUtil.generateUniqueContentFolderID();
	request.setAttribute(RestTags.CONTENT_FOLDER_ID, contentFolderID);
	return forward;
    }

    protected abstract ObjectNode createLearningDesign(HttpServletRequest request, HttpSession httpSession)
	    throws Exception;

    /**
     * Creates transitions between activities in the order they were created.
     * Simple version used if no sequence activities are used.
     */
    protected ArrayNode createTransitions(AtomicInteger maxUIID, ArrayNode activities) {
	ArrayNode transitions = JsonNodeFactory.instance.arrayNode();
	return createTransitions(transitions, maxUIID, activities);
    }

    /**
     * Creates transitions between activities in the order they were created.
     * Complex version used if sequence activities are used - then the top level activities go in one set and each
     * sequence
     * activity is its own set of activities.
     */
    protected ArrayNode createTransitions(AtomicInteger maxUIID, Set<ArrayNode> setsOfActivities) {
	ArrayNode transitions = JsonNodeFactory.instance.arrayNode();
	if (setsOfActivities != null) {
	    for (ArrayNode activities : setsOfActivities) {
		createTransitions(transitions, maxUIID, activities);
	    }
	}
	return transitions;
    }

    /**
     * Processes the transitions between activities within a sequence. This could be the overall
     * sequence or activities within a SequenceActivity. The transitions parameter must not be null.
     */
    private ArrayNode createTransitions(ArrayNode transitions, AtomicInteger maxUIID, ArrayNode activities) {

	for (int activityIndex = 1; activityIndex < activities.size(); activityIndex++) {
	    // If it has parent activity that is a parallel activity or support activity then skip to the next one.
	    // If the parent activity is a sequence activity then we do want transitions
	    ObjectNode fromActivity = (ObjectNode) activities.get(activityIndex - 1);
	    ObjectNode toActivity = (ObjectNode) activities.get(activityIndex);
	    Integer parentType = JsonUtil.optInt(toActivity, PARENT_ACTIVITY_TYPE, (Integer) null);
	    while ((activityIndex < activities.size()) && parentType != null
		    && !parentType.equals(Activity.SEQUENCE_ACTIVITY_TYPE)) {
		activityIndex++;
		toActivity = (ObjectNode) activities.get(activityIndex);
		parentType = JsonUtil.optInt(toActivity, PARENT_ACTIVITY_TYPE, (Integer) null);
	    }
	    int fromUIID = JsonUtil.optInt(fromActivity, AuthoringJsonTags.ACTIVITY_UIID);
	    int toUIID = JsonUtil.optInt(toActivity, AuthoringJsonTags.ACTIVITY_UIID);

	    ObjectNode transitionJSON = JsonNodeFactory.instance.objectNode();
	    transitionJSON.put(AuthoringJsonTags.TRANSITION_UIID, maxUIID.incrementAndGet());
	    transitionJSON.put(AuthoringJsonTags.FROM_ACTIVITY_UIID, fromUIID);
	    transitionJSON.put(AuthoringJsonTags.TO_ACTIVITY_UIID, toUIID);
	    transitionJSON.put(AuthoringJsonTags.TRANSITION_TYPE, 0);

	    transitions.add(transitionJSON);

	    // don't need the parent type any more so remove it so authoring won't get it!
	    fromActivity.remove(PARENT_ACTIVITY_TYPE);
	}

	return transitions;
    }

    protected static final int rowHeightSpace = 120;
    protected static final int activityWidthSpace = 240;
    protected static final int gateHeightOffset = 20;
    protected static final int gateWidthOffset = 70;

    /**
     * Calculate where to draw an activity. Aim for 4 activities per line. Returns Integer[x,y]
     * Used when there is no hardcoding of location of activities.
     * If some activities use hardcoding of layout, then see calcPositionNextRight(), calcPositionBelow()
     * to calculate relative positions.
     *
     * @return
     */
    protected Integer[] calcPosition(int order) {
	Integer[] pos = new Integer[2];
	int activity4space = activityWidthSpace * 4;
	int rawPos = order * activityWidthSpace;
	int rowNum = rawPos / (activity4space);
	pos[0] = (20 + rawPos) - (rowNum * activity4space); // x
	pos[1] = rowHeightSpace + (rowHeightSpace * rowNum); // y

	return pos;
    }

    /** Work out the next location for an activity to the right of the current activity (given by currPos) */
    protected Integer[] calcPositionNextRight(Integer[] currPos) {
	Integer[] newPos = new Integer[2];
	newPos[1] = currPos[1]; // same row so y co-ord stays the same
	newPos[0] = currPos[0] + activityWidthSpace; // move x co-ord along to the right.
	return newPos;
    }

    /** Work out the next location for an activity directly below the current activity (given by currPos) */
    protected Integer[] calcPositionBelow(Integer[] currPos) {
	Integer[] newPos = new Integer[2];
	newPos[0] = currPos[0]; // same column so x co-ord stays the same
	newPos[1] = currPos[1] + rowHeightSpace; // move y co-ord down a row.
	return newPos;
    }

    /** Work out the offset for a gate icon - different size to an ordinary icons */
    protected Integer[] calcGateOffset(Integer[] currPos) {
	Integer[] newPos = new Integer[2];
	newPos[1] = currPos[1] + gateHeightOffset;
	newPos[0] = currPos[0] + gateWidthOffset;
	return newPos;
    }

    /**
     * Create a title for this learning design, within the right length for the database. The userEnteredString is
     * capitalised and whitespace is removed. The call to saveLearningDesign will make it unique by appending a date
     * if needed.
     *
     * @param sequenceTitle
     * @param workspaceFolderID
     * @return
     */
    private String createTitle(String templateCode, String userEnteredString, Integer workspaceFolderID) {
	String title = WebUtil.removeHTMLtags(userEnteredString);
	title = title.replaceAll("[@%<>/^/*/$]", "");
	if (title.length() > 220) {
	    title.substring(0, 220);
	}
	return title;
    }

    /**
     * Setup Learning Design JSON Data
     *
     * @throws IOException
     * @
     * @throws
     *       HttpException
     */
    protected ObjectNode saveLearningDesign(String templateCode, String userEnteredTitleString,
	    String userEnteredDescription, Integer workspaceFolderID, String contentFolderId, Integer maxUIID,
	    ArrayNode activities, ArrayNode transitions, ArrayNode groupings, ArrayNode branchMappings)
	    throws IOException {

	// fill in required LD data
	ObjectNode ldJSON = JsonNodeFactory.instance.objectNode();
	ldJSON.put(AuthoringJsonTags.WORKSPACE_FOLDER_ID, workspaceFolderID);
	ldJSON.put(AuthoringJsonTags.COPY_TYPE, 1);
	ldJSON.put(AuthoringJsonTags.TITLE, createTitle(templateCode, userEnteredTitleString, workspaceFolderID));
	ldJSON.put(AuthoringJsonTags.DESCRIPTION, WebUtil.removeHTMLtags(userEnteredDescription));
	ldJSON.put(AuthoringJsonTags.DESIGN_TYPE, templateCode.toLowerCase());
	ldJSON.put(AuthoringJsonTags.MAX_ID, maxUIID);
	ldJSON.put(AuthoringJsonTags.READ_ONLY, false);
	ldJSON.put(AuthoringJsonTags.EDIT_OVERRIDE_LOCK, false);
	ldJSON.put(AuthoringJsonTags.CONTENT_FOLDER_ID, contentFolderId);
	ldJSON.put(AuthoringJsonTags.SAVE_MODE, 0);
	ldJSON.put(AuthoringJsonTags.VALID_DESIGN, true);
	ldJSON.set(AuthoringJsonTags.ACTIVITIES, activities);
	ldJSON.set(AuthoringJsonTags.TRANSITIONS, transitions);
	ldJSON.set(AuthoringJsonTags.GROUPINGS, groupings);
	ldJSON.set(AuthoringJsonTags.BRANCH_MAPPINGS, branchMappings);

	LearningDesign learningDesign = null;
	try {
	    learningDesign = authoringService.saveLearningDesignDetails(ldJSON);
	} catch (Exception e) {
	    log.error("Unable to save learning design with details " + ldJSON, e);
	    throw new LearningDesignException("Unable to save learning design with details " + ldJSON);
	}

	ObjectNode responseJSON = JsonNodeFactory.instance.objectNode();
	responseJSON.put("learningDesignID", learningDesign.getLearningDesignId());
	responseJSON.put("title", learningDesign.getTitle());
	return responseJSON;
    }

    /* ************************************** Non-Tool Activity methods ******************************************** */
    protected ObjectNode createGateActivity(AtomicInteger uiid, int order, Integer[] layoutCoords, String activityTitle,
	    String activityDescription, boolean gateStopAtPrecedingActivity) {

	ObjectNode activityJSON = JsonNodeFactory.instance.objectNode();
	Integer[] pos = layoutCoords;
	if (pos == null) {
	    pos = calcPosition(order);
	    pos[0] = pos[0] + 40; // gate is only a small icon so it needs to be offset to look right
	    pos[1] = pos[1] + 15;
	}
	;

	activityJSON.put(AuthoringJsonTags.ACTIVITY_UIID, uiid.incrementAndGet());
	activityJSON.put(AuthoringJsonTags.GROUPING_SUPPORT_TYPE, 2);
	activityJSON.put(AuthoringJsonTags.APPLY_GROUPING, false);
	activityJSON.put(AuthoringJsonTags.XCOORD, pos[0]);
	activityJSON.put(AuthoringJsonTags.YCOORD, pos[1]);
	activityJSON.put(AuthoringJsonTags.ACTIVITY_TITLE, activityTitle != null ? activityTitle : "Gate");
	if (activityDescription != null) {
	    activityJSON.put(AuthoringJsonTags.DESCRIPTION, activityDescription);
	}
	activityJSON.put(AuthoringJsonTags.ACTIVITY_TYPE_ID, Activity.PERMISSION_GATE_ACTIVITY_TYPE);
	activityJSON.put(AuthoringJsonTags.GATE_ACTIVITY_LEVEL_ID, GateActivity.LEARNER_GATE_LEVEL);
	activityJSON.put(AuthoringJsonTags.GATE_STOP_AT_PRECEDING_ACTIVITY, gateStopAtPrecedingActivity);

	return activityJSON;
    }

    protected ObjectNode createScheduledGateActivity(AtomicInteger uiid, int order, Integer[] layoutCoords,
	    String activityTitle, String activityDescription, Long startOffset, boolean gateStopAtPrecedingActivity) {

	ObjectNode activityJSON = createGateActivity(uiid, order, layoutCoords, activityTitle, activityDescription,
		gateStopAtPrecedingActivity);
	activityJSON.put(AuthoringJsonTags.ACTIVITY_TYPE_ID, Activity.SCHEDULE_GATE_ACTIVITY_TYPE);
	activityJSON.put(AuthoringJsonTags.GATE_START_OFFSET, startOffset);

	return activityJSON;
    }

    /** Create a group activity's JSON objects */
    protected ObjectNode[] createGroupingActivity(AtomicInteger uiid, int order, Integer[] layoutCoords,
	    Integer groupingTypeID, Integer numLearners, Integer numGroups, String title, String[] groupNames,
	    ResourceBundle appBundle, MessageFormat formatter) {
	ObjectNode[] responseJSONs = new ObjectNode[2];

	ObjectNode groupingJSON = JsonNodeFactory.instance.objectNode();
	responseJSONs[1] = groupingJSON;
	int groupingUIID = uiid.incrementAndGet();
	groupingJSON.put(AuthoringJsonTags.GROUPING_UIID, groupingUIID);
	groupingJSON.put(AuthoringJsonTags.GROUPING_TYPE_ID, groupingTypeID);
	if (groupingTypeID.equals(Grouping.CHOSEN_GROUPING_TYPE)) {
	    groupingJSON.put(AuthoringJsonTags.MAX_NUMBER_OF_GROUPS, numGroups);
	} else {
	    groupingJSON.put(AuthoringJsonTags.NUMBER_OF_GROUPS, numGroups);
	}
	groupingJSON.put(AuthoringJsonTags.LEARNERS_PER_GROUP, numLearners);
	groupingJSON.put(AuthoringJsonTags.EQUAL_NUMBER_OF_LEARNERS_PER_GROUP, Boolean.FALSE);

	// mimic what Authoring is doing for the group name creations
	ArrayNode groups = JsonNodeFactory.instance.arrayNode();
	if (groupNames != null) {
	    int orderId = 0;
	    for (String groupName : groupNames) {
		ObjectNode group = JsonNodeFactory.instance.objectNode();
		group.put(AuthoringJsonTags.GROUP_NAME, groupName);
		group.put(AuthoringJsonTags.ORDER_ID, orderId++);
		group.put(AuthoringJsonTags.GROUP_UIID, uiid.incrementAndGet());
		groups.add(group);
	    }
	} else {
	    Integer useNumGroups = (numGroups != null && numGroups > 0) ? numGroups : 2;
	    for (int orderId = 0, groupNum = 1; orderId < useNumGroups; orderId++, groupNum++) {
		ObjectNode group = JsonNodeFactory.instance.objectNode();
		String groupName = TextUtil.getText(appBundle, "authoring.fla.default.group.prefix") + " "
			+ groupNumberFormatter.format(groupNum);

		group.put(AuthoringJsonTags.GROUP_NAME, groupName);
		group.put(AuthoringJsonTags.ORDER_ID, orderId);
		group.put(AuthoringJsonTags.GROUP_UIID, uiid.incrementAndGet());
		groups.add(group);
	    }
	}
	groupingJSON.set(AuthoringJsonTags.GROUPS, groups);

	Integer[] pos = layoutCoords != null ? layoutCoords : calcPosition(order);

	ObjectNode activityJSON = JsonNodeFactory.instance.objectNode();
	responseJSONs[0] = activityJSON;
	activityJSON.put(AuthoringJsonTags.ACTIVITY_UIID, uiid.incrementAndGet());
	activityJSON.put(AuthoringJsonTags.GROUPING_SUPPORT_TYPE, 2);
	activityJSON.put(AuthoringJsonTags.XCOORD, pos[0]);
	activityJSON.put(AuthoringJsonTags.YCOORD, pos[1]);
	activityJSON.put(AuthoringJsonTags.ACTIVITY_TITLE, title != null ? title : "Grouping");
	activityJSON.put(AuthoringJsonTags.ACTIVITY_TYPE_ID, Activity.GROUPING_ACTIVITY_TYPE);
	activityJSON.put(AuthoringJsonTags.CREATE_GROUPING_UIID, groupingUIID);

	return responseJSONs;
    }

    /**
     * Create a parallel activity from two already created activities. Use one of the descriptions CHAT_SCRIBE_DESC,
     * FORUM_SCRIBE_DESC or RESOURCES_FORUM_DESC for the description field otherwise an exported learning design cannot
     * be imported!
     *
     * @param uiid
     * @param order
     * @return
     * @
     */
    protected ObjectNode createParallelActivity(AtomicInteger uiid, int order, Integer[] layoutCoords,
	    Integer groupingUIID, String activityTitle, String description) {
	ObjectNode activityJSON = JsonNodeFactory.instance.objectNode();

	Integer[] pos = layoutCoords;
	if (pos == null) {
	    pos = calcPosition(order);
	    pos[1] = pos[1] - 50; // Extra tall!
	}
	;

	activityJSON.put(AuthoringJsonTags.ACTIVITY_UIID, uiid.incrementAndGet());
	activityJSON.put(AuthoringJsonTags.GROUPING_SUPPORT_TYPE, 2);
	activityJSON.put(AuthoringJsonTags.APPLY_GROUPING, false);
	activityJSON.put(AuthoringJsonTags.XCOORD, pos[0]);
	activityJSON.put(AuthoringJsonTags.YCOORD, pos[1]);
	activityJSON.put(AuthoringJsonTags.ACTIVITY_TITLE, activityTitle != null ? activityTitle : "Parallel Activity");
	activityJSON.put(AuthoringJsonTags.ACTIVITY_TYPE_ID, Activity.PARALLEL_ACTIVITY_TYPE);
	activityJSON.put(AuthoringJsonTags.DESCRIPTION, description);
	if (groupingUIID != null) {
	    activityJSON.put(AuthoringJsonTags.GROUPING_UIID, groupingUIID);
	    activityJSON.put(AuthoringJsonTags.APPLY_GROUPING, true);
	} else {
	    activityJSON.put(AuthoringJsonTags.APPLY_GROUPING, false);
	}
	return activityJSON;
    }

    /**
     * Create a support activity group from already created activities. The support activities run outside the
     * sequenced activities
     */
    protected ObjectNode createSupportActivity(AtomicInteger uiid, int order, Integer[] layoutCoords) {
	Integer[] pos = layoutCoords;
	if (pos == null) {
	    pos = calcPosition(order);
	    pos[0] = 20;
	    pos[1] = pos[1] + rowHeightSpace; // put it on its own line down the bottom
	}

	ObjectNode activityJSON = JsonNodeFactory.instance.objectNode();
	activityJSON.put(AuthoringJsonTags.ACTIVITY_UIID, uiid.incrementAndGet());
	activityJSON.put(AuthoringJsonTags.GROUPING_SUPPORT_TYPE, Activity.GROUPING_SUPPORT_NONE);
	activityJSON.put(AuthoringJsonTags.APPLY_GROUPING, false);
	activityJSON.put(AuthoringJsonTags.XCOORD, pos[0]);
	activityJSON.put(AuthoringJsonTags.YCOORD, pos[1]);
	activityJSON.put(AuthoringJsonTags.ACTIVITY_TITLE, "Support Activity");
	activityJSON.put(AuthoringJsonTags.ACTIVITY_TYPE_ID, Activity.FLOATING_ACTIVITY_TYPE);
	activityJSON.put(AuthoringJsonTags.MAX_ACTIVITIES, MAX_FLOATING_ACTIVITY_OPTIONS);
	return activityJSON;
    }

    /**
     * Create a sequence (or branch) activity, which is a single path that a user follows. This activity will go
     * into a branching activity. If branchName is null then the branch will be "Branch <no>".
     * The sequence activity has a circular dependence - to define the SequenceActivity you need the UIID of the first
     * activity in the sequence. But the first activity in the sequence needs the SequenceActivity's UIID as its parent
     * activity UIID.
     * So "reserve" a uuid (using incrementAndGet()) in the template for the SequenceActivity, create the child activity
     * (setting
     * the parent activity as the reserved uiid) and then create the SequenceActivity using the reserved uiid.
     */
    protected ObjectNode createSequenceActivity(Integer reservedUiid, Integer parentUIID, Integer parentActivityType,
	    Integer firstActivityUiid, int orderId, String branchName) {
	ObjectNode activityJSON = JsonNodeFactory.instance.objectNode();
	activityJSON.put(AuthoringJsonTags.ACTIVITY_UIID, reservedUiid);
	activityJSON.put(AuthoringJsonTags.GROUPING_SUPPORT_TYPE, Activity.GROUPING_SUPPORT_OPTIONAL);
	activityJSON.put(AuthoringJsonTags.APPLY_GROUPING, false);
	activityJSON.put(AuthoringJsonTags.ACTIVITY_TITLE, branchName != null ? branchName : "Branch " + orderId);
	activityJSON.put(AuthoringJsonTags.ACTIVITY_TYPE_ID, Activity.SEQUENCE_ACTIVITY_TYPE);
	activityJSON.put(AuthoringJsonTags.ORDER_ID, orderId);
	activityJSON.put(AuthoringJsonTags.PARENT_UIID, parentUIID);
	activityJSON.put(PARENT_ACTIVITY_TYPE, parentActivityType);
	activityJSON.put(AuthoringJsonTags.DEFAULT_ACTIVITY_UIID, firstActivityUiid);
	activityJSON.put(AuthoringJsonTags.STOP_AFTER_ACTIVITY, false);
	return activityJSON;
    }

    /**
     * Map a branch to a group. Creates JSON similar to:
     * {"entryUIID":16,"groupUIID":11,"branchingActivityUIID":1,"sequenceActivityUIID":3}
     * Note: it needs the UIID of the matching group, not of the grouping activity
     *
     * @
     */
    protected ObjectNode createBranchMapping(AtomicInteger uiid, Integer groupUiid, Integer branchingActivityUiid,
	    Integer sequenceActivityUiid) {
	ObjectNode bmJSON = JsonNodeFactory.instance.objectNode();
	bmJSON.put(AuthoringJsonTags.BRANCH_ACTIVITY_ENTRY_UIID, uiid.incrementAndGet());
	bmJSON.put(AuthoringJsonTags.GROUP_UIID, groupUiid);
	bmJSON.put(AuthoringJsonTags.BRANCH_ACTIVITY_UIID, branchingActivityUiid);
	bmJSON.put(AuthoringJsonTags.BRANCH_SEQUENCE_ACTIVITY_UIID, sequenceActivityUiid);
	return bmJSON;

    }

    /**
     * Create the overall branching activity, which will have branch activities as its children.
     * Branch selected based on a group.
     *
     * The branching activity has a circular dependence - to define the BranchingActivity you need the UIID of the
     * default branch (sequence).
     * But the default sequence needs the BranchingActivity's UIID as its parent activity UIID.
     * So "reserve" a uuid (using incrementAndGet()) in the template for the BranchingActivity, create the branches
     * (setting
     * the parent activity as the reserved uiid) and then create the BranchingActivity using the reserved uiid.
     */
    protected ObjectNode createGroupBranchingActivity(Integer reservedUiid, Integer defaultBranchUiid,
	    Integer groupingUiid, int order, Integer[] layoutCoords, Integer[] startCoords, Integer[] endCoords,
	    String activityTitle) {
	ObjectNode activityJSON = createBranchingActivity(reservedUiid, defaultBranchUiid, groupingUiid, order,
		layoutCoords, startCoords, endCoords, activityTitle, Activity.GROUP_BRANCHING_ACTIVITY_TYPE);
	return activityJSON;
    }

    /**
     * Create the overall branching activity, which will have branch activities as its children.
     * TODO Branch selected by monitor. Not yet implemented as the branch mappings are yet to be investigated.
     */
//    protected ObjectNode createChosenBranchingActivity(AtomicInteger uiid, int order, Integer[] layoutCoords)  {
//	return createBranchingActivity(uiid, order, layoutCoords, Activity.CHOSEN_BRANCHING_ACTIVITY_TYPE);
//    }

    /**
     * Create the overall branching activity, which will have branch activities as its children.
     * Supports instructor's choice and grouped, but not based on learner output as conditions
     * are not implemented in the REST authoring for the tools
     */
    private ObjectNode createBranchingActivity(Integer reservedUiid, Integer defaultBranchUiid, Integer groupingUiid,
	    int order, Integer[] layoutCoords, Integer[] startCoords, Integer[] endCoords, String activityTitle,
	    int activityType) {

	ObjectNode activityJSON = JsonNodeFactory.instance.objectNode();
	activityJSON.put(AuthoringJsonTags.ACTIVITY_UIID, reservedUiid);
	activityJSON.put(AuthoringJsonTags.GROUPING_SUPPORT_TYPE, Activity.GROUPING_SUPPORT_OPTIONAL);
	activityJSON.put(AuthoringJsonTags.ACTIVITY_TITLE, activityTitle != null ? activityTitle : "Branching");
	activityJSON.put(AuthoringJsonTags.ACTIVITY_TYPE_ID, activityType);
	activityJSON.put(AuthoringJsonTags.MAX_ACTIVITIES, MAX_FLOATING_ACTIVITY_OPTIONS);
	activityJSON.put(AuthoringJsonTags.XCOORD, layoutCoords[0]);
	activityJSON.put(AuthoringJsonTags.YCOORD, layoutCoords[1]);
	activityJSON.put(AuthoringJsonTags.START_XCOORD, startCoords[0]);
	activityJSON.put(AuthoringJsonTags.START_YCOORD, startCoords[1]);
	activityJSON.put(AuthoringJsonTags.END_XCOORD, endCoords[0]);
	activityJSON.put(AuthoringJsonTags.END_YCOORD, endCoords[1]);
	activityJSON.put(AuthoringJsonTags.STOP_AFTER_ACTIVITY, false);
	activityJSON.put(AuthoringJsonTags.DEFAULT_ACTIVITY_UIID, defaultBranchUiid);

	if (groupingUiid != null) {
	    activityJSON.put(AuthoringJsonTags.GROUPING_UIID, groupingUiid);
	    activityJSON.put(AuthoringJsonTags.APPLY_GROUPING, true);
	} else {
	    activityJSON.put(AuthoringJsonTags.APPLY_GROUPING, false);
	}

	return activityJSON;
    }

    /**
     * General method to create tool activity. All calls to create an activity relating to a tool should go through this
     * method
     */
    protected ObjectNode createToolActivity(AtomicInteger uiid, int order, Integer[] layoutCoords, String toolSignature,
	    String toolIcon, Long toolContentID, String contentFolderID, Integer groupingUIID, Integer parentUIID,
	    Integer parentActivityType, String activityTitle) {
	return createToolActivity(uiid, order, layoutCoords, toolSignature, toolIcon, toolContentID, contentFolderID,
		groupingUIID, parentUIID, parentActivityType, activityTitle, null);
    }

    protected ObjectNode createToolActivity(AtomicInteger uiid, int order, Integer[] layoutCoords, String toolSignature,
	    String toolIcon, Long toolContentID, String contentFolderID, Integer groupingUIID, Integer parentUIID,
	    Integer parentActivityType, String activityTitle, String toolOutputDefinition) {
	ObjectNode activityJSON = JsonNodeFactory.instance.objectNode();
	Tool tool = getTool(toolSignature);

	Integer[] pos = layoutCoords != null ? layoutCoords : calcPosition(order);

	activityJSON.put(AuthoringJsonTags.ACTIVITY_UIID, uiid.incrementAndGet());
	activityJSON.put(RestTags.CONTENT_FOLDER_ID, contentFolderID);
	activityJSON.put(AuthoringJsonTags.TOOL_ID, tool.getToolId());
	activityJSON.put(AuthoringJsonTags.LEARNING_LIBRARY_ID, tool.getLearningLibraryId());
	activityJSON.put(AuthoringJsonTags.TOOL_CONTENT_ID, toolContentID);
	activityJSON.put(AuthoringJsonTags.GROUPING_SUPPORT_TYPE, 2); // based on values in lams_learning_activity field - this seem to be
	// 2 for all tools
	activityJSON.put(AuthoringJsonTags.LIBRARY_IMAGE, toolIcon);
	activityJSON.put(AuthoringJsonTags.XCOORD, pos[0]);
	activityJSON.put(AuthoringJsonTags.YCOORD, pos[1]);
	activityJSON.put(AuthoringJsonTags.ACTIVITY_TITLE, activityTitle != null ? activityTitle : "Activity");
	activityJSON.put(AuthoringJsonTags.ACTIVITY_TYPE_ID, Activity.TOOL_ACTIVITY_TYPE);
	if (parentUIID != null) {
	    activityJSON.put(AuthoringJsonTags.PARENT_UIID, parentUIID);
	    activityJSON.put(PARENT_ACTIVITY_TYPE, parentActivityType);
	}
	if (groupingUIID != null) {
	    activityJSON.put(AuthoringJsonTags.GROUPING_UIID, groupingUIID);
	    activityJSON.put(AuthoringJsonTags.APPLY_GROUPING, true);
	} else {
	    activityJSON.put(AuthoringJsonTags.APPLY_GROUPING, false);
	}
	if (toolOutputDefinition != null) {
	    activityJSON.put(AuthoringJsonTags.TOOL_OUTPUT_DEFINITION, toolOutputDefinition);
	}
	return activityJSON;
    }

    /**
     * Creates a forum activity's JSON details.
     */
    protected ObjectNode createAssessmentActivity(AtomicInteger uiid, int order, Integer[] layoutCoords,
	    Long toolContentID, String contentFolderID, Integer groupingUIID, Integer parentUIID,
	    Integer parentActivityType, String activityTitle) {

	return createToolActivity(uiid, order, layoutCoords, LdTemplateController.ASSESSMENT_TOOL_SIGNATURE,
		LdTemplateController.ASSESSMENT_ICON, toolContentID, contentFolderID, groupingUIID, parentUIID,
		parentActivityType, activityTitle != null ? activityTitle : "Assessment",
		LdTemplateController.ASSESSMENT_TOOL_OUTPUT_DEFINITION);
    }

    /**
     * Helper method to create a chat tool content. Only title and instructions are needed but we support reflection,
     * lock on
     * finished and filterKeywords in case it is wanted. The keywords should be a comma deliminated string.
     */
    protected Long createChatToolContent(UserDTO user, String title, String instructions, boolean lockWhenFinished,
	    String filterKeywords, String reflectionInstructions) throws IOException {

	ObjectNode toolContentJSON = AuthoringService.createStandardToolContent(title, instructions,
		reflectionInstructions, lockWhenFinished, null, null);
	toolContentJSON.put("filterKeywords", filterKeywords);
	return authoringService.createToolContent(user, LdTemplateController.CHAT_TOOL_SIGNATURE, toolContentJSON);
    }

    /**
     * Creates a noticeboard activity's JSON details.
     */
    protected ObjectNode createChatActivity(AtomicInteger uiid, int order, Integer[] layoutCoords, Long toolContentID,
	    String contentFolderID, Integer groupingUIID, Integer parentUIID, Integer parentActivityType,
	    String activityTitle) {

	return createToolActivity(uiid, order, layoutCoords, LdTemplateController.CHAT_TOOL_SIGNATURE,
		LdTemplateController.CHAT_ICON, toolContentID, contentFolderID, groupingUIID, parentUIID,
		parentActivityType, activityTitle != null ? activityTitle : "Chat");
    }

    /**
     * Helper method to create a forum tool content. Forum is an unusual tool in that it caches user's login names and
     * first/last names Mandatory fields: title & instructions; userDTO which gives user's firstName, lastName &
     * loginName; topics which is Set<Map> where the <Map> contains the keys subject & body There should be at least one
     * topic.
     *
     * Optional fields: allowAnonym, allowEdit, allowNewTopic, allowRateMessages, allowRichTextEditor, allowUpload,
     * limitedMaxCharacters, limitedMinCharacters, lockWhenFinished, maxCharacters, maximumRate, maximumReply,
     * minCharacters minimumRate, minimumReply, notifyLearnersOnForumPosting, notifyLearnersOnMarkRelease,
     * notifyTeachersOnForumPosting reflectInstructions, reflectOnActivity, submissionDeadline
     *
     * @param limitedMaxCharacters
     *            Should the maximum number of characters in a posting be limited
     * @param maxCharacters
     *            if limitedMaxCharacters == true then if maxCharacters == null let forum use default otherwise use the
     *            value supplied.
     */
    protected Long createForumToolContent(UserDTO user, String title, String instructions, boolean lockWhenFinished,
	    boolean allowRichTextEditor, boolean allowNewTopic, boolean allowRateMessages, boolean allowUpload,
	    boolean limitedMaxCharacters, Integer maxCharacters, ArrayNode topics) throws IOException {

	ObjectNode toolContentJSON = AuthoringService.createStandardToolContent(title, instructions, null,
		lockWhenFinished, allowRichTextEditor, user);
	toolContentJSON.set("topics", topics);
	toolContentJSON.put("allowNewTopic", allowNewTopic);
	toolContentJSON.put("allowRateMessages", allowRateMessages);
	toolContentJSON.put("allowUpload", allowUpload);
	toolContentJSON.put("limitedMaxCharacters", limitedMaxCharacters);
	if (limitedMaxCharacters && maxCharacters != null) {
	    toolContentJSON.put("maxCharacters", maxCharacters);
	}
	return authoringService.createToolContent(user, LdTemplateController.FORUM_TOOL_SIGNATURE, toolContentJSON);
    }

    /**
     * Creates a forum activity's JSON details.
     */
    protected ObjectNode createForumActivity(AtomicInteger uiid, int order, Integer[] layoutCoords, Long toolContentID,
	    String contentFolderID, Integer groupingUIID, Integer parentUIID, Integer parentActivityType,
	    String activityTitle) {

	return createToolActivity(uiid, order, layoutCoords, LdTemplateController.FORUM_TOOL_SIGNATURE,
		LdTemplateController.FORUM_ICON, toolContentID, contentFolderID, groupingUIID, parentUIID,
		parentActivityType, activityTitle != null ? activityTitle : "Forum");
    }

    /**
     * Helper method to create a leader selection tool content. Only title and instructions are needed. Leader selection
     * does not support lockWhenFinished.
     */
    protected Long createLeaderSelectionToolContent(UserDTO user, String title, String instructions)
	    throws IOException {
	ObjectNode toolContentJSON = AuthoringService.createStandardToolContent(title, instructions, null, null, null,
		null);
	return authoringService.createToolContent(user, LdTemplateController.LEADER_TOOL_SIGNATURE, toolContentJSON);
    }

    /**
     * Creates a leader selection activity's JSON details.
     */
    protected ObjectNode createLeaderSelectionActivity(AtomicInteger uiid, int order, Integer[] layoutCoords,
	    Long toolContentID, String contentFolderID, Integer groupingUIID, Integer parentUIID,
	    Integer parentActivityType, String activityTitle) {

	return createToolActivity(uiid, order, layoutCoords, LdTemplateController.LEADER_TOOL_SIGNATURE,
		LdTemplateController.LEADER_ICON, toolContentID, contentFolderID, groupingUIID, parentUIID,
		parentActivityType, activityTitle != null ? activityTitle : "Leader Selection");
    }

    /**
     * Helper method to create a notebook tool content. Only title and instructions are needed but we support lock on
     * finished and allow rich text editor in case it is wanted.
     */
    protected Long createNotebookToolContent(UserDTO user, String title, String instructions, boolean lockWhenFinished,
	    boolean allowRichTextEditor) throws IOException {

	ObjectNode toolContentJSON = AuthoringService.createStandardToolContent(title, instructions, null,
		lockWhenFinished, allowRichTextEditor, null);
	return authoringService.createToolContent(user, LdTemplateController.NOTEBOOK_TOOL_SIGNATURE, toolContentJSON);
    }

    /**
     * Creates a noticeboard activity's JSON details.
     */
    protected ObjectNode createNotebookActivity(AtomicInteger uiid, int order, Integer[] layoutCoords,
	    Long toolContentID, String contentFolderID, Integer groupingUIID, Integer parentUIID,
	    Integer parentActivityType, String activityTitle) {

	return createToolActivity(uiid, order, layoutCoords, LdTemplateController.NOTEBOOK_TOOL_SIGNATURE,
		LdTemplateController.NOTEBOOK_ICON, toolContentID, contentFolderID, groupingUIID, parentUIID,
		parentActivityType, activityTitle != null ? activityTitle : "Notebook");
    }

    /**
     * Helper method to create a noticeboard tool content. Only title and content are needed for noticeboard! But we
     * support a reflection in case it is wanted.
     */
    protected Long createNoticeboardToolContent(UserDTO user, String title, String content,
	    String reflectionInstructions) throws IOException {

	ObjectNode toolContentJSON = AuthoringService.createStandardToolContent(title, null, reflectionInstructions,
		null, null, null);
	toolContentJSON.put("content", content != null ? content : "");
	return authoringService.createToolContent(user, LdTemplateController.NOTICEBOARD_TOOL_SIGNATURE,
		toolContentJSON);
    }

    /**
     * Creates a noticeboard activity's JSON details.
     */
    protected ObjectNode createNoticeboardActivity(AtomicInteger uiid, int order, Integer[] layoutCoords,
	    Long toolContentID, String contentFolderID, Integer groupingUIID, Integer parentUIID,
	    Integer parentActivityType, String activityTitle) {

	return createToolActivity(uiid, order, layoutCoords, LdTemplateController.NOTICEBOARD_TOOL_SIGNATURE,
		LdTemplateController.NOTICEBOARD_ICON, toolContentID, contentFolderID, groupingUIID, parentUIID,
		parentActivityType, activityTitle != null ? activityTitle : "Noticeboard");
    }

    /**
     * Helper method to create a Q&A tool content. Only title and instructions are needed but we support other fields in
     * case they are wanted.
     */
    protected Long createQAToolContent(UserDTO user, String title, String instructions, boolean lockWhenFinished,
	    boolean allowRichTextEditor, boolean oneQuestionPerPage, boolean showOtherLearnersAnswers,
	    boolean showOtherLearnersNames, ArrayNode questions) throws IOException {

	ObjectNode toolContentJSON = AuthoringService.createStandardToolContent(title, instructions, null,
		lockWhenFinished, allowRichTextEditor, null);
	toolContentJSON.set(RestTags.QUESTIONS, questions);
	toolContentJSON.put("questionsSequenced", oneQuestionPerPage);
	toolContentJSON.put("showOtherAnswers", showOtherLearnersAnswers);
	toolContentJSON.put("usernameVisible", showOtherLearnersNames);
	return authoringService.createToolContent(user, LdTemplateController.QA_TOOL_SIGNATURE, toolContentJSON);
    }

    /**
     * Creates a Q&A activity's JSON details.
     */
    protected ObjectNode createQAActivity(AtomicInteger uiid, int order, Integer[] layoutCoords, Long toolContentID,
	    String contentFolderID, Integer groupingUIID, Integer parentUIID, Integer parentActivityType,
	    String activityTitle) {

	return createToolActivity(uiid, order, layoutCoords, LdTemplateController.QA_TOOL_SIGNATURE,
		LdTemplateController.QA_ICON, toolContentID, contentFolderID, groupingUIID, parentUIID,
		parentActivityType, activityTitle != null ? activityTitle : "Q&A");
    }

    /**
<<<<<<< HEAD
=======
     * Helper method to create a MCQ tool content. Title, instructions and questions are required (see tool for full
     * details of questions). Other fields are optional.
     */
    protected Long createMCQToolContent(UserDTO user, String title, String instructions,
	    boolean useSelectLeaderToolOuput, boolean enableConfidenceLevel, boolean prefixAnswersWithLetters,
	    ArrayNode questions) throws IOException {

	ObjectNode toolContentJSON = AuthoringService.createStandardToolContent(title, instructions, null, null, null,
		null);
	toolContentJSON.put(RestTags.USE_SELECT_LEADER_TOOL_OUTPUT, useSelectLeaderToolOuput);
	toolContentJSON.set(RestTags.QUESTIONS, questions);
	toolContentJSON.put(RestTags.ENABLE_CONFIDENCE_LEVELS, enableConfidenceLevel);
	toolContentJSON.put("prefixAnswersWithLetters", prefixAnswersWithLetters);
	return authoringService.createToolContent(user, LdTemplateController.MCQ_TOOL_SIGNATURE, toolContentJSON);
    }

    /**
     * Creates a MCQ activity's JSON details.
     */
    protected ObjectNode createMCQActivity(AtomicInteger uiid, int order, Integer[] layoutCoords, Long toolContentID,
	    String contentFolderID, Integer groupingUIID, Integer parentUIID, Integer parentActivityType,
	    String activityTitle) {

	return createToolActivity(uiid, order, layoutCoords, LdTemplateController.MCQ_TOOL_SIGNATURE,
		LdTemplateController.MCQ_ICON, toolContentID, contentFolderID, groupingUIID, parentUIID,
		parentActivityType, activityTitle != null ? activityTitle : "Multiple Choice",
		LdTemplateController.MCQ_TOOL_OUTPUT_DEFINITION);
    }

    /**
>>>>>>> 4436ad48
     * Helper method to create a mindmap tool content.
     */
    protected Long createMindmapToolContent(UserDTO user, String title, String instructions, boolean lockWhenFinished,
	    boolean multiUserMode, String reflectionInstruction) throws IOException {

	ObjectNode toolContentJSON = AuthoringService.createStandardToolContent(title, instructions, null,
		lockWhenFinished, null, null);
	toolContentJSON.put("multiUserMode", multiUserMode);
	return authoringService.createToolContent(user, LdTemplateController.MINDMAP_TOOL_SIGNATURE, toolContentJSON);
    }

    /**
     * Creates a multiUserMode activity's JSON details.
     */
    protected ObjectNode createMindmapActivity(AtomicInteger uiid, int order, Integer[] layoutCoords,
	    Long toolContentID, String contentFolderID, Integer groupingUIID, Integer parentUIID,
	    Integer parentActivityType, String activityTitle) {

	return createToolActivity(uiid, order, layoutCoords, LdTemplateController.MINDMAP_TOOL_SIGNATURE,
		LdTemplateController.MINDMAP_ICON, toolContentID, contentFolderID, groupingUIID, parentUIID,
		parentActivityType, activityTitle != null ? activityTitle : "MindMap");
    }

    /**
     * Helper method to create a forum tool content. Forum is an unusual tool in that it caches user's login names and
     * first/last names Mandatory fields in toolContentJSON: title, instructions, resources, user fields firstName,
     * lastName and loginName Topics must contain a ArrayNode of ObjectNode objects, which have the following mandatory
     * fields: title, description, type There should be at least one resource object in the Topics array. See
     * ResourceService for the optional entries.
     */
    protected Long createResourcesToolContent(UserDTO user, String title, String instructions, boolean lockWhenFinished,
	    boolean runContentAutomatically, boolean allowLearnerAddURL, boolean allowLearnerAddFile,
	    boolean notifyInstructors, Integer minResourcesToView, String reflectionInstructions, ArrayNode resources)
	    throws IOException {

	ObjectNode toolContentJSON = AuthoringService.createStandardToolContent(title, instructions,
		reflectionInstructions, lockWhenFinished, null, user);
	toolContentJSON.put("allowAddFiles", allowLearnerAddFile);
	toolContentJSON.put("allowAddUrls", allowLearnerAddURL);
	toolContentJSON.put("notifyTeachersOnAssigmentSumbit", notifyInstructors);
	toolContentJSON.put("runAuto", runContentAutomatically);
	if (minResourcesToView != null) {
	    toolContentJSON.put("minViewResourceNumber", minResourcesToView);
	}
	toolContentJSON.set("resources", resources);
	return authoringService.createToolContent(user, LdTemplateController.SHARE_RESOURCES_TOOL_SIGNATURE,
		toolContentJSON);
    }

    // resource type - copied from ResourceConstants
    public static final short RESOURCE_TYPE_URL = 1;
    public static final short RESOURCE_TYPE_FILE = 2;
    public static final short RESOURCE_TYPE_WEBSITE = 3;
    public static final short RESOURCE_TYPE_LEARNING_OBJECT = 4;

    private ObjectNode createResourceItem(String title, short type, String[] instructions, File file, int displayOrder)
	    throws IOException {
	ObjectNode item = JsonNodeFactory.instance.objectNode();
	item.put(RestTags.TITLE, title != null ? title : "");
	item.put("type", type);
	item.put(RestTags.DISPLAY_ORDER, displayOrder);

	if (instructions != null) {
	    item.set("instructions", JsonUtil.readArray(instructions));
	} else {
	    item.set("instructions", JsonNodeFactory.instance.arrayNode());
	}

	// TODO files - need to save it somehow, validate the file size, etc
	if (type != LdTemplateController.RESOURCE_TYPE_URL) {
	    LdTemplateController.log
		    .warn("LD Templates not handling files yet - file, website & LO resources won't work. Filename "
			    + file.getAbsoluteFile());
	}
	return item;
    }

    protected ObjectNode createResourceURL(String title, String[] instructions, String URL, boolean openInNewWindow,
	    int displayOrder) throws IOException {
	ObjectNode obj = createResourceItem(title, LdTemplateController.RESOURCE_TYPE_URL, instructions, null,
		displayOrder);
	obj.put("url", URL);
	obj.put("openUrlNewWindow", openInNewWindow);
	return obj;
    }

    protected ObjectNode createResourceFile(String title, String description, String[] instructions, File file,
	    int displayOrder) throws IOException {
	ObjectNode obj = createResourceItem(title, LdTemplateController.RESOURCE_TYPE_FILE, instructions, file,
		displayOrder);
	obj.put("description", description);
	return obj;
    }

    protected ObjectNode createResourceWebsite(String title, String description, String[] instructions, File file,
	    int displayOrder) throws IOException {
	ObjectNode obj = createResourceItem(title, LdTemplateController.RESOURCE_TYPE_WEBSITE, instructions, file,
		displayOrder);
	obj.put("description", description);
	return obj;
    }

    protected ObjectNode createResourceLearningObject(String title, String description, String[] instructions,
	    File file, int displayOrder) throws IOException {
	ObjectNode obj = createResourceItem(title, LdTemplateController.RESOURCE_TYPE_LEARNING_OBJECT, instructions,
		file, displayOrder);
	obj.put("description", description);
	return obj;
    }

    /**
     * Creates a forum activity's JSON details.
     */
    protected ObjectNode createResourcesActivity(AtomicInteger uiid, int order, Integer[] layoutCoords,
	    Long toolContentID, String contentFolderID, Integer groupingUIID, Integer parentUIID,
	    Integer parentActivityType, String activityTitle) {

	return createToolActivity(uiid, order, layoutCoords, LdTemplateController.SHARE_RESOURCES_TOOL_SIGNATURE,
		LdTemplateController.SHARE_RESOURCES_ICON, toolContentID, contentFolderID, groupingUIID, parentUIID,
		parentActivityType, activityTitle != null ? activityTitle : "Share Resources");
    }

    /**
     * Helper method to create a Scratchie tool content. Title, instructions and questions are required (see tool for
     * full details of questions). Other fields are optional.
     */
    protected Long createScratchieToolContent(UserDTO user, String title, String instructions,
	    boolean useSelectLeaderToolOuput, boolean enableDiscussionSentiment, Integer confidenceLevelsActivityUiid,
	    ArrayNode questions) throws IOException {

	ObjectNode toolContentJSON = AuthoringService.createStandardToolContent(title, instructions, null, null, null,
		null);
	toolContentJSON.set(RestTags.QUESTIONS, questions);
	if (confidenceLevelsActivityUiid != null) {
	    toolContentJSON.put(RestTags.CONFIDENCE_LEVELS_ACTIVITY_UIID, confidenceLevelsActivityUiid);
	}

	toolContentJSON.put(RestTags.ENABLE_DISCUSSION_SENTIMENT, enableDiscussionSentiment);

	for (int i = 0; i < questions.size(); i++) {
	    ObjectNode question = (ObjectNode) questions.get(i);
	    question.put("answerRequired", true);
	}

	return authoringService.createToolContent(user, LdTemplateController.SCRATCHIE_TOOL_SIGNATURE, toolContentJSON);
    }

    /**
     * Creates a Scratchie activity's JSON details.
     */
    protected ObjectNode createScratchieActivity(AtomicInteger uiid, int order, Integer[] layoutCoords,
	    Long toolContentID, String contentFolderID, Integer groupingUIID, Integer parentUIID,
	    Integer parentActivityType, String activityTitle) {

	return createToolActivity(uiid, order, layoutCoords, LdTemplateController.SCRATCHIE_TOOL_SIGNATURE,
		LdTemplateController.SCRATCHIE_ICON, toolContentID, contentFolderID, groupingUIID, parentUIID,
		parentActivityType, activityTitle != null ? activityTitle : "Scratchie",
		LdTemplateController.SCRATCHIE_TOOL_OUTPUT_DEFINITION);
    }

    /**
     * Helper method to create a scribe tool content. Headings which is ArrayNode of strings. There should be at least
     * one heading. The scribe service treats reflectInstructions as optional
     */
    protected Long createScribeToolContent(UserDTO user, String title, String instructions, boolean lockWhenFinished,
	    boolean autoSelectScribe, boolean showAggregatedReports, String reflectionInstructions, ArrayNode questions)
	    throws IOException {

	ObjectNode toolContentJSON = AuthoringService.createStandardToolContent(title, instructions,
		reflectionInstructions, lockWhenFinished, null, null);
	toolContentJSON.set(RestTags.QUESTIONS, questions);
	toolContentJSON.put("autoSelectScribe", autoSelectScribe);
	toolContentJSON.put("showAggregatedReports", showAggregatedReports);
	return authoringService.createToolContent(user, LdTemplateController.SCRIBE_TOOL_SIGNATURE, toolContentJSON);
    }

    /**
     * Creates a scribe activity's JSON details.
     */
    protected ObjectNode createScribeActivity(AtomicInteger uiid, int order, Integer[] layoutCoords, Long toolContentID,
	    String contentFolderID, Integer groupingUIID, Integer parentUIID, Integer parentActivityType,
	    String activityTitle) {

	return createToolActivity(uiid, order, layoutCoords, LdTemplateController.SCRIBE_TOOL_SIGNATURE,
		LdTemplateController.SCRIBE_ICON, toolContentID, contentFolderID, groupingUIID, parentUIID,
		parentActivityType, activityTitle != null ? activityTitle : "Scribe");
    }

    /**
     * Helper method to create a submit tool content. Another tool that caches user's login names and
     * first/last names Mandatory fields: title & instructions; userDTO which gives user's firstName, lastName &
     * loginName;
     */
    protected Long createSubmitToolContent(UserDTO user, String title, String instructions, boolean lockWhenFinished,
	    Boolean limitUpload, Integer limitUploadNumber, String reflectionInstructions) throws IOException {

	ObjectNode toolContentJSON = AuthoringService.createStandardToolContent(title, instructions,
		reflectionInstructions, lockWhenFinished, null, user);
	if (limitUploadNumber != null) {
	    toolContentJSON.put("limitUpload", limitUpload != null ? limitUpload : true);
	    toolContentJSON.put("limitUploadNumber", limitUploadNumber);
	}
	return authoringService.createToolContent(user, LdTemplateController.SUBMIT_TOOL_SIGNATURE, toolContentJSON);
    }

    /**
     * Creates a forum activity's JSON details.
     */
    protected ObjectNode createSubmitActivity(AtomicInteger uiid, int order, Integer[] layoutCoords, Long toolContentID,
	    String contentFolderID, Integer groupingUIID, Integer parentUIID, Integer parentActivityType,
	    String activityTitle) {

	return createToolActivity(uiid, order, layoutCoords, LdTemplateController.SUBMIT_TOOL_SIGNATURE,
		LdTemplateController.SUBMIT_ICON, toolContentID, contentFolderID, groupingUIID, parentUIID,
		parentActivityType, activityTitle != null ? activityTitle : "Submit File");
    }

    /**
     * Helper method to create a survey tool content. Another tool that caches user's login names and
     * first/last names! See the survey implementation for the full field list.
     */
    protected Long createSurveyToolContent(UserDTO user, String title, String instructions, Boolean lockWhenFinished,
	    ArrayNode questions) throws IOException {

	ObjectNode toolContentJSON = AuthoringService.createStandardToolContent(title, instructions, null,
		lockWhenFinished, null, user);
	toolContentJSON.set("questions", questions);
	return authoringService.createToolContent(user, LdTemplateController.SURVEY_TOOL_SIGNATURE, toolContentJSON);
    }

    /**
     * Creates a forum activity's JSON details.
     */
    protected ObjectNode createSurveyActivity(AtomicInteger uiid, int order, Integer[] layoutCoords, Long toolContentID,
	    String contentFolderID, Integer groupingUIID, Integer parentUIID, Integer parentActivityType,
	    String activityTitle) {

	return createToolActivity(uiid, order, layoutCoords, LdTemplateController.SURVEY_TOOL_SIGNATURE,
		LdTemplateController.SURVEY_ICON, toolContentID, contentFolderID, groupingUIID, parentUIID,
		parentActivityType, activityTitle != null ? activityTitle : "Survey");
    }

    /**
     * Helper method to create a Vote tool content. Title, instructions and answers (Array of String) are required.
     * Other fields are optional.
     */
    protected Long createVoteToolContent(UserDTO user, String title, String instructions, ArrayNode answers,
	    Boolean showResults) throws IOException {

	ObjectNode toolContentJSON = AuthoringService.createStandardToolContent(title, instructions, null, null, null,
		null);
	toolContentJSON.set(RestTags.ANSWERS, answers);
	toolContentJSON.put("showResults", showResults);
	return authoringService.createToolContent(user, LdTemplateController.VOTE_TOOL_SIGNATURE, toolContentJSON);
    }

    /**
     * Creates a MCQ activity's JSON details.
     */
    protected ObjectNode createVoteActivity(AtomicInteger uiid, int order, Integer[] layoutCoords, Long toolContentID,
	    String contentFolderID, Integer groupingUIID, Integer parentUIID, Integer parentActivityType,
	    String activityTitle) {

	return createToolActivity(uiid, order, layoutCoords, LdTemplateController.VOTE_TOOL_SIGNATURE,
		LdTemplateController.VOTE_ICON, toolContentID, contentFolderID, groupingUIID, parentUIID,
		parentActivityType, activityTitle != null ? activityTitle : "Voting");
    }

    /**
     * Helper method to create a wiki tool content.
     */
    protected Long createWikiToolContent(UserDTO user, String title, String instructions, boolean lockWhenFinished,
	    String reflectionInstruction, ArrayNode pages) throws IOException {

	ObjectNode toolContentJSON = AuthoringService.createStandardToolContent(title, instructions, null,
		lockWhenFinished, null, null);
	toolContentJSON.set("pages", pages);
	return authoringService.createToolContent(user, LdTemplateController.WIKI_TOOL_SIGNATURE, toolContentJSON);
    }

    /**
     * Creates a multiUserMode activity's JSON details.
     */
    protected ObjectNode createWikiActivity(AtomicInteger uiid, int order, Integer[] layoutCoords, Long toolContentID,
	    String contentFolderID, Integer groupingUIID, Integer parentUIID, Integer parentActivityType,
	    String activityTitle) {

	return createToolActivity(uiid, order, layoutCoords, LdTemplateController.WIKI_TOOL_SIGNATURE,
		LdTemplateController.WIKI_ICON, toolContentID, contentFolderID, groupingUIID, parentUIID,
		parentActivityType, activityTitle != null ? activityTitle : "Wiki");
    }

    /**
     * Helper method to create a Peer Review tool content.
     * Required fields in toolContentJSON: "title", "instructions", "questions", "firstName", "lastName", "lastName",
     * "questions" and "references".
     *
     * The criterias entry should be ArrayNode as defined in PeerReviewCriters object.
     */
    protected Long createPeerReviewToolContent(UserDTO user, String title, String instructions,
	    String reflectionInstructions, ArrayNode criterias) throws IOException {

	ObjectNode toolContentJSON = AuthoringService.createStandardToolContent(title, instructions,
		reflectionInstructions, null, null, user);
	toolContentJSON.set("criterias", criterias);
	return authoringService.createToolContent(user, LdTemplateController.PEER_REVIEW_TOOL_SIGNATURE,
		toolContentJSON);
    }

    /**
     * Creates a PeerRev activity's JSON details.
     */
    protected ObjectNode createPeerReviewActivity(AtomicInteger uiid, int order, Integer[] layoutCoords,
	    Long toolContentID, String contentFolderID, Integer groupingUIID, Integer parentUIID,
	    Integer parentActivityType, String activityTitle) {

	return createToolActivity(uiid, order, layoutCoords, LdTemplateController.PEER_REVIEW_TOOL_SIGNATURE,
		LdTemplateController.PEER_REVIEW_ICON, toolContentID, contentFolderID, groupingUIID, parentUIID,
		parentActivityType, activityTitle != null ? activityTitle : "Peer Review");
    }

    /**
     * Helper method to create a doKumaran tool content.
     */
    protected Long createDokumaranToolContent(UserDTO user, String title, String description, String instructions,
	    boolean selectLeaderToolOutput, boolean galleryWalkEnabled, boolean galleryWalkReadOnly,
	    String galleryWalkInstructions, String reflectionInstructions) throws IOException {

	ObjectNode toolContentJSON = AuthoringService.createStandardToolContent(title, description,
		reflectionInstructions, null, null, user);
	toolContentJSON.put(RestTags.USE_SELECT_LEADER_TOOL_OUTPUT, selectLeaderToolOutput);
	toolContentJSON.put(RestTags.LOCK_WHEN_FINISHED, true);
	toolContentJSON.put("etherpadInstructions", instructions);
	toolContentJSON.put("galleryWalkEnabled", galleryWalkEnabled);
	toolContentJSON.put("galleryWalkReadOnly", galleryWalkReadOnly);
	toolContentJSON.put("galleryWalkInstructions", galleryWalkInstructions);
	return authoringService.createToolContent(user, LdTemplateController.DOKU_TOOL_SIGNATURE, toolContentJSON);
    }

    /**
     * Creates a doKumaran activity's JSON details.
     */
    protected ObjectNode createDokumaranActivity(AtomicInteger uiid, int order, Integer[] layoutCoords,
	    Long toolContentID, String contentFolderID, Integer groupingUIID, Integer parentUIID,
	    Integer parentActivityType, String activityTitle) {

	return createToolActivity(uiid, order, layoutCoords, LdTemplateController.DOKU_TOOL_SIGNATURE,
		LdTemplateController.DOKU_ICON, toolContentID, contentFolderID, groupingUIID, parentUIID,
		parentActivityType, activityTitle != null ? activityTitle : "doKumaran");
    }

    /**
     *
     * /* ************************************** Service related methods **********************************************
     */
    /* ************************************** I18N related methods ************************************************* */

    protected final Tool getTool(String toolSignature) {
	return toolDAO.getToolBySignature(toolSignature);
    }

    class ToolDetails {
	String signature;
	String icon;
	int activityType;

	ToolDetails(String signature, String icon, int activityType) {
	    this.signature = signature;
	    this.icon = icon;
	    this.activityType = activityType;
	}

    }

    /********************************* Page Interaction Support *************************************/

    /**
     * Specialised call to create a new question for the Assessment fields. Returns a fragment of HTML
     * which sets up a new CKEditor. Defaults to essay. If questionType = "mcq" then it will do a multiple choice
     */
    @RequestMapping("/createAssessment")
    public String createAssessment(HttpServletRequest request) {
	request.setAttribute("questionNumber", WebUtil.readIntParam(request, "questionNumber"));
	request.setAttribute("containingDivName", WebUtil.readStrParam(request, "containingDivName", true));

	String questionType = WebUtil.readStrParam(request, "questionType");
	if (questionType != null) {
	    if (questionType.equalsIgnoreCase("essay")) {
		return "authoring/template/tool/assessment";
	    }
	    // if it is a import from Question Bank, we need to do further processing
	    if (questionType.equalsIgnoreCase("importQbAe")) {
		return "forward:importQbAe.do";
	    }
	}
	return "/authoring/template/tool/assessmcq";

    }

    @RequestMapping("/importQTI")
    public String importAssessmentQTI(HttpServletRequest request) throws UnsupportedEncodingException {
	String contentFolderID = WebUtil.readStrParam(request, "contentFolderID");
	String templatePage = WebUtil.readStrParam(request, "templatePage");
	List<Assessment> updatedQuestions = preprocessQuestions(QuestionParser.parseQuestionChoiceForm(request),
		contentFolderID);
	request.setAttribute("questions", updatedQuestions);
	request.setAttribute("questionNumber", WebUtil.readIntParam(request, "questionNumber"));
	request.setAttribute("numQuestionsFieldname", WebUtil.readStrParam(request, "numQuestionsFieldname"));
	request.setAttribute("containingDivName", WebUtil.readStrParam(request, "containingDivName", true));
	return "/authoring/template/tool/" + templatePage;
    }

    /**
     * Gets a QB question based on its UID and creates a structure for template wizard JSP.
     */
    @RequestMapping("/importQbAe")
    private String importAeQuestionFromQb(@RequestParam long qbQuestionUid, Model model)
	    throws UnsupportedEncodingException {
	QbQuestion qbQuestion = qbService.getQuestionByUid(qbQuestionUid);

	Assessment question = new Assessment();
	question.setType(qbQuestion.getType().shortValue());
	question.setTitle(qbQuestion.getName());
	question.setText(qbQuestion.getDescription());
	question.setMultipleAnswersAllowed(qbQuestion.isMultipleAnswersAllowed());
	question.setDefaultGrade(qbQuestion.getMaxMark());
	question.setUuid(qbQuestion.getUuid().toString());

	model.addAttribute(AttributeNames.PARAM_CONTENT_FOLDER_ID, qbQuestion.getContentFolderId());
	model.addAttribute("question", question);

	if (question.getType() == QbQuestion.TYPE_MULTIPLE_CHOICE) {
	    Set<AssessMCAnswer> answers = question.getAnswers();
	    for (QbOption qbOption : qbQuestion.getQbOptions()) {
		AssessMCAnswer answer = new AssessMCAnswer(qbOption.getDisplayOrder(), qbOption.getName(),
			qbOption.getMaxMark());
		answers.add(answer);
	    }
	    return "/authoring/template/tool/assessmcq";
	}
	return "/authoring/template/tool/assessment";
    }

    /**
     * Gets a QB question based on its UID and creates a structure for template wizard JSP.
     */
    @RequestMapping("/importQbIra")
    private String importIraQuestionFromQb(@RequestParam long qbQuestionUid, @RequestParam int questionNumber,
	    Model model) throws UnsupportedEncodingException {
	QbQuestion qbQuestion = qbService.getQuestionByUid(qbQuestionUid);

	Assessment question = new Assessment();
	question.setType(qbQuestion.getType());
	question.setTitle(qbQuestion.getName());
	question.setText(qbQuestion.getDescription());
	question.setUuid(qbQuestion.getUuid().toString());
	question.setDefaultGrade(qbQuestion.getMaxMark());

	Set<AssessMCAnswer> answers = question.getAnswers();
	for (QbOption qbOption : qbQuestion.getQbOptions()) {
	    AssessMCAnswer answer = new AssessMCAnswer(qbOption.getDisplayOrder(), qbOption.getName(),
		    qbOption.getMaxMark());
	    answers.add(answer);
	}

	model.addAttribute(AttributeNames.PARAM_CONTENT_FOLDER_ID, qbQuestion.getContentFolderId());
	model.addAttribute("question", question);
	model.addAttribute("questionNumber", questionNumber);
	return "/authoring/template/tool/mcquestion";
    }

    private List<Assessment> preprocessQuestions(Question[] questions, String contentFolderID) {

	List<Assessment> assessments = new ArrayList<>(questions.length);

	// Processing based on QTIUtil from the Assessment tool
	for (Question question : questions) {

	    Assessment assessment = new Assessment();
	    assessments.add(assessment);

	    boolean isMultipleChoice = Question.QUESTION_TYPE_MULTIPLE_CHOICE.equals(question.getType());
	    boolean isMarkHedging = Question.QUESTION_TYPE_MARK_HEDGING.equals(question.getType());
	    boolean isMultipleResponse = Question.QUESTION_TYPE_MULTIPLE_RESPONSE.equals(question.getType());
	    Integer defaultGrade = question.getScore();

	    assessment.setText(QuestionParser.processHTMLField(question.getText(), false, contentFolderID,
		    question.getResourcesFolderPath()));
	    assessment.setTitle(question.getTitle());
	    assessment.setUuid(question.getQbUUID());

	    if (isMultipleChoice || isMarkHedging) {
		assessment.setType(isMultipleChoice ? QbQuestion.TYPE_MULTIPLE_CHOICE : QbQuestion.TYPE_MARK_HEDGING);
		assessment.setMultipleAnswersAllowed(false);
		String correctAnswer = null;

		if (question.getAnswers() != null) {
		    int displayOrder = 1;
		    for (Answer answer : question.getAnswers()) {

			String answerText = QuestionParser.processHTMLField(answer.getText(), false, contentFolderID,
				question.getResourcesFolderPath());
			if ((correctAnswer != null) && correctAnswer.equals(answerText)) {
			    log.warn("Skipping an answer with same text as the correct answer: " + answerText);
			    continue;
			}

			AssessMCAnswer newAnswer = new AssessMCAnswer(displayOrder++, answerText, 0F);

			if ((answer.getScore() != null) && (answer.getScore() > 0)) {
			    if (correctAnswer == null) {
				if (defaultGrade == null) {
				    // if grade not explicitly set, whatever the correct answer holds, it becomes the question score
				    defaultGrade = Double.valueOf(Math.ceil(answer.getScore())).intValue();
				}
				// 100% goes to the correct answer
				newAnswer.setGrade(1F);
				correctAnswer = answerText;
			    } else {
				log.warn("Choosing only first correct answer, despite another one was found: "
					+ answerText);
			    }
			}

			assessment.getAnswers().add(newAnswer);
		    }
		}

		if (correctAnswer == null) {
		    log.warn("No correct answer found for question: " + question.getText());
		    continue;
		}

	    } else if (isMultipleResponse) {
		assessment.setType(QbQuestion.TYPE_MULTIPLE_CHOICE);
		assessment.setMultipleAnswersAllowed(true);

		if (question.getAnswers() != null) {
		    float totalScore = 0;
		    for (Answer answer : question.getAnswers()) {
			if ((answer.getScore() != null) && (answer.getScore() > 0)) {
			    // the question score information is stored as sum of answer scores
			    totalScore += answer.getScore();
			}
		    }
		    if (defaultGrade == null) {
			// if grade not explicitly set, user total score as grade
			defaultGrade = Double.valueOf(Math.round(totalScore)).intValue();
		    }

		    int displayOrder = 1;
		    for (Answer answer : question.getAnswers()) {
			String answerText = QuestionParser.processHTMLField(answer.getText(), false, contentFolderID,
				question.getResourcesFolderPath());

			AssessMCAnswer newAnswer = new AssessMCAnswer(displayOrder++, answerText, 0F);

			if ((answer.getScore() != null) && (answer.getScore() > 0)) {
			    // set the factor of score for correct answers
			    newAnswer.setGrade(answer.getScore() / totalScore);
			} else {
			    newAnswer.setGrade(0F);
			}

			assessment.getAnswers().add(newAnswer);
		    }
		}
	    } else {
		assessment.setType(QbQuestion.TYPE_ESSAY);
	    }

	    assessment.setDefaultGrade(defaultGrade == null ? 1 : defaultGrade);

	    assessment.setLearningOutcomes(question.getLearningOutcomes());
	}

	return assessments;
    }

    /**
     * Specialised call to create a new question & options for the surveys tab. Returns a fragment of HTML
     * which sets up a new CKEditor. Works with both mcquestion.jsp & surveyquestion.jsp. The template's
     * struts action determines which jsp is used (see TBL and Inquiry uses).
     */
    @RequestMapping("/createQuestion")
    public String createQuestion(HttpServletRequest request) {
	request.setAttribute("questionNumber", WebUtil.readIntParam(request, "questionNumber"));
	String topicNumber = request.getParameter("topicNumber");
	if (topicNumber != null) {
	    request.setAttribute("topicNumber", topicNumber);
	}
	String forward = request.getParameter("forward");
	String path = null;
	if (forward != null) {
	    switch (forward) {
		case ("init"):
		    path = "authoring/template/tbl/tbl";
		    break;
		case ("question"):
		    path = "authoring/template/tool/mcquestion";
		    break;
		case ("questionoption"):
		    path = "authoring/template/tool/mcoption";
		    break;
		case ("redooption"):
		    path = "authoring/template/tool/mcredooption";
		    break;
		case ("assess"):
		    path = "authoring/template/tool/assessment";
		    break;
		case ("assessmcq"):
		    path = "authoring/template/tool/assessmcq";
		    break;
		case ("assessredooption"):
		    path = "authoring/template/tool/assessredooption";
		    break;
		case ("assessoption"):
		    path = "authoring/template/tool/assessoption";
		    break;
		case ("peerreviewstar"):
		    path = "authoring/template/tool/peerreviewstar";
		    break;
		case ("importQbIra"):
		    // further processing in another action method
		    path = "forward:importQbIra.do";
		    break;
		default:
		    path = null;
		    break;
	    }
	}
	return (path != null && path.length() > 0 ? path : "authoring/template/tool/mcquestion");
    }

    /**
     * Specialised call to create a new forum entry. Returns a fragment of HTML
     * which sets up two new fields - subject and body. Works with both forum.jsp.
     */
//    @RequestMapping
//    public String createForum(HttpServletRequest request) {
//	request.setAttribute("topicNumber", request.getParameter("topicNumber"));
//	return mapping.findForward("forum");
//    }

    /**
     * Specialised call to create a new option for a multiple choice question (mcoption.jsp), Survey question
     * (surveyoption.jsp) or assessment multiple choice (assessmcq.jsp).
     * Returns a fragment of HTML which sets up the editing field. The template's
     * struts action determines which jsp is used (see TBL and Inquiry uses).
     */
    @RequestMapping("/createOption")
    public String createOption(HttpServletRequest request) {
	request.setAttribute("questionNumber", WebUtil.readIntParam(request, "questionNumber"));
	request.setAttribute("optionNumber", WebUtil.readIntParam(request, "optionNumber"));
	boolean useAssessmentVersion = WebUtil.readBooleanParam(request, "assess", false);
	request.setAttribute("containingDivName", WebUtil.readStrParam(request, "containingDivName", true));
	return (useAssessmentVersion ? "authoring/template/tool/assessoption" : "authoring/template/tool/mcoption");
    }

    @RequestMapping("/deleteOption")
    public String deleteOption(HttpServletRequest request) {

	Integer questionNumber = WebUtil.readIntParam(request, "questionNumber", true);
	Integer delete = WebUtil.readIntParam(request, "optionNumber");

	boolean useAssessmentVersion = WebUtil.readBooleanParam(request, "assess", false);
	String containingDivName = WebUtil.readStrParam(request, "containingDivName", true);
	String prefixParam = containingDivName != null ? containingDivName + "assmcq" : "question";
	TreeMap<Integer, Option> optionsMap = getOptions(request, questionNumber, prefixParam);
	optionsMap.remove(delete);
	// reorder the displayOrder and setup the return value
	LinkedList<Option> options = new LinkedList<>();
	int displayOrder = 1;
	for (Option option : optionsMap.values()) {
	    option.setDisplayOrder(displayOrder++);
	    options.add(option);
	}
	request.setAttribute("questionNumber", questionNumber);
	request.setAttribute("options", options);
	request.setAttribute("optionCount", options.size());
	request.setAttribute("containingDivName", containingDivName);
	return (useAssessmentVersion ? "authoring/template/tool/assessredooption"
		: "authoring/template/tool/mcredooption");
    }

    @RequestMapping("/swapOption")
    public String swapOption(HttpServletRequest request) {

	Integer questionNumber = WebUtil.readIntParam(request, "questionNumber", true);

	// Work out which two to swap and make swap1 the smaller of the two.
	// They should always be consecutive, so we can (the new) swap1 with whichever is the next item.
	int swap1 = WebUtil.readIntParam(request, "optionNumber1");
	int swap2 = WebUtil.readIntParam(request, "optionNumber2");
	if (swap2 < swap1) {
	    swap1 = swap2;
	}

	boolean useAssessmentVersion = WebUtil.readBooleanParam(request, "assess", false);
	String containingDivName = WebUtil.readStrParam(request, "containingDivName", true);
	String prefixParam = containingDivName != null ? containingDivName + "assmcq" : "question";
	TreeMap<Integer, Option> optionsMap = getOptions(request, questionNumber, prefixParam);
	// reorder the options and setup the return value
	LinkedList<Option> options = new LinkedList<>();

	Option swap = null;
	for (Option option : optionsMap.values()) {
	    if (swap != null) {
		swap.setDisplayOrder(option.getDisplayOrder());
		option.setDisplayOrder(swap1);
		options.add(option);
		options.add(swap);
		swap = null;
	    } else if (option.getDisplayOrder() == swap1) {
		swap = option;
	    } else {
		options.add(option);
	    }
	}
	if (swap != null) {
	    // something wrong - ended up with swap object last!
	    options.add(swap);
	}
	request.setAttribute("questionNumber", questionNumber);
	request.setAttribute("options", options);
	request.setAttribute("optionCount", options.size());
	request.setAttribute("containingDivName", WebUtil.readStrParam(request, "containingDivName", true));
	return (useAssessmentVersion ? "authoring/template/tool/assessredooption"
		: "authoring/template/tool/mcredooption");
    }

    // if mcq paramPrefix = "question". if assessment multiple choice paramPrefix = assmcq
    private TreeMap<Integer, Option> getOptions(HttpServletRequest request, Integer questionNumber,
	    String prefixParam) {

	// correctDisplayIdInteger is used for MCQ but not Survey - the value will be ignored by the
	// survey jsp page.
	Integer correctDisplayIdInteger = WebUtil.readIntParam(request, prefixParam + questionNumber + "correct", true);
	int correctDisplayId = correctDisplayIdInteger != null ? correctDisplayIdInteger.intValue() : 0;

	TreeMap<Integer, Option> optionDtos = new TreeMap<>();

	for (int i = 1; i <= MAX_OPTION_COUNT; i++) {
	    String optionText = request.getParameter(prefixParam + questionNumber + "option" + i);
	    if (optionText != null) {
		// Grade is used for assessment
		String grade = request.getParameter(prefixParam + questionNumber + "option" + i + "grade");
		Option option = new Option(i, i == correctDisplayId, optionText, grade);
		optionDtos.put(new Integer(i), option);
	    }
	}

	return optionDtos;
    }
//
//    /**
//     * Specialised call to create a new URL field & title.
//     */
//    @RequestMapping("/createResource")
//    public ActionForward createResource(HttpServletRequest request) {
//	request.setAttribute("urlNumber", request.getParameter("urlNumber"));
//	if (request.getParameter("branchNumberUnderscore") != null) {
//	    request.setAttribute("branchNumberUnderscore", request.getParameter("branchNumberUnderscore"));
//	}
//	return mapping.findForward("resource");
//    }
//
//    /**
//     * Specialised call to create a new set of fields for a branch.
//     */
//    @RequestMapping("/createBranch")
//    public String createBranch(HttpServletRequest request) {
//	request.setAttribute("branchNumber", request.getParameter("branchNumber"));
//	return mapping.findForward("branch");
//    }

    /**
     * Specialised call to create a new rating criteria for the Peer Review fields. Returns a fragment of HTML
     * which sets up the new fields.
     */
    @RequestMapping("/createRatingCriteria")
    public String createRatingCriteria(HttpServletRequest request) {
	request.setAttribute("criteriaNumber", WebUtil.readIntParam(request, "criteriaNumber"));
	return "authoring/template/tool/peerreviewstar";
    }

}<|MERGE_RESOLUTION|>--- conflicted
+++ resolved
@@ -138,14 +138,7 @@
     protected static final String FORUM_TOOL_SIGNATURE = "lafrum11";
     protected static final String FORUM_ICON = "tool/lafrum11/images/icon_forum.svg";
     protected static final String LEADER_TOOL_SIGNATURE = "lalead11";
-<<<<<<< HEAD
     protected static final String LEADER_ICON = "tool/lalead11/images/icon_leaderselection.swf";
-=======
-    protected static final String LEADER_ICON = "tool/lalead11/images/icon_leaderselection.svg";
-    protected static final String MCQ_TOOL_SIGNATURE = "lamc11";
-    protected static final String MCQ_ICON = "tool/lamc11/images/icon_mcq.svg";
-    protected static final String MCQ_TOOL_OUTPUT_DEFINITION = "learner.mark";
->>>>>>> 4436ad48
     protected static final String NOTEBOOK_TOOL_SIGNATURE = "lantbk11";
     protected static final String NOTEBOOK_ICON = "tool/lantbk11/images/icon_notebook.svg";
     protected static final String NOTICEBOARD_TOOL_SIGNATURE = "lanb11";
@@ -907,39 +900,6 @@
     }
 
     /**
-<<<<<<< HEAD
-=======
-     * Helper method to create a MCQ tool content. Title, instructions and questions are required (see tool for full
-     * details of questions). Other fields are optional.
-     */
-    protected Long createMCQToolContent(UserDTO user, String title, String instructions,
-	    boolean useSelectLeaderToolOuput, boolean enableConfidenceLevel, boolean prefixAnswersWithLetters,
-	    ArrayNode questions) throws IOException {
-
-	ObjectNode toolContentJSON = AuthoringService.createStandardToolContent(title, instructions, null, null, null,
-		null);
-	toolContentJSON.put(RestTags.USE_SELECT_LEADER_TOOL_OUTPUT, useSelectLeaderToolOuput);
-	toolContentJSON.set(RestTags.QUESTIONS, questions);
-	toolContentJSON.put(RestTags.ENABLE_CONFIDENCE_LEVELS, enableConfidenceLevel);
-	toolContentJSON.put("prefixAnswersWithLetters", prefixAnswersWithLetters);
-	return authoringService.createToolContent(user, LdTemplateController.MCQ_TOOL_SIGNATURE, toolContentJSON);
-    }
-
-    /**
-     * Creates a MCQ activity's JSON details.
-     */
-    protected ObjectNode createMCQActivity(AtomicInteger uiid, int order, Integer[] layoutCoords, Long toolContentID,
-	    String contentFolderID, Integer groupingUIID, Integer parentUIID, Integer parentActivityType,
-	    String activityTitle) {
-
-	return createToolActivity(uiid, order, layoutCoords, LdTemplateController.MCQ_TOOL_SIGNATURE,
-		LdTemplateController.MCQ_ICON, toolContentID, contentFolderID, groupingUIID, parentUIID,
-		parentActivityType, activityTitle != null ? activityTitle : "Multiple Choice",
-		LdTemplateController.MCQ_TOOL_OUTPUT_DEFINITION);
-    }
-
-    /**
->>>>>>> 4436ad48
      * Helper method to create a mindmap tool content.
      */
     protected Long createMindmapToolContent(UserDTO user, String title, String instructions, boolean lockWhenFinished,
