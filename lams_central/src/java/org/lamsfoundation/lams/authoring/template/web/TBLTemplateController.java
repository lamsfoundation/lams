/****************************************************************
 * Copyright (C) 2005 LAMS Foundation (http://lamsfoundation.org)
 * =============================================================
 * License Information: http://lamsfoundation.org/licensing/lams/2.0/
 *
 * This program is free software; you can redistribute it and/or modify
 * it under the terms of the GNU General Public License version 2.0
 * as published by the Free Software Foundation.
 *
 * This program is distributed in the hope that it will be useful,
 * but WITHOUT ANY WARRANTY; without even the implied warranty of
 * MERCHANTABILITY or FITNESS FOR A PARTICULAR PURPOSE.  See the
 * GNU General Public License for more details.
 *
 * You should have received a copy of the GNU General Public License
 * along with this program; if not, write to the Free Software
 * Foundation, Inc., 51 Franklin Street, Fifth Floor, Boston, MA 02110-1301
 * USA
 *
 * http://www.gnu.org/licenses/gpl.txt
 * ****************************************************************
 */
package org.lamsfoundation.lams.authoring.template.web;

import java.io.IOException;
import java.text.DateFormat;
import java.text.ParseException;
import java.text.SimpleDateFormat;
import java.util.ArrayList;
import java.util.Arrays;
import java.util.Date;
import java.util.Enumeration;
import java.util.List;
import java.util.Map;
import java.util.Map.Entry;
import java.util.SortedMap;
import java.util.TreeMap;
import java.util.concurrent.atomic.AtomicInteger;

import javax.servlet.http.HttpServletRequest;
import javax.servlet.http.HttpSession;

import org.apache.log4j.Logger;
import org.lamsfoundation.lams.authoring.template.AssessMCAnswer;
import org.lamsfoundation.lams.authoring.template.Assessment;
import org.lamsfoundation.lams.authoring.template.PeerReviewCriteria;
import org.lamsfoundation.lams.authoring.template.TemplateData;
import org.lamsfoundation.lams.authoring.template.TextUtil;
import org.lamsfoundation.lams.rest.RestTags;
import org.lamsfoundation.lams.usermanagement.dto.UserDTO;
import org.lamsfoundation.lams.util.AuthoringJsonTags;
import org.lamsfoundation.lams.util.JsonUtil;
import org.lamsfoundation.lams.util.ValidationUtil;
import org.lamsfoundation.lams.util.WebUtil;
import org.lamsfoundation.lams.web.util.AttributeNames;
import org.springframework.stereotype.Controller;
import org.springframework.web.bind.annotation.RequestMapping;

import com.fasterxml.jackson.databind.node.ArrayNode;
import com.fasterxml.jackson.databind.node.JsonNodeFactory;
import com.fasterxml.jackson.databind.node.ObjectNode;

/**
 * A Team Based Learning template. There are two versions - the full blown one that is accessed from authoring
 * and one that allows just sections of a TBL sequence to be created for the LAMS TBL system. Which bits are created
 * are controlled by a series of checkboxes (set to true and hidden in the full authoring version). The LAMS TBL
 * version also has the option for timed gates, but the standard version uses permission gates.
 */
@Controller
@RequestMapping("authoring/template/tbl")
public class TBLTemplateController extends LdTemplateController {

    private static Logger log = Logger.getLogger(TBLTemplateController.class);
    private static String templateCode = "TBL";
    private static final DateFormat LESSON_SCHEDULING_DATETIME_FORMAT = new SimpleDateFormat("MM/dd/yy HH:mm");

    /**
     * Sets up the CKEditor stuff
     */
    @Override
    @RequestMapping("/init")
    public String init(HttpServletRequest request) throws Exception {
	request.setAttribute("questionNumber", "1");
	boolean isConfigurableVersion = WebUtil.readBooleanParam(request, "configure", false);
	String sessionMapID = WebUtil.readStrParam(request, "sessionMapID", true);
	if (sessionMapID != null) {
	    request.setAttribute("sessionMapID", sessionMapID);
	}
	if (isConfigurableVersion) {
	    return super.init(request, "authoring/template/tbl/tbloptional");
	} else {
	    return super.init(request);
	}
    }

    @Override
    protected ObjectNode createLearningDesign(HttpServletRequest request, HttpSession httpSession) throws Exception {
	TBLData data = new TBLData(request);
	if (data.getErrorMessages() != null && data.getErrorMessages().size() > 0) {
	    ObjectNode restRequestJSON = JsonNodeFactory.instance.objectNode();
	    restRequestJSON.set("errors", JsonUtil.readArray(data.getErrorMessages()));
	    return restRequestJSON;
	}

	UserDTO userDTO = (UserDTO) httpSession.getAttribute(AttributeNames.USER);
	Integer workspaceFolderID = workspaceManagementService.getUserWorkspaceFolder(userDTO.getUserID())
		.getResourceID().intValue();
	AtomicInteger maxUIID = new AtomicInteger();
	int order = 0;

	// create activities
	ArrayNode activities = JsonNodeFactory.instance.arrayNode();
	ArrayNode groupings = JsonNodeFactory.instance.arrayNode();

	Integer[] firstActivityInRowPosition = new Integer[] { 20, 125 }; // the very first activity, all other locations can be calculated from here if needed!
	String activityTitle = null;
	Integer[] currentActivityPosition = null;
	Integer groupingUIID = null;

	// Welcome
	if (data.useIntroduction) {
	    activityTitle = data.getText("boilerplate.introduction.title");
	    Long welcomeToolContentId = createNoticeboardToolContent(userDTO, activityTitle,
		    data.getText("boilerplate.introduction.instructions"), null);
	    activities.add(createNoticeboardActivity(maxUIID, order++, firstActivityInRowPosition, welcomeToolContentId,
		    data.contentFolderID, null, null, null, activityTitle));
	    currentActivityPosition = calcPositionNextRight(firstActivityInRowPosition);
	} else {
	    currentActivityPosition = firstActivityInRowPosition;
	}

	// Grouping
	activityTitle = data.getText("boilerplate.grouping.title");
	ObjectNode[] groupingJSONs = createGroupingActivity(maxUIID, order++, currentActivityPosition,
		data.groupingType, data.numLearners, data.numGroups, activityTitle, null, data.getUIBundle(),
		data.getFormatter());
	activities.add(groupingJSONs[0]);
	groupings.add(groupingJSONs[1]);
	groupingUIID = groupingJSONs[1].get("groupingUIID").asInt();

	if (data.useIRATRA) {
	    // Stop!
	    currentActivityPosition = calcPositionNextRight(currentActivityPosition);
	    activityTitle = data.getText("boilerplate.before.ira.gate");
	    if (data.useScheduledGates && data.iraStartOffset != null) {
		activities.add(createScheduledGateActivity(maxUIID, order++, calcGateOffset(currentActivityPosition),
			activityTitle, null, data.iraStartOffset));
	    } else {
		activities.add(createGateActivity(maxUIID, order++, calcGateOffset(currentActivityPosition),
			activityTitle, activityTitle));
	    }

	    // iRA Test - Assessment
	    currentActivityPosition = calcPositionNextRight(currentActivityPosition);
	    activityTitle = data.getText("boilerplate.ira.title");
	    ArrayNode testQuestionsArray = JsonUtil.readArray(data.testQuestions.values());
<<<<<<< HEAD
	    Long iRAToolContentId = createAssessmentToolContent(userDTO, activityTitle,
=======

	    Long iRAToolContentId = authoringService.createTblAssessmentToolContent(userDTO, activityTitle,
>>>>>>> 188d0e3d
		    data.getText("boilerplate.ira.instructions"), null, false, true, data.confidenceLevelEnable, false,
		    false, testQuestionsArray);
	    ObjectNode iraActivityJSON = createAssessmentActivity(maxUIID, order++, currentActivityPosition,
		    iRAToolContentId, data.contentFolderID, groupingUIID, null, null, activityTitle);
	    activities.add(iraActivityJSON);

	    // Leader Selection
	    firstActivityInRowPosition = calcPositionBelow(firstActivityInRowPosition);
	    currentActivityPosition = firstActivityInRowPosition;
	    activityTitle = data.getText("boilerplate.leader.title");
	    Long leaderSelectionToolContentId = createLeaderSelectionToolContent(userDTO, activityTitle,
		    data.getText("boilerplate.leader.instructions"));
	    activities.add(createLeaderSelectionActivity(maxUIID, order++, currentActivityPosition,
		    leaderSelectionToolContentId, data.contentFolderID, groupingUIID, null, null, activityTitle));

	    // Stop!
	    currentActivityPosition = calcPositionNextRight(currentActivityPosition);
	    activityTitle = data.getText("boilerplate.before.tra.gate");
	    if (data.useScheduledGates && data.traStartOffset != null) {
		activities.add(createScheduledGateActivity(maxUIID, order++, calcGateOffset(currentActivityPosition),
			activityTitle, null, data.traStartOffset));
	    } else {
		activities.add(createGateActivity(maxUIID, order++, calcGateOffset(currentActivityPosition),
			activityTitle, activityTitle));
	    }

	    // tRA Test
	    currentActivityPosition = calcPositionNextRight(currentActivityPosition);
	    activityTitle = data.getText("boilerplate.tra.title");
	    Integer confidenceLevelsActivityUIID = data.confidenceLevelEnable
		    ? JsonUtil.optInt(iraActivityJSON, AuthoringJsonTags.ACTIVITY_UIID)
		    : null;
	    Long tRAToolContentId = createScratchieToolContent(userDTO, activityTitle,
		    data.getText("boilerplate.tra.instructions"), false, confidenceLevelsActivityUIID,
		    testQuestionsArray);
	    activities.add(createScratchieActivity(maxUIID, order++, currentActivityPosition, tRAToolContentId,
		    data.contentFolderID, groupingUIID, null, null, activityTitle));

	}

	// Application Exercises - multiple exercises with gates between each exercise. There may also be a grouped
	// notebook after an exercise if indicated by the user. Each Application Exercise will have one or more questions.
	// Start a new row so that they group nicely together
	int noticeboardCount = 0;
	if (data.useApplicationExercises) {

	    for (AppExData applicationExercise : data.applicationExercises.values()) {

		// Start a new row for each application exercise and potentially the notebook.
		firstActivityInRowPosition = calcPositionBelow(firstActivityInRowPosition);
		currentActivityPosition = firstActivityInRowPosition;

		//  Gate before Application Exercise
		String gateTitleBeforeAppEx = data.getText("boilerplate.before.app.ex",
			new String[] { applicationExercise.title });
		if (data.useScheduledGates && data.aeStartOffset != null) {
		    activities.add(createScheduledGateActivity(maxUIID, order++,
			    calcGateOffset(currentActivityPosition), gateTitleBeforeAppEx, null, data.aeStartOffset));
		} else {
		    activities.add(createGateActivity(maxUIID, order++, calcGateOffset(currentActivityPosition),
			    gateTitleBeforeAppEx, gateTitleBeforeAppEx));
		}

		// Application Exercise
		int assessmentNumber = 1;
		String applicationExerciseTitle = applicationExercise.title;
		currentActivityPosition = calcPositionNextRight(currentActivityPosition);
		ArrayNode questionsJSONArray = JsonNodeFactory.instance.arrayNode();
		for (Assessment exerciseQuestion : applicationExercise.assessments.values()) {
		    questionsJSONArray.add(exerciseQuestion.getAsObjectNode(assessmentNumber));
		    assessmentNumber++;
		}
		Long aetoolContentId = authoringService.createTblAssessmentToolContent(userDTO,
			applicationExerciseTitle, data.getText("boilerplate.ae.instructions"), null, true, false, false,
			true, true, questionsJSONArray);
		activities.add(createAssessmentActivity(maxUIID, order++, currentActivityPosition, aetoolContentId,
			data.contentFolderID, groupingUIID, null, null, applicationExerciseTitle));

		// Optional Gate / Noticeboard. Don't add the extra gate in LAMS TBL or we will get too many scheduled gates to manage
		if (applicationExercise.useNoticeboard) {
		    noticeboardCount++;
		    String noticeboardCountAsString = Integer.toString(noticeboardCount);

		    if (!data.useScheduledGates) {
			currentActivityPosition = calcPositionNextRight(currentActivityPosition);
			String gateTitle = data.getText("boilerplate.before.app.ex.noticeboard",
				new String[] { noticeboardCountAsString });
			activities.add(createGateActivity(maxUIID, order++, calcGateOffset(currentActivityPosition),
				gateTitle, gateTitle));
		    }
		    currentActivityPosition = calcPositionNextRight(currentActivityPosition);
		    String notebookTitle = data.getText("boilerplate.grouped.ae.noticeboard.num",
			    new String[] { noticeboardCountAsString });
		    Long aeNoticeboardContentId = createNoticeboardToolContent(userDTO, notebookTitle,
			    applicationExercise.noticeboardInstructions, null);
		    activities.add(createNoticeboardActivity(maxUIID, order++, currentActivityPosition,
			    aeNoticeboardContentId, data.contentFolderID, groupingUIID, null, null, notebookTitle));
		}
	    }

	}

	firstActivityInRowPosition = calcPositionBelow(firstActivityInRowPosition);
	currentActivityPosition = firstActivityInRowPosition;

	if (data.usePeerReview) {
	    // Peer Review - optional. Start by eliminating all criterias with no title. Then if any are left
	    // we create the gate before the Peer Review and the Peer Review tool data and activity
	    ArrayNode criterias = JsonNodeFactory.instance.arrayNode();
	    for (PeerReviewCriteria criteria : data.peerReviewCriteria.values()) {
		if (criteria.getTitle() != null && criteria.getTitle().length() > 0) {
		    criterias.add(criteria.getAsObjectNode());
		}
	    }
	    if (criterias.size() > 0) {
		// Stop!
		String gateTitle = data.getText("boilerplate.before.peer.review");
		activities.add(createGateActivity(maxUIID, order++, calcGateOffset(currentActivityPosition), gateTitle,
			gateTitle));

		currentActivityPosition = calcPositionNextRight(currentActivityPosition);
		String peerReviewTitle = data.getText("boilerplate.peerreview");
		Long prtoolContentId = createPeerReviewToolContent(userDTO, peerReviewTitle,
			data.getText("boilerplate.peerreview.instructions"), null, criterias);
		activities.add(createPeerReviewActivity(maxUIID, order++, currentActivityPosition, prtoolContentId,
			data.contentFolderID, groupingUIID, null, null, peerReviewTitle));
		currentActivityPosition = calcPositionNextRight(currentActivityPosition);
	    }
	}

	if (data.useReflection) {
	    // Stop!
	    activities.add(createGateActivity(maxUIID, order++, calcGateOffset(currentActivityPosition), null, null));

	    // Individual Reflection
	    currentActivityPosition = calcPositionNextRight(currentActivityPosition);
	    activityTitle = data.getText("boilerplate.individual.reflection.title");
	    Long reflectionToolContentId = createNotebookToolContent(userDTO, activityTitle,
		    data.getText("boilerplate.individual.reflection.instructions"), false, false);
	    activities.add(createNotebookActivity(maxUIID, order++, currentActivityPosition, reflectionToolContentId,
		    data.contentFolderID, null, null, null, activityTitle));

	}

	// fill in required LD data and send it to the LearningDesignRestServlet
	ArrayNode transitions = createTransitions(maxUIID, activities);

	return saveLearningDesign(templateCode, data.sequenceTitle, "", workspaceFolderID, data.contentFolderID,
		maxUIID.get(), activities, transitions, groupings, null);

    }

    class AppExData {
	String title = "Fix me";
	SortedMap<Integer, Assessment> assessments;
	boolean useNoticeboard = false;
	String noticeboardInstructions;
    }

    /**
     * TBLData contains all the data we need for the current instance. Created for each call to ensure that we have the
     * correct locale, messages, etc for this particular call.
     *
     * The complex types are converted straight to JSON objects ready for sending to the tools. No need to process
     * twice!
     *
     * For the test questions need to meet the spec: The questions entry should be ArrayNode containing JSON objects,
     * which in turn must contain "questionText", "displayOrder" (Integer) and a ArrayNode "answers". The options entry
     * should be ArrayNode containing JSON objects, which in turn must contain "answerText", "displayOrder" (Integer),
     * "correctOption" (Boolean).
     */
    class TBLData extends TemplateData {

	/* The error messages are to be sorted by tab, so store them separately and join together */
	List<String> lessonDetailsErrors = new ArrayList<>();
	List<String> ratErrors = new ArrayList<>();
	List<String> applicationExerciseErrors = new ArrayList<>();
	List<String> peerReviewErrors = new ArrayList<>();

	/* Fields from form */
	String contentFolderID;
	String sequenceTitle;
	Integer groupingType;
	Integer numLearners;
	Integer numGroups;

	Long iraGateStartOffset = null;
	Long traGateStartOffset = null;
	Long aeGateStartOffset = null;

	// used to configure which parts to use for the TBL system
	boolean useFirstGateBeforeGrouping = false;
	boolean useIntroduction = false;
	boolean useIRATRA = false;
	boolean useApplicationExercises = false;
	boolean usePeerReview = false;
	boolean useReflection = false;

	boolean useScheduledGates = false;
	Long startTime = null;
	Long iraStartOffset = null;
	Long traStartOffset = null;
	Long aeStartOffset = null;

	SortedMap<Integer, ObjectNode> testQuestions;
	boolean confidenceLevelEnable;
	SortedMap<Integer, AppExData> applicationExercises;
	SortedMap<Integer, PeerReviewCriteria> peerReviewCriteria;

	int questionOffset = 8;
	int assessmentOffset = 10;

	TBLData(HttpServletRequest request) {
	    super(request, templateCode);

//	    // Debugging .....String name = (String) parameterNames.nextElement();
//	    for ( Map.Entry<String, String[]>  paramEntry : request.getParameterMap().entrySet() ) {
//		StringBuffer debugStr = new StringBuffer("Parameter name ").append(paramEntry.getKey()).append(" values ");
//		for ( String value : paramEntry.getValue() ) {
//		    debugStr.append(value).append(", ");
//		}
//		log.debug(debugStr.toString());
//	    }

	    contentFolderID = getTrimmedString(request, "contentFolderID", false);

	    sequenceTitle = getTrimmedString(request, "sequenceTitle", false);

	    groupingType = WebUtil.readIntParam(request, "grouping");
	    numLearners = WebUtil.readIntParam(request, "numLearners", true);
	    numGroups = WebUtil.readIntParam(request, "numGroups", true);

	    testQuestions = new TreeMap<>();
	    applicationExercises = new TreeMap<>();
	    peerReviewCriteria = new TreeMap<>();

	    useIntroduction = WebUtil.readBooleanParam(request, "introduction", false);
	    useIRATRA = WebUtil.readBooleanParam(request, "iratra", false);
	    useApplicationExercises = WebUtil.readBooleanParam(request, "appex", false);
	    usePeerReview = WebUtil.readBooleanParam(request, "preview", false);
	    useReflection = WebUtil.readBooleanParam(request, "reflect", false);

	    String start = WebUtil.readStrParam(request, "startLogistic", true);
	    if (start != null) {
		// we are using the TBL version of LAMS to start the lessons, so we need to use schedule gates
		// and set the timings of the gates. Need to take into account if the lesson is started now or in the future.
		useScheduledGates = true;
		String dateTimeString = WebUtil.readStrParam(request, "lessonStartDatetime", true);
		if (start.equals("startNow") || dateTimeString == null || dateTimeString.length() == 0) {
		    startTime = System.currentTimeMillis();
		} else {
		    try {
			Date startDate = TBLTemplateController.LESSON_SCHEDULING_DATETIME_FORMAT.parse(dateTimeString);
			startTime = startDate.getTime();
		    } catch (ParseException e) {
			log.error("Unable to parse date from " + dateTimeString + ". Leaving start date as now.");
			startTime = System.currentTimeMillis();
		    }
		}
		iraStartOffset = getOffsetFromRequest(request, "iraLogistic", "iraScheduled", "iraStartDatetime");
		traStartOffset = getOffsetFromRequest(request, "traLogistic", "traScheduled", "traStartDatetime");
		aeStartOffset = getOffsetFromRequest(request, "aeLogistic", "aeScheduled", "aeStartDatetime");
	    }

	    // Process the Multiple Choice Questions that go to IRA and TRA & Peer Review fields
	    TreeMap<Integer, Integer> correctAnswers = new TreeMap<>();
	    Enumeration parameterNames = request.getParameterNames();
	    while (parameterNames.hasMoreElements()) {
		String name = (String) parameterNames.nextElement();
		if (useIRATRA && name.startsWith("question")) {
		    int correctIndex = name.indexOf("correct");
		    if (correctIndex > 0) { // question1correct
			Integer questionDisplayOrder = Integer.valueOf(name.substring(questionOffset, correctIndex));
			Integer correctValue = WebUtil.readIntParam(request, name);
			correctAnswers.put(questionDisplayOrder, correctValue);
		    } else {
			int optionIndex = name.indexOf("option");
			if (optionIndex > 0) {
			    Integer questionDisplayOrder = Integer.valueOf(name.substring(questionOffset, optionIndex));
			    Integer optionDisplayOrder = Integer.valueOf(name.substring(optionIndex + 6));
			    processTestQuestion(name, null, null, questionDisplayOrder, null, optionDisplayOrder,
				    getTrimmedString(request, name, true), null, null);
			} else {
			    int titleIndex = name.indexOf("title");
			    if (titleIndex > 0) { // question1title
				Integer questionDisplayOrder = Integer
					.valueOf(name.substring(questionOffset, titleIndex));
				// get all learning outcomes straight away instead of iterating over them
				String[] learningOutcomes = request
					.getParameterValues("question" + questionDisplayOrder + "learningOutcome");
				Long collectionUid = WebUtil.readLongParam(request,
					"question" + questionDisplayOrder + "collection", true);
				processTestQuestion(name, null, getTrimmedString(request, name, false),
					questionDisplayOrder, null, null, null, learningOutcomes, collectionUid);
			    } else if (name.indexOf("uuid") < 0 && name.indexOf("learningOutcome") < 0
				    && name.indexOf("collection") < 0) {
				Integer questionDisplayOrder = Integer.valueOf(name.substring(questionOffset));
				processTestQuestion(name, getTrimmedString(request, name, true), null,
					questionDisplayOrder,
					getTrimmedString(request, "question" + questionDisplayOrder + "uuid", false),
					null, null, null, null);
			    }
			}
		    }
		} else if (usePeerReview && name.startsWith("peerreview")) {
		    processInputPeerReviewRequestField(name, request);
		}
	    }

	    confidenceLevelEnable = WebUtil.readBooleanParam(request, "confidenceLevelEnable", false);
	    if (useIRATRA) {
		if (testQuestions.size() == 0) {
		    addValidationErrorMessage("authoring.error.rat.not.blank", null, ratErrors);
		}
		updateCorrectAnswers(correctAnswers);
		redoDisplayOrder();
	    }

	    if (useApplicationExercises) {
		processApplicationExercises(request);
	    }

	    validate();

	    errorMessages.addAll(lessonDetailsErrors);
	    errorMessages.addAll(ratErrors);
	    errorMessages.addAll(applicationExerciseErrors);
	    errorMessages.addAll(peerReviewErrors);
	}

	// Reset the display order or it confuses matters in the MCQ tool. Display order may skip numbers if the user
	// deletes questions on the screen before saving.
	private void redoDisplayOrder() {
	    SortedMap<Integer, ObjectNode> oldTestQuestions = testQuestions;
	    testQuestions = new TreeMap<>();
	    int newDisplayOrder = 1;
	    for (Map.Entry<Integer, ObjectNode> oldQuestionEntry : oldTestQuestions.entrySet()) {
		ObjectNode question = oldQuestionEntry.getValue();
		question.put(RestTags.DISPLAY_ORDER, newDisplayOrder);
		testQuestions.put(newDisplayOrder, question);
		newDisplayOrder++;
	    }
	}

	private Long getOffsetFromRequest(HttpServletRequest request, String radioButtonField,
		String radioButtonScheduledString, String dateField) {
	    String radioValue = WebUtil.readStrParam(request, radioButtonField, true);
	    if (radioButtonScheduledString.equals(radioValue)) {
		String dateTimeString = WebUtil.readStrParam(request, dateField);
		if (dateTimeString != null) {
		    try {
			Long offset = TBLTemplateController.LESSON_SCHEDULING_DATETIME_FORMAT.parse(dateTimeString)
				.getTime() - this.startTime;
			return offset > 0 ? offset / 60000 : 0; // from ms to minutes
		    } catch (ParseException e) {
			log.error("Unable to parse date from " + dateField
				+ ". Leaving gate as a permission gate to be opened manually.");
		    }
		}
	    }
	    return null;
	}

	// Assessment entries can't be deleted or rearranged so the count should always line up with numAppEx and numAssessments
	private void processApplicationExercises(HttpServletRequest request) {
	    int numAppEx = WebUtil.readIntParam(request, "numAppEx");
	    for (int i = 1; i <= numAppEx; i++) {
		String appexDiv = "divappex" + i;
		AppExData newAppex = new AppExData();
		newAppex.title = WebUtil.readStrParam(request, appexDiv + "Title", true);
		newAppex.assessments = processAssessments(request, i, newAppex.title);
		// null indicates appex was deleted
		if (newAppex.assessments != null) {
		    newAppex.useNoticeboard = WebUtil.readBooleanParam(request, appexDiv + "NB", false);
		    if (newAppex.useNoticeboard) {
			newAppex.noticeboardInstructions = getTrimmedString(request, appexDiv + "NBEntry", true);
			if (newAppex.noticeboardInstructions == null) {
			    addValidationErrorMessage("authoring.error.application.exercise.needs.noticeboard.text",
				    new Object[] { "\"" + newAppex.title + "\"" }, applicationExerciseErrors);
			}
		    }
		    applicationExercises.put(i, newAppex);
		}
	    }
	}

	private SortedMap<Integer, Assessment> processAssessments(HttpServletRequest request, int appexNumber,
		String appexTitle) {
	    SortedMap<Integer, Assessment> applicationExercises = new TreeMap<>();
	    Integer numAssessments = WebUtil.readIntParam(request, "numAssessments" + appexNumber, true);
	    if (numAssessments == null) {
		// Application Exercise has been deleted
		return null;
	    }

	    for (int i = 1; i <= numAssessments; i++) {
		String assessmentPrefix = new StringBuilder("divass").append(appexNumber).append("assessment").append(i)
			.toString();
		String questionText = getTrimmedString(request, assessmentPrefix, true);
		String questionTitle = getTrimmedString(request, assessmentPrefix + "title", true);
		String questionUuid = getTrimmedString(request, assessmentPrefix + "uuid", false);
		String markAsString = getTrimmedString(request, assessmentPrefix + "mark", false);
		String[] learningOutcomes = request.getParameterValues(assessmentPrefix + "learningOutcome");
		String collectionUid = getTrimmedString(request, assessmentPrefix + "collection", false);
		Assessment assessment = new Assessment();
		if (questionText != null) {
		    assessment.setTitle(questionTitle);
		    assessment.setText(questionText);
		    assessment.setType(WebUtil.readStrParam(request, assessmentPrefix + "type"));
		    assessment.setRequired(true);
		    assessment.setUuid(questionUuid);

		    Integer mark = -1;
		    if (markAsString != null) {
			try {
			    mark = Integer.parseInt(markAsString);
			} catch (Exception e) {
			}
		    }
		    if (mark < 1) {
			addValidationErrorMessage("authoring.error.application.exercise.mark.one.or.more",
				new String[] { "\"" + appexTitle + "\"", "\"" + questionTitle + "\"" },
				applicationExerciseErrors);
		    } else {
			assessment.setDefaultGrade(mark);
		    }

		    if (assessment.getType() == Assessment.ASSESSMENT_QUESTION_TYPE_MULTIPLE_CHOICE) {
			assessment.setMultipleAnswersAllowed(
				WebUtil.readBooleanParam(request, assessmentPrefix + "multiAllowed", false));
			String optionPrefix = new StringBuilder("divass").append(appexNumber).append("assmcq").append(i)
				.append("option").toString();
			for (int o = 1, order = 0; o <= MAX_OPTION_COUNT; o++) {
			    String answer = getTrimmedString(request, optionPrefix + o, true);
			    if (answer != null) {
				String grade = request.getParameter(optionPrefix + o + "grade");
				try {
				    assessment.getAnswers()
					    .add(new AssessMCAnswer(order++, answer, Float.valueOf(grade)));
				} catch (Exception e) {
				    log.error("Error parsing " + grade + " for float", e);
				    addValidationErrorMessage(
					    "authoring.error.application.exercise.not.blank.and.grade",
					    new Object[] { "\"" + appexTitle + "\"", i }, applicationExerciseErrors);
				}
			    }
			}
		    }

		    if (learningOutcomes != null && learningOutcomes.length > 0) {
			assessment.setLearningOutcomes(Arrays.asList(learningOutcomes));
		    }

		    if (collectionUid != null) {
			assessment.setCollectionUid(Long.valueOf(collectionUid));
		    }

		    applicationExercises.put(i, assessment);
		}
	    }
	    return applicationExercises;
	}

	void processInputPeerReviewRequestField(String name, HttpServletRequest request) {
	    int fieldIndex = name.indexOf("EnableComments");
	    if (fieldIndex > 0) { // peerreview1EnableComments
		Integer criteriaNumber = Integer.valueOf(name.substring(10, fieldIndex));
		findCriteriaInMap(criteriaNumber).setCommentsEnabled(WebUtil.readBooleanParam(request, name, false));
	    } else {
		fieldIndex = name.indexOf("MinWordsLimit");
		if (fieldIndex > 0) {
		    Integer criteriaNumber = Integer.valueOf(name.substring(10, fieldIndex));
		    findCriteriaInMap(criteriaNumber)
			    .setCommentsMinWordsLimit(WebUtil.readIntParam(request, name, true));
		} else {
		    Integer criteriaNumber = Integer.valueOf(name.substring(10));
		    findCriteriaInMap(criteriaNumber).setTitle(getTrimmedString(request, name, true));
		}
	    }
	}

	private PeerReviewCriteria findCriteriaInMap(Integer criteriaNumber) {
	    PeerReviewCriteria criteria = peerReviewCriteria.get(criteriaNumber);
	    if (criteria == null) {
		criteria = new PeerReviewCriteria(criteriaNumber);
		peerReviewCriteria.put(criteriaNumber, criteria);
	    }
	    return criteria;
	}

	void processTestQuestion(String name, String questionText, String questionTitle, Integer questionDisplayOrder,
		String questionUuid, Integer optionDisplayOrder, String optionText, String[] learningOutcomes,
		Long collectionUid) {

	    ObjectNode question = testQuestions.get(questionDisplayOrder);
	    if (question == null) {
		question = JsonNodeFactory.instance.objectNode();
		question.put("type", Assessment.ASSESSMENT_QUESTION_TYPE_MULTIPLE_CHOICE);
		question.set(RestTags.ANSWERS, JsonNodeFactory.instance.arrayNode());
		question.put(RestTags.DISPLAY_ORDER, questionDisplayOrder);
		testQuestions.put(questionDisplayOrder, question);
	    }

	    if (questionText != null) {
		question.put(RestTags.QUESTION_TEXT, questionText);
		// default title just in case - used for scratchie. Should be replaced with a user value
		if (!question.has(RestTags.QUESTION_TITLE)) {
		    question.put(RestTags.QUESTION_TITLE, "Q" + questionDisplayOrder.toString());
		}
	    }

	    if (questionTitle != null) {
		question.put(RestTags.QUESTION_TITLE, questionTitle);
	    }

	    if (questionUuid != null) {
		question.put(RestTags.QUESTION_UUID, questionUuid);
	    }

	    if (optionDisplayOrder != null && optionText != null) {
		ObjectNode newOption = JsonNodeFactory.instance.objectNode();
		newOption.put(RestTags.DISPLAY_ORDER, optionDisplayOrder);
		newOption.put(RestTags.CORRECT, false);
		newOption.put(RestTags.ANSWER_TEXT, optionText);
		((ArrayNode) question.get(RestTags.ANSWERS)).add(newOption);
	    }

	    if (learningOutcomes != null && learningOutcomes.length > 0) {
		try {
		    ArrayNode learningOutcomesJSON = JsonUtil.readArray(learningOutcomes);
		    question.set(RestTags.LEARNING_OUTCOMES, learningOutcomesJSON);
		} catch (IOException e) {
		    log.error("Error while processing learning outcomes for question: "
			    + question.get(RestTags.QUESTION_TITLE));
		}
	    }

	    if (collectionUid != null) {
		question.put(RestTags.COLLECTION_UID, collectionUid);
	    }
	}

	void updateCorrectAnswers(TreeMap<Integer, Integer> correctAnswers) {
	    for (Entry<Integer, ObjectNode> entry : testQuestions.entrySet()) {
		Integer questionNumber = entry.getKey();
		ObjectNode question = entry.getValue();
		if (!question.has(RestTags.QUESTION_TEXT)) {
		    Object param = question.has(RestTags.QUESTION_TITLE) ? question.get(RestTags.QUESTION_TITLE)
			    : questionNumber;
		    addValidationErrorMessage("authoring.error.question.num", new Object[] { param }, ratErrors);
		}

		Integer correctAnswerDisplay = correctAnswers.get(entry.getKey());
		if (correctAnswerDisplay == null) {
		    Object param = question.has(RestTags.QUESTION_TITLE) ? question.get(RestTags.QUESTION_TITLE)
			    : questionNumber;
		    addValidationErrorMessage("authoring.error.question.correct.num", new Object[] { param },
			    ratErrors);
		} else {

		    ArrayNode answers = (ArrayNode) question.get(RestTags.ANSWERS);
		    if (answers == null || answers.size() == 0) {
			Object param = question.has(RestTags.QUESTION_TITLE) ? question.get(RestTags.QUESTION_TITLE)
				: questionNumber;
			addValidationErrorMessage("authoring.error.question.must.have.answer.num",
				new Object[] { param }, ratErrors);
		    } else {
			boolean correctAnswerFound = false; // may not exist as the user didn't put any text in!
			for (int i = 0; i < answers.size(); i++) {
			    ObjectNode option = (ObjectNode) answers.get(i);
			    if (correctAnswerDisplay.equals(option.get(RestTags.DISPLAY_ORDER).asInt())) {
				option.remove(RestTags.CORRECT);
				option.put(RestTags.CORRECT, true);
				correctAnswerFound = true;
			    }
			}
			if (!correctAnswerFound) {
			    Object param = question.has(RestTags.QUESTION_TITLE) ? question.get(RestTags.QUESTION_TITLE)
				    : questionNumber;
			    addValidationErrorMessage("authoring.error.question.correct.num", new Object[] { param },
				    ratErrors);
			}
		    }
		}
	    }
	}

	// do any additional validation not included in other checking
	void validate() {
	    if (contentFolderID == null) {
		addValidationErrorMessage("authoring.error.content.id", null, lessonDetailsErrors);
	    }
	    if (sequenceTitle == null || !ValidationUtil.isOrgNameValid(sequenceTitle)) {
		lessonDetailsErrors.add(
			new StringBuilder(TextUtil.getText(appBundle, "authoring.section.lessondetails")).append(": ")
				.append(TextUtil.getText(appBundle, "authoring.fla.title.validation.error"))
				.toString());
	    }

	    if (useApplicationExercises) {
		validateApplicationExercises();
	    }
	    // grouping is enforced on the front end by the layout & by requiring the groupingType
	    // questions are validated in updateCorrectAnswers
	}

	private void validateApplicationExercises() {
	    if (applicationExercises.size() == 0) {
		addValidationErrorMessage("authoring.error.application.exercise.num", new Integer[] { 1 },
			applicationExerciseErrors);
	    } else {
		for (Map.Entry<Integer, AppExData> appExEntry : applicationExercises.entrySet()) {
		    AppExData appEx = appExEntry.getValue();
		    if (appEx.assessments == null || appEx.assessments.size() == 0) {
			addValidationErrorMessage("authoring.error.application.exercise.num",
				new String[] { "\"" + appEx.title + "\"" }, applicationExerciseErrors);
		    } else {
			for (Map.Entry<Integer, Assessment> assessmentEntry : appEx.assessments.entrySet()) {
			    assessmentEntry.getValue().validate(applicationExerciseErrors, appBundle, formatter,
				    appExEntry.getKey(), "\"" + appEx.title + "\"", assessmentEntry.getKey());
			}
		    }
		}
	    }
	}

    }

    // Create the application exercise form on the screen. Not in LdTemplateController as this is specific to TBL
    // and hence the jsp is in the tbl template folder, not the tool template folder
    @RequestMapping("/createApplicationExercise")
    public String createApplicationExercise(HttpServletRequest request) {
	request.setAttribute("appexNumber", WebUtil.readIntParam(request, "appexNumber"));
	return "/authoring/template/tbl/appex";
    }

}<|MERGE_RESOLUTION|>--- conflicted
+++ resolved
@@ -154,12 +154,8 @@
 	    currentActivityPosition = calcPositionNextRight(currentActivityPosition);
 	    activityTitle = data.getText("boilerplate.ira.title");
 	    ArrayNode testQuestionsArray = JsonUtil.readArray(data.testQuestions.values());
-<<<<<<< HEAD
-	    Long iRAToolContentId = createAssessmentToolContent(userDTO, activityTitle,
-=======
 
 	    Long iRAToolContentId = authoringService.createTblAssessmentToolContent(userDTO, activityTitle,
->>>>>>> 188d0e3d
 		    data.getText("boilerplate.ira.instructions"), null, false, true, data.confidenceLevelEnable, false,
 		    false, testQuestionsArray);
 	    ObjectNode iraActivityJSON = createAssessmentActivity(maxUIID, order++, currentActivityPosition,
