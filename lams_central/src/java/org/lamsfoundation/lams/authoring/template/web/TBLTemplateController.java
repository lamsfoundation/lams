/****************************************************************
 * Copyright (C) 2005 LAMS Foundation (http://lamsfoundation.org)
 * =============================================================
 * License Information: http://lamsfoundation.org/licensing/lams/2.0/
 *
 * This program is free software; you can redistribute it and/or modify
 * it under the terms of the GNU General Public License version 2.0
 * as published by the Free Software Foundation.
 *
 * This program is distributed in the hope that it will be useful,
 * but WITHOUT ANY WARRANTY; without even the implied warranty of
 * MERCHANTABILITY or FITNESS FOR A PARTICULAR PURPOSE.  See the
 * GNU General Public License for more details.
 *
 * You should have received a copy of the GNU General Public License
 * along with this program; if not, write to the Free Software
 * Foundation, Inc., 51 Franklin Street, Fifth Floor, Boston, MA 02110-1301
 * USA
 *
 * http://www.gnu.org/licenses/gpl.txt
 * ****************************************************************
 */
package org.lamsfoundation.lams.authoring.template.web;

import java.text.DateFormat;
import java.text.ParseException;
import java.text.SimpleDateFormat;
import java.util.ArrayList;
import java.util.Date;
import java.util.Enumeration;
import java.util.List;
import java.util.Map;
import java.util.Map.Entry;
import java.util.SortedMap;
import java.util.TreeMap;
import java.util.concurrent.atomic.AtomicInteger;

import javax.servlet.http.HttpServletRequest;
import javax.servlet.http.HttpSession;

import org.apache.log4j.Logger;
import org.lamsfoundation.lams.authoring.template.AssessMCAnswer;
import org.lamsfoundation.lams.authoring.template.Assessment;
import org.lamsfoundation.lams.authoring.template.PeerReviewCriteria;
import org.lamsfoundation.lams.authoring.template.TemplateData;
import org.lamsfoundation.lams.authoring.template.TextUtil;
import org.lamsfoundation.lams.rest.RestTags;
import org.lamsfoundation.lams.usermanagement.dto.UserDTO;
import org.lamsfoundation.lams.util.AuthoringJsonTags;
import org.lamsfoundation.lams.util.JsonUtil;
import org.lamsfoundation.lams.util.ValidationUtil;
import org.lamsfoundation.lams.util.WebUtil;
import org.lamsfoundation.lams.web.util.AttributeNames;
import org.springframework.stereotype.Controller;
import org.springframework.web.bind.annotation.RequestMapping;

import com.fasterxml.jackson.databind.node.ArrayNode;
import com.fasterxml.jackson.databind.node.JsonNodeFactory;
import com.fasterxml.jackson.databind.node.ObjectNode;

/**
 * A Team Based Learning template. There are two versions - the full blown one that is accessed from authoring
 * and one that allows just sections of a TBL sequence to be created for the LAMS TBL system. Which bits are created
 * are controlled by a series of checkboxes (set to true and hidden in the full authoring version). The LAMS TBL
 * version also has the option for timed gates, but the standard version uses permission gates.
 */
@Controller
@RequestMapping("authoring/template/tbl")
public class TBLTemplateController extends LdTemplateController {

    private static Logger log = Logger.getLogger(TBLTemplateController.class);
    private static String templateCode = "TBL";
    private static final DateFormat LESSON_SCHEDULING_DATETIME_FORMAT = new SimpleDateFormat("MM/dd/yy HH:mm");

    /**
     * Sets up the CKEditor stuff
     */
    @Override
    @RequestMapping("/init")
    public String init(HttpServletRequest request) throws Exception {
	request.setAttribute("questionNumber", "1");
	boolean isConfigurableVersion = WebUtil.readBooleanParam(request, "configure", false);
	String sessionMapID = WebUtil.readStrParam(request, "sessionMapID", true);
	if (sessionMapID != null) {
	    request.setAttribute("sessionMapID", sessionMapID);
	}
	if (isConfigurableVersion) {
	    return super.init(request, "authoring/template/tbl/tbloptional");
	} else {
	    return super.init(request);
	}
    }

    @Override
    protected ObjectNode createLearningDesign(HttpServletRequest request, HttpSession httpSession) throws Exception {
	TBLData data = new TBLData(request);
	if (data.getErrorMessages() != null && data.getErrorMessages().size() > 0) {
	    ObjectNode restRequestJSON = JsonNodeFactory.instance.objectNode();
	    restRequestJSON.set("errors", JsonUtil.readArray(data.getErrorMessages()));
	    return restRequestJSON;
	}

	UserDTO userDTO = (UserDTO) httpSession.getAttribute(AttributeNames.USER);
	Integer workspaceFolderID = workspaceManagementService.getUserWorkspaceFolder(userDTO.getUserID())
		.getResourceID().intValue();
	AtomicInteger maxUIID = new AtomicInteger();
	int order = 0;

	// create activities
	ArrayNode activities = JsonNodeFactory.instance.arrayNode();
	ArrayNode groupings = JsonNodeFactory.instance.arrayNode();

	Integer[] firstActivityInRowPosition = new Integer[] { 20, 125 }; // the very first activity, all other locations can be calculated from here if needed!
	String activityTitle = null;
	Integer[] currentActivityPosition = null;
	Integer groupingUIID = null;

	// Welcome
	if (data.useIntroduction) {
	    activityTitle = data.getText("boilerplate.introduction.title");
	    Long welcomeToolContentId = createNoticeboardToolContent(userDTO, activityTitle,
		    data.getText("boilerplate.introduction.instructions"), null);
	    activities.add(createNoticeboardActivity(maxUIID, order++, firstActivityInRowPosition, welcomeToolContentId,
		    data.contentFolderID, null, null, null, activityTitle));
	    currentActivityPosition = calcPositionNextRight(firstActivityInRowPosition);
	} else {
	    currentActivityPosition = firstActivityInRowPosition;
	}

	// Grouping
	activityTitle = data.getText("boilerplate.grouping.title");
	ObjectNode[] groupingJSONs = createGroupingActivity(maxUIID, order++, currentActivityPosition,
		data.groupingType, data.numLearners, data.numGroups, activityTitle, null, data.getUIBundle(),
		data.getFormatter());
	activities.add(groupingJSONs[0]);
	groupings.add(groupingJSONs[1]);
	groupingUIID = groupingJSONs[1].get("groupingUIID").asInt();

	if (data.useIRATRA) {
	    // Stop!
	    currentActivityPosition = calcPositionNextRight(currentActivityPosition);
	    activityTitle = data.getText("boilerplate.before.ira.gate");
	    if (data.useScheduledGates && data.iraStartOffset != null) {
		activities.add(createScheduledGateActivity(maxUIID, order++, calcGateOffset(currentActivityPosition),
			activityTitle, null, data.iraStartOffset));
	    } else {
		activities.add(createGateActivity(maxUIID, order++, calcGateOffset(currentActivityPosition),
			activityTitle, activityTitle));
	    }

	    // iRA Test - Assessment
	    currentActivityPosition = calcPositionNextRight(currentActivityPosition);
	    activityTitle = data.getText("boilerplate.ira.title");
	    ArrayNode testQuestionsArray = JsonUtil.readArray(data.testQuestions.values());
<<<<<<< HEAD
	    Long iRAToolContentId = createAssessmentToolContent(userDTO, activityTitle,
		    data.getText("boilerplate.ira.instructions"), "", false, false, testQuestionsArray);
=======

	    Long iRAToolContentId = createAssessmentToolContent(userDTO, activityTitle,
		    data.getText("boilerplate.ira.instructions"), null, false, false, data.confidenceLevelEnable,
		    testQuestionsArray);
>>>>>>> 721b93a3
	    ObjectNode iraActivityJSON = createAssessmentActivity(maxUIID, order++, currentActivityPosition,
		    iRAToolContentId, data.contentFolderID, groupingUIID, null, null, activityTitle);
	    activities.add(iraActivityJSON);

	    // Leader Selection
	    firstActivityInRowPosition = calcPositionBelow(firstActivityInRowPosition);
	    currentActivityPosition = firstActivityInRowPosition;
	    activityTitle = data.getText("boilerplate.leader.title");
	    Long leaderSelectionToolContentId = createLeaderSelectionToolContent(userDTO, activityTitle,
		    data.getText("boilerplate.leader.instructions"));
	    activities.add(createLeaderSelectionActivity(maxUIID, order++, currentActivityPosition,
		    leaderSelectionToolContentId, data.contentFolderID, groupingUIID, null, null, activityTitle));

	    // Stop!
	    currentActivityPosition = calcPositionNextRight(currentActivityPosition);
	    activityTitle = data.getText("boilerplate.before.tra.gate");
	    if (data.useScheduledGates && data.traStartOffset != null) {
		activities.add(createScheduledGateActivity(maxUIID, order++, calcGateOffset(currentActivityPosition),
			activityTitle, null, data.traStartOffset));
	    } else {
		activities.add(createGateActivity(maxUIID, order++, calcGateOffset(currentActivityPosition),
			activityTitle, activityTitle));
	    }

	    // tRA Test
	    currentActivityPosition = calcPositionNextRight(currentActivityPosition);
	    activityTitle = data.getText("boilerplate.tra.title");
	    Integer confidenceLevelsActivityUIID = data.confidenceLevelEnable
		    ? JsonUtil.optInt(iraActivityJSON, AuthoringJsonTags.ACTIVITY_UIID)
		    : null;
	    Long tRAToolContentId = createScratchieToolContent(userDTO, activityTitle,
		    data.getText("boilerplate.tra.instructions"), false, confidenceLevelsActivityUIID,
		    testQuestionsArray);
	    activities.add(createScratchieActivity(maxUIID, order++, currentActivityPosition, tRAToolContentId,
		    data.contentFolderID, groupingUIID, null, null, activityTitle));

	}

	// Application Exercises - multiple exercises with gates between each exercise. There may also be a grouped
	// notebook after an exercise if indicated by the user. Each Application Exercise will have one or more questions.
	// Start a new row so that they group nicely together
	int displayOrder = 1;
	int noticeboardCount = 0;
	if (data.useApplicationExercises) {

	    for (AppExData applicationExercise : data.applicationExercises.values()) {

		// Start a new row for each application exercise and potentially the notebook.
		firstActivityInRowPosition = calcPositionBelow(firstActivityInRowPosition);
		currentActivityPosition = firstActivityInRowPosition;

		//  Gate before Application Exercise
		String gateTitleBeforeAppEx = data.getText("boilerplate.before.app.ex",
			new String[] { applicationExercise.title });
		if (data.useScheduledGates && data.aeStartOffset != null) {
		    activities.add(createScheduledGateActivity(maxUIID, order++,
			    calcGateOffset(currentActivityPosition), gateTitleBeforeAppEx, null, data.aeStartOffset));
		} else {
		    activities.add(createGateActivity(maxUIID, order++, calcGateOffset(currentActivityPosition),
			    gateTitleBeforeAppEx, gateTitleBeforeAppEx));
		}

		// Application Exercise
		int assessmentNumber = 1;
		String applicationExerciseTitle = applicationExercise.title;
		currentActivityPosition = calcPositionNextRight(currentActivityPosition);
		ArrayNode questionsJSONArray = JsonNodeFactory.instance.arrayNode();
		for (Assessment exerciseQuestion : applicationExercise.assessments.values()) {
		    questionsJSONArray.add(exerciseQuestion.getAsObjectNode(assessmentNumber));
		    assessmentNumber++;
		}
		Long aetoolContentId = createAssessmentToolContent(userDTO, applicationExerciseTitle,
			data.getText("boilerplate.ae.instructions"), null, true, false, false, questionsJSONArray);
		activities.add(createAssessmentActivity(maxUIID, order++, currentActivityPosition, aetoolContentId,
			data.contentFolderID, groupingUIID, null, null, applicationExerciseTitle));

		// Optional Gate / Noticeboard. Don't add the extra gate in LAMS TBL or we will get too many scheduled gates to manage
		if (applicationExercise.useNoticeboard) {
		    noticeboardCount++;
		    String noticeboardCountAsString = Integer.toString(noticeboardCount);

		    if (!data.useScheduledGates) {
			currentActivityPosition = calcPositionNextRight(currentActivityPosition);
			String gateTitle = data.getText("boilerplate.before.app.ex.noticeboard",
				new String[] { noticeboardCountAsString });
			activities.add(createGateActivity(maxUIID, order++, calcGateOffset(currentActivityPosition),
				gateTitle, gateTitle));
		    }
		    currentActivityPosition = calcPositionNextRight(currentActivityPosition);
		    String notebookTitle = data.getText("boilerplate.grouped.ae.noticeboard.num",
			    new String[] { noticeboardCountAsString });
		    Long aeNoticeboardContentId = createNoticeboardToolContent(userDTO, notebookTitle,
			    applicationExercise.noticeboardInstructions, null);
		    activities.add(createNoticeboardActivity(maxUIID, order++, currentActivityPosition,
			    aeNoticeboardContentId, data.contentFolderID, groupingUIID, null, null, notebookTitle));
		}

		displayOrder++;
	    }

	}

	firstActivityInRowPosition = calcPositionBelow(firstActivityInRowPosition);
	currentActivityPosition = firstActivityInRowPosition;

	if (data.usePeerReview) {
	    // Peer Review - optional. Start by eliminating all criterias with no title. Then if any are left
	    // we create the gate before the Peer Review and the Peer Review tool data and activity
	    ArrayNode criterias = JsonNodeFactory.instance.arrayNode();
	    for (PeerReviewCriteria criteria : data.peerReviewCriteria.values()) {
		if (criteria.getTitle() != null && criteria.getTitle().length() > 0) {
		    criterias.add(criteria.getAsObjectNode());
		}
	    }
	    if (criterias.size() > 0) {
		// Stop!
		String gateTitle = data.getText("boilerplate.before.peer.review");
		activities.add(createGateActivity(maxUIID, order++, calcGateOffset(currentActivityPosition), gateTitle,
			gateTitle));

		currentActivityPosition = calcPositionNextRight(currentActivityPosition);
		String peerReviewTitle = data.getText("boilerplate.peerreview");
		Long prtoolContentId = createPeerReviewToolContent(userDTO, peerReviewTitle,
			data.getText("boilerplate.peerreview.instructions"), null, criterias);
		activities.add(createPeerReviewActivity(maxUIID, order++, currentActivityPosition, prtoolContentId,
			data.contentFolderID, groupingUIID, null, null, peerReviewTitle));
		displayOrder++;
		currentActivityPosition = calcPositionNextRight(currentActivityPosition);
	    }
	}

	if (data.useReflection) {
	    // Stop!
	    activities.add(createGateActivity(maxUIID, order++, calcGateOffset(currentActivityPosition), null, null));

	    // Individual Reflection
	    currentActivityPosition = calcPositionNextRight(currentActivityPosition);
	    activityTitle = data.getText("boilerplate.individual.reflection.title");
	    Long reflectionToolContentId = createNotebookToolContent(userDTO, activityTitle,
		    data.getText("boilerplate.individual.reflection.instructions"), false, false);
	    activities.add(createNotebookActivity(maxUIID, order++, currentActivityPosition, reflectionToolContentId,
		    data.contentFolderID, null, null, null, activityTitle));

	}

	// fill in required LD data and send it to the LearningDesignRestServlet
	ArrayNode transitions = createTransitions(maxUIID, activities);

	return saveLearningDesign(templateCode, data.sequenceTitle, "", workspaceFolderID, data.contentFolderID,
		maxUIID.get(), activities, transitions, groupings, null);

    }

    class AppExData {
	String title = "Fix me";
	SortedMap<Integer, Assessment> assessments;
	boolean useNoticeboard = false;
	String noticeboardInstructions;
    }

    /**
     * TBLData contains all the data we need for the current instance. Created for each call to ensure that we have the
     * correct locale, messages, etc for this particular call.
     *
     * The complex types are converted straight to JSON objects ready for sending to the tools. No need to process
     * twice!
     *
     * For the test questions need to meet the spec: The questions entry should be ArrayNode containing JSON objects,
     * which in turn must contain "questionText", "displayOrder" (Integer) and a ArrayNode "answers". The options entry
     * should be ArrayNode containing JSON objects, which in turn must contain "answerText", "displayOrder" (Integer),
     * "correctOption" (Boolean).
     */
    class TBLData extends TemplateData {

	/* The error messages are to be sorted by tab, so store them separately and join together */
	List<String> lessonDetailsErrors = new ArrayList<>();
	List<String> ratErrors = new ArrayList<>();
	List<String> applicationExerciseErrors = new ArrayList<>();
	List<String> peerReviewErrors = new ArrayList<>();

	/* Fields from form */
	String contentFolderID;
	String sequenceTitle;
	Integer groupingType;
	Integer numLearners;
	Integer numGroups;

	Long iraGateStartOffset = null;
	Long traGateStartOffset = null;
	Long aeGateStartOffset = null;

	// used to configure which parts to use for the TBL system
	boolean useFirstGateBeforeGrouping = false;
	boolean useIntroduction = false;
	boolean useIRATRA = false;
	boolean useApplicationExercises = false;
	boolean usePeerReview = false;
	boolean useReflection = false;

	boolean useScheduledGates = false;
	Long startTime = null;
	Long iraStartOffset = null;
	Long traStartOffset = null;
	Long aeStartOffset = null;

	SortedMap<Integer, ObjectNode> testQuestions;
	boolean confidenceLevelEnable;
	SortedMap<Integer, AppExData> applicationExercises;
	SortedMap<Integer, PeerReviewCriteria> peerReviewCriteria;

	int questionOffset = 8;
	int assessmentOffset = 10;

	TBLData(HttpServletRequest request) {
	    super(request, templateCode);

//	    // Debugging .....String name = (String) parameterNames.nextElement();
//	    for ( Map.Entry<String, String[]>  paramEntry : request.getParameterMap().entrySet() ) {
//		StringBuffer debugStr = new StringBuffer("Parameter name ").append(paramEntry.getKey()).append(" values ");
//		for ( String value : paramEntry.getValue() ) {
//		    debugStr.append(value).append(", ");
//		}
//		log.debug(debugStr.toString());
//	    }

	    contentFolderID = getTrimmedString(request, "contentFolderID", false);

	    sequenceTitle = getTrimmedString(request, "sequenceTitle", false);

	    groupingType = WebUtil.readIntParam(request, "grouping");
	    numLearners = WebUtil.readIntParam(request, "numLearners", true);
	    numGroups = WebUtil.readIntParam(request, "numGroups", true);

	    testQuestions = new TreeMap<>();
	    applicationExercises = new TreeMap<>();
	    peerReviewCriteria = new TreeMap<>();

	    useIntroduction = WebUtil.readBooleanParam(request, "introduction", false);
	    useIRATRA = WebUtil.readBooleanParam(request, "iratra", false);
	    useApplicationExercises = WebUtil.readBooleanParam(request, "appex", false);
	    usePeerReview = WebUtil.readBooleanParam(request, "preview", false);
	    useReflection = WebUtil.readBooleanParam(request, "reflect", false);

	    String start = WebUtil.readStrParam(request, "startLogistic", true);
	    if (start != null) {
		// we are using the TBL version of LAMS to start the lessons, so we need to use schedule gates
		// and set the timings of the gates. Need to take into account if the lesson is started now or in the future.
		useScheduledGates = true;
		String dateTimeString = WebUtil.readStrParam(request, "lessonStartDatetime", true);
		if (start.equals("startNow") || dateTimeString == null || dateTimeString.length() == 0) {
		    startTime = System.currentTimeMillis();
		} else {
		    try {
			Date startDate = TBLTemplateController.LESSON_SCHEDULING_DATETIME_FORMAT.parse(dateTimeString);
			startTime = startDate.getTime();
		    } catch (ParseException e) {
			log.error("Unable to parse date from " + dateTimeString + ". Leaving start date as now.");
			startTime = System.currentTimeMillis();
		    }
		}
		iraStartOffset = getOffsetFromRequest(request, "iraLogistic", "iraScheduled", "iraStartDatetime");
		traStartOffset = getOffsetFromRequest(request, "traLogistic", "traScheduled", "traStartDatetime");
		aeStartOffset = getOffsetFromRequest(request, "aeLogistic", "aeScheduled", "aeStartDatetime");
	    }

	    // Process the Multiple Choice Questions that go to IRA and TRA & Peer Review fields
	    TreeMap<Integer, Integer> correctAnswers = new TreeMap<>();
	    Enumeration parameterNames = request.getParameterNames();
	    while (parameterNames.hasMoreElements()) {
		String name = (String) parameterNames.nextElement();
		if (useIRATRA && name.startsWith("question")) {
		    int correctIndex = name.indexOf("correct");
		    if (correctIndex > 0) { // question1correct
			Integer questionDisplayOrder = Integer.valueOf(name.substring(questionOffset, correctIndex));
			Integer correctValue = WebUtil.readIntParam(request, name);
			correctAnswers.put(questionDisplayOrder, correctValue);
		    } else {
			int optionIndex = name.indexOf("option");
			if (optionIndex > 0) {
			    Integer questionDisplayOrder = Integer.valueOf(name.substring(questionOffset, optionIndex));
			    Integer optionDisplayOrder = Integer.valueOf(name.substring(optionIndex + 6));
			    processTestQuestion(name, null, null, questionDisplayOrder, null, optionDisplayOrder,
				    getTrimmedString(request, name, true));
			} else {
			    int titleIndex = name.indexOf("title");
			    if (titleIndex > 0) { // question1title
				Integer questionDisplayOrder = Integer
					.valueOf(name.substring(questionOffset, titleIndex));
				processTestQuestion(name, null, getTrimmedString(request, name, false),
					questionDisplayOrder, null, null, null);
			    } else if (name.indexOf("uuid") < 0) {
				Integer questionDisplayOrder = Integer.valueOf(name.substring(questionOffset));
				processTestQuestion(name, getTrimmedString(request, name, true), null,
					questionDisplayOrder,
					getTrimmedString(request, "question" + questionDisplayOrder + "uuid", false),
					null, null);
			    }
			}
		    }
		} else if (usePeerReview && name.startsWith("peerreview")) {
		    processInputPeerReviewRequestField(name, request);
		}
	    }

	    confidenceLevelEnable = WebUtil.readBooleanParam(request, "confidenceLevelEnable", false);
	    if (useIRATRA) {
		if (testQuestions.size() == 0) {
		    addValidationErrorMessage("authoring.error.rat.not.blank", null, ratErrors);
		}
		updateCorrectAnswers(correctAnswers);
		redoDisplayOrder();
	    }

	    if (useApplicationExercises) {
		processApplicationExercises(request);
	    }

	    validate();

	    errorMessages.addAll(lessonDetailsErrors);
	    errorMessages.addAll(ratErrors);
	    errorMessages.addAll(applicationExerciseErrors);
	    errorMessages.addAll(peerReviewErrors);
	}

	// Reset the display order or it confuses matters in the MCQ tool. Display order may skip numbers if the user
	// deletes questions on the screen before saving.
	private void redoDisplayOrder() {
	    SortedMap<Integer, ObjectNode> oldTestQuestions = testQuestions;
	    testQuestions = new TreeMap<>();
	    int newDisplayOrder = 1;
	    for (Map.Entry<Integer, ObjectNode> oldQuestionEntry : oldTestQuestions.entrySet()) {
		ObjectNode question = oldQuestionEntry.getValue();
		question.put(RestTags.DISPLAY_ORDER, newDisplayOrder);
		testQuestions.put(newDisplayOrder, question);
		newDisplayOrder++;
	    }
	}

	private Long getOffsetFromRequest(HttpServletRequest request, String radioButtonField,
		String radioButtonScheduledString, String dateField) {
	    String radioValue = WebUtil.readStrParam(request, radioButtonField, true);
	    if (radioButtonScheduledString.equals(radioValue)) {
		String dateTimeString = WebUtil.readStrParam(request, dateField);
		if (dateTimeString != null) {
		    try {
			Long offset = TBLTemplateController.LESSON_SCHEDULING_DATETIME_FORMAT.parse(dateTimeString)
				.getTime() - this.startTime;
			return offset > 0 ? offset / 60000 : 0; // from ms to minutes
		    } catch (ParseException e) {
			log.error("Unable to parse date from " + dateField
				+ ". Leaving gate as a permission gate to be opened manually.");
		    }
		}
	    }
	    return null;
	}

	// Assessment entries can't be deleted or rearranged so the count should always line up with numAppEx and numAssessments
	private void processApplicationExercises(HttpServletRequest request) {
	    int numAppEx = WebUtil.readIntParam(request, "numAppEx");
	    for (int i = 1; i <= numAppEx; i++) {
		String appexDiv = "divappex" + i;
		AppExData newAppex = new AppExData();
		newAppex.title = WebUtil.readStrParam(request, appexDiv + "Title", true);
		newAppex.assessments = processAssessments(request, i, newAppex.title);
		// null indicates appex was deleted
		if (newAppex.assessments != null) {
		    newAppex.useNoticeboard = WebUtil.readBooleanParam(request, appexDiv + "NB", false);
		    if (newAppex.useNoticeboard) {
			newAppex.noticeboardInstructions = getTrimmedString(request, appexDiv + "NBEntry", true);
			if (newAppex.noticeboardInstructions == null) {
			    addValidationErrorMessage("authoring.error.application.exercise.needs.noticeboard.text",
				    new Object[] { "\"" + newAppex.title + "\"" }, applicationExerciseErrors);
			}
		    }
		    applicationExercises.put(i, newAppex);
		}
	    }
	}

	private SortedMap<Integer, Assessment> processAssessments(HttpServletRequest request, int appexNumber,
		String appexTitle) {
	    SortedMap<Integer, Assessment> applicationExercises = new TreeMap<>();
	    Integer numAssessments = WebUtil.readIntParam(request, "numAssessments" + appexNumber, true);
	    if (numAssessments == null) {
		// Application Exercise has been deleted
		return null;
	    }

	    for (int i = 1; i <= numAssessments; i++) {
		String assessmentPrefix = new StringBuilder("divass").append(appexNumber).append("assessment").append(i)
			.toString();
		String questionText = getTrimmedString(request, assessmentPrefix, true);
		String questionTitle = getTrimmedString(request, assessmentPrefix + "title", true);
		String questionUuid = getTrimmedString(request, assessmentPrefix + "uuid", false);
		String markAsString = getTrimmedString(request, assessmentPrefix + "mark", false);
		Assessment assessment = new Assessment();
		if (questionText != null) {
		    assessment.setTitle(questionTitle);
		    assessment.setText(questionText);
		    assessment.setType(WebUtil.readStrParam(request, assessmentPrefix + "type"));
		    assessment.setRequired(true);
		    assessment.setUuid(questionUuid);

		    Integer mark = -1;
		    if (markAsString != null) {
			try {
			    mark = Integer.parseInt(markAsString);
			} catch (Exception e) {
			}
		    }
		    if (mark < 1) {
			addValidationErrorMessage("authoring.error.application.exercise.mark.one.or.more",
				new String[] { "\"" + appexTitle + "\"", "\"" + questionTitle + "\"" },
				applicationExerciseErrors);
		    } else {
			assessment.setDefaultGrade(mark);
		    }

		    if (assessment.getType() == Assessment.ASSESSMENT_QUESTION_TYPE_MULTIPLE_CHOICE) {
			assessment.setMultipleAnswersAllowed(
				WebUtil.readBooleanParam(request, assessmentPrefix + "multiAllowed", false));
			String optionPrefix = new StringBuilder("divass").append(appexNumber).append("assmcq").append(i)
				.append("option").toString();
			for (int o = 1, order = 0; o <= MAX_OPTION_COUNT; o++) {
			    String answer = getTrimmedString(request, optionPrefix + o, true);
			    if (answer != null) {
				String grade = request.getParameter(optionPrefix + o + "grade");
				try {
				    assessment.getAnswers()
					    .add(new AssessMCAnswer(order++, answer, Float.valueOf(grade)));
				} catch (Exception e) {
				    log.error("Error parsing " + grade + " for float", e);
				    addValidationErrorMessage(
					    "authoring.error.application.exercise.not.blank.and.grade",
					    new Object[] { "\"" + appexTitle + "\"", i }, applicationExerciseErrors);
				}
			    }
			}
		    }
		    applicationExercises.put(i, assessment);
		}
	    }
	    return applicationExercises;
	}

	void processInputPeerReviewRequestField(String name, HttpServletRequest request) {
	    int fieldIndex = name.indexOf("EnableComments");
	    if (fieldIndex > 0) { // peerreview1EnableComments
		Integer criteriaNumber = Integer.valueOf(name.substring(10, fieldIndex));
		findCriteriaInMap(criteriaNumber).setCommentsEnabled(WebUtil.readBooleanParam(request, name, false));
	    } else {
		fieldIndex = name.indexOf("MinWordsLimit");
		if (fieldIndex > 0) {
		    Integer criteriaNumber = Integer.valueOf(name.substring(10, fieldIndex));
		    findCriteriaInMap(criteriaNumber)
			    .setCommentsMinWordsLimit(WebUtil.readIntParam(request, name, true));
		} else {
		    Integer criteriaNumber = Integer.valueOf(name.substring(10));
		    findCriteriaInMap(criteriaNumber).setTitle(getTrimmedString(request, name, true));
		}
	    }
	}

	private PeerReviewCriteria findCriteriaInMap(Integer criteriaNumber) {
	    PeerReviewCriteria criteria = peerReviewCriteria.get(criteriaNumber);
	    if (criteria == null) {
		criteria = new PeerReviewCriteria(criteriaNumber);
		peerReviewCriteria.put(criteriaNumber, criteria);
	    }
	    return criteria;
	}

	void processTestQuestion(String name, String questionText, String questionTitle, Integer questionDisplayOrder,
		String questionUuid, Integer optionDisplayOrder, String optionText) {

	    ObjectNode question = testQuestions.get(questionDisplayOrder);
	    if (question == null) {
		question = JsonNodeFactory.instance.objectNode();
		question.put("type", Assessment.ASSESSMENT_QUESTION_TYPE_MULTIPLE_CHOICE);
		question.set(RestTags.ANSWERS, JsonNodeFactory.instance.arrayNode());
		question.put(RestTags.DISPLAY_ORDER, questionDisplayOrder);
		testQuestions.put(questionDisplayOrder, question);
	    }

	    if (questionText != null) {
		question.put(RestTags.QUESTION_TEXT, questionText);
		// default title just in case - used for scratchie. Should be replaced with a user value
		if (!question.has(RestTags.QUESTION_TITLE)) {
		    question.put(RestTags.QUESTION_TITLE, "Q" + questionDisplayOrder.toString());
		}
	    }

	    if (questionTitle != null) {
		question.put(RestTags.QUESTION_TITLE, questionTitle);
	    }

	    if (questionUuid != null) {
		question.put(RestTags.QUESTION_UUID, questionUuid);
	    }

	    if (optionDisplayOrder != null && optionText != null) {
		ObjectNode newOption = JsonNodeFactory.instance.objectNode();
		newOption.put(RestTags.DISPLAY_ORDER, optionDisplayOrder);
		newOption.put(RestTags.CORRECT, false);
		newOption.put(RestTags.ANSWER_TEXT, optionText);
		((ArrayNode) question.get(RestTags.ANSWERS)).add(newOption);
	    }

	}

	void updateCorrectAnswers(TreeMap<Integer, Integer> correctAnswers) {
	    for (Entry<Integer, ObjectNode> entry : testQuestions.entrySet()) {
		Integer questionNumber = entry.getKey();
		ObjectNode question = entry.getValue();
		if (!question.has(RestTags.QUESTION_TEXT)) {
		    Object param = question.has(RestTags.QUESTION_TITLE) ? question.get(RestTags.QUESTION_TITLE)
			    : questionNumber;
		    addValidationErrorMessage("authoring.error.question.num", new Object[] { param }, ratErrors);
		}

		Integer correctAnswerDisplay = correctAnswers.get(entry.getKey());
		if (correctAnswerDisplay == null) {
		    Object param = question.has(RestTags.QUESTION_TITLE) ? question.get(RestTags.QUESTION_TITLE)
			    : questionNumber;
		    addValidationErrorMessage("authoring.error.question.correct.num", new Object[] { param },
			    ratErrors);
		} else {

		    ArrayNode answers = (ArrayNode) question.get(RestTags.ANSWERS);
		    if (answers == null || answers.size() == 0) {
			Object param = question.has(RestTags.QUESTION_TITLE) ? question.get(RestTags.QUESTION_TITLE)
				: questionNumber;
			addValidationErrorMessage("authoring.error.question.must.have.answer.num",
				new Object[] { param }, ratErrors);
		    } else {
			boolean correctAnswerFound = false; // may not exist as the user didn't put any text in!
			for (int i = 0; i < answers.size(); i++) {
			    ObjectNode option = (ObjectNode) answers.get(i);
			    if (correctAnswerDisplay.equals(option.get(RestTags.DISPLAY_ORDER).asInt())) {
				option.remove(RestTags.CORRECT);
				option.put(RestTags.CORRECT, true);
				correctAnswerFound = true;
			    }
			}
			if (!correctAnswerFound) {
			    Object param = question.has(RestTags.QUESTION_TITLE) ? question.get(RestTags.QUESTION_TITLE)
				    : questionNumber;
			    addValidationErrorMessage("authoring.error.question.correct.num", new Object[] { param },
				    ratErrors);
			}
		    }
		}
	    }
	}

	// do any additional validation not included in other checking
	void validate() {
	    if (contentFolderID == null) {
		addValidationErrorMessage("authoring.error.content.id", null, lessonDetailsErrors);
	    }
	    if (sequenceTitle == null || !ValidationUtil.isOrgNameValid(sequenceTitle)) {
		lessonDetailsErrors.add(
			new StringBuilder(TextUtil.getText(appBundle, "authoring.section.lessondetails")).append(": ")
				.append(TextUtil.getText(appBundle, "authoring.fla.title.validation.error"))
				.toString());
	    }

	    if (useApplicationExercises) {
		validateApplicationExercises();
	    }
	    // grouping is enforced on the front end by the layout & by requiring the groupingType
	    // questions are validated in updateCorrectAnswers
	}

	private void validateApplicationExercises() {
	    if (applicationExercises.size() == 0) {
		addValidationErrorMessage("authoring.error.application.exercise.num", new Integer[] { 1 },
			applicationExerciseErrors);
	    } else {
		for (Map.Entry<Integer, AppExData> appExEntry : applicationExercises.entrySet()) {
		    AppExData appEx = appExEntry.getValue();
		    if (appEx.assessments == null || appEx.assessments.size() == 0) {
			addValidationErrorMessage("authoring.error.application.exercise.num",
				new String[] { "\"" + appEx.title + "\"" }, applicationExerciseErrors);
		    } else {
			for (Map.Entry<Integer, Assessment> assessmentEntry : appEx.assessments.entrySet()) {
			    assessmentEntry.getValue().validate(applicationExerciseErrors, appBundle, formatter,
				    appExEntry.getKey(), "\"" + appEx.title + "\"", assessmentEntry.getKey());
			}
		    }
		}
	    }
	}

    }

    // Create the application exercise form on the screen. Not in LdTemplateController as this is specific to TBL
    // and hence the jsp is in the tbl template folder, not the tool template folder
    @RequestMapping("/createApplicationExercise")
    public String createApplicationExercise(HttpServletRequest request) {
	request.setAttribute("appexNumber", WebUtil.readIntParam(request, "appexNumber"));
	return "/authoring/template/tbl/appex";
    }

}<|MERGE_RESOLUTION|>--- conflicted
+++ resolved
@@ -152,19 +152,13 @@
 	    currentActivityPosition = calcPositionNextRight(currentActivityPosition);
 	    activityTitle = data.getText("boilerplate.ira.title");
 	    ArrayNode testQuestionsArray = JsonUtil.readArray(data.testQuestions.values());
-<<<<<<< HEAD
-	    Long iRAToolContentId = createAssessmentToolContent(userDTO, activityTitle,
-		    data.getText("boilerplate.ira.instructions"), "", false, false, testQuestionsArray);
-=======
-
 	    Long iRAToolContentId = createAssessmentToolContent(userDTO, activityTitle,
 		    data.getText("boilerplate.ira.instructions"), null, false, false, data.confidenceLevelEnable,
 		    testQuestionsArray);
->>>>>>> 721b93a3
 	    ObjectNode iraActivityJSON = createAssessmentActivity(maxUIID, order++, currentActivityPosition,
 		    iRAToolContentId, data.contentFolderID, groupingUIID, null, null, activityTitle);
 	    activities.add(iraActivityJSON);
-
+	    
 	    // Leader Selection
 	    firstActivityInRowPosition = calcPositionBelow(firstActivityInRowPosition);
 	    currentActivityPosition = firstActivityInRowPosition;
