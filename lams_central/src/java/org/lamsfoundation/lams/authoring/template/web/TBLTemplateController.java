/****************************************************************
 * Copyright (C) 2005 LAMS Foundation (http://lamsfoundation.org)
 * =============================================================
 * License Information: http://lamsfoundation.org/licensing/lams/2.0/
 *
 * This program is free software; you can redistribute it and/or modify
 * it under the terms of the GNU General Public License version 2.0
 * as published by the Free Software Foundation.
 *
 * This program is distributed in the hope that it will be useful,
 * but WITHOUT ANY WARRANTY; without even the implied warranty of
 * MERCHANTABILITY or FITNESS FOR A PARTICULAR PURPOSE.  See the
 * GNU General Public License for more details.
 *
 * You should have received a copy of the GNU General Public License
 * along with this program; if not, write to the Free Software
 * Foundation, Inc., 51 Franklin Street, Fifth Floor, Boston, MA 02110-1301
 * USA
 *
 * http://www.gnu.org/licenses/gpl.txt
 * ****************************************************************
 */
package org.lamsfoundation.lams.authoring.template.web;

import java.text.DateFormat;
import java.text.ParseException;
import java.text.SimpleDateFormat;
import java.util.ArrayList;
import java.util.Date;
import java.util.Enumeration;
import java.util.List;
import java.util.Map;
import java.util.Map.Entry;
import java.util.SortedMap;
import java.util.TreeMap;
import java.util.concurrent.atomic.AtomicInteger;

import javax.servlet.http.HttpServletRequest;
import javax.servlet.http.HttpSession;

import org.apache.log4j.Logger;
import org.lamsfoundation.lams.authoring.template.AssessMCAnswer;
import org.lamsfoundation.lams.authoring.template.Assessment;
import org.lamsfoundation.lams.authoring.template.PeerReviewCriteria;
import org.lamsfoundation.lams.authoring.template.TemplateData;
import org.lamsfoundation.lams.authoring.template.TextUtil;
import org.lamsfoundation.lams.rest.RestTags;
import org.lamsfoundation.lams.usermanagement.dto.UserDTO;
import org.lamsfoundation.lams.util.AuthoringJsonTags;
import org.lamsfoundation.lams.util.JsonUtil;
import org.lamsfoundation.lams.util.ValidationUtil;
import org.lamsfoundation.lams.util.WebUtil;
import org.lamsfoundation.lams.web.util.AttributeNames;
import org.springframework.stereotype.Controller;
import org.springframework.web.bind.annotation.RequestMapping;

import com.fasterxml.jackson.databind.node.ArrayNode;
import com.fasterxml.jackson.databind.node.JsonNodeFactory;
import com.fasterxml.jackson.databind.node.ObjectNode;

/**
 * A Team Based Learning template. There are two versions - the full blown one that is accessed from authoring
 * and one that allows just sections of a TBL sequence to be created for the LAMS TBL system. Which bits are created
 * are controlled by a series of checkboxes (set to true and hidden in the full authoring version). The LAMS TBL
 * version also has the option for timed gates, but the standard version uses permission gates.
 */
@Controller
@RequestMapping("authoring/template/tbl")
public class TBLTemplateController extends LdTemplateController {

    private static Logger log = Logger.getLogger(TBLTemplateController.class);
    private static String templateCode = "TBL";
    private static final DateFormat LESSON_SCHEDULING_DATETIME_FORMAT = new SimpleDateFormat("MM/dd/yy HH:mm");

    /**
     * Sets up the CKEditor stuff
     */
    @Override
    @RequestMapping("/init")
    public String init(HttpServletRequest request) throws Exception {
	request.setAttribute("questionNumber", "1");
	boolean isConfigurableVersion = WebUtil.readBooleanParam(request, "configure", false);
	String sessionMapID = WebUtil.readStrParam(request, "sessionMapID", true);
	if (sessionMapID != null) {
	    request.setAttribute("sessionMapID", sessionMapID);
	}
	if (isConfigurableVersion) {
	    return super.init(request, "authoring/template/tbl/tbloptional");
	} else {
	    return super.init(request);
	}
    }

    @Override
    protected ObjectNode createLearningDesign(HttpServletRequest request, HttpSession httpSession) throws Exception {
	TBLData data = new TBLData(request);
	if (data.getErrorMessages() != null && data.getErrorMessages().size() > 0) {
	    ObjectNode restRequestJSON = JsonNodeFactory.instance.objectNode();
	    restRequestJSON.set("errors", JsonUtil.readArray(data.getErrorMessages()));
	    return restRequestJSON;
	}

	UserDTO userDTO = (UserDTO) httpSession.getAttribute(AttributeNames.USER);
	Integer workspaceFolderID = workspaceManagementService.getUserWorkspaceFolder(userDTO.getUserID())
		.getResourceID().intValue();
	AtomicInteger maxUIID = new AtomicInteger();
	int order = 0;

	// create activities
	ArrayNode activities = JsonNodeFactory.instance.arrayNode();
	ArrayNode groupings = JsonNodeFactory.instance.arrayNode();

	Integer[] firstActivityInRowPosition = new Integer[] { 20, 125 }; // the very first activity, all other locations can be calculated from here if needed!
	String activityTitle = null;
	Integer[] currentActivityPosition = null;
	Integer groupingUIID = null;

	// Welcome
	if (data.useIntroduction) {
	    activityTitle = data.getText("boilerplate.introduction.title");
	    Long welcomeToolContentId = createNoticeboardToolContent(userDTO, activityTitle,
		    data.getText("boilerplate.introduction.instructions"), null);
	    activities.add(createNoticeboardActivity(maxUIID, order++, firstActivityInRowPosition, welcomeToolContentId,
		    data.contentFolderID, null, null, null, activityTitle));
	    currentActivityPosition = calcPositionNextRight(firstActivityInRowPosition);
	} else {
	    currentActivityPosition = firstActivityInRowPosition;
	}

	// Grouping
	activityTitle = data.getText("boilerplate.grouping.title");
	ObjectNode[] groupingJSONs = createGroupingActivity(maxUIID, order++, currentActivityPosition,
		data.groupingType, data.numLearners, data.numGroups, activityTitle, null, data.getUIBundle(),
		data.getFormatter());
	activities.add(groupingJSONs[0]);
	groupings.add(groupingJSONs[1]);
	groupingUIID = groupingJSONs[1].get("groupingUIID").asInt();

	if (data.useIRATRA) {
	    // Stop!
	    currentActivityPosition = calcPositionNextRight(currentActivityPosition);
	    activityTitle = data.getText("boilerplate.before.ira.gate");
	    if (data.useScheduledGates && data.iraStartOffset != null) {
		activities.add(createScheduledGateActivity(maxUIID, order++, calcGateOffset(currentActivityPosition),
			activityTitle, null, data.iraStartOffset));
	    } else {
		activities.add(createGateActivity(maxUIID, order++, calcGateOffset(currentActivityPosition),
			activityTitle, activityTitle));
	    }

	    // iRA Test - MCQ
	    currentActivityPosition = calcPositionNextRight(currentActivityPosition);
	    activityTitle = data.getText("boilerplate.ira.title");
	    ArrayNode testQuestionsArray = JsonUtil.readArray(data.testQuestions.values());
<<<<<<< HEAD
	    Long iRAToolContentId = createAssessmentToolContent(userDTO, activityTitle,
		    data.getText("boilerplate.ira.instructions"), null, false, false, data.confidenceLevelEnable,
=======
	    Long iRAToolContentId = createMCQToolContent(userDTO, activityTitle,
		    data.getText("boilerplate.ira.instructions"), false, data.confidenceLevelEnable, false,
>>>>>>> 955d3cf3
		    testQuestionsArray);
	    ObjectNode iraActivityJSON = createMCQActivity(maxUIID, order++, currentActivityPosition, iRAToolContentId,
		    data.contentFolderID, groupingUIID, null, null, activityTitle);
	    activities.add(iraActivityJSON);
	    
	    // Leader Selection
	    firstActivityInRowPosition = calcPositionBelow(firstActivityInRowPosition);
	    currentActivityPosition = firstActivityInRowPosition;
	    activityTitle = data.getText("boilerplate.leader.title");
	    Long leaderSelectionToolContentId = createLeaderSelectionToolContent(userDTO, activityTitle,
		    data.getText("boilerplate.leader.instructions"));
	    activities.add(createLeaderSelectionActivity(maxUIID, order++, currentActivityPosition,
		    leaderSelectionToolContentId, data.contentFolderID, groupingUIID, null, null, activityTitle));

	    // Stop!
	    currentActivityPosition = calcPositionNextRight(currentActivityPosition);
	    activityTitle = data.getText("boilerplate.before.tra.gate");
	    if (data.useScheduledGates && data.traStartOffset != null) {
		activities.add(createScheduledGateActivity(maxUIID, order++, calcGateOffset(currentActivityPosition),
			activityTitle, null, data.traStartOffset));
	    } else {
		activities.add(createGateActivity(maxUIID, order++, calcGateOffset(currentActivityPosition),
			activityTitle, activityTitle));
	    }

	    // tRA Test
	    currentActivityPosition = calcPositionNextRight(currentActivityPosition);
	    activityTitle = data.getText("boilerplate.tra.title");
	    Integer confidenceLevelsActivityUIID = data.confidenceLevelEnable
		    ? JsonUtil.optInt(iraActivityJSON, AuthoringJsonTags.ACTIVITY_UIID)
		    : null;
	    Long tRAToolContentId = createScratchieToolContent(userDTO, activityTitle,
		    data.getText("boilerplate.tra.instructions"), false, confidenceLevelsActivityUIID,
		    testQuestionsArray);
	    activities.add(createScratchieActivity(maxUIID, order++, currentActivityPosition, tRAToolContentId,
		    data.contentFolderID, groupingUIID, null, null, activityTitle));

	}

	// Application Exercises - multiple exercises with gates between each exercise. There may also be a grouped
	// notebook after an exercise if indicated by the user. Each Application Exercise will have one or more questions.
	// Start a new row so that they group nicely together
	int displayOrder = 1;
	int noticeboardCount = 0;
	if (data.useApplicationExercises) {

	    for (AppExData applicationExercise : data.applicationExercises.values()) {

		// Start a new row for each application exercise and potentially the notebook.
		firstActivityInRowPosition = calcPositionBelow(firstActivityInRowPosition);
		currentActivityPosition = firstActivityInRowPosition;

		//  Gate before Application Exercise
		String gateTitleBeforeAppEx = data.getText("boilerplate.before.app.ex",
			new String[] { applicationExercise.title });
		if (data.useScheduledGates && data.aeStartOffset != null) {
		    activities.add(createScheduledGateActivity(maxUIID, order++,
			    calcGateOffset(currentActivityPosition), gateTitleBeforeAppEx, null, data.aeStartOffset));
		} else {
		    activities.add(createGateActivity(maxUIID, order++, calcGateOffset(currentActivityPosition),
			    gateTitleBeforeAppEx, gateTitleBeforeAppEx));
		}

		// Application Exercise
		int assessmentNumber = 1;
		String applicationExerciseTitle = applicationExercise.title;
		currentActivityPosition = calcPositionNextRight(currentActivityPosition);
		ArrayNode questionsJSONArray = JsonNodeFactory.instance.arrayNode();
		for (Assessment exerciseQuestion : applicationExercise.assessments.values()) {
		    questionsJSONArray.add(exerciseQuestion.getAsObjectNode(assessmentNumber));
		    assessmentNumber++;
		}
		Long aetoolContentId = createAssessmentToolContent(userDTO, applicationExerciseTitle,
			data.getText("boilerplate.ae.instructions"), null, true, false, false, true, true,
			questionsJSONArray);
		activities.add(createAssessmentActivity(maxUIID, order++, currentActivityPosition, aetoolContentId,
			data.contentFolderID, groupingUIID, null, null, applicationExerciseTitle));

		// Optional Gate / Noticeboard. Don't add the extra gate in LAMS TBL or we will get too many scheduled gates to manage
		if (applicationExercise.useNoticeboard) {
		    noticeboardCount++;
		    String noticeboardCountAsString = Integer.toString(noticeboardCount);

		    if (!data.useScheduledGates) {
			currentActivityPosition = calcPositionNextRight(currentActivityPosition);
			String gateTitle = data.getText("boilerplate.before.app.ex.noticeboard",
				new String[] { noticeboardCountAsString });
			activities.add(createGateActivity(maxUIID, order++, calcGateOffset(currentActivityPosition),
				gateTitle, gateTitle));
		    }
		    currentActivityPosition = calcPositionNextRight(currentActivityPosition);
		    String notebookTitle = data.getText("boilerplate.grouped.ae.noticeboard.num",
			    new String[] { noticeboardCountAsString });
		    Long aeNoticeboardContentId = createNoticeboardToolContent(userDTO, notebookTitle,
			    applicationExercise.noticeboardInstructions, null);
		    activities.add(createNoticeboardActivity(maxUIID, order++, currentActivityPosition,
			    aeNoticeboardContentId, data.contentFolderID, groupingUIID, null, null, notebookTitle));
		}

		displayOrder++;
	    }

	}

	firstActivityInRowPosition = calcPositionBelow(firstActivityInRowPosition);
	currentActivityPosition = firstActivityInRowPosition;

	if (data.usePeerReview) {
	    // Peer Review - optional. Start by eliminating all criterias with no title. Then if any are left
	    // we create the gate before the Peer Review and the Peer Review tool data and activity
	    ArrayNode criterias = JsonNodeFactory.instance.arrayNode();
	    for (PeerReviewCriteria criteria : data.peerReviewCriteria.values()) {
		if (criteria.getTitle() != null && criteria.getTitle().length() > 0) {
		    criterias.add(criteria.getAsObjectNode());
		}
	    }
	    if (criterias.size() > 0) {
		// Stop!
		String gateTitle = data.getText("boilerplate.before.peer.review");
		activities.add(createGateActivity(maxUIID, order++, calcGateOffset(currentActivityPosition), gateTitle,
			gateTitle));

		currentActivityPosition = calcPositionNextRight(currentActivityPosition);
		String peerReviewTitle = data.getText("boilerplate.peerreview");
		Long prtoolContentId = createPeerReviewToolContent(userDTO, peerReviewTitle,
			data.getText("boilerplate.peerreview.instructions"), null, criterias);
		activities.add(createPeerReviewActivity(maxUIID, order++, currentActivityPosition, prtoolContentId,
			data.contentFolderID, groupingUIID, null, null, peerReviewTitle));
		displayOrder++;
		currentActivityPosition = calcPositionNextRight(currentActivityPosition);
	    }
	}

	if (data.useReflection) {
	    // Stop!
	    activities.add(createGateActivity(maxUIID, order++, calcGateOffset(currentActivityPosition), null, null));

	    // Individual Reflection
	    currentActivityPosition = calcPositionNextRight(currentActivityPosition);
	    activityTitle = data.getText("boilerplate.individual.reflection.title");
	    Long reflectionToolContentId = createNotebookToolContent(userDTO, activityTitle,
		    data.getText("boilerplate.individual.reflection.instructions"), false, false);
	    activities.add(createNotebookActivity(maxUIID, order++, currentActivityPosition, reflectionToolContentId,
		    data.contentFolderID, null, null, null, activityTitle));

	}

	// fill in required LD data and send it to the LearningDesignRestServlet
	ArrayNode transitions = createTransitions(maxUIID, activities);

	return saveLearningDesign(templateCode, data.sequenceTitle, "", workspaceFolderID, data.contentFolderID,
		maxUIID.get(), activities, transitions, groupings, null);

    }

    class AppExData {
	String title = "Fix me";
	SortedMap<Integer, Assessment> assessments;
	boolean useNoticeboard = false;
	String noticeboardInstructions;
    }

    /**
     * TBLData contains all the data we need for the current instance. Created for each call to ensure that we have the
     * correct locale, messages, etc for this particular call.
     *
     * The complex types are converted straight to JSON objects ready for sending to the tools. No need to process
     * twice!
     *
     * For the test questions need to meet the spec: The questions entry should be ArrayNode containing JSON objects,
     * which in turn must contain "questionText", "displayOrder" (Integer) and a ArrayNode "answers". The options entry
     * should be ArrayNode containing JSON objects, which in turn must contain "answerText", "displayOrder" (Integer),
     * "correctOption" (Boolean).
     */
    class TBLData extends TemplateData {

	/* The error messages are to be sorted by tab, so store them separately and join together */
	List<String> lessonDetailsErrors = new ArrayList<>();
	List<String> ratErrors = new ArrayList<>();
	List<String> applicationExerciseErrors = new ArrayList<>();
	List<String> peerReviewErrors = new ArrayList<>();

	/* Fields from form */
	String contentFolderID;
	String sequenceTitle;
	Integer groupingType;
	Integer numLearners;
	Integer numGroups;

	Long iraGateStartOffset = null;
	Long traGateStartOffset = null;
	Long aeGateStartOffset = null;

	// used to configure which parts to use for the TBL system
	boolean useFirstGateBeforeGrouping = false;
	boolean useIntroduction = false;
	boolean useIRATRA = false;
	boolean useApplicationExercises = false;
	boolean usePeerReview = false;
	boolean useReflection = false;

	boolean useScheduledGates = false;
	Long startTime = null;
	Long iraStartOffset = null;
	Long traStartOffset = null;
	Long aeStartOffset = null;

	SortedMap<Integer, ObjectNode> testQuestions;
	boolean confidenceLevelEnable;
	SortedMap<Integer, AppExData> applicationExercises;
	SortedMap<Integer, PeerReviewCriteria> peerReviewCriteria;

	int questionOffset = 8;
	int assessmentOffset = 10;

	TBLData(HttpServletRequest request) {
	    super(request, templateCode);

//	    // Debugging .....String name = (String) parameterNames.nextElement();
//	    for ( Map.Entry<String, String[]>  paramEntry : request.getParameterMap().entrySet() ) {
//		StringBuffer debugStr = new StringBuffer("Parameter name ").append(paramEntry.getKey()).append(" values ");
//		for ( String value : paramEntry.getValue() ) {
//		    debugStr.append(value).append(", ");
//		}
//		log.debug(debugStr.toString());
//	    }

	    contentFolderID = getTrimmedString(request, "contentFolderID", false);

	    sequenceTitle = getTrimmedString(request, "sequenceTitle", false);

	    groupingType = WebUtil.readIntParam(request, "grouping");
	    numLearners = WebUtil.readIntParam(request, "numLearners", true);
	    numGroups = WebUtil.readIntParam(request, "numGroups", true);

	    testQuestions = new TreeMap<>();
	    applicationExercises = new TreeMap<>();
	    peerReviewCriteria = new TreeMap<>();

	    useIntroduction = WebUtil.readBooleanParam(request, "introduction", false);
	    useIRATRA = WebUtil.readBooleanParam(request, "iratra", false);
	    useApplicationExercises = WebUtil.readBooleanParam(request, "appex", false);
	    usePeerReview = WebUtil.readBooleanParam(request, "preview", false);
	    useReflection = WebUtil.readBooleanParam(request, "reflect", false);

	    String start = WebUtil.readStrParam(request, "startLogistic", true);
	    if (start != null) {
		// we are using the TBL version of LAMS to start the lessons, so we need to use schedule gates
		// and set the timings of the gates. Need to take into account if the lesson is started now or in the future.
		useScheduledGates = true;
		String dateTimeString = WebUtil.readStrParam(request, "lessonStartDatetime", true);
		if (start.equals("startNow") || dateTimeString == null || dateTimeString.length() == 0) {
		    startTime = System.currentTimeMillis();
		} else {
		    try {
			Date startDate = TBLTemplateController.LESSON_SCHEDULING_DATETIME_FORMAT.parse(dateTimeString);
			startTime = startDate.getTime();
		    } catch (ParseException e) {
			log.error("Unable to parse date from " + dateTimeString + ". Leaving start date as now.");
			startTime = System.currentTimeMillis();
		    }
		}
		iraStartOffset = getOffsetFromRequest(request, "iraLogistic", "iraScheduled", "iraStartDatetime");
		traStartOffset = getOffsetFromRequest(request, "traLogistic", "traScheduled", "traStartDatetime");
		aeStartOffset = getOffsetFromRequest(request, "aeLogistic", "aeScheduled", "aeStartDatetime");
	    }

	    // Process the Multiple Choice Questions that go to IRA and TRA & Peer Review fields
	    TreeMap<Integer, Integer> correctAnswers = new TreeMap<>();
	    Enumeration parameterNames = request.getParameterNames();
	    while (parameterNames.hasMoreElements()) {
		String name = (String) parameterNames.nextElement();
		if (useIRATRA && name.startsWith("question")) {
		    int correctIndex = name.indexOf("correct");
		    if (correctIndex > 0) { // question1correct
			Integer questionDisplayOrder = Integer.valueOf(name.substring(questionOffset, correctIndex));
			Integer correctValue = WebUtil.readIntParam(request, name);
			correctAnswers.put(questionDisplayOrder, correctValue);
		    } else {
			int optionIndex = name.indexOf("option");
			if (optionIndex > 0) {
			    Integer questionDisplayOrder = Integer.valueOf(name.substring(questionOffset, optionIndex));
			    Integer optionDisplayOrder = Integer.valueOf(name.substring(optionIndex + 6));
			    processTestQuestion(name, null, null, questionDisplayOrder, null, optionDisplayOrder,
				    getTrimmedString(request, name, true));
			} else {
			    int titleIndex = name.indexOf("title");
			    if (titleIndex > 0) { // question1title
				Integer questionDisplayOrder = Integer
					.valueOf(name.substring(questionOffset, titleIndex));
				processTestQuestion(name, null, getTrimmedString(request, name, false),
					questionDisplayOrder, null, null, null);
			    } else if (name.indexOf("uuid") < 0) {
				Integer questionDisplayOrder = Integer.valueOf(name.substring(questionOffset));
				processTestQuestion(name, getTrimmedString(request, name, true), null,
					questionDisplayOrder,
					getTrimmedString(request, "question" + questionDisplayOrder + "uuid", false),
					null, null);
			    }
			}
		    }
		} else if (usePeerReview && name.startsWith("peerreview")) {
		    processInputPeerReviewRequestField(name, request);
		}
	    }

	    confidenceLevelEnable = WebUtil.readBooleanParam(request, "confidenceLevelEnable", false);
	    if (useIRATRA) {
		if (testQuestions.size() == 0) {
		    addValidationErrorMessage("authoring.error.rat.not.blank", null, ratErrors);
		}
		updateCorrectAnswers(correctAnswers);
		redoDisplayOrder();
	    }

	    if (useApplicationExercises) {
		processApplicationExercises(request);
	    }

	    validate();

	    errorMessages.addAll(lessonDetailsErrors);
	    errorMessages.addAll(ratErrors);
	    errorMessages.addAll(applicationExerciseErrors);
	    errorMessages.addAll(peerReviewErrors);
	}

	// Reset the display order or it confuses matters in the MCQ tool. Display order may skip numbers if the user
	// deletes questions on the screen before saving.
	private void redoDisplayOrder() {
	    SortedMap<Integer, ObjectNode> oldTestQuestions = testQuestions;
	    testQuestions = new TreeMap<>();
	    int newDisplayOrder = 1;
	    for (Map.Entry<Integer, ObjectNode> oldQuestionEntry : oldTestQuestions.entrySet()) {
		ObjectNode question = oldQuestionEntry.getValue();
		question.put(RestTags.DISPLAY_ORDER, newDisplayOrder);
		testQuestions.put(newDisplayOrder, question);
		newDisplayOrder++;
	    }
	}

	private Long getOffsetFromRequest(HttpServletRequest request, String radioButtonField,
		String radioButtonScheduledString, String dateField) {
	    String radioValue = WebUtil.readStrParam(request, radioButtonField, true);
	    if (radioButtonScheduledString.equals(radioValue)) {
		String dateTimeString = WebUtil.readStrParam(request, dateField);
		if (dateTimeString != null) {
		    try {
			Long offset = TBLTemplateController.LESSON_SCHEDULING_DATETIME_FORMAT.parse(dateTimeString)
				.getTime() - this.startTime;
			return offset > 0 ? offset / 60000 : 0; // from ms to minutes
		    } catch (ParseException e) {
			log.error("Unable to parse date from " + dateField
				+ ". Leaving gate as a permission gate to be opened manually.");
		    }
		}
	    }
	    return null;
	}

	// Assessment entries can't be deleted or rearranged so the count should always line up with numAppEx and numAssessments
	private void processApplicationExercises(HttpServletRequest request) {
	    int numAppEx = WebUtil.readIntParam(request, "numAppEx");
	    for (int i = 1; i <= numAppEx; i++) {
		String appexDiv = "divappex" + i;
		AppExData newAppex = new AppExData();
		newAppex.title = WebUtil.readStrParam(request, appexDiv + "Title", true);
		newAppex.assessments = processAssessments(request, i, newAppex.title);
		// null indicates appex was deleted
		if (newAppex.assessments != null) {
		    newAppex.useNoticeboard = WebUtil.readBooleanParam(request, appexDiv + "NB", false);
		    if (newAppex.useNoticeboard) {
			newAppex.noticeboardInstructions = getTrimmedString(request, appexDiv + "NBEntry", true);
			if (newAppex.noticeboardInstructions == null) {
			    addValidationErrorMessage("authoring.error.application.exercise.needs.noticeboard.text",
				    new Object[] { "\"" + newAppex.title + "\"" }, applicationExerciseErrors);
			}
		    }
		    applicationExercises.put(i, newAppex);
		}
	    }
	}

	private SortedMap<Integer, Assessment> processAssessments(HttpServletRequest request, int appexNumber,
		String appexTitle) {
	    SortedMap<Integer, Assessment> applicationExercises = new TreeMap<>();
	    Integer numAssessments = WebUtil.readIntParam(request, "numAssessments" + appexNumber, true);
	    if (numAssessments == null) {
		// Application Exercise has been deleted
		return null;
	    }

	    for (int i = 1; i <= numAssessments; i++) {
		String assessmentPrefix = new StringBuilder("divass").append(appexNumber).append("assessment").append(i)
			.toString();
		String questionText = getTrimmedString(request, assessmentPrefix, true);
		String questionTitle = getTrimmedString(request, assessmentPrefix + "title", true);
		String questionUuid = getTrimmedString(request, assessmentPrefix + "uuid", false);
		String markAsString = getTrimmedString(request, assessmentPrefix + "mark", false);
		Assessment assessment = new Assessment();
		if (questionText != null) {
		    assessment.setTitle(questionTitle);
		    assessment.setText(questionText);
		    assessment.setType(WebUtil.readStrParam(request, assessmentPrefix + "type"));
		    assessment.setRequired(true);
		    assessment.setUuid(questionUuid);

		    Integer mark = -1;
		    if (markAsString != null) {
			try {
			    mark = Integer.parseInt(markAsString);
			} catch (Exception e) {
			}
		    }
		    if (mark < 1) {
			addValidationErrorMessage("authoring.error.application.exercise.mark.one.or.more",
				new String[] { "\"" + appexTitle + "\"", "\"" + questionTitle + "\"" },
				applicationExerciseErrors);
		    } else {
			assessment.setDefaultGrade(mark);
		    }

		    if (assessment.getType() == Assessment.ASSESSMENT_QUESTION_TYPE_MULTIPLE_CHOICE) {
			assessment.setMultipleAnswersAllowed(
				WebUtil.readBooleanParam(request, assessmentPrefix + "multiAllowed", false));
			String optionPrefix = new StringBuilder("divass").append(appexNumber).append("assmcq").append(i)
				.append("option").toString();
			for (int o = 1, order = 0; o <= MAX_OPTION_COUNT; o++) {
			    String answer = getTrimmedString(request, optionPrefix + o, true);
			    if (answer != null) {
				String grade = request.getParameter(optionPrefix + o + "grade");
				try {
				    assessment.getAnswers()
					    .add(new AssessMCAnswer(order++, answer, Float.valueOf(grade)));
				} catch (Exception e) {
				    log.error("Error parsing " + grade + " for float", e);
				    addValidationErrorMessage(
					    "authoring.error.application.exercise.not.blank.and.grade",
					    new Object[] { "\"" + appexTitle + "\"", i }, applicationExerciseErrors);
				}
			    }
			}
		    }
		    applicationExercises.put(i, assessment);
		}
	    }
	    return applicationExercises;
	}

	void processInputPeerReviewRequestField(String name, HttpServletRequest request) {
	    int fieldIndex = name.indexOf("EnableComments");
	    if (fieldIndex > 0) { // peerreview1EnableComments
		Integer criteriaNumber = Integer.valueOf(name.substring(10, fieldIndex));
		findCriteriaInMap(criteriaNumber).setCommentsEnabled(WebUtil.readBooleanParam(request, name, false));
	    } else {
		fieldIndex = name.indexOf("MinWordsLimit");
		if (fieldIndex > 0) {
		    Integer criteriaNumber = Integer.valueOf(name.substring(10, fieldIndex));
		    findCriteriaInMap(criteriaNumber)
			    .setCommentsMinWordsLimit(WebUtil.readIntParam(request, name, true));
		} else {
		    Integer criteriaNumber = Integer.valueOf(name.substring(10));
		    findCriteriaInMap(criteriaNumber).setTitle(getTrimmedString(request, name, true));
		}
	    }
	}

	private PeerReviewCriteria findCriteriaInMap(Integer criteriaNumber) {
	    PeerReviewCriteria criteria = peerReviewCriteria.get(criteriaNumber);
	    if (criteria == null) {
		criteria = new PeerReviewCriteria(criteriaNumber);
		peerReviewCriteria.put(criteriaNumber, criteria);
	    }
	    return criteria;
	}

	void processTestQuestion(String name, String questionText, String questionTitle, Integer questionDisplayOrder,
		String questionUuid, Integer optionDisplayOrder, String optionText) {

	    ObjectNode question = testQuestions.get(questionDisplayOrder);
	    if (question == null) {
		question = JsonNodeFactory.instance.objectNode();
		question.put("type", Assessment.ASSESSMENT_QUESTION_TYPE_MULTIPLE_CHOICE);
		question.set(RestTags.ANSWERS, JsonNodeFactory.instance.arrayNode());
		question.put(RestTags.DISPLAY_ORDER, questionDisplayOrder);
		testQuestions.put(questionDisplayOrder, question);
	    }

	    if (questionText != null) {
		question.put(RestTags.QUESTION_TEXT, questionText);
		// default title just in case - used for scratchie. Should be replaced with a user value
		if (!question.has(RestTags.QUESTION_TITLE)) {
		    question.put(RestTags.QUESTION_TITLE, "Q" + questionDisplayOrder.toString());
		}
	    }

	    if (questionTitle != null) {
		question.put(RestTags.QUESTION_TITLE, questionTitle);
	    }

	    if (questionUuid != null) {
		question.put(RestTags.QUESTION_UUID, questionUuid);
	    }

	    if (optionDisplayOrder != null && optionText != null) {
		ObjectNode newOption = JsonNodeFactory.instance.objectNode();
		newOption.put(RestTags.DISPLAY_ORDER, optionDisplayOrder);
		newOption.put(RestTags.CORRECT, false);
		newOption.put(RestTags.ANSWER_TEXT, optionText);
		((ArrayNode) question.get(RestTags.ANSWERS)).add(newOption);
	    }

	}

	void updateCorrectAnswers(TreeMap<Integer, Integer> correctAnswers) {
	    for (Entry<Integer, ObjectNode> entry : testQuestions.entrySet()) {
		Integer questionNumber = entry.getKey();
		ObjectNode question = entry.getValue();
		if (!question.has(RestTags.QUESTION_TEXT)) {
		    Object param = question.has(RestTags.QUESTION_TITLE) ? question.get(RestTags.QUESTION_TITLE)
			    : questionNumber;
		    addValidationErrorMessage("authoring.error.question.num", new Object[] { param }, ratErrors);
		}

		Integer correctAnswerDisplay = correctAnswers.get(entry.getKey());
		if (correctAnswerDisplay == null) {
		    Object param = question.has(RestTags.QUESTION_TITLE) ? question.get(RestTags.QUESTION_TITLE)
			    : questionNumber;
		    addValidationErrorMessage("authoring.error.question.correct.num", new Object[] { param },
			    ratErrors);
		} else {

		    ArrayNode answers = (ArrayNode) question.get(RestTags.ANSWERS);
		    if (answers == null || answers.size() == 0) {
			Object param = question.has(RestTags.QUESTION_TITLE) ? question.get(RestTags.QUESTION_TITLE)
				: questionNumber;
			addValidationErrorMessage("authoring.error.question.must.have.answer.num",
				new Object[] { param }, ratErrors);
		    } else {
			boolean correctAnswerFound = false; // may not exist as the user didn't put any text in!
			for (int i = 0; i < answers.size(); i++) {
			    ObjectNode option = (ObjectNode) answers.get(i);
			    if (correctAnswerDisplay.equals(option.get(RestTags.DISPLAY_ORDER).asInt())) {
				option.remove(RestTags.CORRECT);
				option.put(RestTags.CORRECT, true);
				correctAnswerFound = true;
			    }
			}
			if (!correctAnswerFound) {
			    Object param = question.has(RestTags.QUESTION_TITLE) ? question.get(RestTags.QUESTION_TITLE)
				    : questionNumber;
			    addValidationErrorMessage("authoring.error.question.correct.num", new Object[] { param },
				    ratErrors);
			}
		    }
		}
	    }
	}

	// do any additional validation not included in other checking
	void validate() {
	    if (contentFolderID == null) {
		addValidationErrorMessage("authoring.error.content.id", null, lessonDetailsErrors);
	    }
	    if (sequenceTitle == null || !ValidationUtil.isOrgNameValid(sequenceTitle)) {
		lessonDetailsErrors.add(
			new StringBuilder(TextUtil.getText(appBundle, "authoring.section.lessondetails")).append(": ")
				.append(TextUtil.getText(appBundle, "authoring.fla.title.validation.error"))
				.toString());
	    }

	    if (useApplicationExercises) {
		validateApplicationExercises();
	    }
	    // grouping is enforced on the front end by the layout & by requiring the groupingType
	    // questions are validated in updateCorrectAnswers
	}

	private void validateApplicationExercises() {
	    if (applicationExercises.size() == 0) {
		addValidationErrorMessage("authoring.error.application.exercise.num", new Integer[] { 1 },
			applicationExerciseErrors);
	    } else {
		for (Map.Entry<Integer, AppExData> appExEntry : applicationExercises.entrySet()) {
		    AppExData appEx = appExEntry.getValue();
		    if (appEx.assessments == null || appEx.assessments.size() == 0) {
			addValidationErrorMessage("authoring.error.application.exercise.num",
				new String[] { "\"" + appEx.title + "\"" }, applicationExerciseErrors);
		    } else {
			for (Map.Entry<Integer, Assessment> assessmentEntry : appEx.assessments.entrySet()) {
			    assessmentEntry.getValue().validate(applicationExerciseErrors, appBundle, formatter,
				    appExEntry.getKey(), "\"" + appEx.title + "\"", assessmentEntry.getKey());
			}
		    }
		}
	    }
	}

    }

    // Create the application exercise form on the screen. Not in LdTemplateController as this is specific to TBL
    // and hence the jsp is in the tbl template folder, not the tool template folder
    @RequestMapping("/createApplicationExercise")
    public String createApplicationExercise(HttpServletRequest request) {
	request.setAttribute("appexNumber", WebUtil.readIntParam(request, "appexNumber"));
	return "/authoring/template/tbl/appex";
    }

}<|MERGE_RESOLUTION|>--- conflicted
+++ resolved
@@ -148,22 +148,17 @@
 			activityTitle, activityTitle));
 	    }
 
-	    // iRA Test - MCQ
+	    // iRA Test - Assessment
 	    currentActivityPosition = calcPositionNextRight(currentActivityPosition);
 	    activityTitle = data.getText("boilerplate.ira.title");
 	    ArrayNode testQuestionsArray = JsonUtil.readArray(data.testQuestions.values());
-<<<<<<< HEAD
 	    Long iRAToolContentId = createAssessmentToolContent(userDTO, activityTitle,
-		    data.getText("boilerplate.ira.instructions"), null, false, false, data.confidenceLevelEnable,
-=======
-	    Long iRAToolContentId = createMCQToolContent(userDTO, activityTitle,
-		    data.getText("boilerplate.ira.instructions"), false, data.confidenceLevelEnable, false,
->>>>>>> 955d3cf3
-		    testQuestionsArray);
-	    ObjectNode iraActivityJSON = createMCQActivity(maxUIID, order++, currentActivityPosition, iRAToolContentId,
-		    data.contentFolderID, groupingUIID, null, null, activityTitle);
+		    data.getText("boilerplate.ira.instructions"), null, false, true, data.confidenceLevelEnable, false,
+		    false, testQuestionsArray);
+	    ObjectNode iraActivityJSON = createAssessmentActivity(maxUIID, order++, currentActivityPosition,
+		    iRAToolContentId, data.contentFolderID, groupingUIID, null, null, activityTitle);
 	    activities.add(iraActivityJSON);
-	    
+
 	    // Leader Selection
 	    firstActivityInRowPosition = calcPositionBelow(firstActivityInRowPosition);
 	    currentActivityPosition = firstActivityInRowPosition;
