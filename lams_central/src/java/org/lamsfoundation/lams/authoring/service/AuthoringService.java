/****************************************************************
 * Copyright (C) 2005 LAMS Foundation (http://lamsfoundation.org)
 * =============================================================
 * License Information: http://lamsfoundation.org/licensing/lams/2.0/
 *
 * This program is free software; you can redistribute it and/or modify
 * it under the terms of the GNU General Public License version 2.0
 * as published by the Free Software Foundation.
 *
 * This program is distributed in the hope that it will be useful,
 * but WITHOUT ANY WARRANTY; without even the implied warranty of
 * MERCHANTABILITY or FITNESS FOR A PARTICULAR PURPOSE.  See the
 * GNU General Public License for more details.
 *
 * You should have received a copy of the GNU General Public License
 * along with this program; if not, write to the Free Software
 * Foundation, Inc., 51 Franklin Street, Fifth Floor, Boston, MA 02110-1301
 * USA
 *
 * http://www.gnu.org/licenses/gpl.txt
 * ****************************************************************
 */

package org.lamsfoundation.lams.authoring.service;

import java.io.File;
import java.io.IOException;
import java.text.ParseException;
import java.util.ArrayList;
import java.util.Calendar;
import java.util.Collection;
import java.util.Date;
import java.util.HashMap;
import java.util.HashSet;
import java.util.Iterator;
import java.util.LinkedList;
import java.util.List;
import java.util.Map;
import java.util.Set;
import java.util.SortedMap;
import java.util.Vector;

import javax.servlet.http.HttpSession;

import org.apache.commons.io.FileUtils;
import org.apache.log4j.Logger;
import org.lamsfoundation.lams.authoring.IObjectExtractor;
import org.lamsfoundation.lams.authoring.ObjectExtractorException;
import org.lamsfoundation.lams.dao.IBaseDAO;
import org.lamsfoundation.lams.gradebook.service.IGradebookService;
import org.lamsfoundation.lams.learningdesign.Activity;
import org.lamsfoundation.lams.learningdesign.ActivityEvaluation;
import org.lamsfoundation.lams.learningdesign.BranchActivityEntry;
import org.lamsfoundation.lams.learningdesign.BranchingActivity;
import org.lamsfoundation.lams.learningdesign.Competence;
import org.lamsfoundation.lams.learningdesign.CompetenceMapping;
import org.lamsfoundation.lams.learningdesign.ComplexActivity;
import org.lamsfoundation.lams.learningdesign.FloatingActivity;
import org.lamsfoundation.lams.learningdesign.GateActivity;
import org.lamsfoundation.lams.learningdesign.Group;
import org.lamsfoundation.lams.learningdesign.Grouping;
import org.lamsfoundation.lams.learningdesign.GroupingActivity;
import org.lamsfoundation.lams.learningdesign.LearningDesign;
import org.lamsfoundation.lams.learningdesign.LearningDesignAccess;
import org.lamsfoundation.lams.learningdesign.License;
import org.lamsfoundation.lams.learningdesign.SequenceActivity;
import org.lamsfoundation.lams.learningdesign.ToolActivity;
import org.lamsfoundation.lams.learningdesign.Transition;
import org.lamsfoundation.lams.learningdesign.dao.IActivityDAO;
import org.lamsfoundation.lams.learningdesign.dao.IBranchActivityEntryDAO;
import org.lamsfoundation.lams.learningdesign.dao.ICompetenceDAO;
import org.lamsfoundation.lams.learningdesign.dao.ICompetenceMappingDAO;
import org.lamsfoundation.lams.learningdesign.dao.IGroupDAO;
import org.lamsfoundation.lams.learningdesign.dao.IGroupingDAO;
import org.lamsfoundation.lams.learningdesign.dao.ILearningDesignDAO;
import org.lamsfoundation.lams.learningdesign.dao.ILearningLibraryDAO;
import org.lamsfoundation.lams.learningdesign.dao.ILicenseDAO;
import org.lamsfoundation.lams.learningdesign.dao.ITransitionDAO;
import org.lamsfoundation.lams.learningdesign.dto.AuthoringActivityDTO;
import org.lamsfoundation.lams.learningdesign.dto.ValidationErrorDTO;
import org.lamsfoundation.lams.learningdesign.exception.LearningDesignException;
import org.lamsfoundation.lams.learningdesign.service.ILearningDesignService;
import org.lamsfoundation.lams.lesson.Lesson;
import org.lamsfoundation.lams.lesson.service.ILessonService;
import org.lamsfoundation.lams.logevent.LogEvent;
import org.lamsfoundation.lams.logevent.service.ILogEventService;
import org.lamsfoundation.lams.monitoring.service.IMonitoringService;
import org.lamsfoundation.lams.monitoring.service.MonitoringServiceException;
import org.lamsfoundation.lams.planner.dao.PedagogicalPlannerDAO;
import org.lamsfoundation.lams.tool.SystemTool;
import org.lamsfoundation.lams.tool.Tool;
import org.lamsfoundation.lams.tool.ToolContentIDGenerator;
import org.lamsfoundation.lams.tool.ToolOutputDefinition;
import org.lamsfoundation.lams.tool.dao.ISystemToolDAO;
import org.lamsfoundation.lams.tool.dao.IToolDAO;
import org.lamsfoundation.lams.tool.dto.ToolOutputDefinitionDTO;
import org.lamsfoundation.lams.tool.exception.DataMissingException;
import org.lamsfoundation.lams.tool.exception.ToolException;
import org.lamsfoundation.lams.tool.service.ILamsCoreToolService;
import org.lamsfoundation.lams.usermanagement.Organisation;
import org.lamsfoundation.lams.usermanagement.User;
import org.lamsfoundation.lams.usermanagement.WorkspaceFolder;
import org.lamsfoundation.lams.usermanagement.dto.UserDTO;
import org.lamsfoundation.lams.usermanagement.exception.UserAccessDeniedException;
import org.lamsfoundation.lams.usermanagement.exception.UserException;
import org.lamsfoundation.lams.usermanagement.exception.WorkspaceFolderException;
import org.lamsfoundation.lams.util.Configuration;
import org.lamsfoundation.lams.util.ConfigurationKeys;
import org.lamsfoundation.lams.util.JsonUtil;
import org.lamsfoundation.lams.util.MessageService;
import org.lamsfoundation.lams.util.WebUtil;
import org.lamsfoundation.lams.web.session.SessionManager;
import org.lamsfoundation.lams.web.util.AttributeNames;
import org.lamsfoundation.lams.workspace.service.IWorkspaceManagementService;
import org.springframework.beans.factory.BeanFactory;
import org.springframework.beans.factory.BeanFactoryAware;

import com.fasterxml.jackson.databind.node.ObjectNode;

/**
 * @author Manpreet Minhas
 */
public class AuthoringService implements IAuthoringService, BeanFactoryAware {

    protected Logger log = Logger.getLogger(AuthoringService.class);

    private static final String[] LD_IMAGE_EXTENSIONS = new String[] { "png", "svg" };

    /** Required DAO's */
    protected ILearningDesignDAO learningDesignDAO;

    protected ILearningLibraryDAO learningLibraryDAO;

    protected IActivityDAO activityDAO;

    protected IBaseDAO baseDAO;

    protected ITransitionDAO transitionDAO;

    protected IToolDAO toolDAO;

    protected ILicenseDAO licenseDAO;

    protected IGroupingDAO groupingDAO;

    protected IGroupDAO groupDAO;

    protected ICompetenceDAO competenceDAO;

    protected ICompetenceMappingDAO competenceMappingDAO;

    protected ISystemToolDAO systemToolDAO;

    protected PedagogicalPlannerDAO pedagogicalPlannerDAO;

    protected ILamsCoreToolService lamsCoreToolService;

    protected ILearningDesignService learningDesignService;

    protected MessageService messageService;

    protected ILessonService lessonService;

    protected IMonitoringService monitoringService;

    protected IWorkspaceManagementService workspaceManagementService;

    protected ILogEventService logEventService;
    
    protected IGradebookService gradebookService;

    protected ToolContentIDGenerator contentIDGenerator;

    /** The bean factory is used to create ObjectExtractor objects */
    protected BeanFactory beanFactory;

    protected IBranchActivityEntryDAO branchActivityEntryDAO;

    public AuthoringService() {

    }

    public void setPedagogicalPlannerDAO(PedagogicalPlannerDAO pedagogicalPlannerDAO) {
	this.pedagogicalPlannerDAO = pedagogicalPlannerDAO;
    }

    /***************************************************************************
     * Setter Methods
     **************************************************************************/
    /**
     * Set i18n MessageService
     */
    public void setMessageService(MessageService messageService) {
	this.messageService = messageService;
    }

    /**
     * @param groupDAO
     *            The groupDAO to set.
     */
    public void setGroupDAO(IGroupDAO groupDAO) {
	this.groupDAO = groupDAO;
    }

    public void setGroupingDAO(IGroupingDAO groupingDAO) {
	this.groupingDAO = groupingDAO;
    }

    public void setBranchActivityEntryDAO(IBranchActivityEntryDAO branchActivityEntryDAO) {
	this.branchActivityEntryDAO = branchActivityEntryDAO;
    }

    /**
     *
     * @return
     */
    public ICompetenceDAO getCompetenceDAO() {
	return competenceDAO;
    }

    /**
     *
     * @param competenceDAO
     */
    public void setCompetenceDAO(ICompetenceDAO competenceDAO) {
	this.competenceDAO = competenceDAO;
    }

    /**
     *
     * @return
     */
    public ICompetenceMappingDAO getCompetenceMappingDAO() {
	return competenceMappingDAO;
    }

    /**
     *
     * @param competenceMappingDAO
     */
    public void setCompetenceMappingDAO(ICompetenceMappingDAO competenceMappingDAO) {
	this.competenceMappingDAO = competenceMappingDAO;
    }

    /**
     * @param transitionDAO
     *            The transitionDAO to set
     */
    public void setTransitionDAO(ITransitionDAO transitionDAO) {
	this.transitionDAO = transitionDAO;
    }

    /**
     * @param learningDesignDAO
     *            The learningDesignDAO to set.
     */
    public void setLearningDesignDAO(ILearningDesignDAO learningDesignDAO) {
	this.learningDesignDAO = learningDesignDAO;
    }

    /**
     * @param learningLibraryDAO
     *            The learningLibraryDAO to set.
     */
    public void setLearningLibraryDAO(ILearningLibraryDAO learningLibraryDAO) {
	this.learningLibraryDAO = learningLibraryDAO;
    }

    /**
     * @param baseDAO
     *            The baseDAO to set.
     */
    public void setBaseDAO(IBaseDAO baseDAO) {
	this.baseDAO = baseDAO;
    }

    /**
     * @param activityDAO
     *            The activityDAO to set.
     */
    public void setActivityDAO(IActivityDAO activityDAO) {
	this.activityDAO = activityDAO;
    }

    /**
     * @param toolDAO
     *            The toolDAO to set
     */
    public void setToolDAO(IToolDAO toolDAO) {
	this.toolDAO = toolDAO;
    }

    /**
     * @param toolDAO
     *            The toolDAO to set
     */
    public void setSystemToolDAO(ISystemToolDAO systemToolDAO) {
	this.systemToolDAO = systemToolDAO;
    }

    /**
     * @param licenseDAO
     *            The licenseDAO to set
     */
    public void setLicenseDAO(ILicenseDAO licenseDAO) {
	this.licenseDAO = licenseDAO;
    }

    public ILamsCoreToolService getLamsCoreToolService() {
	return lamsCoreToolService;
    }

    public void setLamsCoreToolService(ILamsCoreToolService lamsCoreToolService) {
	this.lamsCoreToolService = lamsCoreToolService;
    }

    public ILearningDesignService getLearningDesignService() {
	return learningDesignService;
    }

    /**
     * @param learningDesignService
     *            The Learning Design Validator Service
     */
    public void setLearningDesignService(ILearningDesignService learningDesignService) {
	this.learningDesignService = learningDesignService;
    }

    @Override
    public MessageService getMessageService() {
	return messageService;
    }

    public ILessonService getLessonService() {
	return lessonService;
    }

    public void setLessonService(ILessonService lessonService) {
	this.lessonService = lessonService;
    }

    public void setMonitoringService(IMonitoringService monitoringService) {
	this.monitoringService = monitoringService;
    }

    public void setGradebookService(IGradebookService gradebookService) {
        this.gradebookService = gradebookService;
    }

    public void setWorkspaceManagementService(IWorkspaceManagementService workspaceManagementService) {
	this.workspaceManagementService = workspaceManagementService;
    }

    public void setLogEventService(ILogEventService logEventService) {
	this.logEventService = logEventService;
    }

    /**
     * @param contentIDGenerator
     *            The contentIDGenerator to set.
     */
    public void setContentIDGenerator(ToolContentIDGenerator contentIDGenerator) {
	this.contentIDGenerator = contentIDGenerator;
    }

    /**
     * @see org.lamsfoundation.lams.authoring.service.IAuthoringService#getLearningDesign(java.lang.Long)
     */
    @Override
    public LearningDesign getLearningDesign(Long learningDesignID) {
	return learningDesignDAO.getLearningDesignById(learningDesignID);
    }

    /**
     * @see org.lamsfoundation.lams.authoring.service.IAuthoringService#saveLearningDesign(org.lamsfoundation.lams.learningdesign.LearningDesign)
     */
    @Override
    public void saveLearningDesign(LearningDesign learningDesign) {
	learningDesignDAO.insertOrUpdate(learningDesign);
    }

    public BeanFactory getBeanFactory() {
	return beanFactory;
    }

    @Override
    public void setBeanFactory(BeanFactory beanFactory) {
	this.beanFactory = beanFactory;
    }

    /***************************************************************************
     * Utility/Service Methods
     **************************************************************************/

    /**
     * Helper method to retrieve the user data. Gets the id from the user details in the shared session
     *
     * @return the user id
     */
    public static Integer getUserId() {
	HttpSession ss = SessionManager.getSession();
	UserDTO learner = (UserDTO) ss.getAttribute(AttributeNames.USER);
	return learner != null ? learner.getUserID() : null;
    }

    /**
     * @see org.lamsfoundation.lams.authoring.service.IAuthoringService#getToolOutputDefinitions(java.lang.Long, int)
     */
    @Override
    public List<ToolOutputDefinitionDTO> getToolOutputDefinitions(Long toolContentID, int definitionType) {
	SortedMap<String, ToolOutputDefinition> defns = lamsCoreToolService.getOutputDefinitionsFromTool(toolContentID,
		definitionType);

<<<<<<< HEAD
	ArrayList<ToolOutputDefinitionDTO> defnDTOList = new ArrayList<>(
		defns != null ? defns.size() : 0);
=======
	ArrayList<ToolOutputDefinitionDTO> defnDTOList = new ArrayList<>(defns != null ? defns.size() : 0);
>>>>>>> 6376c293
	if (defns != null) {
	    for (ToolOutputDefinition defn : defns.values()) {
		defnDTOList.add(new ToolOutputDefinitionDTO(defn));
	    }
	}
	return defnDTOList;
    }

    /**
     * @see org.lamsfoundation.lams.authoring.service.IAuthoringService#setupEditOnFlyLock(LearningDesign,
     *      java.lang.Integer)
     */
    @SuppressWarnings("unchecked")
    @Override
    public boolean setupEditOnFlyLock(Long learningDesignID, Integer userID)
	    throws LearningDesignException, UserException, IOException {
	User user = (User) baseDAO.find(User.class, userID);
	if (user == null) {
	    throw new UserException(messageService.getMessage("no.such.user.exist", new Object[] { userID }));
	}

	LearningDesign design = learningDesignID == null ? null : getLearningDesign(learningDesignID);

	if (design == null) {
	    throw new LearningDesignException("Learning Design was not found, ID: " + learningDesignID);
	}

	boolean learningDesignAvailable = (design.getEditOverrideUser() == null)
		|| (design.getEditOverrideLock() == null) || design.getEditOverrideUser().getUserId().equals(userID)
		|| !design.getEditOverrideLock();

	if (learningDesignAvailable) {
	    if (design.getLessons().isEmpty()) {
		throw new LearningDesignException("There are no lessons attached to the design.");
	    }

	    for (Lesson lesson : (Set<Lesson>) design.getLessons()) {
		lesson.setLockedForEdit(true);
	    }

	    // lock Learning Design
	    design.setEditOverrideLock(true);
	    design.setEditOverrideUser(user);

	    learningDesignDAO.update(design);

	    return true;
	}
	return false;
    }

    /**
     * @see org.lamsfoundation.lams.authoring.service.IAuthoringService#setupEditOnFlyGate(java.lang.Long,
     *      java.lang.Integer)
     */

    @Override
    public void setupEditOnFlyGate(Long learningDesignID, Integer userID) throws UserException, IOException {
	User user = (User) baseDAO.find(User.class, userID);
	if (user == null) {
	    throw new UserException(messageService.getMessage("no.such.user.exist", new Object[] { userID }));
	}

	LearningDesign design = learningDesignID == null ? null : getLearningDesign(learningDesignID);

	// parse Learning Design to find last read-only Activity
	EditOnFlyProcessor processor = new EditOnFlyProcessor(design, activityDAO);

	processor.parseLearningDesign();

	Activity lastReadOnlyActivity = processor.lastReadOnlyActivity;

	// check if system gate already exists
	if ((lastReadOnlyActivity == null) || !lastReadOnlyActivity.isGateActivity()
		|| !((GateActivity) lastReadOnlyActivity).isSystemGate()) {
	    // add new System Gate after last read-only Activity
	    addSystemGateAfterActivity(lastReadOnlyActivity, design);
	    learningDesignDAO.update(design);
	}
    }

    @SuppressWarnings("unchecked")
    @Override
    public void finishEditOnFly(Long learningDesignID, Integer userID, boolean cancelled) throws Exception {
	User user = (User) baseDAO.find(User.class, userID);
	if (user == null) {
	    throw new IOException("User not found, ID: " + userID);
	}

	LearningDesign design = learningDesignID == null ? null
		: learningDesignDAO.getLearningDesignById(learningDesignID);

	if (design == null) {
	    throw new IOException("Learning Design not found, ID: " + learningDesignID);
	}
	// only the user who is editing the design may unlock it
	if (design.getEditOverrideUser().equals(user)) {
	    
	    design.setEditOverrideLock(false);
	    design.setEditOverrideUser(null);

	    // parse Learning Design to find last read - only Activity
	    // (hopefully the system gate in this case )

	    EditOnFlyProcessor processor = new EditOnFlyProcessor(design, activityDAO);

	    processor.parseLearningDesign();

	    Activity lastReadOnlyActivity = processor.lastReadOnlyActivity;
	    Long firstAddedActivityId = processor.firstAddedActivity == null ? null
		    : processor.firstAddedActivity.getActivityId();

	    // open and release waiting list on system gate
	    if ((lastReadOnlyActivity != null) && lastReadOnlyActivity.isGateActivity()
		    && ((GateActivity) lastReadOnlyActivity).isSystemGate()) {
		// remove previously inserted system gate
		design = removeTempSystemGate(lastReadOnlyActivity.getActivityId(), design.getLearningDesignId());
	    }

	    for (Lesson lesson : (Set<Lesson>) design.getLessons()) {
		lesson.setLockedForEdit(false);

		// LDEV-1899 only mark learners uncompleted if a change was saved and an activity added
		if (!cancelled && (firstAddedActivityId != null)) {
		    // the lesson may now have additional activities on the end,
		    // so clear any completed flags
		    lessonService.performMarkLessonUncompleted(lesson.getLessonId(), firstAddedActivityId);
		}

		initialiseToolActivityForRuntime(design, lesson);

		learningDesignDAO.update(design);
		
		// Always recalculate marks as we can't tell if weightings have been changed/added/removed.
		// This will override any Gradebook entered *lesson* marks, but will calculate based on
		// Gradebook entered *activity* marks.
		gradebookService.recalculateTotalMarksForLesson(lesson.getLessonId());
	    }
	}
    }

    /**
     * Remove a temporary System Gate from the design. Requires removing the gate from any learner progress entries -
     * should only be a current activity but remove it from previous and next, just in case.
     *
     * This will leave a "hole" in the learner progress, but the progress engine can take care of that.
     *
     * @return Learning Design with removed System Gate
     */
    private LearningDesign removeTempSystemGate(Long gateId, Long learningDesignId) {
	LearningDesign design = learningDesignDAO.getLearningDesignById(learningDesignId);
	GateActivity gate = (GateActivity) activityDAO.getActivityByActivityId(gateId);

	// get transitions
	Transition toTransition = gate.getTransitionTo();
	Transition fromTransition = gate.getTransitionFrom();

	// rearrange to-transition and/or delete redundant transition
	if ((toTransition != null) && (fromTransition != null)) {
	    toTransition.setToActivity(fromTransition.getToActivity());
	    fromTransition.getToActivity().setTransitionTo(toTransition);
	    toTransition.setToUIID(toTransition.getToActivity().getActivityUIID());

	    design.getTransitions().remove(fromTransition);
	    transitionDAO.update(toTransition);
	} else if ((toTransition != null) && (fromTransition == null)) {
	    toTransition.getFromActivity().setTransitionFrom(null);
	    design.getTransitions().remove(toTransition);
	} else if ((toTransition == null) && (fromTransition != null)) {
	    design.setFirstActivity(fromTransition.getToActivity());
	    fromTransition.getToActivity().setTransitionTo(null);
	    design.getTransitions().remove(fromTransition);
	}

	// need to remove it from any learner progress entries
	lessonService.removeProgressReferencesToActivity(gate);

	// remove temp system gate
	design.getActivities().remove(gate);
	gate.setTransitionFrom(null);
	gate.setTransitionTo(null);

	// increment design version field
	design.setDesignVersion(design.getDesignVersion() + 1);

	return design;
    }

    /**
     * Add a temporary System Gate to the design.
     */
    @SuppressWarnings("unchecked")
    private void addSystemGateAfterActivity(Activity activity, LearningDesign design) {
	GateActivity gate = null;
	Integer maxId = design.getMaxID();
	String title = "System Gate";
	SystemTool systemTool = systemToolDAO.getSystemToolByID(SystemTool.SYSTEM_GATE);

	/* create new System Gate Activity */
	gate = (GateActivity) Activity.getActivityInstance(Activity.SYSTEM_GATE_ACTIVITY_TYPE);
	gate.setActivityTypeId(Activity.SYSTEM_GATE_ACTIVITY_TYPE);
	gate.setActivityCategoryID(Activity.CATEGORY_SYSTEM);
	gate.setSystemTool(systemTool);
	gate.setActivityUIID(++maxId);
	gate.setTitle(title);
	gate.setGateOpen(false);
	gate.setGateActivityLevelId(GateActivity.LEARNER_GATE_LEVEL);
	gate.setApplyGrouping(false); // not nullable so default to false
	gate.setGroupingSupportType(Activity.GROUPING_SUPPORT_OPTIONAL);
	gate.setOrderId(null);
	gate.setCreateDateTime(new Date());
	gate.setReadOnly(Boolean.TRUE);
	gate.setLearningDesign(design);

	design.getActivities().add(gate);
	baseDAO.insert(gate);

	Transition fromTransition = null;
	Activity toActivity = null;

	Transition newTransition = new Transition();
	newTransition.setTransitionUIID(++maxId);
	newTransition.setLearningDesign(design);

	if (activity == null) {
	    // no read-only activities, insert gate at start of sequence
	    toActivity = design.getFirstActivity();

	    newTransition.setToActivity(toActivity);
	    newTransition.setToUIID(toActivity.getActivityUIID());
	    newTransition.setFromActivity(gate);
	    newTransition.setFromUIID(gate.getActivityUIID());

	    gate.setTransitionFrom(newTransition);
	    toActivity.setTransitionTo(newTransition);

	    // set gate as first activity in sequence
	    design.setFirstActivity(gate);

	    // set x / y position for Gate
	    Integer x1 = toActivity.getXcoord() == null ? 0 : toActivity.getXcoord();

	    Integer x2 = toActivity.getTransitionFrom() == null ? null
		    : toActivity.getTransitionFrom().getToActivity().getXcoord();

	    if ((x1 != null) && (x2 != null)) {
		gate.setXcoord(x2 >= x1 ? (x1.intValue() - 13 - 20) : (x1.intValue() + 123 + 13 + 20));
	    } else {
		gate.setXcoord(x1.intValue() - 13 - 20);
	    }

	    gate.setYcoord(toActivity.getYcoord() + 25);

	} else {
	    // update transitions
	    fromTransition = activity.getTransitionFrom();

	    if (fromTransition == null) {
		newTransition.setFromActivity(activity);
		newTransition.setFromUIID(activity.getActivityUIID());
		newTransition.setToActivity(gate);
		newTransition.setToUIID(gate.getActivityUIID());

		activity.setTransitionFrom(newTransition);
		gate.setTransitionTo(newTransition);

		Integer x1 = activity.getTransitionTo() == null ? 0
			: activity.getTransitionTo().getFromActivity().getXcoord(); /* set x/y position for Gate */
		Integer x2 = activity.getXcoord() == null ? null : activity.getXcoord();

		if ((x1 != null) && (x2 != null)) {
		    gate.setXcoord(x2 >= x1 ? (x2.intValue() + 123 + 13 + 20) : (x2.intValue() - 13 - 20));
		} else {
		    gate.setXcoord(x2.intValue() + 123 + 13 + 20);
		}

		gate.setYcoord(activity.getYcoord() + 25);

	    } else {

		toActivity = fromTransition.getToActivity();

		fromTransition.setToActivity(gate);
		fromTransition.setToUIID(gate.getActivityUIID());

		newTransition.setFromActivity(gate);
		newTransition.setFromUIID(gate.getActivityUIID());
		newTransition.setToActivity(toActivity);
		newTransition.setToUIID(toActivity.getActivityUIID());

		gate.setTransitionFrom(newTransition);
		toActivity.setTransitionTo(newTransition);
		gate.setTransitionTo(fromTransition);

		// set x / y position for Gate
		Integer x1 = null;
		Integer x2 = null;
		Integer y1 = null;
		Integer y2 = null;

		// Braching and plain Tools position is described differently
		if (activity.isBranchingActivity()) {
		    BranchingActivity branchingActivity = (BranchingActivity) activity;
		    x1 = branchingActivity.getEndXcoord();
		    y1 = branchingActivity.getEndYcoord();
		} else {
		    x1 = activity.getXcoord() == null ? 0 : activity.getXcoord();
		    y1 = activity.getYcoord() == null ? 0 : activity.getYcoord();
		}

		if (toActivity.isBranchingActivity()) {
		    // get real instance instead of lazy loaded proxy
		    BranchingActivity branchingActivity = (BranchingActivity) activityDAO
			    .getActivityByActivityId(toActivity.getActivityId());
		    x2 = branchingActivity.getEndXcoord();
		    y2 = branchingActivity.getEndYcoord();
		} else {
		    x2 = toActivity.getXcoord() == null ? 0 : toActivity.getXcoord();
		    y2 = toActivity.getYcoord() == null ? 0 : toActivity.getYcoord();
		}

		gate.setXcoord(((x1.intValue() + 123 + x2.intValue()) / 2) - 13);
		gate.setYcoord((y1.intValue() + 50 + y2.intValue()) / 2);
	    }
	}

	design.getTransitions().add(newTransition);
	design.setMaxID(maxId);

	// increment design version field
	design.setDesignVersion(design.getDesignVersion() + 1);

	if (gate != null) {
	    activityDAO.update(gate);
	}
	if (activity != null) {
	    activityDAO.update(activity);
	}
	if (toActivity != null) {
	    activityDAO.update(toActivity);
	}
	if (fromTransition != null) {
	    baseDAO.update(fromTransition);
	}
	baseDAO.insert(newTransition);
	learningDesignDAO.update(design);
    }

    @SuppressWarnings("unchecked")
    private void initialiseToolActivityForRuntime(LearningDesign design, Lesson lesson)
	    throws MonitoringServiceException {
	Date now = new Date();

	for (Activity activity : (Set<Activity>) design.getActivities()) {
	    if (!activity.isInitialised()) {
		// this is a new activity - need to set up the content, do any
		// scheduling, etc
		// always have to copy the tool content, even though it may
		// point to unique content - that way if the
		// teacher has double clicked on the tool icon (and hence set up
		// a tool content id) but not saved any content
		// the code in copyToolContent will ensure that there is content
		// for this activity. So we end up with a few
		// unused records - we are trading database space for
		// reliability. If we don't ensure that there is always
		// a content record, then shortcomings in the createToolSession
		// code may throw exceptions.
		if (activity.isToolActivity()) {
		    ToolActivity toolActivity = (ToolActivity) activityDAO
			    .getActivityByActivityId(activity.getActivityId());
		    Long newContentId = lamsCoreToolService.notifyToolToCopyContent(toolActivity, null);
		    toolActivity.setToolContentId(newContentId);

		    // LDEV-2510 init tool sessions for support activities added during live edit
		    // monitoringService.initToolSessionIfSuitable(toolActivity, lesson);
		} else {
		    Integer newMaxId = monitoringService.startSystemActivity(activity, design.getMaxID(), now,
			    lesson.getLessonName());
		    if (newMaxId != null) {
			design.setMaxID(newMaxId);
		    }
		}
		activity.setInitialised(Boolean.TRUE);
		activityDAO.update(activity);
	    }
	}

	learningDesignDAO.update(design);
    }

    @Override
    public LearningDesign copyLearningDesign(Long originalDesignID, Integer copyType, Integer userID,
	    Integer workspaceFolderID, boolean setOriginalDesign)
	    throws UserException, LearningDesignException, WorkspaceFolderException, IOException {

	LearningDesign originalDesign = learningDesignDAO.getLearningDesignById(originalDesignID);
	if (originalDesign == null) {
	    throw new LearningDesignException(
		    messageService.getMessage("no.such.learningdesign.exist", new Object[] { originalDesignID }));
	}

	User user = (User) baseDAO.find(User.class, userID);
	if (user == null) {
	    throw new UserException(messageService.getMessage("no.such.user.exist", new Object[] { userID }));
	}

	WorkspaceFolder workspaceFolder = (WorkspaceFolder) baseDAO.find(WorkspaceFolder.class, workspaceFolderID);
	if (workspaceFolder == null) {
	    throw new WorkspaceFolderException(
		    messageService.getMessage("no.such.workspace.exist", new Object[] { workspaceFolderID }));
	}

	if (!workspaceManagementService.isUserAuthorizedToModifyFolderContents(workspaceFolder.getWorkspaceFolderId(),
		user.getUserId())) {
	    throw new UserAccessDeniedException("User with user_id of " + user.getUserId()
		    + " is not authorized to copy a learning design into the workspace folder "
		    + workspaceFolder.getWorkspaceFolderId());
	}

	return copyLearningDesign(originalDesign, copyType, user, workspaceFolder, setOriginalDesign, null, null);
    }

    /**
     * @see org.lamsfoundation.lams.authoring.service.IAuthoringService#copyLearningDesign(org.lamsfoundation.lams.learningdesign.LearningDesign,
     *      java.lang.Integer, org.lamsfoundation.lams.usermanagement.User,
     *      org.lamsfoundation.lams.usermanagement.WorkspaceFolder, java.lang.Boolean, java.lang.String)
     */
    @Override
    public LearningDesign copyLearningDesign(LearningDesign originalLearningDesign, Integer copyType, User user,
	    WorkspaceFolder workspaceFolder, boolean setOriginalDesign, String newDesignName, String customCSV) {
	String newTitle = newDesignName;
	if (newTitle == null) {
	    newTitle = getUniqueNameForLearningDesign(originalLearningDesign.getTitle(),
		    workspaceFolder != null ? workspaceFolder.getWorkspaceFolderId() : null);
	}

	LearningDesign newLearningDesign = LearningDesign.createLearningDesignCopy(originalLearningDesign, copyType,
		setOriginalDesign);
	newLearningDesign.setTitle(newTitle);
	newLearningDesign.setUser(user);
	newLearningDesign.setWorkspaceFolder(workspaceFolder);
	newLearningDesign.setEditOverrideLock(false); // clear the live edit
	// flag
	learningDesignDAO.insert(newLearningDesign);

	updateDesignCompetences(originalLearningDesign, newLearningDesign, false);
	HashMap<Integer, Activity> newActivities = updateDesignActivities(originalLearningDesign, newLearningDesign, 0,
		customCSV);
	updateDesignTransitions(originalLearningDesign, newLearningDesign, newActivities, 0);

	// set first activity assumes that the transitions are all set up
	// correctly.
	newLearningDesign.setFirstActivity(newLearningDesign.calculateFirstActivity());
	newLearningDesign.setFloatingActivity(newLearningDesign.calculateFloatingActivity());
	newLearningDesign.setLearningDesignUIID(originalLearningDesign.getLearningDesignUIID());

	updateCompetenceMappings(newLearningDesign.getCompetences(), newActivities);

	try {
	    AuthoringService.copyLearningDesignImages(originalLearningDesign.getLearningDesignId(),
		    newLearningDesign.getLearningDesignId());
	} catch (IOException e) {
	    log.error("Error while copying Learning Design " + originalLearningDesign.getLearningDesignId() + " image",
		    e);
	}
	return newLearningDesign;
    }

    /**
     * @throws UserException
     * @throws WorkspaceFolderException
     * @throws IOException
     * @see org.lamsfoundation.lams.authoring.service.IAuthoringService#insertLearningDesign(java.lang.Long,
     *      java.lang.Long, java.lang.Integer, java.lang.Boolean, java.lang.String, java.lang.Integer)
     */
    @Override
    public LearningDesign insertLearningDesign(Long originalDesignID, Long designToImportID, Integer userID,
	    boolean createNewLearningDesign, String newDesignName, Integer workspaceFolderID, String customCSV)
	    throws UserException, WorkspaceFolderException, IOException {

	User user = (User) baseDAO.find(User.class, userID);
	if (user == null) {
	    throw new UserException(messageService.getMessage("no.such.user.exist", new Object[] { userID }));
	}

	LearningDesign mainDesign = learningDesignDAO.getLearningDesignById(originalDesignID);
	if (mainDesign == null) {
	    throw new LearningDesignException(
		    messageService.getMessage("no.such.learningdesign.exist", new Object[] { originalDesignID }));
	}

	LearningDesign designToImport = learningDesignDAO.getLearningDesignById(designToImportID);
	if (designToImport == null) {
	    throw new LearningDesignException(
		    messageService.getMessage("no.such.learningdesign.exist", new Object[] { designToImportID }));
	}

	if (createNewLearningDesign) {
	    WorkspaceFolder workspaceFolder = (WorkspaceFolder) baseDAO.find(WorkspaceFolder.class, workspaceFolderID);
	    if (workspaceFolder == null) {
		throw new WorkspaceFolderException(
			messageService.getMessage("no.such.workspace.exist", new Object[] { workspaceFolderID }));
	    }
	    if (!workspaceManagementService
		    .isUserAuthorizedToModifyFolderContents(workspaceFolder.getWorkspaceFolderId(), user.getUserId())) {
		throw new UserAccessDeniedException("User with user_id of " + user.getUserId()
			+ " is not authorized to store a copy a learning design into the workspace folder "
			+ workspaceFolder);
	    }

	    mainDesign = copyLearningDesign(mainDesign, LearningDesign.COPY_TYPE_NONE, user, workspaceFolder, false,
		    newDesignName, customCSV);
	} else {
	    // updating the existing design so check the rights to the folder
	    // containing the design. If this is in live edit mode
	    boolean authorised = workspaceManagementService.isUserAuthorizedToModifyFolderContents(
		    mainDesign.getWorkspaceFolder().getWorkspaceFolderId(), user.getUserId());
	    if (!authorised) {
		authorised = (mainDesign.getEditOverrideLock() != null)
			&& mainDesign.getEditOverrideLock().booleanValue()
			&& userID.equals(mainDesign.getEditOverrideUser().getUserId());
	    }
	    if (!authorised) {
		throw new UserAccessDeniedException("User with user_id of " + user.getUserId()
			+ " is not authorized to update a learning design into the workspace folder "
			+ mainDesign.getWorkspaceFolder());
	    }
	}

	// now dump the import design into our main sequence. Leave the first
	// activity ui id for the design as it is.
	int uiidOffset = mainDesign.getMaxID().intValue();
	updateDesignCompetences(designToImport, mainDesign, true);
	HashMap<Integer, Activity> newActivities = updateDesignActivities(designToImport, mainDesign, uiidOffset,
		customCSV);
	updateDesignTransitions(designToImport, mainDesign, newActivities, uiidOffset);
	mainDesign.setMaxID(LearningDesign.addOffset(designToImport.getMaxID(), uiidOffset));
	mainDesign.setValidDesign(Boolean.FALSE);
	mainDesign.setLastModifiedDateTime(new Date());
	learningDesignDAO.update(mainDesign);

	insertCompetenceMappings(mainDesign.getCompetences(), designToImport.getCompetences(), newActivities);

	return mainDesign;
    }

    /**
     * @see org.lamsfoundation.lams.authoring.service.IAuthoringService#copyLearningDesignToolContent(org.lamsfoundation.lams.learningdesign.LearningDesign,
     *      org.lamsfoundation.lams.learningdesign.LearningDesign, java.lang.Integer)
     */
    private LearningDesign copyLearningDesignToolContent(LearningDesign design, LearningDesign originalLearningDesign,
	    Integer copyType, String customCSV) throws LearningDesignException {

	for (Iterator i = design.getActivities().iterator(); i.hasNext();) {
	    Activity currentActivity = (Activity) i.next();
	    if (currentActivity.isToolActivity()) {
		copyActivityToolContent(currentActivity, design.getCopyTypeID(),
			originalLearningDesign.getLearningDesignId(), customCSV);
	    }
	}

	return design;
    }

    /**
     * @param originalLearningDesign
     * @param copyType
     * @param currentActivity
     */
    private void copyActivityToolContent(Activity activity, Integer ldCopyType, Long originalLearningDesignId,
	    String customCSV) {
	try {
	    ToolActivity toolActivity = (ToolActivity) activity;
	    // copy the content
	    Long newContentId = lamsCoreToolService.notifyToolToCopyContent(toolActivity, customCSV);
	    toolActivity.setToolContentId(newContentId);

	    // clear read only field
	    toolActivity.setReadOnly(false);

	} catch (DataMissingException e) {
	    String error = "Unable to copy a design / initialise the lesson. Data is missing for activity "
		    + activity.getActivityUIID() + " in learning design " + originalLearningDesignId
		    + " default content may be missing for the tool. Error was " + e.getMessage();
	    log.error(error, e);
	    throw new LearningDesignException(error, e);
	} catch (ToolException e) {
	    String error = "Unable to copy a design / initialise the lesson. Tool encountered an error copying the data is missing for activity "
		    + activity.getActivityUIID() + " in learning design " + originalLearningDesignId
		    + " default content may be missing for the tool. Error was " + e.getMessage();
	    log.error(error, e);
	    throw new LearningDesignException(error, e);
	}
    }

    /**
     * Updates the Activity information in the newLearningDesign based on the originalLearningDesign. This any grouping
     * details.
     *
     * As new activities are created, the UIID is incremented by the uiidOffset. If we are just copying a sequence this
     * will be set to 0. But if we are importing a sequence into another sequence, this will be an offset value so we
     * new ids guaranteed to be outside of the range of the main sequence (this may mean gaps in the uiids but that
     * doesn't matter).
     *
     * @param originalLearningDesign
     *            The LearningDesign to be copied
     * @param newLearningDesign
     *            The copy of the originalLearningDesign
     * @return Map of all the new activities, where the key is the UIID value. This is used as an input to
     *         updateDesignTransitions
     */
    private HashMap<Integer, Activity> updateDesignActivities(LearningDesign originalLearningDesign,
	    LearningDesign newLearningDesign, int uiidOffset, String customCSV) {
	HashMap<Integer, Activity> newActivities = new HashMap<>(); // key
	// is
	// UIID
	HashMap<Integer, Grouping> newGroupings = new HashMap<>(); // key
	// is
	// UIID

	// as we create the activities, we need to record any "first child"
	// UIID's for the sequence activity to process later
	Map<Integer, SequenceActivity> firstChildUIIDToSequence = new HashMap<>();

	Set oldParentActivities = originalLearningDesign.getParentActivities();
	if (oldParentActivities != null) {
	    Iterator iterator = oldParentActivities.iterator();
	    while (iterator.hasNext()) {
		processActivity((Activity) iterator.next(), newLearningDesign, newActivities, newGroupings, null,
			originalLearningDesign.getLearningDesignId(), uiidOffset, customCSV);
	    }
	}

	Collection<Activity> activities = newActivities.values();

	// Go back and find all the grouped activities and assign them the new
	// groupings, based on the UIID. Can't
	// be done as we go as the grouping activity may be processed after the
	// grouped activity.
	for (Activity activity : activities) {
	    if (activity.getGroupingUIID() != null) {
		activity.setGrouping(newGroupings.get(activity.getGroupingUIID()));
	    }
	}

	// fix up any old "default activity" in the complex activities and the
	// input activities
	// and fix any branch mappings
	for (Activity activity : activities) {
	    if (activity.isComplexActivity()) {
		ComplexActivity newComplex = (ComplexActivity) activity;
		Activity oldDefaultActivity = newComplex.getDefaultActivity();
		if (oldDefaultActivity != null) {
		    Activity newDefaultActivity = newActivities
			    .get(LearningDesign.addOffset(oldDefaultActivity.getActivityUIID(), uiidOffset));
		    newComplex.setDefaultActivity(newDefaultActivity);
		}
	    }

	    if (activity.isSequenceActivity()) {
		SequenceActivity newSequenceActivity = (SequenceActivity) activity;
		// Need to check if the sets are not null as these are new
		// objects and Hibernate may not have backed them with
		// collections yet.
		if ((newSequenceActivity.getBranchEntries() != null)
			&& (newSequenceActivity.getBranchEntries().size() > 0)) {

		    Activity parentActivity = newSequenceActivity.getParentActivity();
		    if (parentActivity.isChosenBranchingActivity()) {
			// Don't have any preset up entries for a teacher chosen.
			// Must be copying a design that was run previously.
			newSequenceActivity.getBranchEntries().clear();

		    } else {
			Iterator beIter = newSequenceActivity.getBranchEntries().iterator();
			while (beIter.hasNext()) {
			    // sequence activity will be correct but the
			    // branching activity and the grouping will be wrong
			    // the condition was copied by the sequence activity
			    // copy
			    BranchActivityEntry entry = (BranchActivityEntry) beIter.next();
			    BranchingActivity oldBranchingActivity = (BranchingActivity) entry.getBranchingActivity();
			    entry.setBranchingActivity(newActivities
				    .get(LearningDesign.addOffset(oldBranchingActivity.getActivityUIID(), uiidOffset)));
			    Group oldGroup = entry.getGroup();
			    if (oldGroup != null) {
				Grouping oldGrouping = oldGroup.getGrouping();
				Grouping newGrouping = newGroupings
					.get(LearningDesign.addOffset(oldGrouping.getGroupingUIID(), uiidOffset));
				if (newGrouping != null) {
				    entry.setGroup(newGrouping
					    .getGroup(LearningDesign.addOffset(oldGroup.getGroupUIID(), uiidOffset)));
				}
			    }
			}

		    }
		}
	    }

	    if ((activity.getInputActivities() != null) && (activity.getInputActivities().size() > 0)) {
		Set<Activity> newInputActivities = new HashSet<>();
		Iterator inputIter = activity.getInputActivities().iterator();
		while (inputIter.hasNext()) {
		    Activity elem = (Activity) inputIter.next();
		    newInputActivities
			    .add(newActivities.get(LearningDesign.addOffset(elem.getActivityUIID(), uiidOffset)));
		}
		activity.getInputActivities().clear();
		activity.getInputActivities().addAll(newInputActivities);
	    }
	}

	// The activities collection in the learning design may already exist
	// (as we have already done a save on the design).
	// If so, we can't just override the existing collection as the cascade
	// causes an error.
	// newLearningDesign.getActivities() will create a new TreeSet(new
	// ActivityOrderComparator()) if there isn't an existing set
	// If the uiidOffset is > 0, then we are adding activities, so we don't
	// want to clear first.
	if (uiidOffset == 0) {
	    newLearningDesign.getActivities().clear();
	}

	newLearningDesign.getActivities().addAll(activities);

	// On very rare occasions, we've had Hibernate try to save the branching
	// entries before saving the branching activity
	// which throws an exception as the branch_activity_id is null. So force
	// any branching activities to save first.
	// And yes, this IS a hack. (See LDEV-1786)
	for (Activity activity : activities) {
	    if (activity.isBranchingActivity()) {
		activityDAO.insert(activity);
	    }
	}

	return newActivities;

    }

    /**
     * As part of updateDesignActivities(), process an activity and, via recursive calls, the activity's child
     * activities. Need to keep track of any new groupings created so we can go back and update the grouped activities
     * with their new groupings at the end. Also copies the tool content.
     *
     * @param activity
     *            Activity to process. May not be null.
     * @param newLearningDesign
     *            The new learning design. May not be null.
     * @param newActivities
     *            Temporary set of new activities - as activities are processed they are added to the set. May not be
     *            null.
     * @param newGroupings
     *            Temporary set of new groupings. Key is the grouping UUID. May not be null.
     * @param parentActivity
     *            This activity's parent activity (if one exists). May be null.
     */
    private void processActivity(Activity activity, LearningDesign newLearningDesign,
	    Map<Integer, Activity> newActivities, Map<Integer, Grouping> newGroupings, Activity parentActivity,
	    Long originalLearningDesignId, int uiidOffset, String customCSV) {
	Activity newActivity = getActivityCopy(activity, newGroupings, uiidOffset);
	newActivity.setActivityUIID(newActivity.getActivityUIID());
	newActivity.setLearningDesign(newLearningDesign);
	newActivity.setReadOnly(false);
	if (parentActivity != null) {
	    newActivity.setParentActivity(parentActivity);
	    newActivity.setParentUIID(parentActivity.getActivityUIID());
	    ((ComplexActivity) parentActivity).getActivities().add(newActivity);
	}

	if (!(newActivity.isFloatingActivity() && (newLearningDesign.getFloatingActivity() != null))) {
	    newActivities.put(newActivity.getActivityUIID(), newActivity);
	}

	if (newActivity.isToolActivity()) {
	    copyActivityToolContent(newActivity, newLearningDesign.getCopyTypeID(), originalLearningDesignId,
		    customCSV);
	}

	Set oldChildActivities = getChildActivities(activity);
	if (oldChildActivities != null) {
	    Iterator childIterator = oldChildActivities.iterator();
	    while (childIterator.hasNext()) {
		Activity childActivity = (Activity) childIterator.next();

		// If Floating Activity(s) exist in BOTH designs then we:
		// Transfer the floating activities from the main design to the
		// one that is to be imported.
		// Number of activities may overflow the max limit for the
		// container - to be handled when design is opened.
		FloatingActivity fParentActivity = null;
		Activity refParentActivity = null;

		if (childActivity.isFloating() && (newLearningDesign.getFloatingActivity() != null)) {
		    fParentActivity = newLearningDesign.getFloatingActivity();
		} else {
		    refParentActivity = newActivity;
		}

		if (childActivity.isFloating() && (fParentActivity != null)) {
		    childActivity.setOrderId(fParentActivity.getActivities().size() + childActivity.getOrderId() + 1);
		}

		Activity pActivity = fParentActivity != null ? (Activity) fParentActivity : refParentActivity;
		processActivity(childActivity, newLearningDesign, newActivities, newGroupings, pActivity,
			originalLearningDesignId, uiidOffset, customCSV);

	    }
	}
    }

    /**
     * Updates the Transition information in the newLearningDesign based on the originalLearningDesign
     *
     * @param originalLearningDesign
     *            The LearningDesign to be copied
     * @param newLearningDesign
     *            The copy of the originalLearningDesign
     */
    public void updateDesignTransitions(LearningDesign originalLearningDesign, LearningDesign newLearningDesign,
	    HashMap<Integer, Activity> newActivities, int uiidOffset) {
	HashSet newTransitions = new HashSet();
	Set oldTransitions = originalLearningDesign.getTransitions();
	Iterator iterator = oldTransitions.iterator();
	while (iterator.hasNext()) {
	    Transition transition = (Transition) iterator.next();
	    Transition newTransition = Transition.createCopy(transition, uiidOffset);
	    Activity toActivity = null;
	    Activity fromActivity = null;
	    if (newTransition.getToUIID() != null) {
		toActivity = newActivities.get(newTransition.getToUIID());
		if (transition.isProgressTransition()) {
		    toActivity.setTransitionTo(newTransition);
		}
	    }
	    if (newTransition.getFromUIID() != null) {
		fromActivity = newActivities.get(newTransition.getFromUIID());
		// check if we are dealing with a "real" transition, not data
		// flow
		if (transition.isProgressTransition()) {
		    fromActivity.setTransitionFrom(newTransition);
		}
	    }
	    newTransition.setToActivity(toActivity);
	    newTransition.setFromActivity(fromActivity);
	    newTransition.setLearningDesign(newLearningDesign);
	    transitionDAO.insert(newTransition);
	    newTransitions.add(newTransition);
	}

	// The transitions collection in the learning design may already exist
	// (as we have already done a save on the design).
	// If so, we can't just override the existing collection as the cascade
	// causes an error.
	// If the uiidOffset is > 0, then we are adding transitions (rather than
	// replacing), so we don't want to clear first.
	if (newLearningDesign.getTransitions() != null) {
	    if (uiidOffset == 0) {
		newLearningDesign.getTransitions().clear();
	    }
	    newLearningDesign.getTransitions().addAll(newTransitions);
	} else {
	    newLearningDesign.setTransitions(newTransitions);
	}

    }

    /**
     * Updates the competence information in the newLearningDesign based on the originalLearningDesign
     *
     * @param originalLearningDesign
     *            The LearningDesign to be copied
     * @param newLearningDesign
     *            The copy of the originalLearningDesign
     */
    public void updateDesignCompetences(LearningDesign originalLearningDesign, LearningDesign newLearningDesign,
	    boolean insert) {
	HashSet<Competence> newCompeteces = new HashSet<>();

	Set<Competence> oldCompetences = originalLearningDesign.getCompetences();
	if (oldCompetences != null) {
	    for (Competence competence : oldCompetences) {
		Competence newCompetence = competence.createCopy(competence);
		newCompetence.setLearningDesign(newLearningDesign);

		// check for existing competences to prevent duplicates
		if (competenceDAO.getCompetence(newLearningDesign, newCompetence.getTitle()) == null) {
		    competenceDAO.saveOrUpdate(newCompetence);
		}
		newCompeteces.add(newCompetence);
	    }
	}
	if (newLearningDesign.getCompetences() != null) {
	    if (!insert) {
		newLearningDesign.getCompetences().clear();
		newLearningDesign.getCompetences().addAll(newCompeteces);
	    } else {
		// handle inserting sequences
		for (Competence newCompetence : newCompeteces) {
		    boolean alreadyExistsInLD = false;
		    for (Competence existingCompetence : originalLearningDesign.getCompetences()) {
			if (newCompetence.getTitle().equals(existingCompetence.getTitle())) {
			    alreadyExistsInLD = true;
			    break;
			}
		    }
		    if (!alreadyExistsInLD) {
			newLearningDesign.getCompetences().add(newCompetence);
		    }
		}
	    }

	} else {
	    newLearningDesign.setCompetences(newCompeteces);
	}

    }

    public void insertCompetenceMappings(Set<Competence> oldCompetences, Set<Competence> newCompetences,
	    HashMap<Integer, Activity> newActivities) {

	for (Integer activityKey : newActivities.keySet()) {
	    Activity activity = newActivities.get(activityKey);
	    if (activity.isToolActivity()) {
		Set<CompetenceMapping> newCompetenceMappings = new HashSet<>();
		ToolActivity newToolActivity = (ToolActivity) activity;
		if (newToolActivity.getCompetenceMappings() != null) {
		    for (CompetenceMapping competenceMapping : newToolActivity.getCompetenceMappings()) {
			CompetenceMapping newMapping = new CompetenceMapping();
			newMapping.setToolActivity(newToolActivity);

			// Check if competence mapping title already exists as a
			// competence in the original sequence
			// If so, simply use the existing competence to map to.
			if ((oldCompetences != null) && (oldCompetences.size() > 0)
				&& (getCompetenceFromSet(oldCompetences,
					competenceMapping.getCompetence().getTitle()) != null)) {
			    newMapping.setCompetence(
				    getCompetenceFromSet(oldCompetences, competenceMapping.getCompetence().getTitle()));
			    competenceMappingDAO.insert(newMapping);
			    newCompetenceMappings.add(newMapping);
			}
			// If competence was not already existing in the ld, add
			// a new mappping
			else if ((newCompetences != null) && (newCompetences.size() > 0)
				&& (getCompetenceFromSet(newCompetences,
					competenceMapping.getCompetence().getTitle()) != null)) {
			    newMapping.setCompetence(
				    getCompetenceFromSet(newCompetences, competenceMapping.getCompetence().getTitle()));
			    competenceMappingDAO.insert(newMapping);
			    newCompetenceMappings.add(newMapping);
			}
		    }
		}
		newToolActivity.getCompetenceMappings().addAll(newCompetenceMappings);
	    }
	}
    }

    public Competence getCompetenceFromSet(Set<Competence> competences, String title) {
	Competence ret = null;
	for (Competence competence : competences) {
	    if (competence.getTitle().equals(title)) {
		ret = competence;
		break;
	    }
	}
	return ret;
    }

    /**
     * Updates the competence information in the newLearningDesign based on the originalLearningDesign
     *
     * @param originalLearningDesign
     *            The LearningDesign to be copied
     * @param newLearningDesign
     *            The copy of the originalLearningDesign
     */
    public void updateCompetenceMappings(Set<Competence> newCompetences, HashMap<Integer, Activity> newActivities) {
	for (Integer activityKey : newActivities.keySet()) {
	    Activity activity = newActivities.get(activityKey);
	    if (activity.isToolActivity()) {
		Set<CompetenceMapping> newCompetenceMappings = new HashSet<>();
		ToolActivity newToolActivity = (ToolActivity) activity;
		if (newToolActivity.getCompetenceMappings() != null) {
		    for (CompetenceMapping competenceMapping : newToolActivity.getCompetenceMappings()) {
			CompetenceMapping newMapping = new CompetenceMapping();
			if (newCompetences != null) {
			    for (Competence newCompetence : newCompetences) {
				if (competenceMapping.getCompetence().getTitle().equals(newCompetence.getTitle())) {
				    newMapping.setToolActivity(newToolActivity);
				    newMapping.setCompetence(newCompetence);
				    competenceMappingDAO.insert(newMapping);
				    newCompetenceMappings.add(newMapping);
				}
			    }
			}
		    }
		}
		newToolActivity.getCompetenceMappings().addAll(newCompetenceMappings);
		// activityDAO.update(newToolActivity);
	    }
	}
    }

    /**
     * Determines the type of activity and returns a deep-copy of the same
     *
     * @param activity
     *            The object to be deep-copied
     * @param newGroupings
     *            Temporary set of new groupings. Key is the grouping UUID. May not be null.
     * @return Activity The new deep-copied Activity object
     */
    private Activity getActivityCopy(final Activity activity, Map<Integer, Grouping> newGroupings, int uiidOffset) {
	if (Activity.GROUPING_ACTIVITY_TYPE == activity.getActivityTypeId().intValue()) {
	    GroupingActivity newGroupingActivity = (GroupingActivity) activity.createCopy(uiidOffset);
	    // now we need to manually add the grouping to the session, as we
	    // can't easily
	    // set up a cascade
	    Grouping grouping = newGroupingActivity.getCreateGrouping();
	    grouping.setGroupingUIID(grouping.getGroupingUIID());
	    if (grouping != null) {
		groupingDAO.insert(grouping);
		newGroupings.put(grouping.getGroupingUIID(), grouping);
	    }
	    return newGroupingActivity;
	} else {
	    return activity.createCopy(uiidOffset);
	}
    }

    /**
     * Returns a set of child activities for the given parent activity
     *
     * @param parentActivity
     *            The parent activity
     * @return HashSet Set of the activities that belong to the parentActivity
     */
    private HashSet getChildActivities(Activity parentActivity) {
	HashSet childActivities = new HashSet();
	List list = activityDAO.getActivitiesByParentActivityId(parentActivity.getActivityId());
	if (list != null) {
	    childActivities.addAll(list);
	}
	return childActivities;
    }

    @Override
    public LearningDesign saveLearningDesignDetails(ObjectNode ldJSON)
	    throws UserException, WorkspaceFolderException, ObjectExtractorException, ParseException {
	User user = null;
	Integer userID = AuthoringService.getUserId();
	if (userID != null) {
	    user = (User) baseDAO.find(User.class, userID);
	}
	if (user == null) {
	    throw new UserException("UserID missing or user not found.");
	}

	Integer workspaceFolderID = JsonUtil.optInt(ldJSON, "workspaceFolderID");
	WorkspaceFolder workspaceFolder = null;
	boolean authorised = false;
	if (workspaceFolderID != null) {
	    workspaceFolder = (WorkspaceFolder) baseDAO.find(WorkspaceFolder.class, workspaceFolderID);
	    authorised = workspaceManagementService.isUserAuthorizedToModifyFolderContents(workspaceFolderID, userID);
	}

	Long learningDesignId = JsonUtil.optLong(ldJSON, AttributeNames.PARAM_LEARNINGDESIGN_ID);
	LearningDesign existingLearningDesign = learningDesignId == null ? null
		: learningDesignDAO.getLearningDesignById(learningDesignId);
	if (!authorised && (existingLearningDesign != null)
		&& Boolean.TRUE.equals(existingLearningDesign.getEditOverrideLock())) {
	    authorised = userID.equals(existingLearningDesign.getEditOverrideUser().getUserId());
	}
	if (!authorised) {
	    throw new UserException("User with ID " + userID
		    + " is not authorized to store a design in this workspace folder " + workspaceFolderID);
	}

	IObjectExtractor extractor = (IObjectExtractor) beanFactory
		.getBean(IObjectExtractor.OBJECT_EXTRACTOR_SPRING_BEANNAME);
	LearningDesign design = extractor.extractSaveLearningDesign(ldJSON, existingLearningDesign, workspaceFolder,
		user);

	if (extractor.getMode().intValue() == 1) {
	    // adding the customCSV to the call if it is present
	    String customCSV = JsonUtil.optString(ldJSON, "customCSV");
	    copyLearningDesignToolContent(design, design, design.getCopyTypeID(), customCSV);
	}

	logEventService.logEvent(LogEvent.TYPE_TEACHER_LEARNING_DESIGN_CREATE, userID, design.getLearningDesignId(),
		null, null);

	return design;
    }

    /**
     * Validate the learning design, updating the valid flag appropriately.
     *
     * This needs to be run in a separate transaction to storeLearningDesignDetails to ensure the database is fully
     * updated before the validation occurs (due to some quirks we are finding using Hibernate)
     *
     * @param learningDesignId
     * @throws Exception
     */
    @Override
    public Vector<ValidationErrorDTO> validateLearningDesign(Long learningDesignId) {
	LearningDesign learningDesign = learningDesignDAO.getLearningDesignById(learningDesignId);
	Vector<ValidationErrorDTO> listOfValidationErrorDTOs = learningDesignService
		.validateLearningDesign(learningDesign);
	Boolean valid = listOfValidationErrorDTOs.size() > 0 ? Boolean.FALSE : Boolean.TRUE;
	learningDesign.setValidDesign(valid);
	learningDesignDAO.insertOrUpdate(learningDesign);
	return listOfValidationErrorDTOs;
    }

    @Override
    public Vector<AuthoringActivityDTO> getToolActivities(Long learningDesignId, String languageCode) {
	LearningDesign learningDesign = learningDesignDAO.getLearningDesignById(learningDesignId);
	Vector<AuthoringActivityDTO> listOfAuthoringActivityDTOs = new Vector<>();

	for (Iterator i = learningDesign.getActivities().iterator(); i.hasNext();) {
	    Activity currentActivity = (Activity) i.next();
	    if (currentActivity.isToolActivity()) {
		try {
		    // Normally we pass in an array for the branch mappings as
		    // the second parameter to new AuthoringActivityDTO()
		    // but we don't need to in this case as it is only doing it
		    // for tool activities, and the extra parameter is only
		    // used for branching activities
		    ToolActivity toolActivity = (ToolActivity) activityDAO
			    .getActivityByActivityId(currentActivity.getActivityId());
		    AuthoringActivityDTO activityDTO = new AuthoringActivityDTO(toolActivity, null, languageCode);
		    listOfAuthoringActivityDTOs.add(activityDTO);
		} catch (ToolException e) {
		    String error = "" + e.getMessage();
		    log.error(error, e);
		    throw new LearningDesignException(error, e);
		}
	    }
	}

	return listOfAuthoringActivityDTOs;
    }

    @Override
    public Long insertToolContentID(Long toolID) {
	Tool tool = toolDAO.getToolByID(toolID);
	if (tool == null) {
	    log.error("The toolID " + toolID + " is not valid. A Tool with tool id " + toolID
		    + " does not exist on the database.");
	    return null;
	}

	return contentIDGenerator.getNextToolContentIDFor(tool);
    }

    @Override
    public Long copyToolContent(Long toolContentID, String customCSV) throws IOException {
	return lamsCoreToolService.notifyToolToCopyContent(toolContentID, customCSV);
    }

    /**
     * @see org.lamsfoundation.lams.authoring.service.IAuthoringService#getAvailableLicenses()
     */
    @Override
    public Vector getAvailableLicenses() {
	List licenses = licenseDAO.findAll(License.class);
	Vector licenseDTOList = new Vector(licenses.size());
	Iterator iter = licenses.iterator();
	while (iter.hasNext()) {
	    License element = (License) iter.next();
	    licenseDTOList.add(element.getLicenseDTO(Configuration.get(ConfigurationKeys.SERVER_URL)));
	}
	return licenseDTOList;
    }

    /**
     * Delete a learning design from the database. Does not remove any content stored in tools - that is done by the
     * LamsCoreToolService
     */
    @Override
    public void deleteLearningDesign(LearningDesign design) {
	if (design == null) {
	    log.error("deleteLearningDesign: unable to delete learning design as design is null.");
	    return;
	}

	// remove all the tool content for the learning design
	Set acts = design.getActivities();
	Iterator iter = acts.iterator();
	while (iter.hasNext()) {
	    Activity activity = (Activity) iter.next();
	    if (activity.isToolActivity()) {
		try {
		    ToolActivity toolActivity = (ToolActivity) activityDAO
			    .getActivityByActivityId(activity.getActivityId());
		    lamsCoreToolService.notifyToolToDeleteContent(toolActivity);
		} catch (ToolException e) {
		    log.error(
			    "Unable to delete tool content for activity" + activity + " as activity threw an exception",
			    e);
		}
	    }
	}

	// remove the learning design
	learningDesignDAO.delete(design);
    }

    /**
     * Get a unique name for a learning design, based on the names of the learning designs in the folder. If the
     * learning design has duplicated name in same folder, then the new name will have a timestamp. The new name format
     * will be oldname_ddMMYYYY_idx. The idx will be auto incremental index number, start from 1. Warning - this may be
     * quite intensive as it gets all the learning designs in a folder.
     *
     * @param originalLearningDesign
     * @param workspaceFolder
     * @param copyType
     * @return
     */
    @Override
    public String getUniqueNameForLearningDesign(String originalTitle, Integer workspaceFolderId) {

	String newName = originalTitle;
	if (workspaceFolderId != null) {
	    List<String> ldTitleList = learningDesignDAO.getLearningDesignTitlesByWorkspaceFolder(workspaceFolderId,
		    originalTitle);
	    int idx = 1;

	    Calendar calendar = Calendar.getInstance();
	    int mth = calendar.get(Calendar.MONTH) + 1;
	    String mthStr = new Integer(mth).toString();
	    if (mth < 10) {
		mthStr = "0" + mthStr;
	    }
	    int day = calendar.get(Calendar.DAY_OF_MONTH);
	    String dayStr = new Integer(day).toString();
	    if (day < 10) {
		dayStr = "0" + dayStr;
	    }
	    String nameMid = dayStr + mthStr + calendar.get(Calendar.YEAR);
	    while (ldTitleList.contains(newName)) {
		newName = originalTitle + "_" + nameMid + "_" + idx;
		idx++;
	    }
	}
	return newName;
    }

    /**
     * Creates a LD with only one, given activity. If organisation is given, the LD will not be stored in user folder,
     * but will be put straight into run sequences folder of the organisation.
     */
    @Override
    @SuppressWarnings("unchecked")
    public Long insertSingleActivityLearningDesign(String learningDesignTitle, Long toolID, Long toolContentID,
	    Long learningLibraryID, String contentFolderID, Integer organisationID) {
	Integer userID = AuthoringService.getUserId();
	User user = (User) baseDAO.find(User.class, userID);

	LearningDesign learningDesign = new LearningDesign(null, null, null, learningDesignTitle, null, null, 1, false,
		false, null, null, null, new Date(), Configuration.get(ConfigurationKeys.SERVER_VERSION_NUMBER), user,
		user, null, null, null, null, null, null, null, null, contentFolderID, false, null, 1, null);

	WorkspaceFolder folder = null;

	if (organisationID == null) {
	    folder = user.getWorkspaceFolder();
	    learningDesign.setCopyTypeID(LearningDesign.COPY_TYPE_NONE);
	} else {
	    learningDesign.setCopyTypeID(LearningDesign.COPY_TYPE_LESSON);
	    // taken from MonitoringService#initializeLesson()
	    int MAX_DEEP_LEVEL_FOLDER = 50;
	    Organisation organisation = (Organisation) baseDAO.find(Organisation.class, organisationID);
	    for (int idx = 0; idx < MAX_DEEP_LEVEL_FOLDER; idx++) {
		if ((organisation == null) || (folder != null)) {
		    break;
		}
		folder = organisation.getRunSequencesFolder();
		if (folder == null) {
		    organisation = organisation.getParentOrganisation();
		}
	    }
	}

	learningDesign.setWorkspaceFolder(folder);
	learningDesignDAO.insert(learningDesign);

	ToolActivity templateActivity = (ToolActivity) activityDAO.getTemplateActivityByLibraryID(learningLibraryID);
	ToolActivity activity = (ToolActivity) templateActivity.createCopy(1);
	activity.setLearningDesign(learningDesign);
	activity.setToolContentId(toolContentID);
	activity.setActivityUIID(1);
	// some random coordinates
	activity.setXcoord(300);
	activity.setYcoord(300);
	activityDAO.insert(activity);

	// make Gradebook aware of the activity
	List<ToolOutputDefinitionDTO> defnDTOList = getToolOutputDefinitions(toolContentID,
		ToolOutputDefinition.DATA_OUTPUT_DEFINITION_TYPE_CONDITION);
	String gradebookToolOutputDefinitionName = null;
	for (ToolOutputDefinitionDTO definition : defnDTOList) {
	    // find the default output
	    if (definition.getIsDefaultGradebookMark()) {
		gradebookToolOutputDefinitionName = definition.getName();
		break;
	    }
	}
	if (gradebookToolOutputDefinitionName != null) {
	    ActivityEvaluation evaluation = new ActivityEvaluation();
	    evaluation.setToolOutputDefinition(gradebookToolOutputDefinitionName);
	    evaluation.setActivity(activity);
	    activity.setEvaluation(evaluation);
	    activityDAO.update(activity);
	}

	learningDesign.getActivities().add(activity);
	learningDesign.setFirstActivity(activity);
	learningDesign.setValidDesign(true);
	learningDesignDAO.update(learningDesign);

	Long learningDesingID = learningDesign.getLearningDesignId();

	LogEvent logEvent = new LogEvent();
	logEvent.setLogEventTypeId(LogEvent.TYPE_TEACHER_LEARNING_DESIGN_CREATE);
	logEvent.setLearningDesignId(learningDesingID);
	logEvent.setUser(user);
	logEvent.setOccurredDateTime(learningDesign.getCreateDateTime());
	baseDAO.insert(logEvent);

	if (log.isDebugEnabled()) {
	    log.debug("Created a single activity LD with ID: " + learningDesingID);
	}
	return learningDesingID;
    }

    @Override
    public Grouping getGroupingById(Long groupingID) {
	return groupingDAO.getGroupingById(groupingID);
    }

    @Override
    public String getToolAuthorUrl(Long toolID, Long toolContentID, String contentFolderID) {
	Tool tool = toolDAO.getToolByID(toolID);
	if (tool == null) {
	    log.error("The toolID " + toolID + " is not valid. A Tool with tool id " + toolID
		    + " does not exist on the database.");
	    return null;
	}

	String authorUrl = Configuration.get(ConfigurationKeys.SERVER_URL) + tool.getAuthorUrl();
	if (toolContentID != null) {
	    authorUrl = WebUtil.appendParameterToURL(authorUrl, AttributeNames.PARAM_TOOL_CONTENT_ID,
		    toolContentID.toString());
	}
	if (contentFolderID != null) {
	    authorUrl = WebUtil.appendParameterToURL(authorUrl, AttributeNames.PARAM_CONTENT_FOLDER_ID,
		    contentFolderID);
	}
	return authorUrl;
    }

    /**
     * Fetches latest LD access by Author. Optionally removes broken entries. The method is prefixed with update* to
     * make the transaction writable.
     */
    @Override
    public List<LearningDesignAccess> updateLearningDesignAccessByUser(Integer userId) {
	List<LearningDesignAccess> accessList = learningDesignDAO.getAccessByUser(userId);
	List<LearningDesignAccess> result = new LinkedList<>();
	for (LearningDesignAccess access : accessList) {
	    LearningDesign learningDesign = learningDesignDAO.getLearningDesignById(access.getLearningDesignId());
	    if (learningDesign == null) {
		log.warn("When getting recent access list for Author with ID " + userId + " LD with ID "
			+ access.getLearningDesignId() + " was found missing. Deleting access entry.");
		baseDAO.delete(access);
	    } else if (learningDesign.getWorkspaceFolder() != null) {
		access.setTitle(learningDesign.getTitle());
		access.setWorkspaceFolderId(learningDesign.getWorkspaceFolder().getWorkspaceFolderId());
		result.add(access);
	    }
	}
	return result;
    }

    @Override
    public void storeLearningDesignAccess(Long learningDesignId, Integer userId) {
	LearningDesignAccess access = new LearningDesignAccess();
	access.setLearningDesignId(learningDesignId);
	access.setUserId(userId);
	access.setAccessDate(new Date());
	learningDesignDAO.insertOrUpdate(access);
    }

    /**
     * Copies LD thumbnails, SVG and PNG.
     */
    private static void copyLearningDesignImages(long originalLearningDesignID, long newLearningDesignID)
	    throws IOException {
	for (String extension : AuthoringService.LD_IMAGE_EXTENSIONS) {
	    String fullExtension = "." + extension;
	    File image = new File(IAuthoringService.LEARNING_DESIGN_IMAGES_FOLDER,
		    originalLearningDesignID + fullExtension);
	    if (image.canRead()) {
		FileUtils.copyFile(image,
			new File(IAuthoringService.LEARNING_DESIGN_IMAGES_FOLDER, newLearningDesignID + fullExtension),
			false);
	    }
	}
    }
}<|MERGE_RESOLUTION|>--- conflicted
+++ resolved
@@ -166,7 +166,7 @@
     protected IWorkspaceManagementService workspaceManagementService;
 
     protected ILogEventService logEventService;
-    
+
     protected IGradebookService gradebookService;
 
     protected ToolContentIDGenerator contentIDGenerator;
@@ -344,7 +344,7 @@
     }
 
     public void setGradebookService(IGradebookService gradebookService) {
-        this.gradebookService = gradebookService;
+	this.gradebookService = gradebookService;
     }
 
     public void setWorkspaceManagementService(IWorkspaceManagementService workspaceManagementService) {
@@ -411,12 +411,7 @@
 	SortedMap<String, ToolOutputDefinition> defns = lamsCoreToolService.getOutputDefinitionsFromTool(toolContentID,
 		definitionType);
 
-<<<<<<< HEAD
-	ArrayList<ToolOutputDefinitionDTO> defnDTOList = new ArrayList<>(
-		defns != null ? defns.size() : 0);
-=======
 	ArrayList<ToolOutputDefinitionDTO> defnDTOList = new ArrayList<>(defns != null ? defns.size() : 0);
->>>>>>> 6376c293
 	if (defns != null) {
 	    for (ToolOutputDefinition defn : defns.values()) {
 		defnDTOList.add(new ToolOutputDefinitionDTO(defn));
@@ -514,7 +509,6 @@
 	}
 	// only the user who is editing the design may unlock it
 	if (design.getEditOverrideUser().equals(user)) {
-	    
 	    design.setEditOverrideLock(false);
 	    design.setEditOverrideUser(null);
 
@@ -549,7 +543,7 @@
 		initialiseToolActivityForRuntime(design, lesson);
 
 		learningDesignDAO.update(design);
-		
+
 		// Always recalculate marks as we can't tell if weightings have been changed/added/removed.
 		// This will override any Gradebook entered *lesson* marks, but will calculate based on
 		// Gradebook entered *activity* marks.
