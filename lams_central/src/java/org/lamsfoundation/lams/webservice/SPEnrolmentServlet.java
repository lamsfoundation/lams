--- conflicted
+++ resolved
@@ -254,41 +254,6 @@
 		    final Mode mode = role.equals(Mode.STAFF.getRole()) ? Mode.STAFF
 			    : (role.equals(Mode.MANAGER.getRole()) ? Mode.MANAGER : Mode.LEARNER);
 
-<<<<<<< HEAD
-		    // map of course code (ID) -> course name
-		    ConcurrentMap<String, String> courses = lines.parallelStream().unordered().collect(Collectors
-			    .toConcurrentMap(elem -> elem.get(0), elem -> elem.get(1), (elem1, elem2) -> elem1));
-
-		    // map of user login -> email, first name
-		    // for learner email is login, for staff it is a different ID in email format
-		    ConcurrentMap<String, String[]> users = lines.parallelStream().unordered()
-			    .collect(Collectors.toConcurrentMap(
-				    elem -> mode == Mode.STAFF || mode == Mode.MANAGER ? elem.get(3) : elem.get(5),
-				    elem -> new String[] { elem.get(5), elem.get(4) }, (elem1, elem2) -> elem1));
-
-		    // map of user login -> user ID
-		    Map<String, Integer> userIDs = new HashMap<>();
-
-		    // find appadmin as he/she will be the creator of organisations
-		    Organisation rootOrganisation = userManagementService.getRootOrganisation();
-		    Integer creatorId = rootOrganisation.getCreatedBy().getUserId();
-
-		    Integer extServerSid = extServer.getSid();
-		    // load all users from DB which are present in the output file
-		    // map of user login -> user
-		    Map<String, User> allExistingUsers = userManagementService
-			    .findByPropertyValues(User.class, "login", users.keySet()).parallelStream()
-			    .collect(Collectors.toConcurrentMap(User::getLogin, u -> u));
-		    // load all ext users from DB which are present in the output file
-		    // map of user login -> extUser
-		    Map<String, ExtUserUseridMap> allExistingExtUsers = userManagementService
-			    .findByPropertyValues(ExtUserUseridMap.class, "extUsername", allExistingUsers.keySet())
-			    .parallelStream().filter(e -> e.getExtServer().getSid().equals(extServerSid))
-			    .collect(Collectors.toConcurrentMap(ExtUserUseridMap::getExtUsername, e -> e));
-		    // CREATE USERS and ext users
-		    Set<User> allUsersParsed = createUsers(extServer, creatorId, users, userIDs, allExistingUsers,
-			    allExistingExtUsers);
-=======
 		    if (lines == null) {
 			// always process manager role, even if there are no managers
 			if (mode == Mode.MANAGER) {
@@ -297,7 +262,6 @@
 			    continue;
 			}
 		    }
->>>>>>> 657c3ddc
 
 		    // map of user login -> course ID -> role IDs
 		    // for all organisations which are present in the output file
