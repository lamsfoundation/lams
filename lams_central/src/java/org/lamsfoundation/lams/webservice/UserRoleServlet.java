--- conflicted
+++ resolved
@@ -68,17 +68,10 @@
 		response.sendError(HttpServletResponse.SC_UNAUTHORIZED, "Authentication failed, invalid hash");
 		return;
 	    }
-<<<<<<< HEAD
 	    ExtUserUseridMap appadminUserMap = integrationService.getExtUserUseridMap(extServer, username);
-	    if (!securityService.isAppadmin(appadminUserMap.getUser().getUserId(), "set user role", false)) {
+	    if (!securityService.isAppadmin(appadminUserMap.getUser().getUserId(), "set user role")) {
 		log.error("Appadmin role check failed while trying to set role for user: " + targetUsername);
 		response.sendError(HttpServletResponse.SC_UNAUTHORIZED, "Authentication failed, user is not appadmin");
-=======
-	    ExtUserUseridMap sysadminUserMap = integrationService.getExtUserUseridMap(extServer, username);
-	    if (!securityService.isSysadmin(sysadminUserMap.getUser().getUserId(), "set user role")) {
-		log.error("Sysadmin role check failed while trying to set role for user: " + targetUsername);
-		response.sendError(HttpServletResponse.SC_UNAUTHORIZED, "Authentication failed, user is not sysadmin");
->>>>>>> 619fd068
 		return;
 	    }
 	    ExtUserUseridMap userMap = integrationService.getExtUserUseridMap(extServer, targetUsername);
