--- conflicted
+++ resolved
@@ -926,15 +926,9 @@
 		    }
 
 		    if (StringUtils.isNotBlank(userName)) {
-<<<<<<< HEAD
-//			integrationService.addExtUserToLesson(extServer, LoginRequestDispatcher.METHOD_LEARNER, lsIdStr,
-//				userName, firstName, lastName, email, courseId, countryIsoCode, langIsoCode);
-			integrationService.addExtUserToLesson(extServer, LoginRequestDispatcher.METHOD_LEARNER, lsIdStr,
-=======
 //			integrationService.addExtUserToLesson(extServer, IntegrationConstants.METHOD_LEARNER, lessonId,
 //				userName, firstName, lastName, email, courseId, countryIsoCode, langIsoCode);
 			integrationService.addExtUserToCourseAndLesson(extServer, IntegrationConstants.METHOD_LEARNER, lessonId,
->>>>>>> 9fea9532
 				userName, firstName, lastName, email, courseId, country, locale);
 		    }
 		    i++;
@@ -952,11 +946,7 @@
 		    }
 
 		    if (StringUtils.isNotBlank(userName)) {
-<<<<<<< HEAD
-			integrationService.addExtUserToLesson(extServer, LoginRequestDispatcher.METHOD_MONITOR, lsIdStr,
-=======
 			integrationService.addExtUserToCourseAndLesson(extServer, IntegrationConstants.METHOD_MONITOR, lessonId,
->>>>>>> 9fea9532
 				userName, firstName, lastName, email, courseId, country, locale);
 		    }
 		    i++;
