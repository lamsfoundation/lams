/****************************************************************
 * Copyright (C) 2005 LAMS Foundation (http://lamsfoundation.org)
 * =============================================================
 * License Information: http://lamsfoundation.org/licensing/lams/2.0/
 *
 * This program is free software; you can redistribute it and/or modify
 * it under the terms of the GNU General Public License version 2.0
 * as published by the Free Software Foundation.
 *
 * This program is distributed in the hope that it will be useful,
 * but WITHOUT ANY WARRANTY; without even the implied warranty of
 * MERCHANTABILITY or FITNESS FOR A PARTICULAR PURPOSE.  See the
 * GNU General Public License for more details.
 *
 * You should have received a copy of the GNU General Public License
 * along with this program; if not, write to the Free Software
 * Foundation, Inc., 51 Franklin Street, Fifth Floor, Boston, MA 02110-1301
 * USA
 *
 * http://www.gnu.org/licenses/gpl.txt
 * ****************************************************************
 */

package org.lamsfoundation.lams.workspace.service;

import java.io.IOException;
import java.util.Collections;
import java.util.Date;
import java.util.Iterator;
import java.util.List;
import java.util.Set;
import java.util.Vector;
import java.util.regex.Pattern;

import org.apache.log4j.Logger;
import org.lamsfoundation.lams.authoring.service.IAuthoringService;
import org.lamsfoundation.lams.contentrepository.exception.RepositoryCheckedException;
import org.lamsfoundation.lams.contentrepository.service.IRepositoryService;
import org.lamsfoundation.lams.dao.IBaseDAO;
import org.lamsfoundation.lams.learningdesign.LearningDesign;
import org.lamsfoundation.lams.learningdesign.dao.ILearningDesignDAO;
import org.lamsfoundation.lams.learningdesign.exception.LearningDesignException;
import org.lamsfoundation.lams.usermanagement.Organisation;
import org.lamsfoundation.lams.usermanagement.OrganisationState;
import org.lamsfoundation.lams.usermanagement.Role;
import org.lamsfoundation.lams.usermanagement.User;
import org.lamsfoundation.lams.usermanagement.UserOrganisation;
import org.lamsfoundation.lams.usermanagement.UserOrganisationRole;
import org.lamsfoundation.lams.usermanagement.WorkspaceFolder;
import org.lamsfoundation.lams.usermanagement.exception.UserAccessDeniedException;
import org.lamsfoundation.lams.usermanagement.exception.UserException;
import org.lamsfoundation.lams.usermanagement.exception.WorkspaceFolderException;
import org.lamsfoundation.lams.usermanagement.service.IUserManagementService;
import org.lamsfoundation.lams.util.JsonUtil;
import org.lamsfoundation.lams.util.MessageService;
import org.lamsfoundation.lams.workspace.WorkspaceFolderContent;
import org.lamsfoundation.lams.workspace.dto.FolderContentDTO;
import org.lamsfoundation.lams.workspace.web.WorkspaceAction;
import org.springframework.web.util.HtmlUtils;

import com.fasterxml.jackson.databind.node.ArrayNode;
import com.fasterxml.jackson.databind.node.JsonNodeFactory;
import com.fasterxml.jackson.databind.node.ObjectNode;

/**
 * @author Manpreet Minhas
 */
public class WorkspaceManagementService implements IWorkspaceManagementService {

    protected Logger log = Logger.getLogger(WorkspaceManagementService.class.getName());

    public static final Integer AUTHORING = new Integer(1);
    public static final Integer MONITORING = new Integer(2);

    protected IBaseDAO baseDAO;
    protected ILearningDesignDAO learningDesignDAO;

    protected IAuthoringService authoringService;
    protected IRepositoryService repositoryService;
    protected IUserManagementService userMgmtService;
    protected MessageService messageService;

    // To support integrations that need a type for the learning design, any designs that do not have a type field set,
    // return "default" in the type field. Also, the integrations can search for designs that do not have a type field
    // set by setting type = default. This setup is done in the FolderContentDTO. See LDEV-3523
    protected static final String DEFAULT_DESIGN_TYPE = "default";

    protected static final String ALL_DESIGN_TYPES = "all";

    /**
     * i18n Message service
     *
     * @param messageSource
     */
    public void setMessageService(MessageService messageService) {
	this.messageService = messageService;
    }

    /**
     * i18n Message service. The Workspace action class needs access to the message service.
     *
     * @param messageSource
     */
    @Override
    public MessageService getMessageService() {
	return messageService;
    }

    /**
     * @param workspaceFolderContentDAO
     *            The workspaceFolderContentDAO to set.
     */
    public void setBaseDAO(IBaseDAO baseDAO) {
	this.baseDAO = baseDAO;
    }

    /**
     * @param authoringService
     *            The authoringService to set.
     */
    public void setAuthoringService(IAuthoringService authoringService) {
	this.authoringService = authoringService;
    }

    /**
     * @param repositoryService
     *            The repositoryService to set.
     */
    public void setRepositoryService(IRepositoryService repositoryService) {
	this.repositoryService = repositoryService;
    }

    /**
     * @param learningDesignDAO
     *            The learningDesignDAO to set.
     */
    public void setLearningDesignDAO(ILearningDesignDAO learningDesignDAO) {
	this.learningDesignDAO = learningDesignDAO;
    }

    public void setUserMgmtService(IUserManagementService userMgmtService) {
	this.userMgmtService = userMgmtService;
    }

    /**
     * (non-Javadoc)
     *
     * @see org.lamsfoundation.lams.workspace.service.IWorkspaceManagementService#deleteResource(java.lang.Integer,
     *      java.lang.String, java.lang.Integer)
     */
    @Override
    public void deleteResource(Long resourceID, String resourceType, Integer userID) throws IOException {
	if (FolderContentDTO.DESIGN.equals(resourceType)) {
	    deleteLearningDesign(resourceID, userID);
	} else if (FolderContentDTO.FOLDER.equals(resourceType)) {
	    deleteFolder(new Integer(resourceID.intValue()), userID);
	} else if (FolderContentDTO.FILE.equals(resourceType)) {
	    deleteWorkspaceFolderContent(resourceID);
	}
    }

    /**
     * This method deletes the <code>WorkspaceFolder</code> with given <code>workspaceFolderID</code>. But before it
     * does so it checks whether the <code>User</code> is authorized to perform this action <br>
     *
     * <p>
     * <b>Note:</b><br>
     * </p>
     * <p>
     * To be able to a delete a <code>WorkspaceFolder</code> successfully you have to keep the following things in mind
     * <ul>
     * <li>The folder to be deleted should be empty.</li>
     * <li>It should not be the root folder of any <code>Organisation</code> or <code>User</code></li>
     * </ul>
     * </p>
     *
     * @param workspaceFolderID
     *            The <code>WorkspaceFolder</code> to be deleted
     * @param userID
     *            The <code>User</code> who has requested this operation
     * @throws IOException
     */
    private void deleteFolder(Integer folderID, Integer userID) throws IOException {
	WorkspaceFolder workspaceFolder = (WorkspaceFolder) baseDAO.find(WorkspaceFolder.class, folderID);
	User user = (User) userMgmtService.findById(User.class, userID);
	deleteFolder(workspaceFolder, user, isSysAuthorAdmin(user));
    }

    private void deleteFolder(WorkspaceFolder workspaceFolder, User user, boolean isSysAuthorAdmin) throws IOException {
	if (!getPermissions(workspaceFolder, user).equals(WorkspaceFolder.OWNER_ACCESS)) {
	    throw new IOException("User is not authorised to delete a folder");
	}
	deleteFolderContents(workspaceFolder, user, isSysAuthorAdmin);
    }

    /**
     * This method will try to delete the <code>folder</code>. If the folder is not empty it will attempt to delete all
     * resources inside the folder. If the user does not have permission to delete that resource then an error will be
     * returned indicating which resource it was unable to delete. If all resources inside that <code>folder</code> are
     * successfully deleted, then the folder will be deleted and an error will be returned indicating it was
     * successfully deleted.
     *
     * @param folder
     */
    private void deleteFolderContents(WorkspaceFolder folder, User user, boolean isSysAuthorAdmin) throws IOException {
	boolean isDeleteSuccessful = true;

	if (!folder.isEmpty()) {
	    if (folder.hasSubFolders()) {
		Set subFolders = folder.getChildWorkspaceFolders();
		Iterator subFolderIterator = subFolders.iterator();
		while (subFolderIterator.hasNext()) {
		    WorkspaceFolder subFolder = (WorkspaceFolder) subFolderIterator.next();
		    deleteFolder(subFolder, user, isSysAuthorAdmin);
		}
	    } else {

		// delete all files within the directory
		Set folderContents = folder.getFolderContent();
		Iterator i = folderContents.iterator();
		while (i.hasNext()) {
		    WorkspaceFolderContent folderContent = (WorkspaceFolderContent) i.next();
		    folderContent.setWorkspaceFolder(null);
		    folder.getFolderContent().remove(folderContent);
		}

		// delete all learning designs within folder (if created by the user)
		Set learningDesigns = folder.getLearningDesigns();
		Iterator j = learningDesigns.iterator();
		while (j.hasNext()) {
		    LearningDesign learningDesign = (LearningDesign) j.next();
		    if (learningDesign != null) {
			if (isSysAuthorAdmin || learningDesign.getUser().getUserId().equals(user.getUserId())) {
			    if (learningDesign.getReadOnly().booleanValue()) {
				isDeleteSuccessful = false;
			    } else {
				folder.getLearningDesigns().remove(learningDesign);
				learningDesign.setWorkspaceFolder(null);
			    }
			}
		    }
		}

		// this call will delete the files and learning designs which were removed from the collection above.
		baseDAO.update(folder);
	    }
	}

	// it will only delete this folder if all the files/folder/learningDesigns are all deleted
	if (isDeleteSuccessful) {
	    baseDAO.delete(folder);
	}
    }

    @Override
    public WorkspaceFolder getWorkspaceFolder(Integer workspaceFolderID) {
	return (WorkspaceFolder) baseDAO.find(WorkspaceFolder.class, workspaceFolderID);
    }

    @Override
    public Vector<FolderContentDTO> getFolderContentsExcludeHome(Integer userID, WorkspaceFolder folder, Integer mode)
	    throws UserAccessDeniedException, RepositoryCheckedException {
	User user = (User) baseDAO.find(User.class, userID);
	return getFolderContentsInternal(user, folder, mode, "getFolderContentsExcludeHome", user.getWorkspaceFolder());
    }

    @Override
    public Vector<FolderContentDTO> getFolderContents(Integer userID, WorkspaceFolder folder, Integer mode)
	    throws UserAccessDeniedException, RepositoryCheckedException {
	User user = (User) baseDAO.find(User.class, userID);
	return getFolderContentsInternal(user, folder, mode, "getFolderContents", null);
    }

    /**
     * Get the contents of a folder. Internal method used for both getFolderContentsExcludeHome() and
     * getFolderContents(). If skipContentId is not null, then skip any contents found with this id.
     *
     * @throws UserAccessDeniedException
     * @throws RepositoryCheckedException
     */
    private Vector<FolderContentDTO> getFolderContentsInternal(User user, WorkspaceFolder workspaceFolder, Integer mode,
	    String methodName, WorkspaceFolder skipFolder)
	    throws UserAccessDeniedException, RepositoryCheckedException {
	Vector<FolderContentDTO> contentDTO = new Vector<>();
	if (user != null) {
	    Integer permissions = getPermissions(workspaceFolder, user);
	    if (permissions != WorkspaceFolder.NO_ACCESS) {
		getFolderContent(workspaceFolder, permissions, mode, contentDTO, user);
		if (workspaceFolder.hasSubFolders()) {
		    getSubFolderDetails(workspaceFolder, user, contentDTO, skipFolder);
		}
	    } else {
		throw new UserAccessDeniedException(user);
	    }
	} else {
	    throw new UserAccessDeniedException(user);
	}

	Collections.sort(contentDTO);
	return contentDTO;

    }

    private void getFolderContent(WorkspaceFolder workspaceFolder, Integer folderPermissions, Integer mode,
	    Vector<FolderContentDTO> contentDTO, User user) {

	List designs = null;

	if (WorkspaceManagementService.AUTHORING.equals(mode)) {
	    designs = learningDesignDAO.getAllLearningDesignsInFolder(workspaceFolder.getWorkspaceFolderId());
	} else {
	    designs = learningDesignDAO.getAllValidLearningDesignsInFolder(workspaceFolder.getWorkspaceFolderId());
	}

	getFolderContentDTO(designs, folderPermissions, contentDTO, user);
    }

    /**
     * Get the folders in the given workspaceFolder. If skipContentId is not null, then skip any contents found with
     * this id.
     */
    private void getSubFolderDetails(WorkspaceFolder workspaceFolder, User user,
	    Vector<FolderContentDTO> subFolderContent, WorkspaceFolder skipFolder) {
	Integer skipFolderID = skipFolder != null ? skipFolder.getWorkspaceFolderId() : null;
	Iterator iterator = workspaceFolder.getChildWorkspaceFolders().iterator();
	while (iterator.hasNext()) {
	    WorkspaceFolder subFolder = (WorkspaceFolder) iterator.next();
	    if ((skipFolderID == null) || !skipFolderID.equals(subFolder.getWorkspaceFolderId())) {
		Integer permissions = getPermissions(subFolder, user);
		if (permissions != WorkspaceFolder.NO_ACCESS) {
		    subFolderContent.add(new FolderContentDTO(subFolder, permissions, user));
		}
	    }
	}
    }

    @Override
    public String getFolderContentsJSON(Integer folderID, Integer userID, boolean allowInvalidDesigns)
<<<<<<< HEAD
	    throws IOException, UserAccessDeniedException, RepositoryCheckedException {
	return getFolderContentsJSON(folderID, userID, allowInvalidDesigns, false, null);
=======
	    throws JSONException, IOException, UserAccessDeniedException, RepositoryCheckedException {
	return getFolderContentsJSON(folderID, userID, allowInvalidDesigns, false, "all");
>>>>>>> ac9c27fe
    }

    @Override
    public String getFolderContentsJSON(Integer folderID, Integer userID, boolean allowInvalidDesigns,
	    String designType) throws IOException, UserAccessDeniedException, RepositoryCheckedException {

	return getFolderContentsJSON(folderID, userID, allowInvalidDesigns, false, designType);
    }

    public String getFolderContentsJSON(Integer folderID, Integer userID, boolean allowInvalidDesigns,
	    boolean designsOnly, String designType)
	    throws IOException, UserAccessDeniedException, RepositoryCheckedException {
	ObjectNode result = JsonNodeFactory.instance.objectNode();
	Vector<FolderContentDTO> folderContents = null;

	// folderID == null: get all user accessible folders
	// folderID == -1: get the learning designs at the root of the user's home folder - used for simplified deployment
	if ((folderID == null) || (folderID == -1)) {

	    FolderContentDTO userFolder = getUserWorkspaceFolder(userID);

	    if (folderID == null) {
		folderContents = new Vector<>(3);

		if (userFolder != null) {
		    folderContents.add(userFolder);
		}

		FolderContentDTO myGroupsFolder = new FolderContentDTO(messageService.getMessage("organisations"),
			messageService.getMessage("folder"), null, null, FolderContentDTO.FOLDER,
			WorkspaceAction.ORG_FOLDER_ID.longValue(), WorkspaceFolder.READ_ACCESS, null);

		folderContents.add(myGroupsFolder);

		FolderContentDTO publicFolder = getPublicWorkspaceFolder(userID);
		if (publicFolder != null) {
		    folderContents.add(publicFolder);
		}

	    } else if (userFolder != null) {
		return getFolderContentsJSON(userFolder.getResourceID().intValue(), userID, allowInvalidDesigns, true,
			designType);

	    } // else we want to return an empty JSON, which will be done by falling through to the folderContents loop.

	    // special behaviour for organisation folders
	} else if (folderID.equals(WorkspaceAction.ORG_FOLDER_ID)) {
	    folderContents = getAccessibleOrganisationWorkspaceFolders(userID);
	    Collections.sort(folderContents);

	    if (folderContents.size() == 1) {
		FolderContentDTO folder = folderContents.firstElement();
		if (folder.getResourceID().equals(WorkspaceAction.ROOT_ORG_FOLDER_ID)) {
		    return getFolderContentsJSON(WorkspaceAction.ROOT_ORG_FOLDER_ID, userID, allowInvalidDesigns);
		}
	    }
	} else {
	    WorkspaceFolder folder = getWorkspaceFolder(folderID);
	    Integer mode = allowInvalidDesigns ? WorkspaceManagementService.AUTHORING
		    : WorkspaceManagementService.MONITORING;
	    folderContents = getFolderContents(userID, folder, mode);
	    Collections.sort(folderContents);
	}

	User user = (User) baseDAO.find(User.class, userID);

	// fill JSON object with folders and LDs
	for (FolderContentDTO folderContent : folderContents) {
	    String contentType = folderContent.getResourceType();
	    if (FolderContentDTO.FOLDER.equals(contentType) && !designsOnly) {
		ObjectNode subfolderJSON = JsonNodeFactory.instance.objectNode();
		subfolderJSON.put("name", folderContent.getName() == null ? "" : folderContent.getName());
		subfolderJSON.put("isRunSequencesFolder",
			WorkspaceFolder.RUN_SEQUENCES.equals(folderContent.getResourceTypeID() == null ? null
				: folderContent.getResourceTypeID().intValue()));
		subfolderJSON.put("folderID", folderContent.getResourceID().intValue());
		subfolderJSON.put("canModify", WorkspaceFolder.OWNER_ACCESS.equals(folderContent.getPermissionCode())
			|| ((user != null) && isSysAuthorAdmin(user)));
		result.withArray("folders").add(subfolderJSON);
	    } else if (FolderContentDTO.DESIGN.equals(contentType)) {
		if (folderContent.getDesignType() == null) {
		    folderContent.setDesignType(WorkspaceManagementService.DEFAULT_DESIGN_TYPE);
		}
		// no designType: get only authored LDs
		// designType=all: get all template LDs
		// designType=someting: get only "something" templateLDs
		if (designType == null
			? folderContent.getDesignType().equals(WorkspaceManagementService.DEFAULT_DESIGN_TYPE)
			: (designType.equals(WorkspaceManagementService.ALL_DESIGN_TYPES)
				|| designType.equals(folderContent.getDesignType()))) {
		    ObjectNode learningDesignJSON = JsonNodeFactory.instance.objectNode();
		    learningDesignJSON.put("name", folderContent.getName() == null ? "" : folderContent.getName());
		    learningDesignJSON.put("learningDesignId", folderContent.getResourceID());
		    JsonUtil.putOpt(learningDesignJSON, "type", folderContent.getDesignType());
		    learningDesignJSON.put("date", folderContent.getLastModifiedDateTime().toString());
		    learningDesignJSON.put("canModify",
			    WorkspaceFolder.OWNER_ACCESS.equals(folderContent.getPermissionCode())
				    || ((user != null) && isSysAuthorAdmin(user)));
		    result.withArray("learningDesigns").add(learningDesignJSON);
		}
	    } else {
		if (log.isDebugEnabled()) {
		    log.debug("Unsupported folder content found, named \"" + folderContent.getName() + "\"");
		}
	    }
	}

	return result.toString();
    }

    @Override
    public String getPagedLearningDesignsJSON(Integer userID, boolean allowInvalidDesigns, String searchString,
	    int page, int size, String sortName, String sortDate) throws IOException {
	ArrayNode resultJSON = JsonNodeFactory.instance.arrayNode();
	Pattern searchPattern = searchString != null
		? Pattern.compile(Pattern.quote(searchString), Pattern.CASE_INSENSITIVE)
		: null;
	FolderContentDTO userFolder = getUserWorkspaceFolder(userID);
	long numDesigns = 0;

	if (userFolder != null) {
	    Integer mode = allowInvalidDesigns ? WorkspaceManagementService.AUTHORING
		    : WorkspaceManagementService.MONITORING;

	    int folderId = userFolder.getResourceID().intValue();
	    List designs = null;
	    if (WorkspaceManagementService.AUTHORING.equals(mode)) {
		if (searchPattern != null) {
		    designs = learningDesignDAO.getAllPagedLearningDesigns(folderId, null, null, sortName, sortDate);
		} else {
		    designs = learningDesignDAO.getAllPagedLearningDesigns(folderId, page, size, sortName, sortDate);
		}
	    } else {
		if (searchPattern != null) {
		    designs = learningDesignDAO.getValidPagedLearningDesigns(folderId, null, null, sortName, sortDate);
		} else {
		    designs = learningDesignDAO.getValidPagedLearningDesigns(folderId, page, size, sortName, sortDate);
		}
	    }

	    Iterator iterator = designs.iterator();
	    while (iterator.hasNext()) {
		LearningDesign design = (LearningDesign) iterator.next();
		if ((searchPattern == null) || (searchPattern.matcher(design.getTitle()).find())) {
<<<<<<< HEAD
		    ObjectNode learningDesignJSON = JsonNodeFactory.instance.objectNode();
		    learningDesignJSON.put("name", StringEscapeUtils.escapeHtml(design.getTitle()));
=======
		    JSONObject learningDesignJSON = new JSONObject();
		    learningDesignJSON.put("name", HtmlUtils.htmlEscape(design.getTitle()));
>>>>>>> ac9c27fe
		    learningDesignJSON.put("learningDesignId", design.getLearningDesignId());
		    learningDesignJSON.put("type", design.getDesignType() != null ? design.getDesignType()
			    : WorkspaceManagementService.DEFAULT_DESIGN_TYPE);
		    learningDesignJSON.put("date", design.getLastModifiedDateTime().toString());
		    resultJSON.add(learningDesignJSON);
		}
	    }

	    // what is the total number (so the pager knows whether to allow paging)
	    // if we did a search, then no paging just return the whole lot.
	    // otherwise need the whole count from the db.
	    numDesigns = searchPattern != null ? resultJSON.size()
		    : learningDesignDAO.countAllLearningDesigns(folderId, !allowInvalidDesigns);
	}

	ObjectNode completeResult = JsonNodeFactory.instance.objectNode();
	completeResult.put("total_rows", numDesigns);
	if (resultJSON.size() > 0) {
	    completeResult.set("rows", resultJSON);
	}
	return completeResult.toString();
    }

    /**
     * This method returns the permissions specific to the given <code>workspaceFolder</code> for the given user.
     *
     * @param workspaceFolder
     *            The workspaceFolder for which we need the permissions
     * @param user
     *            The user for whom these permissions are set.
     * @return Integer The permissions
     */
    private Integer getPermissions(WorkspaceFolder workspaceFolder, User user) {
	Integer permission = null;

	if ((workspaceFolder == null) || (user == null)) {
	    log.debug("no access due to null value(s) in user or workspaceFolder");
	    permission = WorkspaceFolder.NO_ACCESS;
	} else {
	    if (WorkspaceFolder.RUN_SEQUENCES.equals(workspaceFolder.getWorkspaceFolderType())) {
		permission = WorkspaceFolder.READ_ACCESS;
	    } else if (WorkspaceFolder.PUBLIC_SEQUENCES.equals(workspaceFolder.getWorkspaceFolderType())) {
		permission = WorkspaceFolder.MEMBERSHIP_ACCESS;
	    } else if (workspaceFolder.getUserID().equals(user.getUserId())) {
		permission = WorkspaceFolder.OWNER_ACCESS;
	    } else if (isSysAuthorAdmin(user)) {
		permission = WorkspaceFolder.OWNER_ACCESS;
	    } else if (user.hasMemberAccess(workspaceFolder)) {
		permission = WorkspaceFolder.MEMBERSHIP_ACCESS;
	    } else {
		permission = WorkspaceFolder.NO_ACCESS;
	    }
	    if (log.isDebugEnabled()) {
		log.debug(user.getLogin() + " has " + permission + " access to " + workspaceFolder.getName());
	    }
	}

	return permission;
    }

    private boolean isSysAuthorAdmin(User user) {
	return userMgmtService.hasRoleInOrganisation(user, Role.ROLE_SYSADMIN);
    }

    private Vector getFolderContentDTO(List designs, Integer folderPermissions, Vector<FolderContentDTO> folderContent,
	    User user) {
	Iterator iterator = designs.iterator();
	while (iterator.hasNext()) {
	    LearningDesign design = (LearningDesign) iterator.next();
	    FolderContentDTO folder;
	    if ((design.getUser() != null) && design.getUser().equals(user)) {
		folder = new FolderContentDTO(design, WorkspaceFolder.OWNER_ACCESS, user);
	    } else {
		folder = new FolderContentDTO(design, folderPermissions, user);
	    }

	    folderContent.add(folder);
	}
	return folderContent;

    }

    @Override
    public void copyResource(Long resourceID, String resourceType, Integer copyType, Integer targetFolderID,
	    Integer userID) throws LearningDesignException, UserException, WorkspaceFolderException, IOException {
	if (FolderContentDTO.DESIGN.equals(resourceType)) {
	    authoringService.copyLearningDesign(resourceID,
		    copyType != null ? copyType : new Integer(LearningDesign.COPY_TYPE_NONE), userID, targetFolderID,
		    false);
	} else if (FolderContentDTO.FOLDER.equals(resourceType)) {
	    copyFolder(new Integer(resourceID.intValue()), targetFolderID, userID);
	}
    }

    @Override
    public void moveResource(Long resourceID, String resourceType, Integer targetFolderID)
	    throws WorkspaceFolderException {
	WorkspaceFolder targetFolder = getWorkspaceFolder(targetFolderID);
	if (FolderContentDTO.DESIGN.equals(resourceType)) {
	    LearningDesign learningDesign = learningDesignDAO.getLearningDesignById(resourceID);
	    learningDesign.setWorkspaceFolder(targetFolder);
	    learningDesignDAO.insertOrUpdate(learningDesign);
	} else if (FolderContentDTO.FOLDER.equals(resourceType)) {
	    WorkspaceFolder folder = getWorkspaceFolder(resourceID.intValue());
	    WorkspaceFolder parent = targetFolder.getParentWorkspaceFolder();
	    while (parent != null) {
		if (parent.equals(folder)) {
		    throw new WorkspaceFolderException("Can not move a folder into its descendant");
		}
		parent = parent.getParentWorkspaceFolder();
	    }
	    folder.setParentWorkspaceFolder(targetFolder);
	    baseDAO.update(folder);
	}
    }

    /**
     * This method copies one folder inside another folder. To be able to successfully perform this action following
     * conditions must be met in the order they are listed.
     * <p>
     * <ul>
     * <li>The target <code>WorkspaceFolder</code> must exists</li>
     * <li>The <code>User</code> with the given <code>userID</code> must have OWNER or MEMBERSHIP rights for that
     * <code>WorkspaceFolder</code> to be authorized to do so.</li>
     * <ul>
     * </p>
     *
     * <p>
     * <b>Note: </b> By default the copied folder has the same name as that of the one being copied. But in case the
     * target <code>WorkspaceFolder</code> already has a folder with the same name, an additional "C" is appended to the
     * name of the folder thus created.
     * </p>
     *
     * @param folderID
     *            The <code>WorkspaceFolder</code> to be copied.
     * @param targetFolderID
     *            The parent <code>WorkspaceFolder</code> under which it has to be copied
     * @param userID
     *            The <code>User</code> who has requested this opeartion
     * @throws IOException
     * @throws WorkspaceFolderException
     * @throws UserException
     * @throws UserAccessDeniedException
     * @throws LearningDesignException
     */
    public void copyFolder(Integer folderID, Integer targetFolderID, Integer userID) throws IOException,
	    WorkspaceFolderException, LearningDesignException, UserAccessDeniedException, UserException {
	if (isUserAuthorizedToModifyFolderContents(targetFolderID, userID)) {
	    WorkspaceFolder workspaceFolder = (WorkspaceFolder) baseDAO.find(WorkspaceFolder.class, folderID);
	    if (workspaceFolder != null) {
		WorkspaceFolder newFolder = createFolder(targetFolderID, workspaceFolder.getName(), userID);
		copyRootContent(workspaceFolder, newFolder, userID);
		if (workspaceFolder.hasSubFolders()) {
		    createSubFolders(workspaceFolder, newFolder, userID);
		}
	    } else {
		throw new WorkspaceFolderException("Workspace folder not found, ID: " + folderID);
	    }
	} else {
	    throw new IOException("User " + userID + " is not authorized to copy folder " + targetFolderID);
	}
    }

    /**
     * This method checks whether the user is authorized to create a new folder or learning design under the given
     * WorkspaceFolder.
     *
     * @param folderID
     *            The <code>workspace_folder_id</code> of the <code>WorkspaceFolder<code>
     * 				   under which the User wants to create/copy folder
     * &#64;param userID
     *            The <code>User</code> being checked
     * @return boolean A boolean value indicating whether or not the <code>User</code> is authorized
     * @throws UserException
     * @throws WorkspaceFolderException
     */
    @Override
    public boolean isUserAuthorizedToModifyFolderContents(Integer folderID, Integer userID)
	    throws UserException, WorkspaceFolderException {
	User user = (User) baseDAO.find(User.class, userID);
	if (user != null) {
	    WorkspaceFolder targetParent = (WorkspaceFolder) baseDAO.find(WorkspaceFolder.class, folderID);
	    if (targetParent != null) {
		Integer permissions = getPermissions(targetParent, user);
		return !permissions.equals(WorkspaceFolder.NO_ACCESS)
			&& !permissions.equals(WorkspaceFolder.READ_ACCESS);
	    } else {
		throw new WorkspaceFolderException();
	    }
	} else {
	    throw new UserException();
	}
    }

    public void copyRootContent(WorkspaceFolder workspaceFolder, WorkspaceFolder targetWorkspaceFolder, Integer userID)
	    throws UserException, LearningDesignException, UserAccessDeniedException, WorkspaceFolderException {
	User user = (User) baseDAO.find(User.class, userID);
	if (user == null) {
	    throw new UserException(messageService.getMessage("no.such.user", new Object[] { userID }));
	}

	List designs = learningDesignDAO.getAllLearningDesignsInFolder(workspaceFolder.getWorkspaceFolderId());
	if ((designs != null) && (designs.size() != 0)) {
	    Iterator iterator = designs.iterator();
	    while (iterator.hasNext()) {
		LearningDesign design = (LearningDesign) iterator.next();
		authoringService.copyLearningDesign(design, new Integer(LearningDesign.COPY_TYPE_NONE), user,
			targetWorkspaceFolder, false, null, null);
	    }
	}
    }

    @Override
    public WorkspaceFolder createFolder(Integer parentFolderID, String name, Integer userID)
	    throws UserException, WorkspaceFolderException {
	WorkspaceFolder parentFolder = (WorkspaceFolder) baseDAO.find(WorkspaceFolder.class, parentFolderID);

	if (parentFolder != null) {

	    boolean nameExists = true;
	    while (nameExists) {
		nameExists = ifNameExists(parentFolder, name);
		if (nameExists) {
		    name = name + "C";
		} else {
		    break;
		}
	    }

	    // set type of the new workspaceFolder
	    Integer newWorkspaceFolderType = parentFolder.getWorkspaceFolderType().equals(
		    WorkspaceFolder.PUBLIC_SEQUENCES) ? WorkspaceFolder.PUBLIC_SEQUENCES : WorkspaceFolder.NORMAL;

	    User user = (User) baseDAO.find(User.class, userID);
	    if (user != null) {
		WorkspaceFolder workspaceFolder = new WorkspaceFolder(name, parentFolder, userID, new Date(),
			new Date(), newWorkspaceFolderType);
		baseDAO.insert(workspaceFolder);
		return workspaceFolder;
	    }
	    throw new UserException(messageService.getMessage("no.such.user", new Object[] { userID }));
	}
	throw new WorkspaceFolderException(
		messageService.getMessage("no.such.workspace", new Object[] { parentFolderID }));
    }

    private boolean ifNameExists(WorkspaceFolder targetFolder, String folderName) {
	List folders = baseDAO.findByProperty(WorkspaceFolder.class, "parentWorkspaceFolder.workspaceFolderId",
		targetFolder.getWorkspaceFolderId());
	if ((folders != null) && (folders.size() != 0)) {
	    Iterator iterator = folders.iterator();
	    while (iterator.hasNext()) {
		WorkspaceFolder folder = (WorkspaceFolder) iterator.next();
		if (folder.getName().equalsIgnoreCase(folderName)) {
		    return true;
		}
	    }
	}
	return false;
    }

    public void createSubFolders(WorkspaceFolder workspaceFolder, WorkspaceFolder newFolder, Integer userID)
	    throws UserException, WorkspaceFolderException {
	Iterator subFoldersIterator = workspaceFolder.getChildWorkspaceFolders().iterator();
	while (subFoldersIterator.hasNext()) {
	    WorkspaceFolder subFolder = (WorkspaceFolder) subFoldersIterator.next();
	    WorkspaceFolder newSubFolder = createFolder(newFolder.getWorkspaceFolderId(), subFolder.getName(), userID);
	    copyRootContent(subFolder, newSubFolder, userID);
	    if (subFolder.hasSubFolders()) {
		createSubFolders(subFolder, newSubFolder, userID);
	    }
	}
    }

    /**
     * This method deletes a <code>LearningDesign</code> with given <code>learningDesignID</code> provied the
     * <code>User</code> is authorized to do so.
     * <p>
     * <b>Note:</b>
     * </p>
     * <p>
     * <ul>
     * <li>The <code>LearningDesign</code> should not be readOnly, indicating that a <code>Lesson</code> has already
     * been started</li>
     * <li>The given <code>LearningDesign</code> should not be acting as a parent to any other existing
     * <code>LearningDesign's</code></li>
     * </ul>
     * </p>
     *
     * TODO Deleting a LearningDesign would mean deleting all its corresponding activities, transitions and the content
     * related to such activities. Deletion of content has to be yet taken care of. Since Tools manage there own
     * content.Just need to cross-check this once tools are functional
     *
     * @param learningDesignID
     *            The <code>learning_design_id</code> of the <code>LearningDesign</code> to be deleted.
     * @param userID
     *            The <code>user_id</code> of the <code>User</code> who has requested this opeartion
     * @throws IOException
     */
    private void deleteLearningDesign(Long learningDesignID, Integer userID) throws IOException {
	User user = (User) baseDAO.find(User.class, userID);
	if (user == null) {
	    throw new IOException("User could not be found, ID: " + userID);
	}

	LearningDesign learningDesign = learningDesignDAO.getLearningDesignById(learningDesignID);
	if (learningDesign == null) {
	    throw new IOException("Learning Design could not be found, ID: " + learningDesignID);
	}

	if (learningDesign.getUser().getUserId().equals(user.getUserId()) || isSysAuthorAdmin(user)) {
	    if (learningDesign.getReadOnly()) {
		throw new IOException("Learning Design is read-only, ID: " + learningDesignID);
	    }
	    learningDesignDAO.delete(learningDesign);
	} else {
	    throw new IOException("User is not authorized to delete Learning Design, ID: " + learningDesignID);
	}
    }

    /**
     * This method deletes all versions of the given content (FILE/PACKAGE) fom the repository.
     *
     * @param folderContentID
     *            The content to be deleted
     * @throws Exception
     */
    private void deleteWorkspaceFolderContent(Long folderContentID) throws IOException {
	WorkspaceFolderContent workspaceFolderContent = (WorkspaceFolderContent) baseDAO
		.find(WorkspaceFolderContent.class, folderContentID);
	if (workspaceFolderContent != null) {
	    baseDAO.delete(workspaceFolderContent);
	}
    }

    /**
     * (non-Javadoc)
     *
     * @see org.lamsfoundation.lams.workspace.service.IWorkspaceManagementService#getAccessibleOrganisationWorkspaceFolders(java.lang.Integer)
     */
    @Override
    public Vector getAccessibleOrganisationWorkspaceFolders(Integer userID) throws IOException {
	log.debug("User - " + userID);
	User user = (User) userMgmtService.findById(User.class, userID);
	return getAccessibleOrganisationWorkspaceFolders(user);
    }

    /**
     * (non-Javadoc)
     *
     * @see org.lamsfoundation.lams.workspace.service.IWorkspaceManagementService#getAccessibleOrganisationWorkspaceFolders(java.lang.Integer)
     */
    @Override
    public Vector getAccessibleOrganisationWorkspaceFolders(User user) throws IOException {
	Vector<FolderContentDTO> folders = new Vector<>();

	if (user != null) {
	    // Get a list of organisations of which the given user is a member
	    Set userMemberships = user.getUserOrganisations();
	    if (userMemberships != null) {
		Iterator memberships = userMemberships.iterator();
		while (memberships.hasNext()) {
		    UserOrganisation member = (UserOrganisation) memberships.next();

		    // Check if the organisation has been removed or hidden
		    // Continue to add folder if organisation is active or archived
		    Organisation org = member.getOrganisation();

		    if (org != null) {
			Integer orgStateId = org.getOrganisationState().getOrganisationStateId();
			if (!(OrganisationState.HIDDEN.equals(orgStateId)
				|| OrganisationState.REMOVED.equals(orgStateId))) {

			    // Only courses have folders - classes don't!
			    WorkspaceFolder orgFolder = org.getNormalFolder();

			    if (orgFolder != null) {
				// Check if the user has write access, which is available
				// only if the user has an AUTHOR, TEACHER or STAFF role. If
				// user has access add that folder to the list.
				Set roles = member.getUserOrganisationRoles();
				if (hasWriteAccess(roles)) {
				    Integer permission = getPermissions(orgFolder, user);
				    if (!permission.equals(WorkspaceFolder.NO_ACCESS)) {
					folders.add(new FolderContentDTO(orgFolder, permission, user));
				    }
				}
			    }
			}
		    }

		}
	    } else {
		log.warn("getAccessibleOrganisationWorkspaceFolders: Trying to get user memberships for user "
			+ user.getUserId() + ". User doesn't belong to any organisations. Returning no folders.");
	    }
	} else {
	    log.warn("getAccessibleOrganisationWorkspaceFolders: User " + user.getUserId()
		    + " does not exist. Returning no folders.");
	}

	// sort folders by their names
	Collections.sort(folders);

	return folders;
    }

    /**
     * (non-Javadoc)
     *
     * @see org.lamsfoundation.lams.workspace.service.IWorkspaceManagementService#getUserWorkspaceFolder(java.lang.Integer)
     */
    @Override
    public FolderContentDTO getUserWorkspaceFolder(Integer userID) throws IOException {
	User user = (User) baseDAO.find(User.class, userID);

	if (user != null) {
	    WorkspaceFolder workspaceFolder = user.getWorkspaceFolder();

	    if (workspaceFolder != null) {
		Integer permissions = getPermissions(workspaceFolder, user);
		return new FolderContentDTO(workspaceFolder, permissions, user);
	    }
	    log.warn("getUserWorkspaceFolder: User " + userID + " does not have a root folder. Returning no folders.");
	} else {
	    log.warn("getUserWorkspaceFolder: User " + userID + " does not exist. Returning no folders.");
	}

	return null;
    }

    /**
     * (non-Javadoc)
     *
     * @see org.lamsfoundation.lams.workspace.service.IWorkspaceManagementService#getPublicWorkspaceFolder(java.lang.Integer)
     */
    @Override
    public FolderContentDTO getPublicWorkspaceFolder(Integer userID) throws IOException {
	User user = (User) baseDAO.find(User.class, userID);

	if (user != null) {
	    WorkspaceFolder publicFolder = null;
	    List list = baseDAO.findByProperty(WorkspaceFolder.class, "workspaceFolderType",
		    WorkspaceFolder.PUBLIC_SEQUENCES);

	    if ((list != null) && (list.size() > 0)) {
		publicFolder = (WorkspaceFolder) list.get(0);
	    }

	    if (publicFolder != null) {
		Integer permissions = getPermissions(publicFolder, user);
		return new FolderContentDTO(publicFolder, permissions, user);
	    }
	}

	return null;
    }

    /**
     * This a utility method that checks whether user has write access. He can save his contents to a folder only if he
     * is an AUTHOR,TEACHER or STAFF
     *
     * @param roles
     *            Set of roles that the user has
     * @return boolean A boolean value indicating whether the user has "write" access or not.
     */
    private boolean hasWriteAccess(Set roles) {
	Iterator roleIterator = roles.iterator();
	while (roleIterator.hasNext()) {
	    UserOrganisationRole userOrganisationRole = (UserOrganisationRole) roleIterator.next();
	    Role role = userOrganisationRole.getRole();
	    if (role.isAuthor() || role.isSysAdmin() || role.isGroupManager()) {
		return true;
	    }
	}
	return false;
    }

    /**
     * @throws WorkspaceFolderException
     * @throws UserException
     * @see org.lamsfoundation.lams.workspace.service.IWorkspaceManagementService#renameResource(Long, String, String,
     *      Integer)
     */
    @Override
    public void renameResource(Long resourceID, String resourceType, String newName, Integer userID)
	    throws IOException, UserException, WorkspaceFolderException {
	if (FolderContentDTO.DESIGN.equals(resourceType)) {
	    renameLearningDesign(resourceID, newName, userID);
	} else if (FolderContentDTO.FOLDER.equals(resourceType)) {
	    renameWorkspaceFolder(new Integer(resourceID.intValue()), newName, userID);
	}
    }

    /**
     * This method renames the <code>workspaceFolder</code> with the given <code>workspaceFolderID</code> to
     * <code>newName</code>. But before it does that it checks if the user is authorized to do so.
     *
     * @param workspaceFolderID
     *            The <code>workspaceFolder</code> to be renamed
     * @param newName
     *            The <code>newName</code> to be assigned
     * @param userID
     *            The <code>User</code> who requested this operation
     * @throws IOException
     * @throws WorkspaceFolderException
     * @throws UserException
     */
    public void renameWorkspaceFolder(Integer workspaceFolderID, String newName, Integer userID)
	    throws IOException, UserException, WorkspaceFolderException {
	WorkspaceFolder folder = (WorkspaceFolder) baseDAO.find(WorkspaceFolder.class, workspaceFolderID);
	if (folder != null) {
	    WorkspaceFolder parent = folder.getParentWorkspaceFolder();
	    if ((parent != null) && isUserAuthorizedToModifyFolderContents(workspaceFolderID, userID)) {
		if (!ifNameExists(parent, newName)) {
		    folder.setName(newName);
		    baseDAO.update(folder);
		} else {
		    throw new IOException("Name already exists");
		}
	    } else {
		throw new IOException(
			"User " + userID + " is not authorized to modify folder contents " + workspaceFolderID);
	    }
	} else {
	    throw new IOException("Could not find folder, ID: " + workspaceFolderID);
	}
    }

    /**
     * This method renames the Learning design with given <code>learningDesignID</code> to the new <code>title</code>.
     * But before it does that it checks if the user is authorized to do so.
     *
     * @param learningDesignID
     *            The <code>learning_design_id</code> of the design to be renamed
     * @param title
     *            The new title
     * @param userID
     *            The <code>User</code> who requested this operation
     * @throws IOException
     * @throws WorkspaceFolderException
     * @throws UserException
     */
    public void renameLearningDesign(Long learningDesignID, String title, Integer userID)
	    throws IOException, UserException, WorkspaceFolderException {
	LearningDesign design = learningDesignDAO.getLearningDesignById(learningDesignID);
	Integer folderID = null;
	if (design != null) {
	    folderID = design.getWorkspaceFolder().getWorkspaceFolderId();
	    if (isUserAuthorizedToModifyFolderContents(folderID, userID)) {
		design.setTitle(title);
		learningDesignDAO.update(design);
	    } else {
		throw new IOException("User " + userID + " + is not authorized to modify folder " + folderID);
	    }
	} else {
	    throw new IOException("Could not find Learning Design, ID: " + learningDesignID);
	}
    }
}<|MERGE_RESOLUTION|>--- conflicted
+++ resolved
@@ -336,13 +336,8 @@
 
     @Override
     public String getFolderContentsJSON(Integer folderID, Integer userID, boolean allowInvalidDesigns)
-<<<<<<< HEAD
 	    throws IOException, UserAccessDeniedException, RepositoryCheckedException {
-	return getFolderContentsJSON(folderID, userID, allowInvalidDesigns, false, null);
-=======
-	    throws JSONException, IOException, UserAccessDeniedException, RepositoryCheckedException {
 	return getFolderContentsJSON(folderID, userID, allowInvalidDesigns, false, "all");
->>>>>>> ac9c27fe
     }
 
     @Override
@@ -487,13 +482,8 @@
 	    while (iterator.hasNext()) {
 		LearningDesign design = (LearningDesign) iterator.next();
 		if ((searchPattern == null) || (searchPattern.matcher(design.getTitle()).find())) {
-<<<<<<< HEAD
 		    ObjectNode learningDesignJSON = JsonNodeFactory.instance.objectNode();
-		    learningDesignJSON.put("name", StringEscapeUtils.escapeHtml(design.getTitle()));
-=======
-		    JSONObject learningDesignJSON = new JSONObject();
 		    learningDesignJSON.put("name", HtmlUtils.htmlEscape(design.getTitle()));
->>>>>>> ac9c27fe
 		    learningDesignJSON.put("learningDesignId", design.getLearningDesignId());
 		    learningDesignJSON.put("type", design.getDesignType() != null ? design.getDesignType()
 			    : WorkspaceManagementService.DEFAULT_DESIGN_TYPE);
