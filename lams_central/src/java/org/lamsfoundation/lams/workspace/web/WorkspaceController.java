/****************************************************************
 * Copyright (C) 2005 LAMS Foundation (http://lamsfoundation.org)
 * =============================================================
 * License Information: http://lamsfoundation.org/licensing/lams/2.0/
 *
 * This program is free software; you can redistribute it and/or modify
 * it under the terms of the GNU General Public License version 2.0
 * as published by the Free Software Foundation.
 *
 * This program is distributed in the hope that it will be useful,
 * but WITHOUT ANY WARRANTY; without even the implied warranty of
 * MERCHANTABILITY or FITNESS FOR A PARTICULAR PURPOSE.  See the
 * GNU General Public License for more details.
 *
 * You should have received a copy of the GNU General Public License
 * along with this program; if not, write to the Free Software
 * Foundation, Inc., 51 Franklin Street, Fifth Floor, Boston, MA 02110-1301
 * USA
 *
 * http://www.gnu.org/licenses/gpl.txt
 * ****************************************************************
 */

package org.lamsfoundation.lams.workspace.web;

import java.io.IOException;

import javax.servlet.ServletException;
import javax.servlet.http.HttpServletRequest;
import javax.servlet.http.HttpServletResponse;
import javax.servlet.http.HttpSession;

import org.apache.log4j.Logger;
import org.lamsfoundation.lams.learningdesign.exception.LearningDesignException;
import org.lamsfoundation.lams.usermanagement.WorkspaceFolder;
import org.lamsfoundation.lams.usermanagement.dto.UserDTO;
import org.lamsfoundation.lams.usermanagement.exception.UserException;
import org.lamsfoundation.lams.usermanagement.exception.WorkspaceFolderException;
import org.lamsfoundation.lams.util.WebUtil;
import org.lamsfoundation.lams.web.session.SessionManager;
import org.lamsfoundation.lams.web.util.AttributeNames;
import org.lamsfoundation.lams.workspace.dto.FolderContentDTO;
import org.lamsfoundation.lams.workspace.service.IWorkspaceManagementService;
import org.springframework.beans.factory.annotation.Autowired;
import org.springframework.beans.factory.annotation.Qualifier;
import org.springframework.stereotype.Controller;
import org.springframework.web.bind.annotation.RequestMapping;
import org.springframework.web.bind.annotation.ResponseBody;

/**
 * @author Manpreet Minhas
 */
@Controller
@RequestMapping("/workspace")
public class WorkspaceController {
    protected Logger log = Logger.getLogger(WorkspaceController.class.getName());

<<<<<<< HEAD
=======
    @Autowired
    @Qualifier("workspaceManagementService")
    private IWorkspaceManagementService workspaceManagementService;

>>>>>>> e22799e3
    public static final String RESOURCE_ID = "resourceID";
    public static final String RESOURCE_TYPE = "resourceType";
    public static final String ROLE_DELIMITER = ",";
    /**
     * Special value for folderID on getFolderContents(). Triggers getting the dummy value for the organisations (see
     * ORG_FOLDER_ID) and the user's private folder. See the method for more details.
     */
    public static final Integer BOOTSTRAP_FOLDER_ID = new Integer(-1);
    /**
     * Special value for folderID on getFolderContents(). Triggers getting the organisation folders that are available
     * to a user. See the method for more details.
     */
    public static final Integer ORG_FOLDER_ID = new Integer(-2);
    public static final Integer ROOT_ORG_FOLDER_ID = new Integer(1);

    @Autowired
    private IWorkspaceManagementService workspaceManagementService;

    private Integer getUserId() {
	// return new Integer(WebUtil.readIntParam(request,AttributeNames.PARAM_USER_ID));
	HttpSession ss = SessionManager.getSession();
	UserDTO user = (UserDTO) ss.getAttribute(AttributeNames.USER);
	return user != null ? user.getUserID() : null;
    }

    /**
     * Is the folder id one of our special dummy ids? If so, we can't process the normal create, copy, paste, move
     * functions on this folder.
     */
    private boolean checkResourceDummyValue(Long folderID, String resourceType) throws IOException {
	return FolderContentDTO.FOLDER.equals(resourceType) && (WorkspaceController.BOOTSTRAP_FOLDER_ID.equals(folderID)
		|| WorkspaceController.ORG_FOLDER_ID.equals(folderID));
    }

    /**
     * For details please refer to org.lamsfoundation.lams.workspace.service.IWorkspaceManagementService
     *
     * @param mapping
     * @param form
     * @param request
     * @param response
     * @return ActionForward
     * @throws ServletException
     * @throws IOException
     * @throws WorkspaceFolderException
     * @throws UserException
     */
    @ResponseBody
    @RequestMapping("/createFolder")
    public void createFolder(HttpServletRequest request, HttpServletResponse response)
	    throws ServletException, IOException, UserException, WorkspaceFolderException {
	Integer parentFolderID = WebUtil.readIntParam(request, "parentFolderID", false);
	String folderName = WebUtil.readStrParam(request, "name", false);
	Integer userID = getUserId();
	WorkspaceFolder newFolder = workspaceManagementService.createFolder(parentFolderID, folderName, userID);
	response.setContentType("text/plain;charset=utf-8");
	response.getWriter().write(newFolder.getWorkspaceFolderId().toString());
    }

    /**
     * For details please refer to org.lamsfoundation.lams.workspace.service.IWorkspaceManagementService
     *
     * @param mapping
     * @param form
     * @param request
     * @param response
     * @return ActionForward
     * @throws ServletException
     * @throws IOException
     */
    @ResponseBody
    @RequestMapping("/deleteResource")
    public void deleteResource(HttpServletRequest request) throws ServletException, IOException {
	Long resourceID = new Long(WebUtil.readLongParam(request, WorkspaceController.RESOURCE_ID));
	String resourceType = WebUtil.readStrParam(request, WorkspaceController.RESOURCE_TYPE);

	boolean isDummyValue = checkResourceDummyValue(resourceID, FolderContentDTO.FOLDER);
	if (isDummyValue) {
	    throw new IOException("Can not remove this resource.");
	}

	workspaceManagementService.deleteResource(resourceID, resourceType, getUserId());
    }

    /**
     * For details please refer to org.lamsfoundation.lams.workspace.service.IWorkspaceManagementService
     *
     * @param mapping
     * @param form
     * @param request
     * @param response
     * @return ActionForward
     * @throws ServletException
     * @throws IOException
     * @throws WorkspaceFolderException
     * @throws UserException
     * @throws LearningDesignException
     */
    @ResponseBody
    @RequestMapping("/copyResource")
    public void copyResource(HttpServletRequest request, HttpServletResponse response)
	    throws ServletException, IOException, LearningDesignException, UserException, WorkspaceFolderException {
	Long resourceID = WebUtil.readLongParam(request, WorkspaceController.RESOURCE_ID, false);
	String resourceType = WebUtil.readStrParam(request, WorkspaceController.RESOURCE_TYPE, false);
	Integer targetFolderID = WebUtil.readIntParam(request, "targetFolderID", false);

	if (targetFolderID == null) {
	    log.error("Can not copy resource, missing target folder ID");
	    response.sendError(HttpServletResponse.SC_BAD_REQUEST, "Missing target folder ID");
	}

	Integer copyType = WebUtil.readIntParam(request, "copyType", true);
	Integer userID = getUserId();
	workspaceManagementService.copyResource(resourceID, resourceType, copyType, targetFolderID, userID);
    }

    @ResponseBody
    @RequestMapping("/moveResource")
    public void moveResource(HttpServletRequest request, HttpServletResponse response) throws IOException {
	Long resourceID = WebUtil.readLongParam(request, WorkspaceController.RESOURCE_ID, false);
	String resourceType = WebUtil.readStrParam(request, WorkspaceController.RESOURCE_TYPE, false);
	Integer targetFolderID = WebUtil.readIntParam(request, "targetFolderID", false);

	if (targetFolderID == null) {
	    log.error("Can not move resource, missing target folder ID");
	    response.sendError(HttpServletResponse.SC_BAD_REQUEST, "Missing target folder ID");
	}

	try {
	    workspaceManagementService.moveResource(resourceID, resourceType, targetFolderID);
	} catch (WorkspaceFolderException e) {
	    log.error("Error while moving a resource", e);
	    response.sendError(HttpServletResponse.SC_BAD_REQUEST, "Error while moving a resource");
	}
    }

    @ResponseBody
    @RequestMapping("/renameResource")
    public void renameResource(HttpServletRequest request, HttpServletResponse response)
	    throws IOException, ServletException, UserException, WorkspaceFolderException {
	Integer userID = getUserId();
	Long resourceID = new Long(WebUtil.readLongParam(request, WorkspaceController.RESOURCE_ID));
	String resourceType = WebUtil.readStrParam(request, WorkspaceController.RESOURCE_TYPE);

	boolean isDummyValue = checkResourceDummyValue(resourceID, FolderContentDTO.FOLDER);
	if (isDummyValue) {
	    throw new IOException("Can not rename this resource");
	}
	String name = WebUtil.readStrParam(request, "name");
	workspaceManagementService.renameResource(resourceID, resourceType, name, userID);

    }
}<|MERGE_RESOLUTION|>--- conflicted
+++ resolved
@@ -53,15 +53,9 @@
 @Controller
 @RequestMapping("/workspace")
 public class WorkspaceController {
+
     protected Logger log = Logger.getLogger(WorkspaceController.class.getName());
 
-<<<<<<< HEAD
-=======
-    @Autowired
-    @Qualifier("workspaceManagementService")
-    private IWorkspaceManagementService workspaceManagementService;
-
->>>>>>> e22799e3
     public static final String RESOURCE_ID = "resourceID";
     public static final String RESOURCE_TYPE = "resourceType";
     public static final String ROLE_DELIMITER = ",";
