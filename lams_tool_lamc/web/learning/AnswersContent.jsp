<!DOCTYPE html>
<%@ include file="/common/taglibs.jsp"%>
<c:set var="lams"><lams:LAMSURL /></c:set>
<c:set var="sessionMap" value="${sessionScope[sessionMapID]}" scope="request" />
<c:set var="isUserLeader" value="${sessionMap.isUserLeader}" scope="request" />
<c:set var="mode" value="${sessionMap.mode}" scope="request" />
<c:set var="isLeadershipEnabled" value="${sessionMap.content.useSelectLeaderToolOuput}" scope="request" />
<c:set var="isPrefixAnswersWithLetters" value="${sessionMap.content.prefixAnswersWithLetters}" scope="request" />
<c:set var="hasEditRight" value="${!isLeadershipEnabled || isLeadershipEnabled && isUserLeader}" scope="request" />

<lams:PageLearner title="${mcGeneralLearnerFlowDTO.activityTitle}" toolSessionID="${mcLearningForm.toolSessionID}">
	<style media="screen,projection" type="text/css">
		div.growlUI h1, div.growlUI h2 {
			color: white;
			margin: 5px 5px 5px 0px;
			text-align: center;
			font-size: 18px;
		}
		.card-subheader { 
			font-style: italic;
		}
	</style>

	<script type="text/javascript" src="${lams}includes/javascript/jquery.form.js"></script>
	<script type="text/javascript" src="${lams}includes/javascript/jquery.blockUI.js"></script>
	<script type="text/javaScript">
        //autoSaveAnswers if hasEditRight
        if (${hasEditRight}) {
          var interval = "30000",  // = 30 seconds
				  autosaveWindowId = new Date().getTime(); // all we need for this ID is to be unique;
          window.setInterval(learnerAutosave, interval);
          
          function learnerAutosave(isCommand){
              // isCommand means that the autosave was triggered by force complete or another command websocket message
			  // in this case do not check multiple tabs open, just autosave
			  if (!isCommand) {
				let shouldAutosave = preventLearnerAutosaveFromMultipleTabs(autosaveWindowId, interval);
				if (!shouldAutosave) {
					return;
				}
			  }
				
              //ajax form submit
              $('#mcLearningForm').ajaxSubmit({
                url: "<c:url value='/learning/autoSaveAnswers.do?date='/>" + new Date().getTime(),
                success: function() {
                  $.growlUI('<i class="fa fa-lg fa-floppy-o"></i> <fmt:message key="label.learning.draft.autosaved" />');
                }
              });
          }
        }

        function submitNextQuestionSelected() {
          if (verifyAllQuestionsAnswered()) {
            ++document.forms.mcLearningForm.questionIndex.value;
            document.forms.mcLearningForm.nextQuestionSelected.value = 1;
            disableContinueButton();
            document.forms.mcLearningForm.submit();
          }
        }

        function submitAllAnswers() {
          document.forms.mcLearningForm.continueOptionsCombined.value = 1;			
          doSubmit();
        }

        function doSubmit() {
          if (verifyAllQuestionsAnswered()) {
            disableContinueButton();
            document.forms.mcLearningForm.submit();
          }
        }

        function verifyAllQuestionsAnswered() {
          // in case oneQuestionPerPage option is ON user has to select 1 answer, and all answers otherwise
          var isOneQuestionPerPage = ${sessionMap.content.questionsSequenced};
          var answersRequiredNumber = (isOneQuestionPerPage) ? 1 : ${fn:length(requestScope.learnerAnswerDtos)};

          //check each question is answered
          if ($(':radio:checked').length == answersRequiredNumber) {
            return true;

          } else {
            var msg = "<fmt:message key="answers.submitted.none"/>";
            alert(msg);
            return false;
          }
        }

        function disableContinueButton() {
          var elem = document.getElementById("continueButton");
          if (elem != null) {
            elem.disabled = true;
          }				
        }

        if (${!hasEditRight && mode != "teacher"}) {
          setInterval("checkLeaderProgress();",60000);// Auto-Refresh every 1 minute for non-leaders
        }

        function checkLeaderProgress() {
          $.ajax({
            async: false,
            url: '<c:url value="/learning/checkLeaderProgress.do"/>',
            data: 'toolSessionID=' + $("#tool-session-id").val(),
            dataType: 'json',
            type: 'post',
            success: function (json) {
	            if (json.isLeaderResponseFinalized) {
	            	location.reload();
	         	}
			}
		  });
        }
      </script>

	<div id="container-main">
		<!-- Announcements and advanced settings -->
		<c:if test="${not empty submissionDeadline}">
			<lams:Alert5 close="false" id="submissionDeadline" type="danger">
				<fmt:message key="authoring.info.teacher.set.restriction">
					<fmt:param>
						<lams:Date value="${submissionDeadline}" />
					</fmt:param>
				</fmt:message>
			</lams:Alert5>
		</c:if>

		<c:if test="${mcGeneralLearnerFlowDTO.retries == 'true' && mcGeneralLearnerFlowDTO.passMark != '0'}">
			<lams:Alert5 close="true" id="passingMark" type="info">
				<fmt:message key="label.learner.message" /> ( <c:out value="${mcGeneralLearnerFlowDTO.passMark}" /> )
			</lams:Alert5>
		</c:if>

		<c:if test="${isLeadershipEnabled}">
			<lams:LeaderDisplay idName="leader-info" username="${sessionMap.groupLeader.fullname}" userId="${sessionMap.groupLeader.userId}" />
		</c:if>
		<!-- End announcements and advanced settings -->
		
		<div id="instructions" class="instructions">
			<c:out value="${mcGeneralLearnerFlowDTO.activityInstructions}" escapeXml="false" />
		</div>

		<div id="questions">
			<form:form id="mcLearningForm" modelAttribute="mcLearningForm" action="displayMc.do" enctype="multipart/form-data"
				method="POST" target="_self">
				<form:hidden path="toolContentID" />
				<form:hidden path="toolSessionID" id="tool-session-id" />
				<form:hidden path="httpSessionID" />
				<form:hidden path="userID" />
				<form:hidden path="userOverPassMark" />
				<form:hidden path="passMarkApplicable" />

				<lams:errors5/>

				<c:choose>
					<c:when test="${sessionMap.content.questionsSequenced && hasEditRight}">
						<jsp:include page="/learning/SingleQuestionAnswersContent.jsp" />
					</c:when>
					<c:otherwise>
						<jsp:include page="/learning/CombinedAnswersContent.jsp" />
					</c:otherwise>
				</c:choose>
			</form:form>
		</div>
<<<<<<< HEAD
	</div>
</lams:PageLearner>
=======
	</lams:Page>
</body>
</lams:html>
>>>>>>> 57a3aa14
<|MERGE_RESOLUTION|>--- conflicted
+++ resolved
@@ -9,165 +9,159 @@
 <c:set var="hasEditRight" value="${!isLeadershipEnabled || isLeadershipEnabled && isUserLeader}" scope="request" />
 
 <lams:PageLearner title="${mcGeneralLearnerFlowDTO.activityTitle}" toolSessionID="${mcLearningForm.toolSessionID}">
-	<style media="screen,projection" type="text/css">
-		div.growlUI h1, div.growlUI h2 {
-			color: white;
-			margin: 5px 5px 5px 0px;
-			text-align: center;
-			font-size: 18px;
-		}
-		.card-subheader { 
-			font-style: italic;
-		}
-	</style>
+    <style media="screen,projection" type="text/css">
+        div.growlUI h1, div.growlUI h2 {
+            color: white;
+            margin: 5px 5px 5px 0px;
+            text-align: center;
+            font-size: 18px;
+        }
+        .card-subheader {
+            font-style: italic;
+        }
+    </style>
 
-	<script type="text/javascript" src="${lams}includes/javascript/jquery.form.js"></script>
-	<script type="text/javascript" src="${lams}includes/javascript/jquery.blockUI.js"></script>
-	<script type="text/javaScript">
+    <script type="text/javascript" src="${lams}includes/javascript/jquery.form.js"></script>
+    <script type="text/javascript" src="${lams}includes/javascript/jquery.blockUI.js"></script>
+    <script type="text/javaScript">
         //autoSaveAnswers if hasEditRight
         if (${hasEditRight}) {
           var interval = "30000",  // = 30 seconds
 				  autosaveWindowId = new Date().getTime(); // all we need for this ID is to be unique;
-          window.setInterval(learnerAutosave, interval);
-          
-          function learnerAutosave(isCommand){
-              // isCommand means that the autosave was triggered by force complete or another command websocket message
-			  // in this case do not check multiple tabs open, just autosave
-			  if (!isCommand) {
+            window.setInterval(learnerAutosave, interval);
+
+            function learnerAutosave(isCommand){
+                // isCommand means that the autosave was triggered by force complete or another command websocket message
+                // in this case do not check multiple tabs open, just autosave
+                if (!isCommand) {
 				let shouldAutosave = preventLearnerAutosaveFromMultipleTabs(autosaveWindowId, interval);
-				if (!shouldAutosave) {
-					return;
-				}
-			  }
-				
-              //ajax form submit
-              $('#mcLearningForm').ajaxSubmit({
-                url: "<c:url value='/learning/autoSaveAnswers.do?date='/>" + new Date().getTime(),
-                success: function() {
-                  $.growlUI('<i class="fa fa-lg fa-floppy-o"></i> <fmt:message key="label.learning.draft.autosaved" />');
+                    if (!shouldAutosave) {
+                        return;
+                    }
                 }
-              });
-          }
+
+                //ajax form submit
+                $('#mcLearningForm').ajaxSubmit({
+                    url: "<c:url value='/learning/autoSaveAnswers.do?date='/>" + new Date().getTime(),
+                    success: function() {
+                        $.growlUI('<i class="fa fa-lg fa-floppy-o"></i> <fmt:message key="label.learning.draft.autosaved" />');
+                    }
+                });
+            }
         }
 
         function submitNextQuestionSelected() {
-          if (verifyAllQuestionsAnswered()) {
-            ++document.forms.mcLearningForm.questionIndex.value;
-            document.forms.mcLearningForm.nextQuestionSelected.value = 1;
-            disableContinueButton();
-            document.forms.mcLearningForm.submit();
-          }
+            if (verifyAllQuestionsAnswered()) {
+                ++document.forms.mcLearningForm.questionIndex.value;
+                document.forms.mcLearningForm.nextQuestionSelected.value = 1;
+                disableContinueButton();
+                document.forms.mcLearningForm.submit();
+            }
         }
 
         function submitAllAnswers() {
-          document.forms.mcLearningForm.continueOptionsCombined.value = 1;			
-          doSubmit();
+            document.forms.mcLearningForm.continueOptionsCombined.value = 1;
+            doSubmit();
         }
 
         function doSubmit() {
-          if (verifyAllQuestionsAnswered()) {
-            disableContinueButton();
-            document.forms.mcLearningForm.submit();
-          }
+            if (verifyAllQuestionsAnswered()) {
+                disableContinueButton();
+                document.forms.mcLearningForm.submit();
+            }
         }
 
         function verifyAllQuestionsAnswered() {
-          // in case oneQuestionPerPage option is ON user has to select 1 answer, and all answers otherwise
-          var isOneQuestionPerPage = ${sessionMap.content.questionsSequenced};
-          var answersRequiredNumber = (isOneQuestionPerPage) ? 1 : ${fn:length(requestScope.learnerAnswerDtos)};
+            // in case oneQuestionPerPage option is ON user has to select 1 answer, and all answers otherwise
+            var isOneQuestionPerPage = ${sessionMap.content.questionsSequenced};
+            var answersRequiredNumber = (isOneQuestionPerPage) ? 1 : ${fn:length(requestScope.learnerAnswerDtos)};
 
-          //check each question is answered
-          if ($(':radio:checked').length == answersRequiredNumber) {
-            return true;
+            //check each question is answered
+            if ($(':radio:checked').length == answersRequiredNumber) {
+                return true;
 
-          } else {
-            var msg = "<fmt:message key="answers.submitted.none"/>";
-            alert(msg);
-            return false;
-          }
+            } else {
+                var msg = "<fmt:message key="answers.submitted.none"/>";
+                alert(msg);
+                return false;
+            }
         }
 
         function disableContinueButton() {
-          var elem = document.getElementById("continueButton");
-          if (elem != null) {
-            elem.disabled = true;
-          }				
+            var elem = document.getElementById("continueButton");
+            if (elem != null) {
+                elem.disabled = true;
+            }
         }
 
         if (${!hasEditRight && mode != "teacher"}) {
-          setInterval("checkLeaderProgress();",60000);// Auto-Refresh every 1 minute for non-leaders
+            setInterval("checkLeaderProgress();",60000);// Auto-Refresh every 1 minute for non-leaders
         }
 
         function checkLeaderProgress() {
-          $.ajax({
-            async: false,
-            url: '<c:url value="/learning/checkLeaderProgress.do"/>',
-            data: 'toolSessionID=' + $("#tool-session-id").val(),
-            dataType: 'json',
-            type: 'post',
-            success: function (json) {
-	            if (json.isLeaderResponseFinalized) {
-	            	location.reload();
-	         	}
-			}
-		  });
+            $.ajax({
+                async: false,
+                url: '<c:url value="/learning/checkLeaderProgress.do"/>',
+                data: 'toolSessionID=' + $("#tool-session-id").val(),
+                dataType: 'json',
+                type: 'post',
+                success: function (json) {
+                    if (json.isLeaderResponseFinalized) {
+                        location.reload();
+                    }
+                }
+            });
         }
-      </script>
+    </script>
 
-	<div id="container-main">
-		<!-- Announcements and advanced settings -->
-		<c:if test="${not empty submissionDeadline}">
-			<lams:Alert5 close="false" id="submissionDeadline" type="danger">
-				<fmt:message key="authoring.info.teacher.set.restriction">
-					<fmt:param>
-						<lams:Date value="${submissionDeadline}" />
-					</fmt:param>
-				</fmt:message>
-			</lams:Alert5>
-		</c:if>
+    <div id="container-main">
+        <!-- Announcements and advanced settings -->
+        <c:if test="${not empty submissionDeadline}">
+            <lams:Alert5 close="false" id="submissionDeadline" type="danger">
+                <fmt:message key="authoring.info.teacher.set.restriction">
+                    <fmt:param>
+                        <lams:Date value="${submissionDeadline}" />
+                    </fmt:param>
+                </fmt:message>
+            </lams:Alert5>
+        </c:if>
 
-		<c:if test="${mcGeneralLearnerFlowDTO.retries == 'true' && mcGeneralLearnerFlowDTO.passMark != '0'}">
-			<lams:Alert5 close="true" id="passingMark" type="info">
-				<fmt:message key="label.learner.message" /> ( <c:out value="${mcGeneralLearnerFlowDTO.passMark}" /> )
-			</lams:Alert5>
-		</c:if>
+        <c:if test="${mcGeneralLearnerFlowDTO.retries == 'true' && mcGeneralLearnerFlowDTO.passMark != '0'}">
+            <lams:Alert5 close="true" id="passingMark" type="info">
+                <fmt:message key="label.learner.message" /> ( <c:out value="${mcGeneralLearnerFlowDTO.passMark}" /> )
+            </lams:Alert5>
+        </c:if>
 
-		<c:if test="${isLeadershipEnabled}">
-			<lams:LeaderDisplay idName="leader-info" username="${sessionMap.groupLeader.fullname}" userId="${sessionMap.groupLeader.userId}" />
-		</c:if>
-		<!-- End announcements and advanced settings -->
-		
-		<div id="instructions" class="instructions">
-			<c:out value="${mcGeneralLearnerFlowDTO.activityInstructions}" escapeXml="false" />
-		</div>
+        <c:if test="${isLeadershipEnabled}">
+            <lams:LeaderDisplay idName="leader-info" username="${sessionMap.groupLeader.fullname}" userId="${sessionMap.groupLeader.userId}" />
+        </c:if>
+        <!-- End announcements and advanced settings -->
 
-		<div id="questions">
-			<form:form id="mcLearningForm" modelAttribute="mcLearningForm" action="displayMc.do" enctype="multipart/form-data"
-				method="POST" target="_self">
-				<form:hidden path="toolContentID" />
-				<form:hidden path="toolSessionID" id="tool-session-id" />
-				<form:hidden path="httpSessionID" />
-				<form:hidden path="userID" />
-				<form:hidden path="userOverPassMark" />
-				<form:hidden path="passMarkApplicable" />
+        <div id="instructions" class="instructions">
+            <c:out value="${mcGeneralLearnerFlowDTO.activityInstructions}" escapeXml="false" />
+        </div>
 
-				<lams:errors5/>
+        <div id="questions">
+            <form:form id="mcLearningForm" modelAttribute="mcLearningForm" action="displayMc.do" enctype="multipart/form-data"
+                       method="POST" target="_self">
+                <form:hidden path="toolContentID" />
+                <form:hidden path="toolSessionID" id="tool-session-id" />
+                <form:hidden path="httpSessionID" />
+                <form:hidden path="userID" />
+                <form:hidden path="userOverPassMark" />
+                <form:hidden path="passMarkApplicable" />
 
-				<c:choose>
-					<c:when test="${sessionMap.content.questionsSequenced && hasEditRight}">
-						<jsp:include page="/learning/SingleQuestionAnswersContent.jsp" />
-					</c:when>
-					<c:otherwise>
-						<jsp:include page="/learning/CombinedAnswersContent.jsp" />
-					</c:otherwise>
-				</c:choose>
-			</form:form>
-		</div>
-<<<<<<< HEAD
-	</div>
-</lams:PageLearner>
-=======
-	</lams:Page>
-</body>
-</lams:html>
->>>>>>> 57a3aa14
+                <lams:errors5/>
+
+                <c:choose>
+                    <c:when test="${sessionMap.content.questionsSequenced && hasEditRight}">
+                        <jsp:include page="/learning/SingleQuestionAnswersContent.jsp" />
+                    </c:when>
+                    <c:otherwise>
+                        <jsp:include page="/learning/CombinedAnswersContent.jsp" />
+                    </c:otherwise>
+                </c:choose>
+            </form:form>
+        </div>
+    </div>
+</lams:PageLearner>