/***************************************************************************
 * Copyright (C) 2005 LAMS Foundation (http://lamsfoundation.org)
 * =============================================================
 * License Information: http://lamsfoundation.org/licensing/lams/2.0/
 *
 * This program is free software; you can redistribute it and/or modify
 * it under the terms of the GNU General Public License as published by
 * the Free Software Foundation.
 *
 * This program is distributed in the hope that it will be useful,
 * but WITHOUT ANY WARRANTY; without even the implied warranty of
 * MERCHANTABILITY or FITNESS FOR A PARTICULAR PURPOSE.  See the
 * GNU General Public License for more details.
 *
 * You should have received a copy of the GNU General Public License
 * along with this program; if not, write to the Free Software
 * Foundation, Inc., 51 Franklin Street, Fifth Floor, Boston, MA 02110-1301
 * USA
 *
 * http://www.gnu.org/licenses/gpl.txt
 * ***********************************************************************/

package org.lamsfoundation.lams.tool.mc.service;

import java.io.ByteArrayOutputStream;
import java.io.IOException;
import java.util.ArrayList;
import java.util.Arrays;
import java.util.Collections;
import java.util.Date;
import java.util.HashSet;
import java.util.Iterator;
import java.util.LinkedList;
import java.util.List;
import java.util.Locale;
import java.util.Map;
import java.util.Set;
import java.util.SortedMap;
import java.util.TreeMap;
import java.util.TreeSet;

import javax.servlet.http.HttpSession;

import org.apache.commons.lang.StringUtils;
import org.apache.log4j.Logger;
import org.apache.poi.hssf.usermodel.HSSFCell;
import org.apache.poi.hssf.usermodel.HSSFCellStyle;
import org.apache.poi.hssf.usermodel.HSSFRow;
import org.apache.poi.hssf.usermodel.HSSFSheet;
import org.apache.poi.hssf.usermodel.HSSFWorkbook;
import org.apache.poi.ss.usermodel.FillPatternType;
import org.apache.poi.ss.usermodel.Font;
import org.apache.poi.ss.usermodel.IndexedColors;
import org.lamsfoundation.lams.confidencelevel.ConfidenceLevelDTO;
import org.lamsfoundation.lams.contentrepository.client.IToolContentHandler;
import org.lamsfoundation.lams.learningdesign.service.ExportToolContentException;
import org.lamsfoundation.lams.learningdesign.service.IExportToolContentService;
import org.lamsfoundation.lams.learningdesign.service.ImportToolContentException;
import org.lamsfoundation.lams.logevent.service.ILogEventService;
import org.lamsfoundation.lams.notebook.model.NotebookEntry;
import org.lamsfoundation.lams.notebook.service.CoreNotebookConstants;
import org.lamsfoundation.lams.notebook.service.ICoreNotebookService;
import org.lamsfoundation.lams.qb.model.QbOption;
import org.lamsfoundation.lams.qb.model.QbQuestion;
import org.lamsfoundation.lams.qb.service.IQbService;
import org.lamsfoundation.lams.rest.RestTags;
import org.lamsfoundation.lams.rest.ToolRestManager;
import org.lamsfoundation.lams.tool.Tool;
import org.lamsfoundation.lams.tool.ToolCompletionStatus;
import org.lamsfoundation.lams.tool.ToolContentManager;
import org.lamsfoundation.lams.tool.ToolOutput;
import org.lamsfoundation.lams.tool.ToolOutputDefinition;
import org.lamsfoundation.lams.tool.ToolSessionExportOutputData;
import org.lamsfoundation.lams.tool.ToolSessionManager;
import org.lamsfoundation.lams.tool.exception.DataMissingException;
import org.lamsfoundation.lams.tool.exception.ToolException;
import org.lamsfoundation.lams.tool.mc.McAppConstants;
import org.lamsfoundation.lams.tool.mc.dao.IMcContentDAO;
import org.lamsfoundation.lams.tool.mc.dao.IMcOptionsContentDAO;
import org.lamsfoundation.lams.tool.mc.dao.IMcQueContentDAO;
import org.lamsfoundation.lams.tool.mc.dao.IMcSessionDAO;
import org.lamsfoundation.lams.tool.mc.dao.IMcUserDAO;
import org.lamsfoundation.lams.tool.mc.dao.IMcUsrAttemptDAO;
import org.lamsfoundation.lams.tool.mc.dto.AnswerDTO;
import org.lamsfoundation.lams.tool.mc.dto.LeaderResultsDTO;
import org.lamsfoundation.lams.tool.mc.dto.McOptionDTO;
import org.lamsfoundation.lams.tool.mc.dto.McQuestionDTO;
import org.lamsfoundation.lams.tool.mc.dto.McSessionMarkDTO;
import org.lamsfoundation.lams.tool.mc.dto.McUserMarkDTO;
import org.lamsfoundation.lams.tool.mc.dto.ReflectionDTO;
import org.lamsfoundation.lams.tool.mc.dto.SessionDTO;
import org.lamsfoundation.lams.tool.mc.dto.ToolOutputDTO;
import org.lamsfoundation.lams.tool.mc.model.McContent;
import org.lamsfoundation.lams.tool.mc.model.McOptsContent;
import org.lamsfoundation.lams.tool.mc.model.McQueContent;
import org.lamsfoundation.lams.tool.mc.model.McQueUsr;
import org.lamsfoundation.lams.tool.mc.model.McSession;
import org.lamsfoundation.lams.tool.mc.model.McUsrAttempt;
import org.lamsfoundation.lams.tool.mc.util.McSessionComparator;
import org.lamsfoundation.lams.tool.mc.util.McStringComparator;
import org.lamsfoundation.lams.tool.service.ILamsToolService;
import org.lamsfoundation.lams.usermanagement.User;
import org.lamsfoundation.lams.usermanagement.dto.UserDTO;
import org.lamsfoundation.lams.usermanagement.service.IUserManagementService;
import org.lamsfoundation.lams.util.ExcelUtil;
import org.lamsfoundation.lams.util.JsonUtil;
import org.lamsfoundation.lams.util.MessageService;
import org.lamsfoundation.lams.util.NumberUtil;
import org.lamsfoundation.lams.web.session.SessionManager;
import org.lamsfoundation.lams.web.util.AttributeNames;
import org.springframework.dao.DataAccessException;

import com.fasterxml.jackson.databind.JsonNode;
import com.fasterxml.jackson.databind.node.ArrayNode;
import com.fasterxml.jackson.databind.node.ObjectNode;

/**
 *
 * The POJO implementation of Mc service. All business logics of MCQ tool are implemented in this class. It translate
 * the request from presentation layer and perform appropriate database operation.
 *
 * @author Ozgur Demirtas
 */
public class McService implements IMcService, ToolContentManager, ToolSessionManager, ToolRestManager, McAppConstants {
    private static Logger logger = Logger.getLogger(McService.class.getName());

    private IMcContentDAO mcContentDAO;
    private IMcQueContentDAO mcQueContentDAO;
    private IMcOptionsContentDAO mcOptionsContentDAO;
    private IMcSessionDAO mcSessionDAO;
    private IMcUserDAO mcUserDAO;
    private IMcUsrAttemptDAO mcUsrAttemptDAO;
    private MCOutputFactory mcOutputFactory;

    private ILogEventService logEventService;
    private IUserManagementService userManagementService;
    private ILamsToolService toolService;
    private IToolContentHandler mcToolContentHandler = null;
    private IExportToolContentService exportContentService;
    private ICoreNotebookService coreNotebookService;
    private IQbService qbService;

    private MessageService messageService;

    public McService() {
    }

    @Override
    public McQueUsr checkLeaderSelectToolForSessionLeader(McQueUsr user, Long toolSessionId) {
	if ((user == null) || (toolSessionId == null)) {
	    return null;
	}

	McSession mcSession = mcSessionDAO.getMcSessionById(toolSessionId);
	McQueUsr leader = mcSession.getGroupLeader();
	// check leader select tool for a leader only in case QA tool doesn't know it. As otherwise it will screw
	// up previous scratches done
	if (leader == null) {

	    Long leaderUserId = toolService.getLeaderUserId(toolSessionId, user.getQueUsrId().intValue());
	    if (leaderUserId != null) {

		leader = getMcUserBySession(leaderUserId, mcSession.getUid());

		// create new user in a DB
		if (leader == null) {
		    logger.debug("creating new user with userId: " + leaderUserId);
		    User leaderDto = (User) userManagementService.findById(User.class, leaderUserId.intValue());
		    String userName = leaderDto.getLogin();
		    String fullName = leaderDto.getFirstName() + " " + leaderDto.getLastName();
		    leader = new McQueUsr(leaderUserId, userName, fullName, mcSession);
		    mcUserDAO.saveMcUser(user);
		}

		// set group leader
		mcSession.setGroupLeader(leader);
		mcSessionDAO.updateMcSession(mcSession);
	    }
	}

	return leader;
    }

    @Override
    public void copyAnswersFromLeader(McQueUsr user, McQueUsr leader) {

	if ((user == null) || (leader == null) || user.getUid().equals(leader.getUid())) {
	    return;
	}

	List<McUsrAttempt> leaderAttempts = this.getFinalizedUserAttempts(leader);
	for (McUsrAttempt leaderAttempt : leaderAttempts) {

	    McQueContent question = leaderAttempt.getMcQueContent();
	    McUsrAttempt userAttempt = mcUsrAttemptDAO.getUserAttemptByQuestion(user.getUid(), question.getUid());

	    // if response doesn't exist - created mcUsrAttempt in the db
	    if (userAttempt == null) {
		userAttempt = new McUsrAttempt(leaderAttempt.getAttemptTime(), question, user,
			leaderAttempt.getQbOption(), leaderAttempt.getMark(), leaderAttempt.isPassed(),
			leaderAttempt.isAttemptCorrect(), leaderAttempt.getConfidenceLevel());
		mcUsrAttemptDAO.saveMcUsrAttempt(userAttempt);

		// if it's been changed by the leader
	    } else if (leaderAttempt.getAttemptTime().compareTo(userAttempt.getAttemptTime()) != 0) {
		userAttempt.setQbOption(leaderAttempt.getQbOption());
		userAttempt.setConfidenceLevel(leaderAttempt.getConfidenceLevel());
		userAttempt.setAttemptTime(leaderAttempt.getAttemptTime());
		this.updateMcUsrAttempt(userAttempt);
	    }

	    user.setNumberOfAttempts(leader.getNumberOfAttempts());
	    user.setLastAttemptTotalMark(leader.getLastAttemptTotalMark());
	    this.updateMcQueUsr(user);
	}
    }

    @Override
    public void createMc(McContent mcContent) throws McApplicationException {
	mcContentDAO.saveMcContent(mcContent);
    }

    @Override
    public McContent getMcContent(Long toolContentId) throws McApplicationException {
	return mcContentDAO.findMcContentById(toolContentId);
    }

    @Override
    public void setDefineLater(String strToolContentID, boolean value) {

	McContent mcContent = getMcContent(new Long(strToolContentID));
	if (mcContent != null) {
	    mcContent.setDefineLater(value);
	    updateMc(mcContent);
	}
    }

    @Override
    public McQueContent getQuestionByDisplayOrder(final Integer displayOrder, final Long mcContentUid) {
	return mcQueContentDAO.getQuestionContentByDisplayOrder(displayOrder, mcContentUid);
    }

    @Override
    public List getAllQuestionsSorted(final long mcContentId) {
	return mcQueContentDAO.getAllQuestionEntriesSorted(mcContentId);
    }

    @Override
    public void saveOrUpdateMcQueContent(McQueContent question) {
	mcQueContentDAO.insertOrUpdate(question.getQbQuestion());

	for (QbOption option : question.getQbQuestion().getQbOptions()) {
	    mcQueContentDAO.insertOrUpdate(option);
	}

	mcQueContentDAO.saveOrUpdateMcQueContent(question);
    }

    @Override
    public McContent createQuestions(List<McQuestionDTO> questionDTOs, McContent content) {

	int displayOrder = 0;
	for (McQuestionDTO questionDTO : questionDTOs) {
	    // skip empty questions
	    if (questionDTO.getName().isEmpty()) {
		continue;
	    }

	    ++displayOrder;
	    String currentFeedback = questionDTO.getFeedback();
	    String currentMark = questionDTO.getMark();
	    /* set the default mark in case it is not provided */
	    if (currentMark == null) {
		currentMark = "1";
	    }

	    McQueContent question = getQuestionByUid(questionDTO.getUid());

	    // get the QB questionDescription from DB
	    QbQuestion qbQuestion = questionDTO.getQbQuestionUid() == null ? null
		    : (QbQuestion) mcQueContentDAO.find(QbQuestion.class, questionDTO.getQbQuestionUid());
	    if (qbQuestion == null) {
		// if it does not exist, create a new one
		qbQuestion = new QbQuestion();
		qbQuestion.setType(QbQuestion.TYPE_MULTIPLE_CHOICE);
		qbQuestion.setQuestionId(qbService.generateNextQuestionId());
	    }
	    // make a clone to check if data changed
	    QbQuestion qbQuestionClone = qbQuestion.clone();

	    // set clone's data to current values
	    qbQuestionClone.setName(questionDTO.getName());
	    qbQuestionClone.setDescription(questionDTO.getDescription());
	    qbQuestionClone.setMaxMark(Integer.valueOf(currentMark));
	    qbQuestionClone.setFeedback(currentFeedback);

	    // modification status was already set in McController#saveQuestion()
	    switch (questionDTO.getQbQuestionModified()) {
		case IQbService.QUESTION_MODIFIED_NONE:
		    // if no modification was made, prevent clone from being persisted
		    releaseQbQuestionFromCache(qbQuestionClone);
		    break;
		case IQbService.QUESTION_MODIFIED_UPDATE:
		    // simply accept the modified clone as new version of the questionDescription
		    // this option is not supported yet
		    qbQuestion = qbQuestionClone;
		    break;
		case IQbService.QUESTION_MODIFIED_VERSION_BUMP:
		    // new version of the old questionDescription gets created
		    qbQuestion = qbQuestionClone;
		    qbQuestion.setVersion(qbService.getMaxQuestionVersion(qbQuestion.getQuestionId()) + 1);
		    qbQuestion.setCreateDate(new Date());
		    break;
		case IQbService.QUESTION_MODIFIED_ID_BUMP:
		    // new questionDescription gets created
		    qbQuestion = qbQuestionClone;
		    qbQuestion.setVersion(1);
		    qbQuestion.setQuestionId(qbService.generateNextQuestionId());
		    qbQuestion.setCreateDate(new Date());
		    break;
	    }

	    // in case questionDescription doesn't exist
	    if (question == null) {
		question = new McQueContent(qbQuestion, displayOrder, content);

		// adding a new questionDescription to content
		content.getMcQueContents().add(question);
		question.setMcContent(content);

		// in case questionDescription exists already
	    } else {
		question.setDisplayOrder(displayOrder);
		// this is needed, if we took the clone as the new questionDescription
		question.setQbQuestion(qbQuestion);
	    }

	    // persist candidate answers
	    List<QbOption> oldOptions = question.getQbQuestion().getQbOptions();
	    List<QbOption> newOptions = new ArrayList<>();
	    int displayOrderOption = 1;
	    Set<QbOption> qbOptionsToRemove = new HashSet<>(qbQuestion.getQbOptions());
	    List<McOptionDTO> optionDTOs = questionDTO.getOptionDtos();

	    for (McOptionDTO optionDTO : optionDTOs) {

		String optionText = optionDTO.getCandidateAnswer();
		boolean isCorrectOption = "Correct".equals(optionDTO.getCorrect());

		//find persisted option if it exists
		QbOption option = null;
		for (QbOption oldOption : oldOptions) {
		    if (oldOption.getUid().equals(optionDTO.getQbOptionUid())) {
			option = oldOption;
			break;
		    }
		}

		if (optionDTO.getQbOptionUid() == null) {
		    // it is a new option
		    option = new QbOption();
		    option.setQbQuestion(qbQuestion);
		} else {
		    // match existing options with DTO data
		    for (QbOption qbOption : qbQuestion.getQbOptions()) {
			if (qbOption.getUid().equals(optionDTO.getQbOptionUid())) {
			    option = qbOption;
			    // if a match was found, we do not remove the option
			    qbOptionsToRemove.remove(option);
			    break;
			}
		    }
		}

		// QB option data is set here
		option.setDisplayOrder(displayOrderOption);
		option.setCorrect(isCorrectOption);
		option.setName(optionText);

		newOptions.add(option);
		displayOrderOption++;
	    }
	    qbQuestion.getQbOptions().clear();
	    qbQuestion.getQbOptions().addAll(newOptions);

	    // make removed options orphaned, so they will be removed from DB
	    qbQuestion.getQbOptions().removeAll(qbOptionsToRemove);
	    qbOptionsToRemove.clear();
	    // if clone is the real questionDescription, clear its IDs so it is saved as a new questionDescription or version
	    // it needs to happen only now as above we used option UID matching
	    if (questionDTO.getQbQuestionModified() > IQbService.QUESTION_MODIFIED_UPDATE) {
		qbQuestion.clearID();
	    }

	    // updating the existing questionDescription content
	    saveOrUpdateMcQueContent(question);

	}
	return content;
    }

    @Override
    public void releaseQuestionsFromCache(McContent content) {
	for (McQueContent question : content.getMcQueContents()) {
	    mcQueContentDAO.releaseQuestionFromCache(question);
	}
    }

    @Override
    public McQueUsr createMcUser(Long toolSessionID) throws McApplicationException {
	try {
	    HttpSession ss = SessionManager.getSession();
	    UserDTO toolUser = (UserDTO) ss.getAttribute(AttributeNames.USER);
	    Long userId = toolUser.getUserID().longValue();
	    String userName = toolUser.getLogin();
	    String fullName = toolUser.getFirstName() + " " + toolUser.getLastName();
	    McSession mcSession = getMcSessionById(toolSessionID.longValue());

	    McQueUsr user = new McQueUsr(userId, userName, fullName, mcSession);
	    mcUserDAO.saveMcUser(user);

	    return user;
	} catch (DataAccessException e) {
	    throw new McApplicationException("Exception occured when lams is creating mc QueUsr: " + e.getMessage(), e);
	}
    }

    @Override
    public void updateMcQueUsr(McQueUsr mcQueUsr) throws McApplicationException {
	try {
	    mcUserDAO.updateMcUser(mcQueUsr);
	} catch (DataAccessException e) {
	    throw new McApplicationException("Exception occured when lams is updating mc QueUsr: " + e.getMessage(), e);
	}
    }

    @Override
    public McQueUsr getMcUserBySession(final Long queUsrId, final Long mcSessionUid) throws McApplicationException {
	try {
	    return mcUserDAO.getMcUserBySession(queUsrId, mcSessionUid);
	} catch (DataAccessException e) {
	    throw new McApplicationException("Exception occured when lams is getting mc QueUsr: " + e.getMessage(), e);
	}
    }

    @Override
    public McQueUsr getMcUserByUID(Long uid) {
	return mcUserDAO.getMcUserByUID(uid);
    }

    @Override
    public McQueUsr getMcUserByContentId(Long userId, Long contentId) {
	return mcUserDAO.getMcUserByContentId(userId, contentId);
    }

    @Override
    public Long getPortraitId(Long userId) {
	if (userId != null) {
	    User user = (User) userManagementService.findById(User.class, userId.intValue());
	    return user != null ? user.getPortraitUuid() : null;
	}
	return null;
    }

    @Override
    public List<McUserMarkDTO> getPagedUsersBySession(Long sessionId, int page, int size, String sortBy,
	    String sortOrder, String searchString) {
	return mcUserDAO.getPagedUsersBySession(sessionId, page, size, sortBy, sortOrder, searchString,
		userManagementService);
    }

    @Override
    public int getCountPagedUsersBySession(Long sessionId, String searchString) {
	return mcUserDAO.getCountPagedUsersBySession(sessionId, searchString);
    }

    @Override
    public String getLocalizedMessage(String key) {
	return messageService.getMessage(key);
    }

    @Override
    public void saveUserAttempt(McQueUsr user, List<AnswerDTO> answerDtos) {

	Date attemptTime = new Date(System.currentTimeMillis());

	for (AnswerDTO answerDto : answerDtos) {

	    Long questionUid = answerDto.getQuestionUid();
	    McQueContent question = this.getQuestionByUid(questionUid);
	    if (question == null) {
		throw new McApplicationException(
			"Can't find questionDescription with specified questionDescription uid: "
				+ answerDto.getQuestionUid());
	    }

	    QbOption answerOption = answerDto.getAnswerOption();
	    if (answerOption != null) {

		Integer mark = answerDto.getMark();
		boolean passed = user.isMarkPassed(mark);
		boolean isAttemptCorrect = answerDto.isAttemptCorrect();
		int confidenceLevel = answerDto.getConfidenceLevel();

		McUsrAttempt userAttempt = this.getUserAttemptByQuestion(user.getUid(), questionUid);
		if (userAttempt != null) {
		    userAttempt.setAttemptTime(attemptTime);
		    userAttempt.setQbOption(answerOption);
		    userAttempt.setMark(mark);
		    userAttempt.setPassed(passed);
		    userAttempt.setAttemptCorrect(isAttemptCorrect);
		    userAttempt.setConfidenceLevel(confidenceLevel);

		} else {
		    // create new userAttempt
		    userAttempt = new McUsrAttempt(attemptTime, question, user, answerOption, mark, passed,
			    isAttemptCorrect, confidenceLevel);
		}

		mcUsrAttemptDAO.saveMcUsrAttempt(userAttempt);

	    }
	}
    }

    @Override
    public void updateMcUsrAttempt(McUsrAttempt mcUsrAttempt) throws McApplicationException {
	try {
	    mcUsrAttemptDAO.updateMcUsrAttempt(mcUsrAttempt);
	} catch (DataAccessException e) {
	    throw new McApplicationException("Exception occured when lams is updating mc UsrAttempt: " + e.getMessage(),
		    e);
	}
    }

    @Override
    public int getAttemptsCountPerOption(Long optionUid, Long mcQueContentUid) {
	return mcUsrAttemptDAO.getAttemptsCountPerOption(optionUid, mcQueContentUid);
    }

    @Override
    public boolean isMcContentAttempted(Long mcContentUid) {
	return mcUsrAttemptDAO.isMcContentAttempted(mcContentUid);
    }

    @Override
    public List<AnswerDTO> getAnswersFromDatabase(McContent mcContent, McQueUsr user) {
	List<AnswerDTO> answerDtos = new LinkedList<>();
	List<McQueContent> questions = this.getQuestionsByContentUid(mcContent.getUid());

	for (McQueContent question : questions) {
	    AnswerDTO answerDto = new AnswerDTO();
	    List<QbOption> qbOptions = question.getQbQuestion().getQbOptions();
	    List<McOptsContent> mcOptsContentList = new ArrayList<>();

	    boolean randomize = mcContent.isRandomize();
	    if (randomize) {
		ArrayList<QbOption> shuffledList = new ArrayList<>(qbOptions);
		Collections.shuffle(shuffledList);
		qbOptions = new LinkedList<>(shuffledList);
	    }
	    for (QbOption qbOption : qbOptions) {
		McOptsContent option = new McOptsContent();
		option.setQbOption(qbOption);
		mcOptsContentList.add(option);
	    }

	    answerDto.setQuestionName(question.getName());
	    answerDto.setQuestionDescription(question.getDescription());
	    answerDto.setDisplayOrder(String.valueOf(question.getDisplayOrder()));
	    answerDto.setQuestionUid(question.getUid());
	    answerDto.setMark(question.getMark());
	    answerDto.setOptions(mcOptsContentList);

	    answerDtos.add(answerDto);
	}

	// populate answers
	if (user != null) {

	    for (AnswerDTO answerDto : answerDtos) {
		Long questionUid = answerDto.getQuestionUid();

		McUsrAttempt dbAttempt = this.getUserAttemptByQuestion(user.getUid(), questionUid);
		if (dbAttempt != null) {
		    answerDto.setConfidenceLevel(dbAttempt.getConfidenceLevel());

		    // mark selected option as selected
		    Long selectedOptionUid = dbAttempt.getQbOption().getUid();
		    for (McOptsContent option : answerDto.getOptions()) {
			if (selectedOptionUid.equals(option.getQbOption().getUid())) {
			    option.setSelected(true);
			}
		    }
		}
	    }
	}

	return answerDtos;
    }

    @Override
    public List<McSessionMarkDTO> buildGroupsMarkData(McContent mcContent, boolean isFullAttemptDetailsRequired) {
	List<McSessionMarkDTO> listMonitoredMarksContainerDTO = new LinkedList<>();
	Set<McSession> sessions = new TreeSet<>(new McSessionComparator());
	sessions.addAll(mcContent.getMcSessions());
	int numQuestions = mcContent.getMcQueContents().size();

	for (McSession session : sessions) {

	    McSessionMarkDTO mcSessionMarkDTO = new McSessionMarkDTO();
	    mcSessionMarkDTO.setSessionId(session.getMcSessionId().toString());
	    mcSessionMarkDTO.setSessionName(session.getSession_name().toString());

	    List<McQueUsr> sessionUsers = session.getMcQueUsers();
	    Iterator<McQueUsr> usersIterator = sessionUsers.iterator();

	    Map<String, McUserMarkDTO> mapSessionUsersData = new TreeMap<String, McUserMarkDTO>(
		    new McStringComparator());
	    Long mapIndex = new Long(1);

	    while (usersIterator.hasNext()) {
		McQueUsr user = usersIterator.next();

		McUserMarkDTO mcUserMarkDTO = new McUserMarkDTO();
		mcUserMarkDTO.setSessionId(session.getMcSessionId().toString());
		mcUserMarkDTO.setSessionName(session.getSession_name().toString());
		mcUserMarkDTO.setFullName(user.getFullname());
		mcUserMarkDTO.setUserGroupLeader(session.isUserGroupLeader(user));
		mcUserMarkDTO.setUserName(user.getUsername());
		mcUserMarkDTO.setQueUsrId(user.getUid().toString());
		mcUserMarkDTO.setUserId(user.getQueUsrId().toString());

		if (isFullAttemptDetailsRequired) {

		    // The marks for the user must be listed in the display order of the questionDescription.
		    // Other parts of the code assume that the questions will be in consecutive display
		    // order starting 1 (e.g. 1, 2, 3, not 1, 3, 4) so we set up an array and use
		    // the ( display order - 1) as the index (arrays start at 0, rather than 1 hence -1)
		    // The user must answer all questions, so we can assume that they will have marks
		    // for all questions or no questions.
		    // At present there can only be one answer for each questionDescription but there may be more
		    // than one in the future and if so, we don't want to count the mark twice hence
		    // we need to check if we've already processed this questionDescription in the total.
		    Integer[] userMarks = new Integer[numQuestions];
		    String[] answeredOptions = new String[numQuestions];
		    Date attemptTime = null;
		    List<McUsrAttempt> finalizedUserAttempts = this.getFinalizedUserAttempts(user);
		    long totalMark = 0;
		    for (McUsrAttempt attempt : finalizedUserAttempts) {
			Integer displayOrder = attempt.getMcQueContent().getDisplayOrder();
			int arrayIndex = (displayOrder != null) && (displayOrder.intValue() > 0)
				? displayOrder.intValue() - 1
				: 1;
			if (userMarks[arrayIndex] == null) {

			    // We get the mark for the attempt if the answer is correct and we don't allow
			    // retries, or if the answer is correct and the learner has met the passmark if
			    // we do allow retries.
			    boolean isRetries = session.getMcContent().isRetries();
			    Integer mark = attempt.getMarkForShow(isRetries);
			    userMarks[arrayIndex] = mark;
			    totalMark += mark.intValue();

			    // find out the answered option's sequential letter - A,B,C...
			    String answeredOptionLetter = "";
			    int optionCount = 1;
			    for (QbOption option : attempt.getMcQueContent().getQbQuestion().getQbOptions()) {
				if (attempt.getQbOption().getUid().equals(option.getUid())) {
				    answeredOptionLetter = String.valueOf((char) ((optionCount + 'A') - 1));
				    break;
				}
				optionCount++;
			    }
			    answeredOptions[arrayIndex] = answeredOptionLetter;
			}
			// get the attempt time, (NB all questions will have the same attempt time)
			// Not efficient, since we assign this value for each attempt
			attemptTime = attempt.getAttemptTime();
		    }

		    mcUserMarkDTO.setMarks(userMarks);
		    mcUserMarkDTO.setAnsweredOptions(answeredOptions);
		    mcUserMarkDTO.setAttemptTime(attemptTime);
		    mcUserMarkDTO.setTotalMark(new Long(totalMark));

		} else {
		    int totalMark = mcUsrAttemptDAO.getUserTotalMark(user.getUid());
		    mcUserMarkDTO.setTotalMark(new Long(totalMark));
		}

		mapSessionUsersData.put(mapIndex.toString(), mcUserMarkDTO);
		mapIndex = new Long(mapIndex.longValue() + 1);
	    }

	    mcSessionMarkDTO.setUserMarks(mapSessionUsersData);
	    listMonitoredMarksContainerDTO.add(mcSessionMarkDTO);
	}

	return listMonitoredMarksContainerDTO;
    }

    @Override
    public List<McUsrAttempt> getFinalizedUserAttempts(final McQueUsr user) throws McApplicationException {
	return mcUsrAttemptDAO.getFinalizedUserAttempts(user.getUid());
    }

    @Override
    public McUsrAttempt getUserAttemptByQuestion(Long queUsrUid, Long mcQueContentId) throws McApplicationException {
	return mcUsrAttemptDAO.getUserAttemptByQuestion(queUsrUid, mcQueContentId);
    }

    @Override
    public List<ToolOutputDTO> getLearnerMarksByContentId(Long toolContentId) {
	return mcUsrAttemptDAO.getLearnerMarksByContentId(toolContentId);
    }

    @Override
    public List<McQueContent> getQuestionsByContentUid(final Long contentUid) throws McApplicationException {
	return mcQueContentDAO.getQuestionsByContentUid(contentUid.longValue());
    }

    @Override
    public void removeMcQueContent(McQueContent mcQueContent) throws McApplicationException {
	try {
	    mcQueContentDAO.removeMcQueContent(mcQueContent);
	} catch (DataAccessException e) {
	    throw new McApplicationException(
		    "Exception occured when lams is removing mc questionDescription content: " + e.getMessage(), e);
	}
    }

    @Override
    public List<McOptionDTO> getOptionDtos(Long mcQueContentId) throws McApplicationException {
	try {
	    return mcOptionsContentDAO.getOptionDtos(mcQueContentId);
	} catch (DataAccessException e) {
	    throw new McApplicationException(
		    "Exception occured when lams is populating candidate answers dto" + e.getMessage(), e);
	}
    }

    @Override
    public McSession getMcSessionById(Long mcSessionId) throws McApplicationException {
	try {
	    return mcSessionDAO.getMcSessionById(mcSessionId);
	} catch (DataAccessException e) {
	    throw new McApplicationException(
		    "Exception occured when lams is retrieving by id mc session : " + e.getMessage(), e);
	}
    }

    @Override
    public void updateMc(McContent mc) throws McApplicationException {
	try {
	    mcContentDAO.updateMcContent(mc);
	} catch (DataAccessException e) {
	    throw new McApplicationException(
		    "Exception occured when lams is updating" + " the mc content: " + e.getMessage(), e);
	}
    }

    @Override
    public Object[] getMarkStatistics(McSession mcSession) {
	return mcUserDAO.getStatsMarksBySession(mcSession.getMcSessionId());
    }

    @Override
    public List<QbOption> findOptionsByQuestionUid(Long mcQueContentId) throws McApplicationException {
	try {
	    return mcOptionsContentDAO.findOptionsByQueId(mcQueContentId);
	} catch (DataAccessException e) {
	    throw new McApplicationException(
		    "Exception occured when lams is finding by que id" + " the mc options: " + e.getMessage(), e);
	}
    }

    @Override
    public McQueContent getQuestionByUid(Long uid) {
	if (uid == null) {
	    return null;
	}

	return mcQueContentDAO.findMcQuestionContentByUid(uid);
    }

    @Override
    public void updateQbOption(QbOption option) throws McApplicationException {
	try {
	    mcOptionsContentDAO.update(option);
	} catch (DataAccessException e) {
	    throw new McApplicationException(
		    "Exception occured when lams is updating" + " the mc options content: " + e.getMessage(), e);
	}
    }

    @Override
    public void changeUserAttemptMark(Long userAttemptUid, Integer newMark) {
	if (newMark == null) {
	    return;
	}

	McUsrAttempt userAttemptToUpdate = mcUsrAttemptDAO.getUserAttemptByUid(userAttemptUid);
	McQueUsr selectedUser = userAttemptToUpdate.getMcQueUsr();
	Long userUid = selectedUser.getUid();
	McSession mcSession = selectedUser.getMcSession();

	Integer oldMark = userAttemptToUpdate.getMark();
	int oldTotalMark = mcUsrAttemptDAO.getUserTotalMark(userUid);
	int totalMark = (oldMark == null) ? oldTotalMark + newMark : (oldTotalMark - oldMark) + newMark;

	List<McUsrAttempt> userAttempts = new ArrayList<>();
	McQueUsr groupLeader = mcSession.getGroupLeader();
	if (groupLeader != null) {
	    if (groupLeader.equals(selectedUser)) {
		// This is the group leader so update everyone in the group's mark
		userAttempts = mcUsrAttemptDAO.getUserAttemptsByQuestionSession(mcSession.getUid(),
			userAttemptToUpdate.getMcQueContent().getUid());
	    } else {
		String error = new StringBuilder(
			"Attempting to update the mark for a non-leader. Cannot update. Session ")
				.append(mcSession.getSession_name()).append(":").append(mcSession.getMcSessionId())
				.append(" user ").append(selectedUser.getUsername()).append(":")
				.append(selectedUser.getQueUsrId()).toString();
		logger.warn(error);
	    }
	} else {
	    userAttempts = new ArrayList<>();
	    userAttempts.add(userAttemptToUpdate);
	}

	for (McUsrAttempt attempt : userAttempts) {

	    attempt.setMark(newMark);
	    mcUsrAttemptDAO.saveMcUsrAttempt(attempt);

	    // update user's total mark
	    McQueUsr user = attempt.getMcQueUsr();
	    user.setLastAttemptTotalMark(totalMark);
	    updateMcQueUsr(user);

	    // propagate changes to Gradebook
	    toolService.updateActivityMark(new Double(totalMark), null, user.getQueUsrId().intValue(),
		    mcSession.getMcSessionId(), false);

	    // record mark change with audit service
	    Long toolContentId = null;
	    if (mcSession.getMcContent() != null) {
		toolContentId = mcSession.getMcContent().getMcContentId();
	    }
	    logEventService.logMarkChange(user.getQueUsrId(), user.getUsername(), toolContentId, "" + oldMark,
		    "" + totalMark);
	}
    }

    @Override
    public void recalculateUserAnswers(McContent content, Set<McQueContent> oldQuestions,
	    List<McQuestionDTO> questionDTOs) {
	// create list of modified questions
	List<McQuestionDTO> modifiedQuestions = new ArrayList<>();
	// create list of modified questionDescription marks
	List<McQuestionDTO> modifiedQuestionsMarksOnly = new ArrayList<>();

	for (McQueContent oldQuestion : oldQuestions) {
	    for (McQuestionDTO questionDTO : questionDTOs) {
		if (oldQuestion.getUid().equals(questionDTO.getUid())) {

		    boolean isQuestionModified = false;
		    boolean isQuestionMarkModified = false;

		    // question name is different
		    if (!oldQuestion.getName().equals(questionDTO.getName())) {
			isQuestionModified = true;
		    }

		    // question description is different
		    if (!oldQuestion.getDescription().equals(questionDTO.getDescription())) {
			isQuestionModified = true;
		    }

		    // mark is different
		    if (!oldQuestion.getMark().equals(Integer.valueOf(questionDTO.getMark()))) {
			isQuestionMarkModified = true;
		    }

		    // options are different
		    List<QbOption> oldOptions = oldQuestion.getQbQuestion().getQbOptions();
		    List<McOptionDTO> optionDTOs = questionDTO.getOptionDtos();
		    for (QbOption oldOption : oldOptions) {
			for (McOptionDTO optionDTO : optionDTOs) {
			    if (oldOption.getUid().equals(optionDTO.getQbOptionUid())) {

				if (!StringUtils.equals(oldOption.getName(), optionDTO.getCandidateAnswer())
					|| (oldOption.isCorrect() != "Correct".equals(optionDTO.getCorrect()))) {
				    isQuestionModified = true;
				    break;
				}
			    }
			}
		    }

		    // a new option is added
		    if (oldOptions.size() != optionDTOs.size()) {
			isQuestionModified = true;
		    }

		    if (isQuestionModified) {
			modifiedQuestions.add(questionDTO);

		    } else if (isQuestionMarkModified) {
			modifiedQuestionsMarksOnly.add(questionDTO);
		    }
		}
	    }
	}

	Set<McSession> sessionList = content.getMcSessions();
	for (McSession session : sessionList) {
	    Long toolSessionId = session.getMcSessionId();
	    List<McQueUsr> sessionUsers = session.getMcQueUsers();

	    for (McQueUsr user : sessionUsers) {

		final int oldTotalMark = mcUsrAttemptDAO.getUserTotalMark(user.getUid());
		int newTotalMark = oldTotalMark;

		// get all finished user results
		List<McUsrAttempt> userAttempts = getFinalizedUserAttempts(user);
		Iterator<McUsrAttempt> iter = userAttempts.iterator();
		while (iter.hasNext()) {
		    McUsrAttempt userAttempt = iter.next();
		    McQueContent question = userAttempt.getMcQueContent();
		    Integer oldUserMark = userAttempt.getMark();

		    // [+] if the questionDescription mark is modified
		    for (McQuestionDTO modifiedQuestion : modifiedQuestionsMarksOnly) {
			if (question.getUid().equals(modifiedQuestion.getUid())) {
			    Integer newQuestionMark = Integer.valueOf(modifiedQuestion.getMark());
			    Integer oldQuestionMark = question.getMark();
			    Integer newActualMark = (userAttempt.getMark() * newQuestionMark) / oldQuestionMark;

			    // update questionDescription answer's mark
			    userAttempt.setMark(newActualMark);
			    mcUsrAttemptDAO.saveMcUsrAttempt(userAttempt);

			    newTotalMark += newActualMark - oldUserMark;

			    break;
			}
		    }

		    // [+] if the questionDescription is modified
		    for (McQuestionDTO modifiedQuestion : modifiedQuestions) {
			if (question.getUid().equals(modifiedQuestion.getUid())) {

			    //check whether user has selected correct answer, taking into account changes done to modifiedQuestion
			    boolean isAnswerCorrect = false;
			    McOptsContent selectedOption = userAttempt.getMcOptionsContent();
			    for (McOptionDTO modifiedOption : modifiedQuestion.getOptionDtos()) {
				if (selectedOption.getQbOption().getUid().equals(modifiedOption.getQbOptionUid())) {
				    isAnswerCorrect = "Correct".equals(modifiedOption.getCorrect());
				}
			    }

			    //recalculate mark
			    Integer newActualMark = isAnswerCorrect ? Integer.valueOf(modifiedQuestion.getMark()) : 0;
			    boolean passed = user.isMarkPassed(newActualMark);
			    userAttempt.setMark(newActualMark);
			    userAttempt.setPassed(passed);
			    userAttempt.setAttemptCorrect(isAnswerCorrect);
			    mcUsrAttemptDAO.saveMcUsrAttempt(userAttempt);

			    newTotalMark += newActualMark - oldUserMark;

			    break;
			}
		    }
		}

		// if the mark is changed, update user's lastAttemptTotalMark and also propagade it to the Gradebook
		if (newTotalMark != oldTotalMark) {
		    user.setLastAttemptTotalMark(newTotalMark);
		    updateMcQueUsr(user);
		    toolService.updateActivityMark(Double.valueOf(newTotalMark), null, user.getQueUsrId().intValue(),
			    toolSessionId, false);
		}

	    }
	}

    }

    @Override
    public byte[] prepareSessionDataSpreadsheet(McContent mcContent) throws IOException {

	Set<McQueContent> questions = mcContent.getMcQueContents();
	int maxOptionsInQuestion = 0;
	for (McQueContent question : questions) {
	    if (question.getQbQuestion().getQbOptions().size() > maxOptionsInQuestion) {
		maxOptionsInQuestion = question.getQbQuestion().getQbOptions().size();
	    }
	}

	int totalNumberOfUsers = 0;
	for (McSession session : mcContent.getMcSessions()) {
	    totalNumberOfUsers += session.getMcQueUsers().size();
	}

	List<McSessionMarkDTO> sessionMarkDTOs = this.buildGroupsMarkData(mcContent, true);

	// create an empty excel file
	HSSFWorkbook wb = new HSSFWorkbook();
	HSSFCellStyle greenColor = wb.createCellStyle();
	greenColor.setFillForegroundColor(IndexedColors.LIME.getIndex());
	greenColor.setFillPattern(FillPatternType.SOLID_FOREGROUND);
	Font whiteFont = wb.createFont();
	whiteFont.setColor(IndexedColors.WHITE.getIndex());
	whiteFont.setFontName(ExcelUtil.DEFAULT_FONT_NAME);
	greenColor.setFont(whiteFont);

	// ======================================================= Report by questionDescription IRA page
	// =======================================

	HSSFSheet sheet = wb.createSheet(messageService.getMessage("label.report.by.question"));

	HSSFRow row;
	HSSFCell cell;
	int rowCount = 0;

	row = sheet.createRow(rowCount++);
	int count = 0;
	cell = row.createCell(count++);
	cell.setCellValue(messageService.getMessage("label.question"));
	for (int optionCount = 0; optionCount < maxOptionsInQuestion; optionCount++) {
	    cell = row.createCell(count++);
	    cell.setCellValue(String.valueOf((char) (optionCount + 'A')));
	}
	cell = row.createCell(count++);
	cell.setCellValue(messageService.getMessage("label.not.available"));

	for (McQueContent question : questions) {

	    row = sheet.createRow(rowCount);
	    count = 0;

	    cell = row.createCell(count++);
	    cell.setCellValue(rowCount);
	    rowCount++;

	    int totalPercentage = 0;
	    for (QbOption option : question.getQbQuestion().getQbOptions()) {
		int optionAttemptCount = getAttemptsCountPerOption(option.getUid(), question.getUid());
		cell = row.createCell(count++);
		int percentage = (optionAttemptCount * 100) / totalNumberOfUsers;
		cell.setCellValue(percentage + "%");
		totalPercentage += percentage;
		if (option.isCorrect()) {
		    cell.setCellStyle(greenColor);
		}
	    }
	    cell = row.createCell(maxOptionsInQuestion + 1);
	    cell.setCellValue((100 - totalPercentage) + "%");
	}

	rowCount++;
	row = sheet.createRow(rowCount++);
	cell = row.createCell(0);
	cell.setCellValue(messageService.getMessage("label.legend"));
	row = sheet.createRow(rowCount++);
	cell = row.createCell(0);
	cell.setCellValue(messageService.getMessage("label.denotes.correct.answer"));
	cell.setCellStyle(greenColor);
	cell = row.createCell(1);
	cell.setCellStyle(greenColor);
	cell = row.createCell(2);
	cell.setCellStyle(greenColor);

	// ======================================================= Report by student IRA page
	// =======================================

	sheet = wb.createSheet(messageService.getMessage("label.report.by.student"));
	rowCount = 0;

	row = sheet.createRow(rowCount++);
	count = 2;
	for (int questionCount = 1; questionCount <= questions.size(); questionCount++) {
	    cell = row.createCell(count++);
	    cell.setCellValue(messageService.getMessage("label.question") + questionCount);
	}
	cell = row.createCell(count++);
	cell.setCellValue(messageService.getMessage("label.total"));
	cell = row.createCell(count++);
	cell.setCellValue(messageService.getMessage("label.total") + " %");

	row = sheet.createRow(rowCount++);
	count = 1;
	ArrayList<String> correctAnswers = new ArrayList<>();
	cell = row.createCell(count++);
	cell.setCellValue(messageService.getMessage("label.correct.answer"));
	for (McQueContent question : questions) {

	    // find out the correct answer's sequential letter - A,B,C...
	    String correctAnswerLetter = "";
	    int answerCount = 1;
	    for (QbOption option : question.getQbQuestion().getQbOptions()) {
		if (option.isCorrect()) {
		    correctAnswerLetter = String.valueOf((char) ((answerCount + 'A') - 1));
		    break;
		}
		answerCount++;
	    }
	    cell = row.createCell(count++);
	    cell.setCellValue(correctAnswerLetter);
	    correctAnswers.add(correctAnswerLetter);
	}

	row = sheet.createRow(rowCount++);
	count = 0;
	cell = row.createCell(count++);
	cell.setCellValue(messageService.getMessage("group.label"));
	cell = row.createCell(count++);
	cell.setCellValue(messageService.getMessage("label.learner"));

	ArrayList<Integer> totalPercentList = new ArrayList<>();
	int[] numberOfCorrectAnswersPerQuestion = new int[questions.size()];
	for (McSessionMarkDTO sessionMarkDTO : sessionMarkDTOs) {
	    Map<String, McUserMarkDTO> usersMarksMap = sessionMarkDTO.getUserMarks();

	    for (McUserMarkDTO userMark : usersMarksMap.values()) {
		row = sheet.createRow(rowCount++);
		count = 0;
		cell = row.createCell(count++);
		cell.setCellValue(sessionMarkDTO.getSessionName());

		cell = row.createCell(count++);
		cell.setCellValue(userMark.getFullName());

		String[] answeredOptions = userMark.getAnsweredOptions();
		int numberOfCorrectlyAnsweredByUser = 0;
		for (int i = 0; i < answeredOptions.length; i++) {
		    String answeredOption = answeredOptions[i];
		    cell = row.createCell(count++);
		    cell.setCellValue(answeredOption);
		    if (StringUtils.equals(answeredOption, correctAnswers.get(i))) {
			cell.setCellStyle(greenColor);
			numberOfCorrectlyAnsweredByUser++;
			numberOfCorrectAnswersPerQuestion[count - 3]++;
		    }
		}

		cell = row.createCell(count++);
		cell.setCellValue(new Long(userMark.getTotalMark()));

		int totalPercents = (numberOfCorrectlyAnsweredByUser * 100) / questions.size();
		totalPercentList.add(totalPercents);
		cell = row.createCell(count++);
		cell.setCellValue(totalPercents + "%");
	    }

	    rowCount++;
	}

	// ave
	row = sheet.createRow(rowCount++);
	count = 1;
	cell = row.createCell(count++);
	cell.setCellValue(messageService.getMessage("label.ave"));
	for (int numberOfCorrectAnswers : numberOfCorrectAnswersPerQuestion) {
	    cell = row.createCell(count++);
	    cell.setCellValue(((numberOfCorrectAnswers * 100) / totalPercentList.size()) + "%");
	}

	// class mean
	Integer[] totalPercents = totalPercentList.toArray(new Integer[0]);
	Arrays.sort(totalPercents);
	int sum = 0;
	for (int i = 0; i < totalPercents.length; i++) {
	    sum += totalPercents[i];
	}
	row = sheet.createRow(rowCount++);
	cell = row.createCell(1);
	cell.setCellValue(messageService.getMessage("label.class.mean"));
	if (totalPercents.length != 0) {
	    int classMean = sum / totalPercents.length;
	    cell = row.createCell(questions.size() + 3);
	    cell.setCellValue(classMean + "%");
	}

	// median
	row = sheet.createRow(rowCount++);
	cell = row.createCell(1);
	cell.setCellValue(messageService.getMessage("label.median"));
	if (totalPercents.length != 0) {
	    int median;
	    int middle = totalPercents.length / 2;
	    if ((totalPercents.length % 2) == 1) {
		median = totalPercents[middle];
	    } else {
		median = (int) ((totalPercents[middle - 1] + totalPercents[middle]) / 2.0);
	    }
	    cell = row.createCell(questions.size() + 3);
	    cell.setCellValue(median + "%");
	}

	row = sheet.createRow(rowCount++);
	cell = row.createCell(0);
	cell.setCellValue(messageService.getMessage("label.legend"));

	row = sheet.createRow(rowCount++);
	cell = row.createCell(0);
	cell.setCellValue(messageService.getMessage("label.denotes.correct.answer"));
	cell.setCellStyle(greenColor);
	cell = row.createCell(1);
	cell.setCellStyle(greenColor);
	cell = row.createCell(2);
	cell.setCellStyle(greenColor);

	// ======================================================= Marks page
	// =======================================

	sheet = wb.createSheet("Marks");

	rowCount = 0;
	count = 0;

	row = sheet.createRow(rowCount++);
	for (McQueContent question : questions) {
	    cell = row.createCell(2 + count++);
	    cell.setCellValue(messageService.getMessage("label.monitoring.downloadMarks.question.mark",
		    new Object[] { count, question.getMark() }));
	}

	for (McSessionMarkDTO sessionMarkDTO : sessionMarkDTOs) {
	    Map<String, McUserMarkDTO> usersMarksMap = sessionMarkDTO.getUserMarks();

	    String currentSessionName = sessionMarkDTO.getSessionName();

	    row = sheet.createRow(rowCount++);

	    cell = row.createCell(0);
	    cell.setCellValue(messageService.getMessage("group.label"));

	    cell = row.createCell(1);
	    cell.setCellValue(currentSessionName);
	    cell.setCellStyle(greenColor);

	    rowCount++;
	    count = 0;

	    row = sheet.createRow(rowCount++);

	    cell = row.createCell(count++);
	    cell.setCellValue(messageService.getMessage("label.learner"));

	    cell = row.createCell(count++);
	    cell.setCellValue(messageService.getMessage("label.monitoring.downloadMarks.username"));

	    cell = row.createCell(questions.size() + 2);
	    cell.setCellValue(messageService.getMessage("label.total"));

	    for (McUserMarkDTO userMark : usersMarksMap.values()) {
		row = sheet.createRow(rowCount++);
		count = 0;

		cell = row.createCell(count++);
		cell.setCellValue(userMark.getFullName());

		cell = row.createCell(count++);
		cell.setCellValue(userMark.getUserName());

		Integer[] marks = userMark.getMarks();
		for (int i = 0; i < marks.length; i++) {
		    cell = row.createCell(count++);
		    Integer mark = (marks[i] == null) ? 0 : marks[i];
		    cell.setCellValue(mark);
		}

		cell = row.createCell(count++);
		cell.setCellValue(userMark.getTotalMark());
	    }

	    rowCount++;

	}

	ByteArrayOutputStream bos = new ByteArrayOutputStream();
	wb.write(bos);

	byte[] data = bos.toByteArray();

	return data;
    }

    @Override
    public void copyToolContent(Long fromContentId, Long toContentId) {

	if (fromContentId == null) {
	    logger.warn("fromContentId is null.");
	    long defaultContentId = getToolDefaultContentIdBySignature(McAppConstants.TOOL_SIGNATURE);
	    fromContentId = new Long(defaultContentId);
	}

	if (toContentId == null) {
	    logger.error("throwing ToolException: toContentId is null");
	    throw new ToolException("toContentId is missing");
	}

	McContent fromContent = mcContentDAO.findMcContentById(fromContentId);

	if (fromContent == null) {
	    logger.warn("fromContent is null.");
	    long defaultContentId = getToolDefaultContentIdBySignature(McAppConstants.TOOL_SIGNATURE);
	    fromContent = mcContentDAO.findMcContentById(defaultContentId);
	}

	McContent toContent = McContent.newInstance(fromContent, toContentId);
	if (toContent == null) {
	    logger.error("throwing ToolException: WARNING!, retrieved toContent is null.");
	    throw new ToolException("WARNING! Fail to create toContent. Can't continue!");
	} else {
	    mcContentDAO.saveMcContent(toContent);
	}
    }

    @SuppressWarnings("unchecked")
    @Override
    public void removeToolContent(Long toolContentId) throws ToolException {
	McContent mcContent = mcContentDAO.findMcContentById(toolContentId);
	if (mcContent == null) {
	    logger.warn("Can not remove the tool content as it does not exist, ID: " + toolContentId);
	    return;
	}

	for (McSession session : mcContent.getMcSessions()) {
	    List<NotebookEntry> entries = coreNotebookService.getEntry(session.getMcSessionId(),
		    CoreNotebookConstants.NOTEBOOK_TOOL, McAppConstants.TOOL_SIGNATURE);
	    for (NotebookEntry entry : entries) {
		coreNotebookService.deleteEntry(entry);
	    }
	}

	mcContentDAO.delete(mcContent);
    }

    @Override
    public void resetDefineLater(Long toolContentId) throws DataMissingException, ToolException {
	McContent mcContent = getMcContent(toolContentId);
	if (mcContent == null) {
	    throw new DataMissingException("mcContent is missing");
	}
	mcContent.setDefineLater(false);
	mcContentDAO.saveMcContent(mcContent);
    }

    @Override
    @SuppressWarnings("unchecked")
    public void removeLearnerContent(Long toolContentId, Integer userId) throws ToolException {
	if (logger.isDebugEnabled()) {
	    logger.debug(
		    "Removing Multiple Choice attempts for user ID " + userId + " and toolContentId " + toolContentId);
	}

	McContent content = mcContentDAO.findMcContentById(toolContentId);
	if (content != null) {
	    for (McSession session : content.getMcSessions()) {
		McQueUsr user = mcUserDAO.getMcUserBySession(userId.longValue(), session.getUid());
		if (user != null) {
		    mcUsrAttemptDAO.removeAllUserAttempts(user.getUid());

		    NotebookEntry entry = getEntry(session.getMcSessionId(), CoreNotebookConstants.NOTEBOOK_TOOL,
			    McAppConstants.TOOL_SIGNATURE, userId);
		    if (entry != null) {
			mcContentDAO.delete(entry);
		    }

		    if ((session.getGroupLeader() != null) && session.getGroupLeader().getUid().equals(user.getUid())) {
			session.setGroupLeader(null);
		    }

		    mcUserDAO.removeMcUser(user);
		    toolService.removeActivityMark(userId, session.getMcSessionId());
		}
	    }
	}
    }

    @Override
    public void exportToolContent(Long toolContentId, String rootPath) throws DataMissingException, ToolException {
	McContent toolContentObj = mcContentDAO.findMcContentById(toolContentId);
	if (toolContentObj == null) {
	    long defaultContentId = getToolDefaultContentIdBySignature(McAppConstants.TOOL_SIGNATURE);
	    toolContentObj = mcContentDAO.findMcContentById(defaultContentId);
	}
	if (toolContentObj == null) {
	    throw new DataMissingException("Unable to find default content for the multiple choice tool");
	}

	try {
	    // set ToolContentHandler as null to avoid copy file node in repository again.
	    toolContentObj = McContent.newInstance(toolContentObj, toolContentId);
	    toolContentObj.setMcSessions(null);
	    for (McQueContent mcQuestion : toolContentObj.getMcQueContents()) {
		qbService.prepareQuestionForExport(mcQuestion.getQbQuestion());
	    }
	    exportContentService.exportToolContent(toolContentId, toolContentObj, mcToolContentHandler, rootPath);
	} catch (ExportToolContentException e) {
	    throw new ToolException(e);
	}
    }

    @Override
    public void importToolContent(Long toolContentId, Integer newUserUid, String toolContentPath, String fromVersion,
	    String toVersion) throws ToolException {
	try {
	    // register version filter class
	    exportContentService.registerImportVersionFilterClass(McImportContentVersionFilter.class);

	    Object toolPOJO = exportContentService.importToolContent(toolContentPath, mcToolContentHandler, fromVersion,
		    toVersion);
	    if (!(toolPOJO instanceof McContent)) {
		throw new ImportToolContentException(
			"Import MC tool content failed. Deserialized object is " + toolPOJO);
	    }
	    McContent toolContentObj = (McContent) toolPOJO;
	    // reset it to new toolContentId
	    toolContentObj.setMcContentId(toolContentId);
	    toolContentObj.setCreatedBy(newUserUid);

	    long publicQbCollectionUid = qbService.getPublicCollection().getUid();

	    // we need to save QB questions and options first
	    for (McQueContent mcQuestion : toolContentObj.getMcQueContents()) {
		QbQuestion qbQuestion = mcQuestion.getQbQuestion();
<<<<<<< HEAD
		qbService.insertQuestion(qbQuestion);
		qbService.addQuestionToCollection(publicQbCollectionUid, qbQuestion.getQuestionId(), false);
=======
		qbQuestion.clearID();

		// try to match the question to an existing QB question in DB
		QbQuestion existingQuestion = qbService.getQuestionByUUID(qbQuestion.getUuid());
		if (existingQuestion == null) {
		    // none found, create a new QB question
		    qbService.insertQuestion(qbQuestion);
		    qbService.addQuestionToCollection(publicQbCollectionUid, qbQuestion.getQuestionId(), false);
		} else {
		    // found, use the existing one
		    mcQuestion.setQbQuestion(existingQuestion);
		}
>>>>>>> 3588ff75
	    }

	    mcContentDAO.saveMcContent(toolContentObj);
	} catch (ImportToolContentException e) {
	    throw new ToolException(e);
	}
    }

    @Override
    public SortedMap<String, ToolOutputDefinition> getToolOutputDefinitions(Long toolContentId, int definitionType)
	    throws ToolException {
	McContent content = getMcContent(toolContentId);
	if (content == null) {
	    long defaultToolContentId = getToolDefaultContentIdBySignature(McAppConstants.TOOL_SIGNATURE);
	    content = getMcContent(defaultToolContentId);
	}
	return mcOutputFactory.getToolOutputDefinitions(content, definitionType);
    }

    @Override
    public String getToolContentTitle(Long toolContentId) {
	return mcContentDAO.findMcContentById(toolContentId).getTitle();
    }

    @Override
    public boolean isContentEdited(Long toolContentId) {
	return mcContentDAO.findMcContentById(toolContentId).isDefineLater();
    }

    @Override
    public boolean isReadOnly(Long toolContentId) {
	McContent content = mcContentDAO.findMcContentById(toolContentId);
	for (McSession session : content.getMcSessions()) {
	    if (!session.getMcQueUsers().isEmpty()) {
		return true;
	    }
	}

	return false;
    }

    /**
     * it is possible that the tool session id already exists in the tool sessions table as the users from the same
     * session are involved. existsSession(long toolSessionId)
     *
     * @param toolSessionId
     * @return boolean
     */
    @Override
    public boolean existsSession(Long toolSessionId) {
	McSession mcSession = getMcSessionById(toolSessionId);
	return mcSession != null;
    }

    @Override
    public void createToolSession(Long toolSessionId, String toolSessionName, Long toolContentId) throws ToolException {

	if (toolSessionId == null) {
	    logger.error("toolSessionId is null");
	    throw new ToolException("toolSessionId is missing");
	}

	McContent mcContent = mcContentDAO.findMcContentById(toolContentId);

	// create a new a new tool session if it does not already exist in the tool session table
	if (!existsSession(toolSessionId)) {
	    try {
		McSession mcSession = new McSession(toolSessionId, new Date(System.currentTimeMillis()),
			McSession.INCOMPLETE, toolSessionName, mcContent, new ArrayList<McQueUsr>());

		mcSessionDAO.saveMcSession(mcSession);

	    } catch (Exception e) {
		logger.error("Error creating new toolsession in the db");
		throw new ToolException("Error creating new toolsession in the db: " + e);
	    }
	}
    }

    @Override
    public void removeToolSession(Long toolSessionId) throws DataMissingException, ToolException {
	if (toolSessionId == null) {
	    logger.error("toolSessionId is null");
	    throw new DataMissingException("toolSessionId is missing");
	}

	McSession mcSession = null;
	try {
	    mcSession = getMcSessionById(toolSessionId);
	} catch (McApplicationException e) {
	    throw new DataMissingException("error retrieving mcSession: " + e);
	} catch (Exception e) {
	    throw new ToolException("error retrieving mcSession: " + e);
	}

	if (mcSession == null) {
	    logger.error("mcSession is null");
	    throw new DataMissingException("mcSession is missing");
	}

	try {
	    mcSessionDAO.removeMcSession(mcSession);
	    logger.debug("mcSession " + mcSession + " has been deleted successfully.");
	} catch (McApplicationException e) {
	    throw new ToolException("error deleting mcSession:" + e);
	}
    }

    @Override
    public String leaveToolSession(Long toolSessionId, Long learnerId) throws DataMissingException, ToolException {

	if (toolService == null) {
	    return "dummyNextUrl";
	}

	if (learnerId == null) {
	    logger.error("learnerId is null");
	    throw new DataMissingException("learnerId is missing");
	}

	if (toolSessionId == null) {
	    logger.error("toolSessionId is null");
	    throw new DataMissingException("toolSessionId is missing");
	}

	McSession mcSession = null;
	try {
	    mcSession = getMcSessionById(toolSessionId);
	} catch (McApplicationException e) {
	    throw new DataMissingException("error retrieving mcSession: " + e);
	} catch (Exception e) {
	    throw new ToolException("error retrieving mcSession: " + e);
	}
	mcSession.setSessionStatus(McAppConstants.COMPLETED);
	mcSessionDAO.updateMcSession(mcSession);

	String nextUrl = toolService.completeToolSession(toolSessionId, learnerId);
	if (nextUrl == null) {
	    logger.error("nextUrl is null");
	    throw new ToolException("nextUrl is null");
	}
	return nextUrl;
    }

    @Override
    public ToolSessionExportOutputData exportToolSession(Long toolSessionId)
	    throws DataMissingException, ToolException {
	throw new ToolException("not yet implemented");
    }

    @Override
    public ToolSessionExportOutputData exportToolSession(List toolSessionIds)
	    throws DataMissingException, ToolException {
	throw new ToolException("not yet implemented");

    }

    @Override
    public SortedMap<String, ToolOutput> getToolOutput(List<String> names, Long toolSessionId, Long learnerId) {
	return mcOutputFactory.getToolOutput(names, this, toolSessionId, learnerId);
    }

    @Override
    public ToolOutput getToolOutput(String name, Long toolSessionId, Long learnerId) {
	return mcOutputFactory.getToolOutput(name, this, toolSessionId, learnerId);
    }

    @Override
    public List<ToolOutput> getToolOutputs(String name, Long toolContentId) {
	return mcOutputFactory.getToolOutputs(name, this, toolContentId);
    }

    @Override
    public List<ConfidenceLevelDTO> getConfidenceLevels(Long toolSessionId) {
	List<ConfidenceLevelDTO> confidenceLevelDtos = new ArrayList<>();
	if (toolSessionId == null) {
	    return confidenceLevelDtos;
	}

	McContent content = getMcSessionById(toolSessionId).getMcContent();

	//in case McContent is leader aware return all leaders confidences, otherwise - confidences from the users from the same group as requestor
	List<Object[]> userAttemptsAndPortraits = content.isUseSelectLeaderToolOuput()
		? mcUsrAttemptDAO.getLeadersFinalizedAttemptsByContentId(content.getMcContentId())
		: mcUsrAttemptDAO.getFinalizedAttemptsBySessionId(toolSessionId);

	for (Object[] userAttemptAndPortraitIter : userAttemptsAndPortraits) {
	    McUsrAttempt userAttempt = (McUsrAttempt) userAttemptAndPortraitIter[0];
	    Long portraitUuid = userAttemptAndPortraitIter[1] == null ? null
		    : ((Number) userAttemptAndPortraitIter[1]).longValue();
	    McQueUsr user = userAttempt.getMcQueUsr();

	    //fill in question and option uids
	    ConfidenceLevelDTO confidenceLevelDto = new ConfidenceLevelDTO();
	    confidenceLevelDto.setUserId(user.getQueUsrId().intValue());
	    String userName = StringUtils.isBlank(user.getFullname()) ? user.getUsername() : user.getFullname();
	    confidenceLevelDto.setUserName(userName);
	    confidenceLevelDto.setPortraitUuid(portraitUuid);
	    confidenceLevelDto.setLevel(userAttempt.getConfidenceLevel());
	    QbQuestion qbQuestion = userAttempt.getMcQueContent().getQbQuestion();
	    confidenceLevelDto.setQbQuestionUid(qbQuestion.getUid());
	    confidenceLevelDto.setQbOptionUid(userAttempt.getQbOption().getUid());

	    confidenceLevelDtos.add(confidenceLevelDto);
	}

	return confidenceLevelDtos;
    }

    @Override
    public void forceCompleteUser(Long toolSessionId, User user) {
	Long userId = user.getUserId().longValue();

	McSession session = getMcSessionById(toolSessionId);
	if ((session == null) || (session.getMcContent() == null)) {
	    return;
	}
	McContent content = session.getMcContent();

	// copy answers only in case leader aware feature is ON
	if (content.isUseSelectLeaderToolOuput()) {

	    McQueUsr mcUser = getMcUserBySession(userId, session.getUid());
	    // create user if he hasn't accessed this activity yet
	    if (mcUser == null) {

		String userName = user.getLogin();
		String fullName = user.getFirstName() + " " + user.getLastName();
		mcUser = new McQueUsr(userId, userName, fullName, session);
		mcUserDAO.saveMcUser(mcUser);
	    }

	    McQueUsr groupLeader = session.getGroupLeader();

	    // check if leader has submitted answers
	    if ((groupLeader != null) && groupLeader.isResponseFinalised()) {

		// we need to make sure specified user has the same scratches as a leader
		copyAnswersFromLeader(mcUser, groupLeader);
	    }

	}

    }

    @Override
    public Tool getToolBySignature(String toolSignature) throws McApplicationException {
	Tool tool = toolService.getToolBySignature(toolSignature);
	return tool;
    }

    @Override
    public long getToolDefaultContentIdBySignature(String toolSignature) {
	long contentId = 0;
	contentId = toolService.getToolDefaultContentIdBySignature(toolSignature);
	return contentId;
    }

    @Override
    public boolean isGroupedActivity(long toolContentID) {
	return toolService.isGroupedActivity(toolContentID);
    }

    @Override
    public void auditLogStartEditingActivityInMonitor(long toolContentID) {
	toolService.auditLogStartEditingActivityInMonitor(toolContentID);
    }

    @Override
    public boolean isLastActivity(Long toolSessionId) {
	return toolService.isLastActivity(toolSessionId);
    }

    @Override
    public String getActivityEvaluation(Long toolContentId) {
	return toolService.getActivityEvaluation(toolContentId);
    }

    @Override
    public void setActivityEvaluation(Long toolContentId, String toolOutputDefinition) {
	toolService.setActivityEvaluation(toolContentId, toolOutputDefinition);
    }

    /**
     * @param mcContentDAO
     *            The mcContentDAO to set.
     */
    public void setMcContentDAO(IMcContentDAO mcContentDAO) {
	this.mcContentDAO = mcContentDAO;
    }

    /**
     * @param mcOptionsContentDAO
     *            The mcOptionsContentDAO to set.
     */
    public void setMcOptionsContentDAO(IMcOptionsContentDAO mcOptionsContentDAO) {
	this.mcOptionsContentDAO = mcOptionsContentDAO;
    }

    /**
     * @param mcQueContentDAO
     *            The mcQueContentDAO to set.
     */
    public void setMcQueContentDAO(IMcQueContentDAO mcQueContentDAO) {
	this.mcQueContentDAO = mcQueContentDAO;
    }

    /**
     * @param mcSessionDAO
     *            The mcSessionDAO to set.
     */
    public void setMcSessionDAO(IMcSessionDAO mcSessionDAO) {
	this.mcSessionDAO = mcSessionDAO;
    }

    /**
     * @param mcUserDAO
     *            The mcUserDAO to set.
     */
    public void setMcUserDAO(IMcUserDAO mcUserDAO) {
	this.mcUserDAO = mcUserDAO;
    }

    /**
     * @param mcUsrAttemptDAO
     *            The mcUsrAttemptDAO to set.
     */
    public void setMcUsrAttemptDAO(IMcUsrAttemptDAO mcUsrAttemptDAO) {
	this.mcUsrAttemptDAO = mcUsrAttemptDAO;
    }

    public void setUserManagementService(IUserManagementService userManagementService) {
	this.userManagementService = userManagementService;
    }

    public void setToolService(ILamsToolService toolService) {
	this.toolService = toolService;
    }

    /**
     * @param mcToolContentHandler
     *            The mcToolContentHandler to set.
     */
    public void setMcToolContentHandler(IToolContentHandler mcToolContentHandler) {
	this.mcToolContentHandler = mcToolContentHandler;
    }

    public void setExportContentService(IExportToolContentService exportContentService) {
	this.exportContentService = exportContentService;
    }

    public void setMcOutputFactory(MCOutputFactory mcOutputFactory) {
	this.mcOutputFactory = mcOutputFactory;
    }

    @Override
    public List<ReflectionDTO> getReflectionList(McContent mcContent, Long userID) {
	List<ReflectionDTO> reflectionsContainerDTO = new LinkedList<>();
	for (McSession mcSession : mcContent.getMcSessions()) {
	    for (McQueUsr user : mcSession.getMcQueUsers()) {
		// if all users mode or single user mode and found right user
		if (userID == null || user.getQueUsrId().equals(userID)) {
		    NotebookEntry notebookEntry = this.getEntry(mcSession.getMcSessionId(),
			    CoreNotebookConstants.NOTEBOOK_TOOL, McAppConstants.TOOL_SIGNATURE,
			    new Integer(user.getQueUsrId().toString()));

		    if (notebookEntry != null) {
			ReflectionDTO reflectionDTO = new ReflectionDTO(user, mcSession.getMcSessionId().toString(),
				notebookEntry);
			reflectionsContainerDTO.add(reflectionDTO);
		    }
		}
	    }
	}
	return reflectionsContainerDTO;
    }

    @Override
    public Long createNotebookEntry(Long id, Integer idType, String signature, Integer userID, String entry) {
	return coreNotebookService.createNotebookEntry(id, idType, signature, userID, "", entry);
    }

    @Override
    public NotebookEntry getEntry(Long id, Integer idType, String signature, Integer userID) {

	List<NotebookEntry> list = coreNotebookService.getEntry(id, idType, signature, userID);
	if ((list == null) || list.isEmpty()) {
	    return null;
	} else {
	    return list.get(0);
	}
    }

    @Override
    public void updateEntry(NotebookEntry notebookEntry) {
	coreNotebookService.updateEntry(notebookEntry);
    }

    /**
     * @return Returns the coreNotebookService.
     */
    public ICoreNotebookService getCoreNotebookService() {
	return coreNotebookService;
    }

    /**
     * @param coreNotebookService
     *            The coreNotebookService to set.
     */
    public void setCoreNotebookService(ICoreNotebookService coreNotebookService) {
	this.coreNotebookService = coreNotebookService;
    }

    /**
     * @return Returns the logEventService.
     */
    public ILogEventService getLogEventService() {
	return logEventService;
    }

    /**
     * @param logEventService
     *            The logEventService to set.
     */
    public void setLogEventService(ILogEventService logEventService) {
	this.logEventService = logEventService;
    }

    /**
     * @return Returns the MessageService.
     */
    public MessageService getMessageService() {
	return messageService;
    }

    /**
     * @param messageService
     *            The MessageService to set.
     */
    public void setMessageService(MessageService messageService) {
	this.messageService = messageService;
    }

    public void setQbService(IQbService qbService) {
	this.qbService = qbService;
    }

    @Override
    public Class[] getSupportedToolOutputDefinitionClasses(int definitionType) {
	return mcOutputFactory.getSupportedDefinitionClasses(definitionType);
    }

    @Override
    public ToolCompletionStatus getCompletionStatus(Long learnerId, Long toolSessionId) {
	McSession session = getMcSessionById(toolSessionId);
	McQueUsr learner = mcUserDAO.getMcUserBySession(learnerId, session.getUid());
	if (learner == null) {
	    return new ToolCompletionStatus(ToolCompletionStatus.ACTIVITY_NOT_ATTEMPTED, null, null);
	}

	Date startDate = null;
	Date endDate = null;
	List<McUsrAttempt> attempts = getFinalizedUserAttempts(learner);
	for (McUsrAttempt item : attempts) {
	    Date newDate = item.getAttemptTime();
	    if (newDate != null) {
		if (startDate == null || newDate.before(startDate)) {
		    startDate = newDate;
		}
		if (endDate == null || newDate.after(endDate)) {
		    endDate = newDate;
		}
	    }
	}

	if (learner.isResponseFinalised()) {
	    return new ToolCompletionStatus(ToolCompletionStatus.ACTIVITY_COMPLETED, startDate, endDate);
	} else {
	    return new ToolCompletionStatus(ToolCompletionStatus.ACTIVITY_ATTEMPTED, startDate, null);
	}
    }

    @Override
    public LeaderResultsDTO getLeaderResultsDTOForLeaders(Long contentId) {
	LeaderResultsDTO newDto = new LeaderResultsDTO(contentId);
	Object[] markStats = mcUserDAO.getStatsMarksForLeaders(contentId);
	if (markStats != null) {
	    newDto.setMinMark(
		    markStats[0] != null ? NumberUtil.formatLocalisedNumber((Float) markStats[0], (Locale) null, 2)
			    : "0.00");
	    newDto.setAvgMark(
		    markStats[1] != null ? NumberUtil.formatLocalisedNumber((Float) markStats[1], (Locale) null, 2)
			    : "0.00");
	    newDto.setMaxMark(
		    markStats[2] != null ? NumberUtil.formatLocalisedNumber((Float) markStats[2], (Locale) null, 2)
			    : "0.00");
	    newDto.setNumberGroupsLeaderFinished((Integer) markStats[3]);
	}
	return newDto;
    }

    @SuppressWarnings("unchecked")
    @Override
    public List<SessionDTO> getSessionDtos(Long contentId, boolean includeStatistics) {
	List<SessionDTO> sessionDtos = new ArrayList<>();

	McContent mcContent = getMcContent(contentId);
	if (mcContent != null) {
	    Set<McSession> sessions = new TreeSet<>(new McSessionComparator());
	    sessions.addAll(mcContent.getMcSessions());
	    for (McSession session : sessions) {
		SessionDTO sessionDto = new SessionDTO();
		sessionDto.setSessionId(session.getMcSessionId());
		sessionDto.setSessionName(session.getSession_name());
		//for statistics tab
		if (includeStatistics) {
		    int countUsers = mcUserDAO.getCountPagedUsersBySession(session.getMcSessionId(), "");
		    sessionDto.setNumberLearners(countUsers);
		    Object[] markStats = mcUserDAO.getStatsMarksBySession(session.getMcSessionId());
		    if (markStats != null) {
			sessionDto.setMinMark(markStats[0] != null
				? NumberUtil.formatLocalisedNumber((Float) markStats[0], (Locale) null, 2)
				: "0.00");
			sessionDto.setAvgMark(markStats[1] != null
				? NumberUtil.formatLocalisedNumber((Float) markStats[1], (Locale) null, 2)
				: "0.00");
			sessionDto.setMaxMark(markStats[2] != null
				? NumberUtil.formatLocalisedNumber((Float) markStats[2], (Locale) null, 2)
				: "0.00");
		    }
		}

		sessionDtos.add(sessionDto);
	    }
	}
	return sessionDtos;
    }

    @Override
    public List<Number> getMarksArray(Long sessionId) {
	return mcUserDAO.getRawUserMarksBySession(sessionId);
    }

    @Override
    public List<Number> getMarksArrayForLeaders(Long toolContentId) {
	return mcUserDAO.getRawLeaderMarksByToolContentId(toolContentId);
    }

    // ****************** REST methods *************************

    /**
     * Rest call to create a new Multiple Choice content. Required fields in toolContentJSON: "title", "instructions",
     * "questions". The questions entry should be ArrayNode containing JSON objects, which in turn must contain
     * "questionText", "displayOrder" (Integer) and a ArrayNode "answers". The answers entry should be ArrayNode
     * containing JSON objects, which in turn must contain "answerText", "displayOrder" (Integer), "correct" (Boolean).
     *
     * Retries are controlled by lockWhenFinished, which defaults to true (no retries).
     */
    @SuppressWarnings("unchecked")
    @Override
    public void createRestToolContent(Integer userID, Long toolContentID, ObjectNode toolContentJSON) {

	McContent mcq = new McContent();
	Date updateDate = new Date();

	mcq.setCreationDate(updateDate);
	mcq.setUpdateDate(updateDate);
	mcq.setCreatedBy(userID.longValue());
	mcq.setDefineLater(false);

	mcq.setMcContentId(toolContentID);
	mcq.setTitle(JsonUtil.optString(toolContentJSON, RestTags.TITLE));
	mcq.setInstructions(JsonUtil.optString(toolContentJSON, RestTags.INSTRUCTIONS));

	mcq.setRetries(JsonUtil.optBoolean(toolContentJSON, "allowRetries", Boolean.FALSE));
	mcq.setUseSelectLeaderToolOuput(
		JsonUtil.optBoolean(toolContentJSON, RestTags.USE_SELECT_LEADER_TOOL_OUTPUT, Boolean.FALSE));
	mcq.setReflect(JsonUtil.optBoolean(toolContentJSON, RestTags.REFLECT_ON_ACTIVITY, Boolean.FALSE));
	mcq.setReflectionSubject(JsonUtil.optString(toolContentJSON, RestTags.REFLECT_INSTRUCTIONS, ""));
	mcq.setQuestionsSequenced(JsonUtil.optBoolean(toolContentJSON, "questionsSequenced", Boolean.FALSE));
	mcq.setRandomize(JsonUtil.optBoolean(toolContentJSON, "randomize", Boolean.FALSE));
	mcq.setShowReport(JsonUtil.optBoolean(toolContentJSON, "showReport", Boolean.FALSE));
	mcq.setDisplayAnswers(JsonUtil.optBoolean(toolContentJSON, "displayAnswers", Boolean.FALSE));
	mcq.setDisplayFeedbackOnly(JsonUtil.optBoolean(toolContentJSON, "displayFeedbackOnly", Boolean.FALSE));
	mcq.setShowMarks(JsonUtil.optBoolean(toolContentJSON, "showMarks", Boolean.FALSE));
	mcq.setPrefixAnswersWithLetters(JsonUtil.optBoolean(toolContentJSON, "prefixAnswersWithLetters", Boolean.TRUE));
	mcq.setPassMark(JsonUtil.optInt(toolContentJSON, "passMark", 0));
	mcq.setEnableConfidenceLevels(
		JsonUtil.optBoolean(toolContentJSON, RestTags.ENABLE_CONFIDENCE_LEVELS, Boolean.FALSE));
	// submissionDeadline is set in monitoring

	createMc(mcq);

	// Questions
	ArrayNode questions = JsonUtil.optArray(toolContentJSON, RestTags.QUESTIONS);
	for (JsonNode questionData : questions) {
	    QbQuestion qbQuestion = new QbQuestion();
	    qbQuestion.setType(QbQuestion.TYPE_MULTIPLE_CHOICE);
	    qbQuestion.setName(JsonUtil.optString(questionData, RestTags.QUESTION_TEXT));
	    qbQuestion.setMaxMark(1);
	    McQueContent question = new McQueContent(qbQuestion, JsonUtil.optInt(questionData, RestTags.DISPLAY_ORDER),
		    mcq);

	    ArrayNode optionsData = JsonUtil.optArray(questionData, RestTags.ANSWERS);
	    for (JsonNode optionData : optionsData) {
		QbOption qbOption = new QbOption();
		qbOption.setName(JsonUtil.optString(optionData, RestTags.ANSWER_TEXT));
		qbOption.setCorrect(JsonUtil.optBoolean(optionData, RestTags.CORRECT));
		qbOption.setDisplayOrder(JsonUtil.optInt(optionData, RestTags.DISPLAY_ORDER));
		question.getQbQuestion().getQbOptions().add(qbOption);
	    }
	    saveOrUpdateMcQueContent(question);
	}

    }

    @Override
    public int isQbQuestionModified(McQuestionDTO questionDTO) {
	String name = questionDTO.getName();

	// skip empty questions
	if (name.isEmpty()) {
	    return IQbService.QUESTION_MODIFIED_NONE;
	}
	QbQuestion baseLine = questionDTO.getQbQuestionUid() == null ? null
		: (QbQuestion) mcQueContentDAO.find(QbQuestion.class, questionDTO.getQbQuestionUid());
	if (baseLine == null) {
	    return IQbService.QUESTION_MODIFIED_ID_BUMP;
	}

	releaseQbQuestionFromCache(baseLine);
	// make a clone to check if data changed
	QbQuestion modifiedQuestion = baseLine.clone();
	releaseQbQuestionFromCache(modifiedQuestion);

	String currentMark = questionDTO.getMark();
	/* set the default mark in case it is not provided */
	if (currentMark == null) {
	    currentMark = "1";
	}

	// set clone's data to current values
	modifiedQuestion.setName(name);
	modifiedQuestion.setDescription(questionDTO.getDescription());
	modifiedQuestion.setMaxMark(Integer.valueOf(currentMark));
	modifiedQuestion.setFeedback(questionDTO.getFeedback());

	List<McOptionDTO> optionDTOs = questionDTO.getOptionDtos();
	boolean isModified = !baseLine.equals(modifiedQuestion)
		|| optionDTOs.size() != modifiedQuestion.getQbOptions().size();
	if (isModified) {
	    return IQbService.QUESTION_MODIFIED_VERSION_BUMP;
	}
	// check if options changed
	for (int i = 0; i < optionDTOs.size(); i++) {
	    McOptionDTO optionDTO = optionDTOs.get(i);
	    String optionText = optionDTO.getCandidateAnswer();
	    boolean isCorrectOption = "Correct".equals(optionDTO.getCorrect());

	    //find persisted option if it exists
	    for (QbOption qbOption : modifiedQuestion.getQbOptions()) {
		if (optionDTO.getQbOptionUid().equals(qbOption.getUid())) {
		    qbOption.setCorrect(isCorrectOption);
		    qbOption.setName(optionText);
		    qbOption.setDisplayOrder(i + 1);
		    break;
		}
	    }
	}
	// run check again, this time with modified options
	return !baseLine.equals(modifiedQuestion) ? IQbService.QUESTION_MODIFIED_VERSION_BUMP
		: IQbService.QUESTION_MODIFIED_NONE;
    }

    private void releaseQbQuestionFromCache(QbQuestion qbQuestion) {
	mcQueContentDAO.releaseFromCache(qbQuestion);
	for (QbOption option : qbQuestion.getQbOptions()) {
	    mcQueContentDAO.releaseFromCache(option);
	}
    }
}<|MERGE_RESOLUTION|>--- conflicted
+++ resolved
@@ -1431,10 +1431,6 @@
 	    // we need to save QB questions and options first
 	    for (McQueContent mcQuestion : toolContentObj.getMcQueContents()) {
 		QbQuestion qbQuestion = mcQuestion.getQbQuestion();
-<<<<<<< HEAD
-		qbService.insertQuestion(qbQuestion);
-		qbService.addQuestionToCollection(publicQbCollectionUid, qbQuestion.getQuestionId(), false);
-=======
 		qbQuestion.clearID();
 
 		// try to match the question to an existing QB question in DB
@@ -1447,7 +1443,6 @@
 		    // found, use the existing one
 		    mcQuestion.setQbQuestion(existingQuestion);
 		}
->>>>>>> 3588ff75
 	    }
 
 	    mcContentDAO.saveMcContent(toolContentObj);
