--- conflicted
+++ resolved
@@ -1380,13 +1380,6 @@
 		    } else {
 			mcUsrAttemptDAO.removeAllUserAttempts(user.getUid());
 
-			NotebookEntry entry = getEntry(session.getMcSessionId(), CoreNotebookConstants.NOTEBOOK_TOOL,
-				McAppConstants.TOOL_SIGNATURE, userId);
-			if (entry != null) {
-			    mcContentDAO.delete(entry);
-			}
-
-<<<<<<< HEAD
 			if ((session.getGroupLeader() != null) && session.getGroupLeader().getUid()
 				.equals(user.getUid())) {
 			    session.setGroupLeader(null);
@@ -1394,10 +1387,6 @@
 
 			mcUserDAO.removeMcUser(user);
 			toolService.removeActivityMark(userId, session.getMcSessionId());
-=======
-		    if ((session.getGroupLeader() != null) && session.getGroupLeader().getUid().equals(user.getUid())) {
-			session.setGroupLeader(null);
->>>>>>> 9d966e02
 		    }
 		}
 	    }
@@ -1846,67 +1835,6 @@
 	this.mcOutputFactory = mcOutputFactory;
     }
 
-<<<<<<< HEAD
-    @Override
-    public List<ReflectionDTO> getReflectionList(McContent mcContent, Long userID) {
-	List<ReflectionDTO> reflectionsContainerDTO = new LinkedList<>();
-	for (McSession mcSession : mcContent.getMcSessions()) {
-	    for (McQueUsr user : mcSession.getMcQueUsers()) {
-		// if all users mode or single user mode and found right user
-		if (userID == null || user.getQueUsrId().equals(userID)) {
-		    NotebookEntry notebookEntry = this.getEntry(mcSession.getMcSessionId(),
-			    CoreNotebookConstants.NOTEBOOK_TOOL, McAppConstants.TOOL_SIGNATURE,
-			    new Integer(user.getQueUsrId().toString()));
-
-		    if (notebookEntry != null) {
-			ReflectionDTO reflectionDTO = new ReflectionDTO(user, mcSession.getMcSessionId().toString(),
-				notebookEntry);
-			reflectionsContainerDTO.add(reflectionDTO);
-		    }
-		}
-	    }
-	}
-	return reflectionsContainerDTO;
-    }
-
-    @Override
-    public Long createNotebookEntry(Long id, Integer idType, String signature, Integer userID, String entry) {
-	return coreNotebookService.createNotebookEntry(id, idType, signature, userID, "", entry);
-    }
-
-    @Override
-    public NotebookEntry getEntry(Long id, Integer idType, String signature, Integer userID) {
-
-	List<NotebookEntry> list = coreNotebookService.getEntry(id, idType, signature, userID);
-	if ((list == null) || list.isEmpty()) {
-	    return null;
-	} else {
-	    return list.get(0);
-	}
-    }
-
-    @Override
-    public void updateEntry(NotebookEntry notebookEntry) {
-	coreNotebookService.updateEntry(notebookEntry);
-    }
-
-    /**
-     * @return Returns the coreNotebookService.
-     */
-    public ICoreNotebookService getCoreNotebookService() {
-	return coreNotebookService;
-    }
-
-    /**
-     * @param coreNotebookService
-     * 	The coreNotebookService to set.
-     */
-    public void setCoreNotebookService(ICoreNotebookService coreNotebookService) {
-	this.coreNotebookService = coreNotebookService;
-    }
-
-=======
->>>>>>> 9d966e02
     /**
      * @return Returns the logEventService.
      */
