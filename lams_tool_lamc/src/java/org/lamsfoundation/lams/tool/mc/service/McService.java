/***************************************************************************
 * Copyright (C) 2005 LAMS Foundation (http://lamsfoundation.org)
 * =============================================================
 * License Information: http://lamsfoundation.org/licensing/lams/2.0/
 *
 * This program is free software; you can redistribute it and/or modify
 * it under the terms of the GNU General Public License as published by
 * the Free Software Foundation.
 *
 * This program is distributed in the hope that it will be useful,
 * but WITHOUT ANY WARRANTY; without even the implied warranty of
 * MERCHANTABILITY or FITNESS FOR A PARTICULAR PURPOSE.  See the
 * GNU General Public License for more details.
 *
 * You should have received a copy of the GNU General Public License
 * along with this program; if not, write to the Free Software
 * Foundation, Inc., 51 Franklin Street, Fifth Floor, Boston, MA 02110-1301
 * USA
 *
 * http://www.gnu.org/licenses/gpl.txt
 * ***********************************************************************/

package org.lamsfoundation.lams.tool.mc.service;

import java.io.ByteArrayOutputStream;
import java.io.IOException;
import java.util.ArrayList;
import java.util.Arrays;
import java.util.Collections;
import java.util.Date;
import java.util.HashSet;
import java.util.Iterator;
import java.util.LinkedList;
import java.util.List;
import java.util.Locale;
import java.util.Map;
import java.util.Set;
import java.util.SortedMap;
import java.util.TreeMap;
import java.util.TreeSet;

import javax.servlet.http.HttpSession;

import org.apache.commons.lang.StringUtils;
import org.apache.log4j.Logger;
import org.apache.poi.hssf.usermodel.HSSFCell;
import org.apache.poi.hssf.usermodel.HSSFCellStyle;
import org.apache.poi.hssf.usermodel.HSSFRow;
import org.apache.poi.hssf.usermodel.HSSFSheet;
import org.apache.poi.hssf.usermodel.HSSFWorkbook;
import org.apache.poi.ss.usermodel.FillPatternType;
import org.apache.poi.ss.usermodel.Font;
import org.apache.poi.ss.usermodel.IndexedColors;
import org.lamsfoundation.lams.confidencelevel.ConfidenceLevelDTO;
import org.lamsfoundation.lams.contentrepository.client.IToolContentHandler;
import org.lamsfoundation.lams.learningdesign.service.ExportToolContentException;
import org.lamsfoundation.lams.learningdesign.service.IExportToolContentService;
import org.lamsfoundation.lams.learningdesign.service.ImportToolContentException;
import org.lamsfoundation.lams.logevent.service.ILogEventService;
import org.lamsfoundation.lams.notebook.model.NotebookEntry;
import org.lamsfoundation.lams.notebook.service.CoreNotebookConstants;
import org.lamsfoundation.lams.notebook.service.ICoreNotebookService;
import org.lamsfoundation.lams.qb.model.QbOption;
import org.lamsfoundation.lams.qb.model.QbQuestion;
import org.lamsfoundation.lams.qb.service.IQbService;
import org.lamsfoundation.lams.rest.RestTags;
import org.lamsfoundation.lams.rest.ToolRestManager;
import org.lamsfoundation.lams.tool.Tool;
import org.lamsfoundation.lams.tool.ToolCompletionStatus;
import org.lamsfoundation.lams.tool.ToolContentManager;
import org.lamsfoundation.lams.tool.ToolOutput;
import org.lamsfoundation.lams.tool.ToolOutputDefinition;
import org.lamsfoundation.lams.tool.ToolSessionExportOutputData;
import org.lamsfoundation.lams.tool.ToolSessionManager;
import org.lamsfoundation.lams.tool.exception.DataMissingException;
import org.lamsfoundation.lams.tool.exception.ToolException;
import org.lamsfoundation.lams.tool.mc.McAppConstants;
import org.lamsfoundation.lams.tool.mc.dao.IMcContentDAO;
import org.lamsfoundation.lams.tool.mc.dao.IMcOptionsContentDAO;
import org.lamsfoundation.lams.tool.mc.dao.IMcQueContentDAO;
import org.lamsfoundation.lams.tool.mc.dao.IMcSessionDAO;
import org.lamsfoundation.lams.tool.mc.dao.IMcUserDAO;
import org.lamsfoundation.lams.tool.mc.dao.IMcUsrAttemptDAO;
import org.lamsfoundation.lams.tool.mc.dto.AnswerDTO;
import org.lamsfoundation.lams.tool.mc.dto.LeaderResultsDTO;
import org.lamsfoundation.lams.tool.mc.dto.McOptionDTO;
import org.lamsfoundation.lams.tool.mc.dto.McQuestionDTO;
import org.lamsfoundation.lams.tool.mc.dto.McSessionMarkDTO;
import org.lamsfoundation.lams.tool.mc.dto.McUserMarkDTO;
import org.lamsfoundation.lams.tool.mc.dto.ReflectionDTO;
import org.lamsfoundation.lams.tool.mc.dto.SessionDTO;
import org.lamsfoundation.lams.tool.mc.dto.ToolOutputDTO;
import org.lamsfoundation.lams.tool.mc.model.McContent;
import org.lamsfoundation.lams.tool.mc.model.McOptsContent;
import org.lamsfoundation.lams.tool.mc.model.McQueContent;
import org.lamsfoundation.lams.tool.mc.model.McQueUsr;
import org.lamsfoundation.lams.tool.mc.model.McSession;
import org.lamsfoundation.lams.tool.mc.model.McUsrAttempt;
import org.lamsfoundation.lams.tool.mc.util.McSessionComparator;
import org.lamsfoundation.lams.tool.mc.util.McStringComparator;
import org.lamsfoundation.lams.tool.service.ILamsToolService;
import org.lamsfoundation.lams.usermanagement.User;
import org.lamsfoundation.lams.usermanagement.dto.UserDTO;
import org.lamsfoundation.lams.usermanagement.service.IUserManagementService;
import org.lamsfoundation.lams.util.ExcelUtil;
import org.lamsfoundation.lams.util.JsonUtil;
import org.lamsfoundation.lams.util.MessageService;
import org.lamsfoundation.lams.util.NumberUtil;
import org.lamsfoundation.lams.web.session.SessionManager;
import org.lamsfoundation.lams.web.util.AttributeNames;
import org.springframework.dao.DataAccessException;

import com.fasterxml.jackson.databind.JsonNode;
import com.fasterxml.jackson.databind.node.ArrayNode;
import com.fasterxml.jackson.databind.node.ObjectNode;

/**
 *
 * The POJO implementation of Mc service. All business logics of MCQ tool are implemented in this class. It translate
 * the request from presentation layer and perform appropriate database operation.
 *
 * @author Ozgur Demirtas
 */
public class McService implements IMcService, ToolContentManager, ToolSessionManager, ToolRestManager, McAppConstants {
    private static Logger logger = Logger.getLogger(McService.class.getName());

    private IMcContentDAO mcContentDAO;
    private IMcQueContentDAO mcQueContentDAO;
    private IMcOptionsContentDAO mcOptionsContentDAO;
    private IMcSessionDAO mcSessionDAO;
    private IMcUserDAO mcUserDAO;
    private IMcUsrAttemptDAO mcUsrAttemptDAO;
    private MCOutputFactory mcOutputFactory;

    private ILogEventService logEventService;
    private IUserManagementService userManagementService;
    private ILamsToolService toolService;
    private IToolContentHandler mcToolContentHandler = null;
    private IExportToolContentService exportContentService;
    private ICoreNotebookService coreNotebookService;
    private IQbService qbService;

    private MessageService messageService;

    public McService() {
    }

    @Override
    public McQueUsr checkLeaderSelectToolForSessionLeader(McQueUsr user, Long toolSessionId) {
	if ((user == null) || (toolSessionId == null)) {
	    return null;
	}

	McSession mcSession = mcSessionDAO.getMcSessionById(toolSessionId);
	McQueUsr leader = mcSession.getGroupLeader();
	// check leader select tool for a leader only in case QA tool doesn't know it. As otherwise it will screw
	// up previous scratches done
	if (leader == null) {

	    Long leaderUserId = toolService.getLeaderUserId(toolSessionId, user.getQueUsrId().intValue());
	    if (leaderUserId != null) {

		leader = getMcUserBySession(leaderUserId, mcSession.getUid());

		// create new user in a DB
		if (leader == null) {
		    logger.debug("creating new user with userId: " + leaderUserId);
		    User leaderDto = (User) userManagementService.findById(User.class, leaderUserId.intValue());
		    String userName = leaderDto.getLogin();
		    String fullName = leaderDto.getFirstName() + " " + leaderDto.getLastName();
		    leader = new McQueUsr(leaderUserId, userName, fullName, mcSession);
		    mcUserDAO.saveMcUser(user);
		}

		// set group leader
		mcSession.setGroupLeader(leader);
		mcSessionDAO.updateMcSession(mcSession);
	    }
	}

	return leader;
    }

    @Override
    public void copyAnswersFromLeader(McQueUsr user, McQueUsr leader) {

	if ((user == null) || (leader == null) || user.getUid().equals(leader.getUid())) {
	    return;
	}

	List<McUsrAttempt> leaderAttempts = this.getFinalizedUserAttempts(leader);
	for (McUsrAttempt leaderAttempt : leaderAttempts) {

	    McQueContent question = leaderAttempt.getMcQueContent();
	    McUsrAttempt userAttempt = mcUsrAttemptDAO.getUserAttemptByQuestion(user.getUid(), question.getUid());

	    // if response doesn't exist - created mcUsrAttempt in the db
	    if (userAttempt == null) {
		userAttempt = new McUsrAttempt(leaderAttempt.getAttemptTime(), question, user,
			leaderAttempt.getQbOption(), leaderAttempt.getMark(), leaderAttempt.isPassed(),
			leaderAttempt.isAttemptCorrect(), leaderAttempt.getConfidenceLevel());
		mcUsrAttemptDAO.saveMcUsrAttempt(userAttempt);

		// if it's been changed by the leader
	    } else if (leaderAttempt.getAttemptTime().compareTo(userAttempt.getAttemptTime()) != 0) {
		userAttempt.setQbOption(leaderAttempt.getQbOption());
		userAttempt.setConfidenceLevel(leaderAttempt.getConfidenceLevel());
		userAttempt.setAttemptTime(leaderAttempt.getAttemptTime());
		this.updateMcUsrAttempt(userAttempt);
	    }

	    user.setNumberOfAttempts(leader.getNumberOfAttempts());
	    user.setLastAttemptTotalMark(leader.getLastAttemptTotalMark());
	    this.updateMcQueUsr(user);
	}
    }

    @Override
    public void createMc(McContent mcContent) throws McApplicationException {
	mcContentDAO.saveMcContent(mcContent);
    }

    @Override
    public McContent getMcContent(Long toolContentId) throws McApplicationException {
	return mcContentDAO.findMcContentById(toolContentId);
    }

    @Override
    public void setDefineLater(String strToolContentID, boolean value) {

	McContent mcContent = getMcContent(new Long(strToolContentID));
	if (mcContent != null) {
	    mcContent.setDefineLater(value);
	    updateMc(mcContent);
	}
    }

    @Override
    public McQueContent getQuestionByDisplayOrder(final Integer displayOrder, final Long mcContentUid) {
	return mcQueContentDAO.getQuestionContentByDisplayOrder(displayOrder, mcContentUid);
    }

    @Override
    public List getAllQuestionsSorted(final long mcContentId) {
	return mcQueContentDAO.getAllQuestionEntriesSorted(mcContentId);
    }

    @Override
    public void saveOrUpdateMcQueContent(McQueContent question) {
	mcQueContentDAO.insertOrUpdate(question.getQbQuestion());

	for (QbOption option : question.getQbQuestion().getQbOptions()) {
	    mcQueContentDAO.insertOrUpdate(option);
	}

	mcQueContentDAO.saveOrUpdateMcQueContent(question);
    }

    @Override
    public McContent createQuestions(List<McQuestionDTO> questionDTOs, McContent content) {

	int displayOrder = 0;
	for (McQuestionDTO questionDTO : questionDTOs) {
	    // skip empty questions
	    if (questionDTO.getName().isEmpty()) {
		continue;
	    }

	    ++displayOrder;
	    String currentFeedback = questionDTO.getFeedback();
	    String currentMark = questionDTO.getMark();
	    /* set the default mark in case it is not provided */
	    if (currentMark == null) {
		currentMark = "1";
	    }

	    McQueContent question = getQuestionByUid(questionDTO.getUid());

	    // get the QB questionDescription from DB
	    QbQuestion qbQuestion = questionDTO.getQbQuestionUid() == null ? null
		    : (QbQuestion) mcQueContentDAO.find(QbQuestion.class, questionDTO.getQbQuestionUid());
	    if (qbQuestion == null) {
		// if it does not exist, create a new one
		qbQuestion = new QbQuestion();
		qbQuestion.setType(QbQuestion.TYPE_MULTIPLE_CHOICE);
		qbQuestion.setQuestionId(qbService.getMaxQuestionId());
	    }
	    // make a clone to check if data changed
	    QbQuestion qbQuestionClone = qbQuestion.clone();

	    // set clone's data to current values
	    qbQuestionClone.setName(questionDTO.getName());
	    qbQuestionClone.setDescription(questionDTO.getDescription());
	    qbQuestionClone.setMaxMark(Integer.valueOf(currentMark));
	    qbQuestionClone.setFeedback(currentFeedback);

	    // modification status was already set in McController#saveQuestion()
	    switch (questionDTO.getQbQuestionModified()) {
		case IQbService.QUESTION_MODIFIED_NONE:
		    // if no modification was made, prevent clone from being persisted
		    releaseQbQuestionFromCache(qbQuestionClone);
		    break;
		case IQbService.QUESTION_MODIFIED_UPDATE:
		    // simply accept the modified clone as new version of the questionDescription
		    // this option is not supported yet
		    qbQuestion = qbQuestionClone;
		    break;
		case IQbService.QUESTION_MODIFIED_VERSION_BUMP:
		    // new version of the old questionDescription gets created
		    qbQuestion = qbQuestionClone;
		    qbQuestion.setVersion(qbService.getMaxQuestionVersion(qbQuestion.getQuestionId()));
		    qbQuestion.setCreateDate(new Date());
		    break;
		case IQbService.QUESTION_MODIFIED_ID_BUMP:
		    // new questionDescription gets created
		    qbQuestion = qbQuestionClone;
		    qbQuestion.setVersion(1);
		    qbQuestion.setQuestionId(qbService.getMaxQuestionId());
		    qbQuestion.setCreateDate(new Date());
		    break;
	    }

	    // in case questionDescription doesn't exist
	    if (question == null) {
		question = new McQueContent(qbQuestion, displayOrder, content);

		// adding a new questionDescription to content
		content.getMcQueContents().add(question);
		question.setMcContent(content);

		// in case questionDescription exists already
	    } else {
		question.setDisplayOrder(displayOrder);
		// this is needed, if we took the clone as the new questionDescription
		question.setQbQuestion(qbQuestion);
	    }

	    // persist candidate answers
<<<<<<< HEAD
	    List<QbOption> oldOptions = question.getQbQuestion().getQbOptions();
	    List<QbOption> newOptions = new ArrayList<>();
=======
	    List<McOptionDTO> optionDTOs = questionDTO.getOptionDtos();
	    Set<McOptsContent> oldOptions = question.getMcOptionsContents();
	    Set<McOptsContent> newOptions = new HashSet<>();
	    Set<Long> wantedUids = new HashSet<>();
>>>>>>> 73fe8f45
	    int displayOrderOption = 1;
	    Set<QbOption> qbOptionsToRemove = new HashSet<>(qbQuestion.getQbOptions());
	    List<McOptionDTO> optionDTOs = questionDTO.getOptionDtos();
	    for (McOptionDTO optionDTO : optionDTOs) {

		String optionText = optionDTO.getCandidateAnswer();
		boolean isCorrectOption = "Correct".equals(optionDTO.getCorrect());

		//find persisted option if it exists
		QbOption option = null;
		for (QbOption oldOption : oldOptions) {
		    if (oldOption.getUid().equals(optionDTO.getQbOptionUid())) {
			option = oldOption;
			break;
		    }
		}

		if (optionDTO.getQbOptionUid() == null) {
		    // it is a new option
		    option = new QbOption();
		    option.setQbQuestion(qbQuestion);
		} else {
		    // match existing options with DTO data
		    for (QbOption qbOption : qbQuestion.getQbOptions()) {
			if (qbOption.getUid().equals(optionDTO.getQbOptionUid())) {
			    option = qbOption;
			    // if a match was found, we do not remove the option
			    qbOptionsToRemove.remove(option);
			    break;
			}
		    }
		}

		// QB option data is set here
		option.setDisplayOrder(displayOrderOption);
<<<<<<< HEAD
		option.setCorrect(isCorrectOption);
		option.setName(optionText);
=======
		option.setCorrectOption(isCorrectOption);
		option.setMcQueOptionText(optionText);
		option.setMcQueContent(question);
>>>>>>> 73fe8f45

		newOptions.add(option);
		displayOrderOption++;
	    }
<<<<<<< HEAD
	    qbQuestion.getQbOptions().clear();
	    qbQuestion.getQbOptions().addAll(newOptions);

	    // make removed options orphaned, so they will be removed from DB
	    qbQuestion.getQbOptions().removeAll(qbOptionsToRemove);
	    qbOptionsToRemove.clear();
	    // if clone is the real questionDescription, clear its IDs so it is saved as a new questionDescription or version
	    // it needs to happen only now as above we used option UID matching
	    if (questionDTO.getQbQuestionModified() > IQbService.QUESTION_MODIFIED_UPDATE) {
		qbQuestion.clearID();
	    }

	    // updating the existing questionDescription content
=======
	    question.setMcOptionsContents(newOptions);

	    // updating the existing question content
>>>>>>> 73fe8f45
	    saveOrUpdateMcQueContent(question);

	}
	return content;
    }

    @Override
    public void releaseQuestionsFromCache(McContent content) {
	for (McQueContent question : content.getMcQueContents()) {
	    mcQueContentDAO.releaseQuestionFromCache(question);
	}
    }

    @Override
    public McQueUsr createMcUser(Long toolSessionID) throws McApplicationException {
	try {
	    HttpSession ss = SessionManager.getSession();
	    UserDTO toolUser = (UserDTO) ss.getAttribute(AttributeNames.USER);
	    Long userId = toolUser.getUserID().longValue();
	    String userName = toolUser.getLogin();
	    String fullName = toolUser.getFirstName() + " " + toolUser.getLastName();
	    McSession mcSession = getMcSessionById(toolSessionID.longValue());

	    McQueUsr user = new McQueUsr(userId, userName, fullName, mcSession);
	    mcUserDAO.saveMcUser(user);

	    return user;
	} catch (DataAccessException e) {
	    throw new McApplicationException("Exception occured when lams is creating mc QueUsr: " + e.getMessage(), e);
	}
    }

    @Override
    public void updateMcQueUsr(McQueUsr mcQueUsr) throws McApplicationException {
	try {
	    mcUserDAO.updateMcUser(mcQueUsr);
	} catch (DataAccessException e) {
	    throw new McApplicationException("Exception occured when lams is updating mc QueUsr: " + e.getMessage(), e);
	}
    }

    @Override
    public McQueUsr getMcUserBySession(final Long queUsrId, final Long mcSessionUid) throws McApplicationException {
	try {
	    return mcUserDAO.getMcUserBySession(queUsrId, mcSessionUid);
	} catch (DataAccessException e) {
	    throw new McApplicationException("Exception occured when lams is getting mc QueUsr: " + e.getMessage(), e);
	}
    }

    @Override
    public McQueUsr getMcUserByUID(Long uid) {
	return mcUserDAO.getMcUserByUID(uid);
    }

    @Override
    public McQueUsr getMcUserByContentId(Long userId, Long contentId) {
	return mcUserDAO.getMcUserByContentId(userId, contentId);
    }

    @Override
    public Long getPortraitId(Long userId) {
	if (userId != null) {
	    User user = (User) userManagementService.findById(User.class, userId.intValue());
	    return user != null ? user.getPortraitUuid() : null;
	}
	return null;
    }

    @Override
    public List<McUserMarkDTO> getPagedUsersBySession(Long sessionId, int page, int size, String sortBy,
	    String sortOrder, String searchString) {
	return mcUserDAO.getPagedUsersBySession(sessionId, page, size, sortBy, sortOrder, searchString,
		userManagementService);
    }

    @Override
    public int getCountPagedUsersBySession(Long sessionId, String searchString) {
	return mcUserDAO.getCountPagedUsersBySession(sessionId, searchString);
    }

    @Override
    public String getLocalizedMessage(String key) {
	return messageService.getMessage(key);
    }

    @Override
    public void saveUserAttempt(McQueUsr user, List<AnswerDTO> answerDtos) {

	Date attemptTime = new Date(System.currentTimeMillis());

	for (AnswerDTO answerDto : answerDtos) {

	    Long questionUid = answerDto.getQuestionUid();
	    McQueContent question = this.getQuestionByUid(questionUid);
	    if (question == null) {
		throw new McApplicationException(
			"Can't find questionDescription with specified questionDescription uid: "
				+ answerDto.getQuestionUid());
	    }

	    QbOption answerOption = answerDto.getAnswerOption();
	    if (answerOption != null) {

		Integer mark = answerDto.getMark();
		boolean passed = user.isMarkPassed(mark);
		boolean isAttemptCorrect = answerDto.isAttemptCorrect();
		int confidenceLevel = answerDto.getConfidenceLevel();

		McUsrAttempt userAttempt = this.getUserAttemptByQuestion(user.getUid(), questionUid);
		if (userAttempt != null) {
		    userAttempt.setAttemptTime(attemptTime);
		    userAttempt.setQbOption(answerOption);
		    userAttempt.setMark(mark);
		    userAttempt.setPassed(passed);
		    userAttempt.setAttemptCorrect(isAttemptCorrect);
		    userAttempt.setConfidenceLevel(confidenceLevel);

		} else {
		    // create new userAttempt
		    userAttempt = new McUsrAttempt(attemptTime, question, user, answerOption, mark, passed,
			    isAttemptCorrect, confidenceLevel);
		}

		mcUsrAttemptDAO.saveMcUsrAttempt(userAttempt);

	    }
	}
    }

    @Override
    public void updateMcUsrAttempt(McUsrAttempt mcUsrAttempt) throws McApplicationException {
	try {
	    mcUsrAttemptDAO.updateMcUsrAttempt(mcUsrAttempt);
	} catch (DataAccessException e) {
	    throw new McApplicationException("Exception occured when lams is updating mc UsrAttempt: " + e.getMessage(),
		    e);
	}
    }

    @Override
    public int getAttemptsCountPerOption(Long optionUid, Long mcQueContentUid) {
	return mcUsrAttemptDAO.getAttemptsCountPerOption(optionUid, mcQueContentUid);
    }

    @Override
    public boolean isMcContentAttempted(Long mcContentUid) {
	return mcUsrAttemptDAO.isMcContentAttempted(mcContentUid);
    }

    @Override
    public List<AnswerDTO> getAnswersFromDatabase(McContent mcContent, McQueUsr user) {
	List<AnswerDTO> answerDtos = new LinkedList<>();
	List<McQueContent> questions = this.getQuestionsByContentUid(mcContent.getUid());

	for (McQueContent question : questions) {
	    AnswerDTO answerDto = new AnswerDTO();
<<<<<<< HEAD
	    List<QbOption> qbOptions = question.getQbQuestion().getQbOptions();
	    List<McOptsContent> mcOptsContentList = new ArrayList<>();

	    boolean randomize = mcContent.isRandomize();
	    if (randomize) {
		ArrayList<QbOption> shuffledList = new ArrayList<>(qbOptions);
		Collections.shuffle(shuffledList);
		qbOptions = new LinkedList<>(shuffledList);
	    }
	    for (QbOption qbOption : qbOptions) {
		McOptsContent option = new McOptsContent();
		option.setQbOption(qbOption);
		mcOptsContentList.add(option);
=======
	    Set<McOptsContent> optionSet = question.getMcOptionsContents();
	    List<McOptsContent> optionList = new LinkedList<>(optionSet);

	    boolean randomize = mcContent.isRandomize();
	    if (randomize) {
		ArrayList<McOptsContent> shuffledList = new ArrayList<>(optionList);
		Collections.shuffle(shuffledList);
		optionList = new LinkedList<>(shuffledList);
>>>>>>> 73fe8f45
	    }

	    answerDto.setQuestionName(question.getName());
	    answerDto.setQuestionDescription(question.getDescription());
	    answerDto.setDisplayOrder(String.valueOf(question.getDisplayOrder()));
	    answerDto.setQuestionUid(question.getUid());
	    answerDto.setMark(question.getMark());
	    answerDto.setOptions(mcOptsContentList);

	    answerDtos.add(answerDto);
	}

	// populate answers
	if (user != null) {

	    for (AnswerDTO answerDto : answerDtos) {
		Long questionUid = answerDto.getQuestionUid();

		McUsrAttempt dbAttempt = this.getUserAttemptByQuestion(user.getUid(), questionUid);
		if (dbAttempt != null) {
		    answerDto.setConfidenceLevel(dbAttempt.getConfidenceLevel());

		    // mark selected option as selected
		    Long selectedOptionUid = dbAttempt.getQbOption().getUid();
		    for (McOptsContent option : answerDto.getOptions()) {
			if (selectedOptionUid.equals(option.getQbOption().getUid())) {
			    option.setSelected(true);
			}
		    }
		}
	    }
	}

	return answerDtos;
    }

    @Override
    public List<McSessionMarkDTO> buildGroupsMarkData(McContent mcContent, boolean isFullAttemptDetailsRequired) {
	List<McSessionMarkDTO> listMonitoredMarksContainerDTO = new LinkedList<>();
	Set<McSession> sessions = new TreeSet<>(new McSessionComparator());
	sessions.addAll(mcContent.getMcSessions());
	int numQuestions = mcContent.getMcQueContents().size();

	for (McSession session : sessions) {

	    McSessionMarkDTO mcSessionMarkDTO = new McSessionMarkDTO();
	    mcSessionMarkDTO.setSessionId(session.getMcSessionId().toString());
	    mcSessionMarkDTO.setSessionName(session.getSession_name().toString());

	    List<McQueUsr> sessionUsers = session.getMcQueUsers();
	    Iterator<McQueUsr> usersIterator = sessionUsers.iterator();

	    Map<String, McUserMarkDTO> mapSessionUsersData = new TreeMap<String, McUserMarkDTO>(
		    new McStringComparator());
	    Long mapIndex = new Long(1);

	    while (usersIterator.hasNext()) {
		McQueUsr user = usersIterator.next();

		McUserMarkDTO mcUserMarkDTO = new McUserMarkDTO();
		mcUserMarkDTO.setSessionId(session.getMcSessionId().toString());
		mcUserMarkDTO.setSessionName(session.getSession_name().toString());
		mcUserMarkDTO.setFullName(user.getFullname());
		mcUserMarkDTO.setUserGroupLeader(session.isUserGroupLeader(user));
		mcUserMarkDTO.setUserName(user.getUsername());
		mcUserMarkDTO.setQueUsrId(user.getUid().toString());
		mcUserMarkDTO.setUserId(user.getQueUsrId().toString());

		if (isFullAttemptDetailsRequired) {

		    // The marks for the user must be listed in the display order of the questionDescription.
		    // Other parts of the code assume that the questions will be in consecutive display
		    // order starting 1 (e.g. 1, 2, 3, not 1, 3, 4) so we set up an array and use
		    // the ( display order - 1) as the index (arrays start at 0, rather than 1 hence -1)
		    // The user must answer all questions, so we can assume that they will have marks
		    // for all questions or no questions.
		    // At present there can only be one answer for each questionDescription but there may be more
		    // than one in the future and if so, we don't want to count the mark twice hence
		    // we need to check if we've already processed this questionDescription in the total.
		    Integer[] userMarks = new Integer[numQuestions];
		    String[] answeredOptions = new String[numQuestions];
		    Date attemptTime = null;
		    List<McUsrAttempt> finalizedUserAttempts = this.getFinalizedUserAttempts(user);
		    long totalMark = 0;
		    for (McUsrAttempt attempt : finalizedUserAttempts) {
			Integer displayOrder = attempt.getMcQueContent().getDisplayOrder();
			int arrayIndex = (displayOrder != null) && (displayOrder.intValue() > 0)
				? displayOrder.intValue() - 1
				: 1;
			if (userMarks[arrayIndex] == null) {

			    // We get the mark for the attempt if the answer is correct and we don't allow
			    // retries, or if the answer is correct and the learner has met the passmark if
			    // we do allow retries.
			    boolean isRetries = session.getMcContent().isRetries();
			    Integer mark = attempt.getMarkForShow(isRetries);
			    userMarks[arrayIndex] = mark;
			    totalMark += mark.intValue();

			    // find out the answered option's sequential letter - A,B,C...
			    String answeredOptionLetter = "";
			    int optionCount = 1;
<<<<<<< HEAD
			    for (QbOption option : attempt.getMcQueContent().getQbQuestion().getQbOptions()) {
				if (attempt.getQbOption().getUid().equals(option.getUid())) {
=======
			    for (McOptsContent option : attempt.getMcQueContent().getMcOptionsContents()) {
				if (attempt.getMcOptionsContent().getUid().equals(option.getUid())) {
>>>>>>> 73fe8f45
				    answeredOptionLetter = String.valueOf((char) ((optionCount + 'A') - 1));
				    break;
				}
				optionCount++;
			    }
			    answeredOptions[arrayIndex] = answeredOptionLetter;
			}
			// get the attempt time, (NB all questions will have the same attempt time)
			// Not efficient, since we assign this value for each attempt
			attemptTime = attempt.getAttemptTime();
		    }

		    mcUserMarkDTO.setMarks(userMarks);
		    mcUserMarkDTO.setAnsweredOptions(answeredOptions);
		    mcUserMarkDTO.setAttemptTime(attemptTime);
		    mcUserMarkDTO.setTotalMark(new Long(totalMark));

		} else {
		    int totalMark = mcUsrAttemptDAO.getUserTotalMark(user.getUid());
		    mcUserMarkDTO.setTotalMark(new Long(totalMark));
		}

		mapSessionUsersData.put(mapIndex.toString(), mcUserMarkDTO);
		mapIndex = new Long(mapIndex.longValue() + 1);
	    }

	    mcSessionMarkDTO.setUserMarks(mapSessionUsersData);
	    listMonitoredMarksContainerDTO.add(mcSessionMarkDTO);
	}

	return listMonitoredMarksContainerDTO;
    }

    @Override
    public List<McUsrAttempt> getFinalizedUserAttempts(final McQueUsr user) throws McApplicationException {
	return mcUsrAttemptDAO.getFinalizedUserAttempts(user.getUid());
    }

    @Override
    public McUsrAttempt getUserAttemptByQuestion(Long queUsrUid, Long mcQueContentId) throws McApplicationException {
	return mcUsrAttemptDAO.getUserAttemptByQuestion(queUsrUid, mcQueContentId);
    }

    @Override
    public List<ToolOutputDTO> getLearnerMarksByContentId(Long toolContentId) {
	return mcUsrAttemptDAO.getLearnerMarksByContentId(toolContentId);
    }

    @Override
    public List<McQueContent> getQuestionsByContentUid(final Long contentUid) throws McApplicationException {
	return mcQueContentDAO.getQuestionsByContentUid(contentUid.longValue());
    }

    @Override
    public void removeMcQueContent(McQueContent mcQueContent) throws McApplicationException {
	try {
	    mcQueContentDAO.removeMcQueContent(mcQueContent);
	} catch (DataAccessException e) {
	    throw new McApplicationException(
		    "Exception occured when lams is removing mc questionDescription content: " + e.getMessage(), e);
	}
    }

    @Override
    public List<McOptionDTO> getOptionDtos(Long mcQueContentId) throws McApplicationException {
	try {
	    return mcOptionsContentDAO.getOptionDtos(mcQueContentId);
	} catch (DataAccessException e) {
	    throw new McApplicationException(
		    "Exception occured when lams is populating candidate answers dto" + e.getMessage(), e);
	}
    }

    @Override
    public McSession getMcSessionById(Long mcSessionId) throws McApplicationException {
	try {
	    return mcSessionDAO.getMcSessionById(mcSessionId);
	} catch (DataAccessException e) {
	    throw new McApplicationException(
		    "Exception occured when lams is retrieving by id mc session : " + e.getMessage(), e);
	}
    }

    @Override
    public void updateMc(McContent mc) throws McApplicationException {
	try {
	    mcContentDAO.updateMcContent(mc);
	} catch (DataAccessException e) {
	    throw new McApplicationException(
		    "Exception occured when lams is updating" + " the mc content: " + e.getMessage(), e);
	}
    }

    @Override
    public Object[] getMarkStatistics(McSession mcSession) {
	return mcUserDAO.getStatsMarksBySession(mcSession.getMcSessionId());
    }

    @Override
    public List<QbOption> findOptionsByQuestionUid(Long mcQueContentId) throws McApplicationException {
	try {
	    return mcOptionsContentDAO.findOptionsByQueId(mcQueContentId);
	} catch (DataAccessException e) {
	    throw new McApplicationException(
		    "Exception occured when lams is finding by que id" + " the mc options: " + e.getMessage(), e);
	}
    }

    @Override
    public McQueContent getQuestionByUid(Long uid) {
	if (uid == null) {
	    return null;
	}

	return mcQueContentDAO.findMcQuestionContentByUid(uid);
    }

    @Override
    public void updateQbOption(QbOption option) throws McApplicationException {
	try {
	    mcOptionsContentDAO.update(option);
	} catch (DataAccessException e) {
	    throw new McApplicationException(
		    "Exception occured when lams is updating" + " the mc options content: " + e.getMessage(), e);
	}
    }

    @Override
    public void changeUserAttemptMark(Long userAttemptUid, Integer newMark) {
	if (newMark == null) {
	    return;
	}

	McUsrAttempt userAttemptToUpdate = mcUsrAttemptDAO.getUserAttemptByUid(userAttemptUid);
	McQueUsr selectedUser = userAttemptToUpdate.getMcQueUsr();
	Long userUid = selectedUser.getUid();
	McSession mcSession = selectedUser.getMcSession();

	Integer oldMark = userAttemptToUpdate.getMark();
	int oldTotalMark = mcUsrAttemptDAO.getUserTotalMark(userUid);
	int totalMark = (oldMark == null) ? oldTotalMark + newMark : (oldTotalMark - oldMark) + newMark;

	List<McUsrAttempt> userAttempts = new ArrayList<>();
	McQueUsr groupLeader = mcSession.getGroupLeader();
	if (groupLeader != null) {
	    if (groupLeader.equals(selectedUser)) {
		// This is the group leader so update everyone in the group's mark
		userAttempts = mcUsrAttemptDAO.getUserAttemptsByQuestionSession(mcSession.getUid(),
			userAttemptToUpdate.getMcQueContent().getUid());
	    } else {
		String error = new StringBuilder(
			"Attempting to update the mark for a non-leader. Cannot update. Session ")
				.append(mcSession.getSession_name()).append(":").append(mcSession.getMcSessionId())
				.append(" user ").append(selectedUser.getUsername()).append(":")
				.append(selectedUser.getQueUsrId()).toString();
		logger.warn(error);
	    }
	} else {
	    userAttempts = new ArrayList<>();
	    userAttempts.add(userAttemptToUpdate);
	}

	for (McUsrAttempt attempt : userAttempts) {

	    attempt.setMark(newMark);
	    mcUsrAttemptDAO.saveMcUsrAttempt(attempt);

	    // update user's total mark
	    McQueUsr user = attempt.getMcQueUsr();
	    user.setLastAttemptTotalMark(totalMark);
	    updateMcQueUsr(user);

	    // propagate changes to Gradebook
	    toolService.updateActivityMark(new Double(totalMark), null, user.getQueUsrId().intValue(),
		    mcSession.getMcSessionId(), false);

	    // record mark change with audit service
	    Long toolContentId = null;
	    if (mcSession.getMcContent() != null) {
		toolContentId = mcSession.getMcContent().getMcContentId();
	    }
	    logEventService.logMarkChange(user.getQueUsrId(), user.getUsername(), toolContentId, "" + oldMark,
		    "" + totalMark);
	}
    }

    @Override
    public void recalculateUserAnswers(McContent content, Set<McQueContent> oldQuestions,
	    List<McQuestionDTO> questionDTOs) {
	// create list of modified questions
	List<McQuestionDTO> modifiedQuestions = new ArrayList<>();
<<<<<<< HEAD
	// create list of modified questionDescription marks
=======
	// create list of questions where only mark was modified
>>>>>>> 73fe8f45
	List<McQuestionDTO> modifiedQuestionsMarksOnly = new ArrayList<>();

	for (McQueContent oldQuestion : oldQuestions) {
	    for (McQuestionDTO questionDTO : questionDTOs) {
		if (oldQuestion.getUid().equals(questionDTO.getUid())) {

		    boolean isQuestionModified = false;
		    boolean isQuestionMarkModified = false;

		    // question name is different
		    if (!oldQuestion.getName().equals(questionDTO.getName())) {
			isQuestionModified = true;
		    }

		    // question description is different
		    if (!oldQuestion.getDescription().equals(questionDTO.getDescription())) {
			isQuestionModified = true;
		    }

		    // mark is different
		    if (!oldQuestion.getMark().equals(Integer.valueOf(questionDTO.getMark()))) {
			isQuestionMarkModified = true;
		    }

		    // options are different
		    List<QbOption> oldOptions = oldQuestion.getQbQuestion().getQbOptions();
		    List<McOptionDTO> optionDTOs = questionDTO.getOptionDtos();
		    for (QbOption oldOption : oldOptions) {
			for (McOptionDTO optionDTO : optionDTOs) {
			    if (oldOption.getUid().equals(optionDTO.getQbOptionUid())) {

				if (!StringUtils.equals(oldOption.getName(), optionDTO.getCandidateAnswer())
					|| (oldOption.isCorrect() != "Correct".equals(optionDTO.getCorrect()))) {
				    isQuestionModified = true;
				    break;
				}
			    }
			}
		    }

		    // a new option is added
		    if (oldOptions.size() != optionDTOs.size()) {
			isQuestionModified = true;
		    }

		    if (isQuestionModified) {
			modifiedQuestions.add(questionDTO);

		    } else if (isQuestionMarkModified) {
			modifiedQuestionsMarksOnly.add(questionDTO);
		    }
		}
	    }
	}

	Set<McSession> sessionList = content.getMcSessions();
	for (McSession session : sessionList) {
	    Long toolSessionId = session.getMcSessionId();
	    List<McQueUsr> sessionUsers = session.getMcQueUsers();

	    for (McQueUsr user : sessionUsers) {

		final int oldTotalMark = mcUsrAttemptDAO.getUserTotalMark(user.getUid());
		int newTotalMark = oldTotalMark;

		// get all finished user results
		List<McUsrAttempt> userAttempts = getFinalizedUserAttempts(user);
		Iterator<McUsrAttempt> iter = userAttempts.iterator();
		while (iter.hasNext()) {
		    McUsrAttempt userAttempt = iter.next();
		    McQueContent question = userAttempt.getMcQueContent();
		    Integer oldUserMark = userAttempt.getMark();

		    // [+] if the questionDescription mark is modified
		    for (McQuestionDTO modifiedQuestion : modifiedQuestionsMarksOnly) {
			if (question.getUid().equals(modifiedQuestion.getUid())) {
			    Integer newQuestionMark = Integer.valueOf(modifiedQuestion.getMark());
			    Integer oldQuestionMark = question.getMark();
			    Integer newActualMark = (userAttempt.getMark() * newQuestionMark) / oldQuestionMark;

			    // update questionDescription answer's mark
			    userAttempt.setMark(newActualMark);
			    mcUsrAttemptDAO.saveMcUsrAttempt(userAttempt);

			    newTotalMark += newActualMark - oldUserMark;

			    break;
			}
		    }

		    // [+] if the questionDescription is modified
		    for (McQuestionDTO modifiedQuestion : modifiedQuestions) {
			if (question.getUid().equals(modifiedQuestion.getUid())) {

			    //check whether user has selected correct answer, taking into account changes done to modifiedQuestion
			    boolean isAnswerCorrect = false;
			    McOptsContent selectedOption = userAttempt.getMcOptionsContent();
			    for (McOptionDTO modifiedOption : modifiedQuestion.getOptionDtos()) {
				if (selectedOption.getQbOption().getUid().equals(modifiedOption.getQbOptionUid())) {
				    isAnswerCorrect = "Correct".equals(modifiedOption.getCorrect());
				}
			    }

			    //recalculate mark
			    Integer newActualMark = isAnswerCorrect ? Integer.valueOf(modifiedQuestion.getMark()) : 0;
			    boolean passed = user.isMarkPassed(newActualMark);
			    userAttempt.setMark(newActualMark);
			    userAttempt.setPassed(passed);
			    userAttempt.setAttemptCorrect(isAnswerCorrect);
			    mcUsrAttemptDAO.saveMcUsrAttempt(userAttempt);

			    newTotalMark += newActualMark - oldUserMark;

			    break;
			}
		    }
		}

		// if the mark is changed, update user's lastAttemptTotalMark and also propagade it to the Gradebook
		if (newTotalMark != oldTotalMark) {
		    user.setLastAttemptTotalMark(newTotalMark);
		    updateMcQueUsr(user);
		    toolService.updateActivityMark(Double.valueOf(newTotalMark), null, user.getQueUsrId().intValue(),
			    toolSessionId, false);
		}

	    }
	}

    }

    @Override
    public byte[] prepareSessionDataSpreadsheet(McContent mcContent) throws IOException {

	Set<McQueContent> questions = mcContent.getMcQueContents();
	int maxOptionsInQuestion = 0;
	for (McQueContent question : questions) {
	    if (question.getQbQuestion().getQbOptions().size() > maxOptionsInQuestion) {
		maxOptionsInQuestion = question.getQbQuestion().getQbOptions().size();
	    }
	}

	int totalNumberOfUsers = 0;
	for (McSession session : mcContent.getMcSessions()) {
	    totalNumberOfUsers += session.getMcQueUsers().size();
	}

	List<McSessionMarkDTO> sessionMarkDTOs = this.buildGroupsMarkData(mcContent, true);

	// create an empty excel file
	HSSFWorkbook wb = new HSSFWorkbook();
	HSSFCellStyle greenColor = wb.createCellStyle();
	greenColor.setFillForegroundColor(IndexedColors.LIME.getIndex());
	greenColor.setFillPattern(FillPatternType.SOLID_FOREGROUND);
	Font whiteFont = wb.createFont();
	whiteFont.setColor(IndexedColors.WHITE.getIndex());
	whiteFont.setFontName(ExcelUtil.DEFAULT_FONT_NAME);
	greenColor.setFont(whiteFont);

	// ======================================================= Report by questionDescription IRA page
	// =======================================

	HSSFSheet sheet = wb.createSheet(messageService.getMessage("label.report.by.question"));

	HSSFRow row;
	HSSFCell cell;
	int rowCount = 0;

	row = sheet.createRow(rowCount++);
	int count = 0;
	cell = row.createCell(count++);
	cell.setCellValue(messageService.getMessage("label.question"));
	for (int optionCount = 0; optionCount < maxOptionsInQuestion; optionCount++) {
	    cell = row.createCell(count++);
	    cell.setCellValue(String.valueOf((char) (optionCount + 'A')));
	}
	cell = row.createCell(count++);
	cell.setCellValue(messageService.getMessage("label.not.available"));

	for (McQueContent question : questions) {

	    row = sheet.createRow(rowCount);
	    count = 0;

	    cell = row.createCell(count++);
	    cell.setCellValue(rowCount);
	    rowCount++;

	    int totalPercentage = 0;
<<<<<<< HEAD
	    for (QbOption option : question.getQbQuestion().getQbOptions()) {
		int optionAttemptCount = getAttemptsCountPerOption(option.getUid(), question.getUid());
=======
	    for (McOptsContent option : question.getMcOptionsContents()) {
		int optionAttemptCount = mcUsrAttemptDAO.getAttemptsCountPerOption(option.getUid());
>>>>>>> 73fe8f45
		cell = row.createCell(count++);
		int percentage = (optionAttemptCount * 100) / totalNumberOfUsers;
		cell.setCellValue(percentage + "%");
		totalPercentage += percentage;
		if (option.isCorrect()) {
		    cell.setCellStyle(greenColor);
		}
	    }
	    cell = row.createCell(maxOptionsInQuestion + 1);
	    cell.setCellValue((100 - totalPercentage) + "%");
	}

	rowCount++;
	row = sheet.createRow(rowCount++);
	cell = row.createCell(0);
	cell.setCellValue(messageService.getMessage("label.legend"));
	row = sheet.createRow(rowCount++);
	cell = row.createCell(0);
	cell.setCellValue(messageService.getMessage("label.denotes.correct.answer"));
	cell.setCellStyle(greenColor);
	cell = row.createCell(1);
	cell.setCellStyle(greenColor);
	cell = row.createCell(2);
	cell.setCellStyle(greenColor);

	// ======================================================= Report by student IRA page
	// =======================================

	sheet = wb.createSheet(messageService.getMessage("label.report.by.student"));
	rowCount = 0;

	row = sheet.createRow(rowCount++);
	count = 2;
	for (int questionCount = 1; questionCount <= questions.size(); questionCount++) {
	    cell = row.createCell(count++);
	    cell.setCellValue(messageService.getMessage("label.question") + questionCount);
	}
	cell = row.createCell(count++);
	cell.setCellValue(messageService.getMessage("label.total"));
	cell = row.createCell(count++);
	cell.setCellValue(messageService.getMessage("label.total") + " %");

	row = sheet.createRow(rowCount++);
	count = 1;
	ArrayList<String> correctAnswers = new ArrayList<>();
	cell = row.createCell(count++);
	cell.setCellValue(messageService.getMessage("label.correct.answer"));
	for (McQueContent question : questions) {

	    // find out the correct answer's sequential letter - A,B,C...
	    String correctAnswerLetter = "";
	    int answerCount = 1;
<<<<<<< HEAD
	    for (QbOption option : question.getQbQuestion().getQbOptions()) {
		if (option.isCorrect()) {
=======
	    for (McOptsContent option : question.getMcOptionsContents()) {
		if (option.isCorrectOption()) {
>>>>>>> 73fe8f45
		    correctAnswerLetter = String.valueOf((char) ((answerCount + 'A') - 1));
		    break;
		}
		answerCount++;
	    }
	    cell = row.createCell(count++);
	    cell.setCellValue(correctAnswerLetter);
	    correctAnswers.add(correctAnswerLetter);
	}

	row = sheet.createRow(rowCount++);
	count = 0;
	cell = row.createCell(count++);
	cell.setCellValue(messageService.getMessage("group.label"));
	cell = row.createCell(count++);
	cell.setCellValue(messageService.getMessage("label.learner"));

	ArrayList<Integer> totalPercentList = new ArrayList<>();
	int[] numberOfCorrectAnswersPerQuestion = new int[questions.size()];
	for (McSessionMarkDTO sessionMarkDTO : sessionMarkDTOs) {
	    Map<String, McUserMarkDTO> usersMarksMap = sessionMarkDTO.getUserMarks();

	    for (McUserMarkDTO userMark : usersMarksMap.values()) {
		row = sheet.createRow(rowCount++);
		count = 0;
		cell = row.createCell(count++);
		cell.setCellValue(sessionMarkDTO.getSessionName());

		cell = row.createCell(count++);
		cell.setCellValue(userMark.getFullName());

		String[] answeredOptions = userMark.getAnsweredOptions();
		int numberOfCorrectlyAnsweredByUser = 0;
		for (int i = 0; i < answeredOptions.length; i++) {
		    String answeredOption = answeredOptions[i];
		    cell = row.createCell(count++);
		    cell.setCellValue(answeredOption);
		    if (StringUtils.equals(answeredOption, correctAnswers.get(i))) {
			cell.setCellStyle(greenColor);
			numberOfCorrectlyAnsweredByUser++;
			numberOfCorrectAnswersPerQuestion[count - 3]++;
		    }
		}

		cell = row.createCell(count++);
		cell.setCellValue(new Long(userMark.getTotalMark()));

		int totalPercents = (numberOfCorrectlyAnsweredByUser * 100) / questions.size();
		totalPercentList.add(totalPercents);
		cell = row.createCell(count++);
		cell.setCellValue(totalPercents + "%");
	    }

	    rowCount++;
	}

	// ave
	row = sheet.createRow(rowCount++);
	count = 1;
	cell = row.createCell(count++);
	cell.setCellValue(messageService.getMessage("label.ave"));
	for (int numberOfCorrectAnswers : numberOfCorrectAnswersPerQuestion) {
	    cell = row.createCell(count++);
	    cell.setCellValue(((numberOfCorrectAnswers * 100) / totalPercentList.size()) + "%");
	}

	// class mean
	Integer[] totalPercents = totalPercentList.toArray(new Integer[0]);
	Arrays.sort(totalPercents);
	int sum = 0;
	for (int i = 0; i < totalPercents.length; i++) {
	    sum += totalPercents[i];
	}
	row = sheet.createRow(rowCount++);
	cell = row.createCell(1);
	cell.setCellValue(messageService.getMessage("label.class.mean"));
	if (totalPercents.length != 0) {
	    int classMean = sum / totalPercents.length;
	    cell = row.createCell(questions.size() + 3);
	    cell.setCellValue(classMean + "%");
	}

	// median
	row = sheet.createRow(rowCount++);
	cell = row.createCell(1);
	cell.setCellValue(messageService.getMessage("label.median"));
	if (totalPercents.length != 0) {
	    int median;
	    int middle = totalPercents.length / 2;
	    if ((totalPercents.length % 2) == 1) {
		median = totalPercents[middle];
	    } else {
		median = (int) ((totalPercents[middle - 1] + totalPercents[middle]) / 2.0);
	    }
	    cell = row.createCell(questions.size() + 3);
	    cell.setCellValue(median + "%");
	}

	row = sheet.createRow(rowCount++);
	cell = row.createCell(0);
	cell.setCellValue(messageService.getMessage("label.legend"));

	row = sheet.createRow(rowCount++);
	cell = row.createCell(0);
	cell.setCellValue(messageService.getMessage("label.denotes.correct.answer"));
	cell.setCellStyle(greenColor);
	cell = row.createCell(1);
	cell.setCellStyle(greenColor);
	cell = row.createCell(2);
	cell.setCellStyle(greenColor);

	// ======================================================= Marks page
	// =======================================

	sheet = wb.createSheet("Marks");

	rowCount = 0;
	count = 0;

	row = sheet.createRow(rowCount++);
	for (McQueContent question : questions) {
	    cell = row.createCell(2 + count++);
	    cell.setCellValue(messageService.getMessage("label.monitoring.downloadMarks.question.mark",
		    new Object[] { count, question.getMark() }));
	}

	for (McSessionMarkDTO sessionMarkDTO : sessionMarkDTOs) {
	    Map<String, McUserMarkDTO> usersMarksMap = sessionMarkDTO.getUserMarks();

	    String currentSessionName = sessionMarkDTO.getSessionName();

	    row = sheet.createRow(rowCount++);

	    cell = row.createCell(0);
	    cell.setCellValue(messageService.getMessage("group.label"));

	    cell = row.createCell(1);
	    cell.setCellValue(currentSessionName);
	    cell.setCellStyle(greenColor);

	    rowCount++;
	    count = 0;

	    row = sheet.createRow(rowCount++);

	    cell = row.createCell(count++);
	    cell.setCellValue(messageService.getMessage("label.learner"));

	    cell = row.createCell(count++);
	    cell.setCellValue(messageService.getMessage("label.monitoring.downloadMarks.username"));

	    cell = row.createCell(questions.size() + 2);
	    cell.setCellValue(messageService.getMessage("label.total"));

	    for (McUserMarkDTO userMark : usersMarksMap.values()) {
		row = sheet.createRow(rowCount++);
		count = 0;

		cell = row.createCell(count++);
		cell.setCellValue(userMark.getFullName());

		cell = row.createCell(count++);
		cell.setCellValue(userMark.getUserName());

		Integer[] marks = userMark.getMarks();
		for (int i = 0; i < marks.length; i++) {
		    cell = row.createCell(count++);
		    Integer mark = (marks[i] == null) ? 0 : marks[i];
		    cell.setCellValue(mark);
		}

		cell = row.createCell(count++);
		cell.setCellValue(userMark.getTotalMark());
	    }

	    rowCount++;

	}

	ByteArrayOutputStream bos = new ByteArrayOutputStream();
	wb.write(bos);

	byte[] data = bos.toByteArray();

	return data;
    }

    @Override
    public void copyToolContent(Long fromContentId, Long toContentId) {

	if (fromContentId == null) {
	    logger.warn("fromContentId is null.");
	    long defaultContentId = getToolDefaultContentIdBySignature(McAppConstants.TOOL_SIGNATURE);
	    fromContentId = new Long(defaultContentId);
	}

	if (toContentId == null) {
	    logger.error("throwing ToolException: toContentId is null");
	    throw new ToolException("toContentId is missing");
	}

	McContent fromContent = mcContentDAO.findMcContentById(fromContentId);

	if (fromContent == null) {
	    logger.warn("fromContent is null.");
	    long defaultContentId = getToolDefaultContentIdBySignature(McAppConstants.TOOL_SIGNATURE);
	    fromContent = mcContentDAO.findMcContentById(defaultContentId);
	}

	McContent toContent = McContent.newInstance(fromContent, toContentId);
	if (toContent == null) {
	    logger.error("throwing ToolException: WARNING!, retrieved toContent is null.");
	    throw new ToolException("WARNING! Fail to create toContent. Can't continue!");
	} else {
	    mcContentDAO.saveMcContent(toContent);
	}
    }

    @SuppressWarnings("unchecked")
    @Override
    public void removeToolContent(Long toolContentId) throws ToolException {
	McContent mcContent = mcContentDAO.findMcContentById(toolContentId);
	if (mcContent == null) {
	    logger.warn("Can not remove the tool content as it does not exist, ID: " + toolContentId);
	    return;
	}

	for (McSession session : mcContent.getMcSessions()) {
	    List<NotebookEntry> entries = coreNotebookService.getEntry(session.getMcSessionId(),
		    CoreNotebookConstants.NOTEBOOK_TOOL, McAppConstants.TOOL_SIGNATURE);
	    for (NotebookEntry entry : entries) {
		coreNotebookService.deleteEntry(entry);
	    }
	}

	mcContentDAO.delete(mcContent);
    }

    @Override
    public void resetDefineLater(Long toolContentId) throws DataMissingException, ToolException {
	McContent mcContent = getMcContent(toolContentId);
	if (mcContent == null) {
	    throw new DataMissingException("mcContent is missing");
	}
	mcContent.setDefineLater(false);
	mcContentDAO.saveMcContent(mcContent);
    }

    @Override
    @SuppressWarnings("unchecked")
    public void removeLearnerContent(Long toolContentId, Integer userId) throws ToolException {
	if (logger.isDebugEnabled()) {
	    logger.debug(
		    "Removing Multiple Choice attempts for user ID " + userId + " and toolContentId " + toolContentId);
	}

	McContent content = mcContentDAO.findMcContentById(toolContentId);
	if (content != null) {
	    for (McSession session : content.getMcSessions()) {
		McQueUsr user = mcUserDAO.getMcUserBySession(userId.longValue(), session.getUid());
		if (user != null) {
		    mcUsrAttemptDAO.removeAllUserAttempts(user.getUid());

		    NotebookEntry entry = getEntry(session.getMcSessionId(), CoreNotebookConstants.NOTEBOOK_TOOL,
			    McAppConstants.TOOL_SIGNATURE, userId);
		    if (entry != null) {
			mcContentDAO.delete(entry);
		    }

		    if ((session.getGroupLeader() != null) && session.getGroupLeader().getUid().equals(user.getUid())) {
			session.setGroupLeader(null);
		    }

		    mcUserDAO.removeMcUser(user);
		    toolService.removeActivityMark(userId, session.getMcSessionId());
		}
	    }
	}
    }

    @Override
    public void exportToolContent(Long toolContentId, String rootPath) throws DataMissingException, ToolException {
	McContent toolContentObj = mcContentDAO.findMcContentById(toolContentId);
	if (toolContentObj == null) {
	    long defaultContentId = getToolDefaultContentIdBySignature(McAppConstants.TOOL_SIGNATURE);
	    toolContentObj = mcContentDAO.findMcContentById(defaultContentId);
	}
	if (toolContentObj == null) {
	    throw new DataMissingException("Unable to find default content for the multiple choice tool");
	}

	try {
	    // set ToolContentHandler as null to avoid copy file node in repository again.
	    toolContentObj = McContent.newInstance(toolContentObj, toolContentId);
	    toolContentObj.setMcSessions(null);
	    exportContentService.exportToolContent(toolContentId, toolContentObj, mcToolContentHandler, rootPath);
	} catch (ExportToolContentException e) {
	    throw new ToolException(e);
	}
    }

    @Override
    public void importToolContent(Long toolContentId, Integer newUserUid, String toolContentPath, String fromVersion,
	    String toVersion) throws ToolException {
	try {
	    // register version filter class
	    exportContentService.registerImportVersionFilterClass(McImportContentVersionFilter.class);

	    Object toolPOJO = exportContentService.importToolContent(toolContentPath, mcToolContentHandler, fromVersion,
		    toVersion);
	    if (!(toolPOJO instanceof McContent)) {
		throw new ImportToolContentException(
			"Import MC tool content failed. Deserialized object is " + toolPOJO);
	    }
	    McContent toolContentObj = (McContent) toolPOJO;

	    // reset it to new toolContentId
	    toolContentObj.setMcContentId(toolContentId);
	    toolContentObj.setCreatedBy(newUserUid);
	    mcContentDAO.saveMcContent(toolContentObj);
	} catch (ImportToolContentException e) {
	    throw new ToolException(e);
	}
    }

    @Override
    public SortedMap<String, ToolOutputDefinition> getToolOutputDefinitions(Long toolContentId, int definitionType)
	    throws ToolException {
	McContent content = getMcContent(toolContentId);
	if (content == null) {
	    long defaultToolContentId = getToolDefaultContentIdBySignature(McAppConstants.TOOL_SIGNATURE);
	    content = getMcContent(defaultToolContentId);
	}
	return mcOutputFactory.getToolOutputDefinitions(content, definitionType);
    }

    @Override
    public String getToolContentTitle(Long toolContentId) {
	return mcContentDAO.findMcContentById(toolContentId).getTitle();
    }

    @Override
    public boolean isContentEdited(Long toolContentId) {
	return mcContentDAO.findMcContentById(toolContentId).isDefineLater();
    }

    @Override
    public boolean isReadOnly(Long toolContentId) {
	McContent content = mcContentDAO.findMcContentById(toolContentId);
	for (McSession session : content.getMcSessions()) {
	    if (!session.getMcQueUsers().isEmpty()) {
		return true;
	    }
	}

	return false;
    }

    /**
     * it is possible that the tool session id already exists in the tool sessions table as the users from the same
     * session are involved. existsSession(long toolSessionId)
     *
     * @param toolSessionId
     * @return boolean
     */
    @Override
    public boolean existsSession(Long toolSessionId) {
	McSession mcSession = getMcSessionById(toolSessionId);
	return mcSession != null;
    }

    @Override
    public void createToolSession(Long toolSessionId, String toolSessionName, Long toolContentId) throws ToolException {

	if (toolSessionId == null) {
	    logger.error("toolSessionId is null");
	    throw new ToolException("toolSessionId is missing");
	}

	McContent mcContent = mcContentDAO.findMcContentById(toolContentId);

	// create a new a new tool session if it does not already exist in the tool session table
	if (!existsSession(toolSessionId)) {
	    try {
		McSession mcSession = new McSession(toolSessionId, new Date(System.currentTimeMillis()),
			McSession.INCOMPLETE, toolSessionName, mcContent, new ArrayList<McQueUsr>());

		mcSessionDAO.saveMcSession(mcSession);

	    } catch (Exception e) {
		logger.error("Error creating new toolsession in the db");
		throw new ToolException("Error creating new toolsession in the db: " + e);
	    }
	}
    }

    @Override
    public void removeToolSession(Long toolSessionId) throws DataMissingException, ToolException {
	if (toolSessionId == null) {
	    logger.error("toolSessionId is null");
	    throw new DataMissingException("toolSessionId is missing");
	}

	McSession mcSession = null;
	try {
	    mcSession = getMcSessionById(toolSessionId);
	} catch (McApplicationException e) {
	    throw new DataMissingException("error retrieving mcSession: " + e);
	} catch (Exception e) {
	    throw new ToolException("error retrieving mcSession: " + e);
	}

	if (mcSession == null) {
	    logger.error("mcSession is null");
	    throw new DataMissingException("mcSession is missing");
	}

	try {
	    mcSessionDAO.removeMcSession(mcSession);
	    logger.debug("mcSession " + mcSession + " has been deleted successfully.");
	} catch (McApplicationException e) {
	    throw new ToolException("error deleting mcSession:" + e);
	}
    }

    @Override
    public String leaveToolSession(Long toolSessionId, Long learnerId) throws DataMissingException, ToolException {

	if (toolService == null) {
	    return "dummyNextUrl";
	}

	if (learnerId == null) {
	    logger.error("learnerId is null");
	    throw new DataMissingException("learnerId is missing");
	}

	if (toolSessionId == null) {
	    logger.error("toolSessionId is null");
	    throw new DataMissingException("toolSessionId is missing");
	}

	McSession mcSession = null;
	try {
	    mcSession = getMcSessionById(toolSessionId);
	} catch (McApplicationException e) {
	    throw new DataMissingException("error retrieving mcSession: " + e);
	} catch (Exception e) {
	    throw new ToolException("error retrieving mcSession: " + e);
	}
	mcSession.setSessionStatus(McAppConstants.COMPLETED);
	mcSessionDAO.updateMcSession(mcSession);

	String nextUrl = toolService.completeToolSession(toolSessionId, learnerId);
	if (nextUrl == null) {
	    logger.error("nextUrl is null");
	    throw new ToolException("nextUrl is null");
	}
	return nextUrl;
    }

    @Override
    public ToolSessionExportOutputData exportToolSession(Long toolSessionId)
	    throws DataMissingException, ToolException {
	throw new ToolException("not yet implemented");
    }

    @Override
    public ToolSessionExportOutputData exportToolSession(List toolSessionIds)
	    throws DataMissingException, ToolException {
	throw new ToolException("not yet implemented");

    }

    @Override
    public SortedMap<String, ToolOutput> getToolOutput(List<String> names, Long toolSessionId, Long learnerId) {
	return mcOutputFactory.getToolOutput(names, this, toolSessionId, learnerId);
    }

    @Override
    public ToolOutput getToolOutput(String name, Long toolSessionId, Long learnerId) {
	return mcOutputFactory.getToolOutput(name, this, toolSessionId, learnerId);
    }

    @Override
    public List<ToolOutput> getToolOutputs(String name, Long toolContentId) {
	return mcOutputFactory.getToolOutputs(name, this, toolContentId);
    }

    @Override
    public List<ConfidenceLevelDTO> getConfidenceLevels(Long toolSessionId) {
	List<ConfidenceLevelDTO> confidenceLevelDtos = new ArrayList<>();
	if (toolSessionId == null) {
	    return confidenceLevelDtos;
	}

	McContent content = getMcSessionById(toolSessionId).getMcContent();

	//in case McContent is leader aware return all leaders confidences, otherwise - confidences from the users from the same group as requestor
	List<Object[]> userAttemptsAndPortraits = content.isUseSelectLeaderToolOuput()
		? mcUsrAttemptDAO.getLeadersFinalizedAttemptsByContentId(content.getMcContentId())
		: mcUsrAttemptDAO.getFinalizedAttemptsBySessionId(toolSessionId);

	for (Object[] userAttemptAndPortraitIter : userAttemptsAndPortraits) {
	    McUsrAttempt userAttempt = (McUsrAttempt) userAttemptAndPortraitIter[0];
	    Long portraitUuid = userAttemptAndPortraitIter[1] == null ? null
		    : ((Number) userAttemptAndPortraitIter[1]).longValue();
	    McQueUsr user = userAttempt.getMcQueUsr();

	    //fill in question and option uids
	    ConfidenceLevelDTO confidenceLevelDto = new ConfidenceLevelDTO();
	    confidenceLevelDto.setUserId(user.getQueUsrId().intValue());
	    String userName = StringUtils.isBlank(user.getFullname()) ? user.getUsername() : user.getFullname();
	    confidenceLevelDto.setUserName(userName);
	    confidenceLevelDto.setPortraitUuid(portraitUuid);
	    confidenceLevelDto.setLevel(userAttempt.getConfidenceLevel());
	    QbQuestion qbQuestion = userAttempt.getMcQueContent().getQbQuestion();
	    confidenceLevelDto.setQbQuestionUid(qbQuestion.getUid());
	    confidenceLevelDto.setQbOptionUid(userAttempt.getQbOption().getUid());

	    confidenceLevelDtos.add(confidenceLevelDto);
	}

	return confidenceLevelDtos;
    }

    @Override
    public void forceCompleteUser(Long toolSessionId, User user) {
	Long userId = user.getUserId().longValue();

	McSession session = getMcSessionById(toolSessionId);
	if ((session == null) || (session.getMcContent() == null)) {
	    return;
	}
	McContent content = session.getMcContent();

	// copy answers only in case leader aware feature is ON
	if (content.isUseSelectLeaderToolOuput()) {

	    McQueUsr mcUser = getMcUserBySession(userId, session.getUid());
	    // create user if he hasn't accessed this activity yet
	    if (mcUser == null) {

		String userName = user.getLogin();
		String fullName = user.getFirstName() + " " + user.getLastName();
		mcUser = new McQueUsr(userId, userName, fullName, session);
		mcUserDAO.saveMcUser(mcUser);
	    }

	    McQueUsr groupLeader = session.getGroupLeader();

	    // check if leader has submitted answers
	    if ((groupLeader != null) && groupLeader.isResponseFinalised()) {

		// we need to make sure specified user has the same scratches as a leader
		copyAnswersFromLeader(mcUser, groupLeader);
	    }

	}

    }

    @Override
    public Tool getToolBySignature(String toolSignature) throws McApplicationException {
	Tool tool = toolService.getToolBySignature(toolSignature);
	return tool;
    }

    @Override
    public long getToolDefaultContentIdBySignature(String toolSignature) {
	long contentId = 0;
	contentId = toolService.getToolDefaultContentIdBySignature(toolSignature);
	return contentId;
    }

    @Override
    public boolean isGroupedActivity(long toolContentID) {
	return toolService.isGroupedActivity(toolContentID);
    }

    @Override
    public void auditLogStartEditingActivityInMonitor(long toolContentID) {
	toolService.auditLogStartEditingActivityInMonitor(toolContentID);
    }

    @Override
    public boolean isLastActivity(Long toolSessionId) {
	return toolService.isLastActivity(toolSessionId);
    }

    @Override
    public String getActivityEvaluation(Long toolContentId) {
	return toolService.getActivityEvaluation(toolContentId);
    }

    @Override
    public void setActivityEvaluation(Long toolContentId, String toolOutputDefinition) {
	toolService.setActivityEvaluation(toolContentId, toolOutputDefinition);
    }

    /**
     * @param mcContentDAO
     *            The mcContentDAO to set.
     */
    public void setMcContentDAO(IMcContentDAO mcContentDAO) {
	this.mcContentDAO = mcContentDAO;
    }

    /**
     * @param mcOptionsContentDAO
     *            The mcOptionsContentDAO to set.
     */
    public void setMcOptionsContentDAO(IMcOptionsContentDAO mcOptionsContentDAO) {
	this.mcOptionsContentDAO = mcOptionsContentDAO;
    }

    /**
     * @param mcQueContentDAO
     *            The mcQueContentDAO to set.
     */
    public void setMcQueContentDAO(IMcQueContentDAO mcQueContentDAO) {
	this.mcQueContentDAO = mcQueContentDAO;
    }

    /**
     * @param mcSessionDAO
     *            The mcSessionDAO to set.
     */
    public void setMcSessionDAO(IMcSessionDAO mcSessionDAO) {
	this.mcSessionDAO = mcSessionDAO;
    }

    /**
     * @param mcUserDAO
     *            The mcUserDAO to set.
     */
    public void setMcUserDAO(IMcUserDAO mcUserDAO) {
	this.mcUserDAO = mcUserDAO;
    }

    /**
     * @param mcUsrAttemptDAO
     *            The mcUsrAttemptDAO to set.
     */
    public void setMcUsrAttemptDAO(IMcUsrAttemptDAO mcUsrAttemptDAO) {
	this.mcUsrAttemptDAO = mcUsrAttemptDAO;
    }

    public void setUserManagementService(IUserManagementService userManagementService) {
	this.userManagementService = userManagementService;
    }

    public void setToolService(ILamsToolService toolService) {
	this.toolService = toolService;
    }

    /**
     * @param mcToolContentHandler
     *            The mcToolContentHandler to set.
     */
    public void setMcToolContentHandler(IToolContentHandler mcToolContentHandler) {
	this.mcToolContentHandler = mcToolContentHandler;
    }

    public void setExportContentService(IExportToolContentService exportContentService) {
	this.exportContentService = exportContentService;
    }

    public void setMcOutputFactory(MCOutputFactory mcOutputFactory) {
	this.mcOutputFactory = mcOutputFactory;
    }

    @Override
    public List<ReflectionDTO> getReflectionList(McContent mcContent, Long userID) {
	List<ReflectionDTO> reflectionsContainerDTO = new LinkedList<>();
	for (McSession mcSession : mcContent.getMcSessions()) {
<<<<<<< HEAD
	    for (McQueUsr user : mcSession.getMcQueUsers()) {
=======
	    for (McQueUsr user : (Set<McQueUsr>) mcSession.getMcQueUsers()) {
>>>>>>> 73fe8f45
		// if all users mode or single user mode and found right user
		if (userID == null || user.getQueUsrId().equals(userID)) {
		    NotebookEntry notebookEntry = this.getEntry(mcSession.getMcSessionId(),
			    CoreNotebookConstants.NOTEBOOK_TOOL, McAppConstants.TOOL_SIGNATURE,
			    new Integer(user.getQueUsrId().toString()));

		    if (notebookEntry != null) {
			ReflectionDTO reflectionDTO = new ReflectionDTO(user, mcSession.getMcSessionId().toString(),
				notebookEntry);
			reflectionsContainerDTO.add(reflectionDTO);
		    }
		}
	    }
	}
	return reflectionsContainerDTO;
    }

    @Override
    public Long createNotebookEntry(Long id, Integer idType, String signature, Integer userID, String entry) {
	return coreNotebookService.createNotebookEntry(id, idType, signature, userID, "", entry);
    }

    @Override
    public NotebookEntry getEntry(Long id, Integer idType, String signature, Integer userID) {

	List<NotebookEntry> list = coreNotebookService.getEntry(id, idType, signature, userID);
	if ((list == null) || list.isEmpty()) {
	    return null;
	} else {
	    return list.get(0);
	}
    }

    @Override
    public void updateEntry(NotebookEntry notebookEntry) {
	coreNotebookService.updateEntry(notebookEntry);
    }

    /**
     * @return Returns the coreNotebookService.
     */
    public ICoreNotebookService getCoreNotebookService() {
	return coreNotebookService;
    }

    /**
     * @param coreNotebookService
     *            The coreNotebookService to set.
     */
    public void setCoreNotebookService(ICoreNotebookService coreNotebookService) {
	this.coreNotebookService = coreNotebookService;
    }

    /**
     * @return Returns the logEventService.
     */
    public ILogEventService getLogEventService() {
	return logEventService;
    }

    /**
     * @param logEventService
     *            The logEventService to set.
     */
    public void setLogEventService(ILogEventService logEventService) {
	this.logEventService = logEventService;
    }

    /**
     * @return Returns the MessageService.
     */
    public MessageService getMessageService() {
	return messageService;
    }

    /**
     * @param messageService
     *            The MessageService to set.
     */
    public void setMessageService(MessageService messageService) {
	this.messageService = messageService;
    }

    public void setQbService(IQbService qbService) {
	this.qbService = qbService;
    }

    @Override
    public Class[] getSupportedToolOutputDefinitionClasses(int definitionType) {
	return mcOutputFactory.getSupportedDefinitionClasses(definitionType);
    }

    @Override
    public ToolCompletionStatus getCompletionStatus(Long learnerId, Long toolSessionId) {
	McSession session = getMcSessionById(toolSessionId);
	McQueUsr learner = mcUserDAO.getMcUserBySession(learnerId, session.getUid());
	if (learner == null) {
	    return new ToolCompletionStatus(ToolCompletionStatus.ACTIVITY_NOT_ATTEMPTED, null, null);
	}

	Date startDate = null;
	Date endDate = null;
	List<McUsrAttempt> attempts = getFinalizedUserAttempts(learner);
	for (McUsrAttempt item : attempts) {
	    Date newDate = item.getAttemptTime();
	    if (newDate != null) {
		if (startDate == null || newDate.before(startDate)) {
		    startDate = newDate;
		}
		if (endDate == null || newDate.after(endDate)) {
		    endDate = newDate;
		}
	    }
	}

	if (learner.isResponseFinalised()) {
	    return new ToolCompletionStatus(ToolCompletionStatus.ACTIVITY_COMPLETED, startDate, endDate);
	} else {
	    return new ToolCompletionStatus(ToolCompletionStatus.ACTIVITY_ATTEMPTED, startDate, null);
	}
    }

    @Override
    public LeaderResultsDTO getLeaderResultsDTOForLeaders(Long contentId) {
	LeaderResultsDTO newDto = new LeaderResultsDTO(contentId);
	Object[] markStats = mcUserDAO.getStatsMarksForLeaders(contentId);
	if (markStats != null) {
	    newDto.setMinMark(
		    markStats[0] != null ? NumberUtil.formatLocalisedNumber((Float) markStats[0], (Locale) null, 2)
			    : "0.00");
	    newDto.setAvgMark(
		    markStats[1] != null ? NumberUtil.formatLocalisedNumber((Float) markStats[1], (Locale) null, 2)
			    : "0.00");
	    newDto.setMaxMark(
		    markStats[2] != null ? NumberUtil.formatLocalisedNumber((Float) markStats[2], (Locale) null, 2)
			    : "0.00");
	    newDto.setNumberGroupsLeaderFinished((Integer) markStats[3]);
	}
	return newDto;
    }

    @SuppressWarnings("unchecked")
    @Override
    public List<SessionDTO> getSessionDtos(Long contentId, boolean includeStatistics) {
	List<SessionDTO> sessionDtos = new ArrayList<>();

	McContent mcContent = getMcContent(contentId);
	if (mcContent != null) {
	    Set<McSession> sessions = new TreeSet<>(new McSessionComparator());
	    sessions.addAll(mcContent.getMcSessions());
	    for (McSession session : sessions) {
		SessionDTO sessionDto = new SessionDTO();
		sessionDto.setSessionId(session.getMcSessionId());
		sessionDto.setSessionName(session.getSession_name());
		//for statistics tab
		if (includeStatistics) {
		    int countUsers = mcUserDAO.getCountPagedUsersBySession(session.getMcSessionId(), "");
		    sessionDto.setNumberLearners(countUsers);
		    Object[] markStats = mcUserDAO.getStatsMarksBySession(session.getMcSessionId());
		    if (markStats != null) {
			sessionDto.setMinMark(markStats[0] != null
				? NumberUtil.formatLocalisedNumber((Float) markStats[0], (Locale) null, 2)
				: "0.00");
			sessionDto.setAvgMark(markStats[1] != null
				? NumberUtil.formatLocalisedNumber((Float) markStats[1], (Locale) null, 2)
				: "0.00");
			sessionDto.setMaxMark(markStats[2] != null
				? NumberUtil.formatLocalisedNumber((Float) markStats[2], (Locale) null, 2)
				: "0.00");
		    }
		}

		sessionDtos.add(sessionDto);
	    }
	}
	return sessionDtos;
    }

    @Override
    public List<Number> getMarksArray(Long sessionId) {
	return mcUserDAO.getRawUserMarksBySession(sessionId);
    }

    @Override
    public List<Number> getMarksArrayForLeaders(Long toolContentId) {
	return mcUserDAO.getRawLeaderMarksByToolContentId(toolContentId);
    }

    // ****************** REST methods *************************

    /**
     * Rest call to create a new Multiple Choice content. Required fields in toolContentJSON: "title", "instructions",
     * "questions". The questions entry should be ArrayNode containing JSON objects, which in turn must contain
     * "questionText", "displayOrder" (Integer) and a ArrayNode "answers". The answers entry should be ArrayNode
     * containing JSON objects, which in turn must contain "answerText", "displayOrder" (Integer), "correct" (Boolean).
     *
     * Retries are controlled by lockWhenFinished, which defaults to true (no retries).
     */
    @SuppressWarnings("unchecked")
    @Override
    public void createRestToolContent(Integer userID, Long toolContentID, ObjectNode toolContentJSON) {

	McContent mcq = new McContent();
	Date updateDate = new Date();

	mcq.setCreationDate(updateDate);
	mcq.setUpdateDate(updateDate);
	mcq.setCreatedBy(userID.longValue());
	mcq.setDefineLater(false);

	mcq.setMcContentId(toolContentID);
	mcq.setTitle(JsonUtil.optString(toolContentJSON, RestTags.TITLE));
	mcq.setInstructions(JsonUtil.optString(toolContentJSON, RestTags.INSTRUCTIONS));

	mcq.setRetries(JsonUtil.optBoolean(toolContentJSON, "allowRetries", Boolean.FALSE));
	mcq.setUseSelectLeaderToolOuput(
		JsonUtil.optBoolean(toolContentJSON, RestTags.USE_SELECT_LEADER_TOOL_OUTPUT, Boolean.FALSE));
	mcq.setReflect(JsonUtil.optBoolean(toolContentJSON, RestTags.REFLECT_ON_ACTIVITY, Boolean.FALSE));
	mcq.setReflectionSubject(JsonUtil.optString(toolContentJSON, RestTags.REFLECT_INSTRUCTIONS, ""));
	mcq.setQuestionsSequenced(JsonUtil.optBoolean(toolContentJSON, "questionsSequenced", Boolean.FALSE));
	mcq.setRandomize(JsonUtil.optBoolean(toolContentJSON, "randomize", Boolean.FALSE));
	mcq.setShowReport(JsonUtil.optBoolean(toolContentJSON, "showReport", Boolean.FALSE));
	mcq.setDisplayAnswers(JsonUtil.optBoolean(toolContentJSON, "displayAnswers", Boolean.FALSE));
	mcq.setDisplayFeedbackOnly(JsonUtil.optBoolean(toolContentJSON, "displayFeedbackOnly", Boolean.FALSE));
	mcq.setShowMarks(JsonUtil.optBoolean(toolContentJSON, "showMarks", Boolean.FALSE));
	mcq.setPrefixAnswersWithLetters(JsonUtil.optBoolean(toolContentJSON, "prefixAnswersWithLetters", Boolean.TRUE));
	mcq.setPassMark(JsonUtil.optInt(toolContentJSON, "passMark", 0));
	mcq.setEnableConfidenceLevels(
		JsonUtil.optBoolean(toolContentJSON, RestTags.ENABLE_CONFIDENCE_LEVELS, Boolean.FALSE));
	// submissionDeadline is set in monitoring

	createMc(mcq);

	// Questions
	ArrayNode questions = JsonUtil.optArray(toolContentJSON, RestTags.QUESTIONS);
	for (JsonNode questionData : questions) {
	    QbQuestion qbQuestion = new QbQuestion();
	    qbQuestion.setType(QbQuestion.TYPE_MULTIPLE_CHOICE);
	    qbQuestion.setName(JsonUtil.optString(questionData, RestTags.QUESTION_TEXT));
	    qbQuestion.setMaxMark(1);
	    McQueContent question = new McQueContent(qbQuestion, JsonUtil.optInt(questionData, RestTags.DISPLAY_ORDER),
		    mcq);

	    ArrayNode optionsData = JsonUtil.optArray(questionData, RestTags.ANSWERS);
	    for (JsonNode optionData : optionsData) {
		QbOption qbOption = new QbOption();
		qbOption.setName(JsonUtil.optString(optionData, RestTags.ANSWER_TEXT));
		qbOption.setCorrect(JsonUtil.optBoolean(optionData, RestTags.CORRECT));
		qbOption.setDisplayOrder(JsonUtil.optInt(optionData, RestTags.DISPLAY_ORDER));
		question.getQbQuestion().getQbOptions().add(qbOption);
	    }
	    saveOrUpdateMcQueContent(question);
	}

    }

    @Override
    public int isQbQuestionModified(McQuestionDTO questionDTO) {
	String name = questionDTO.getName();

	// skip empty questions
	if (name.isEmpty()) {
	    return IQbService.QUESTION_MODIFIED_NONE;
	}
	QbQuestion baseLine = questionDTO.getQbQuestionUid() == null ? null
		: (QbQuestion) mcQueContentDAO.find(QbQuestion.class, questionDTO.getQbQuestionUid());
	if (baseLine == null) {
	    return IQbService.QUESTION_MODIFIED_ID_BUMP;
	}

	releaseQbQuestionFromCache(baseLine);
	// make a clone to check if data changed
	QbQuestion modifiedQuestion = baseLine.clone();
	releaseQbQuestionFromCache(modifiedQuestion);

	String currentMark = questionDTO.getMark();
	/* set the default mark in case it is not provided */
	if (currentMark == null) {
	    currentMark = "1";
	}

	// set clone's data to current values
	modifiedQuestion.setName(name);
	modifiedQuestion.setDescription(questionDTO.getDescription());
	modifiedQuestion.setMaxMark(Integer.valueOf(currentMark));
	modifiedQuestion.setFeedback(questionDTO.getFeedback());

	List<McOptionDTO> optionDTOs = questionDTO.getOptionDtos();
	boolean isModified = !baseLine.equals(modifiedQuestion)
		|| optionDTOs.size() != modifiedQuestion.getQbOptions().size();
	if (isModified) {
	    return IQbService.QUESTION_MODIFIED_VERSION_BUMP;
	}
	// check if options changed
	for (int i = 0; i < optionDTOs.size(); i++) {
	    McOptionDTO optionDTO = optionDTOs.get(i);
	    String optionText = optionDTO.getCandidateAnswer();
	    boolean isCorrectOption = "Correct".equals(optionDTO.getCorrect());

	    //find persisted option if it exists
	    for (QbOption qbOption : modifiedQuestion.getQbOptions()) {
		if (optionDTO.getQbOptionUid().equals(qbOption.getUid())) {
		    qbOption.setCorrect(isCorrectOption);
		    qbOption.setName(optionText);
		    qbOption.setDisplayOrder(i + 1);
		    break;
		}
	    }
	}
	// run check again, this time with modified options
	return !baseLine.equals(modifiedQuestion) ? IQbService.QUESTION_MODIFIED_VERSION_BUMP
		: IQbService.QUESTION_MODIFIED_NONE;
    }

    private void releaseQbQuestionFromCache(QbQuestion qbQuestion) {
	mcQueContentDAO.releaseFromCache(qbQuestion);
	for (QbOption option : qbQuestion.getQbOptions()) {
	    mcQueContentDAO.releaseFromCache(option);
	}
    }
}<|MERGE_RESOLUTION|>--- conflicted
+++ resolved
@@ -336,18 +336,12 @@
 	    }
 
 	    // persist candidate answers
-<<<<<<< HEAD
 	    List<QbOption> oldOptions = question.getQbQuestion().getQbOptions();
 	    List<QbOption> newOptions = new ArrayList<>();
-=======
-	    List<McOptionDTO> optionDTOs = questionDTO.getOptionDtos();
-	    Set<McOptsContent> oldOptions = question.getMcOptionsContents();
-	    Set<McOptsContent> newOptions = new HashSet<>();
-	    Set<Long> wantedUids = new HashSet<>();
->>>>>>> 73fe8f45
 	    int displayOrderOption = 1;
 	    Set<QbOption> qbOptionsToRemove = new HashSet<>(qbQuestion.getQbOptions());
 	    List<McOptionDTO> optionDTOs = questionDTO.getOptionDtos();
+
 	    for (McOptionDTO optionDTO : optionDTOs) {
 
 		String optionText = optionDTO.getCandidateAnswer();
@@ -380,19 +374,12 @@
 
 		// QB option data is set here
 		option.setDisplayOrder(displayOrderOption);
-<<<<<<< HEAD
 		option.setCorrect(isCorrectOption);
 		option.setName(optionText);
-=======
-		option.setCorrectOption(isCorrectOption);
-		option.setMcQueOptionText(optionText);
-		option.setMcQueContent(question);
->>>>>>> 73fe8f45
 
 		newOptions.add(option);
 		displayOrderOption++;
 	    }
-<<<<<<< HEAD
 	    qbQuestion.getQbOptions().clear();
 	    qbQuestion.getQbOptions().addAll(newOptions);
 
@@ -406,11 +393,6 @@
 	    }
 
 	    // updating the existing questionDescription content
-=======
-	    question.setMcOptionsContents(newOptions);
-
-	    // updating the existing question content
->>>>>>> 73fe8f45
 	    saveOrUpdateMcQueContent(question);
 
 	}
@@ -568,7 +550,6 @@
 
 	for (McQueContent question : questions) {
 	    AnswerDTO answerDto = new AnswerDTO();
-<<<<<<< HEAD
 	    List<QbOption> qbOptions = question.getQbQuestion().getQbOptions();
 	    List<McOptsContent> mcOptsContentList = new ArrayList<>();
 
@@ -582,16 +563,6 @@
 		McOptsContent option = new McOptsContent();
 		option.setQbOption(qbOption);
 		mcOptsContentList.add(option);
-=======
-	    Set<McOptsContent> optionSet = question.getMcOptionsContents();
-	    List<McOptsContent> optionList = new LinkedList<>(optionSet);
-
-	    boolean randomize = mcContent.isRandomize();
-	    if (randomize) {
-		ArrayList<McOptsContent> shuffledList = new ArrayList<>(optionList);
-		Collections.shuffle(shuffledList);
-		optionList = new LinkedList<>(shuffledList);
->>>>>>> 73fe8f45
 	    }
 
 	    answerDto.setQuestionName(question.getName());
@@ -694,13 +665,8 @@
 			    // find out the answered option's sequential letter - A,B,C...
 			    String answeredOptionLetter = "";
 			    int optionCount = 1;
-<<<<<<< HEAD
 			    for (QbOption option : attempt.getMcQueContent().getQbQuestion().getQbOptions()) {
 				if (attempt.getQbOption().getUid().equals(option.getUid())) {
-=======
-			    for (McOptsContent option : attempt.getMcQueContent().getMcOptionsContents()) {
-				if (attempt.getMcOptionsContent().getUid().equals(option.getUid())) {
->>>>>>> 73fe8f45
 				    answeredOptionLetter = String.valueOf((char) ((optionCount + 'A') - 1));
 				    break;
 				}
@@ -892,11 +858,7 @@
 	    List<McQuestionDTO> questionDTOs) {
 	// create list of modified questions
 	List<McQuestionDTO> modifiedQuestions = new ArrayList<>();
-<<<<<<< HEAD
 	// create list of modified questionDescription marks
-=======
-	// create list of questions where only mark was modified
->>>>>>> 73fe8f45
 	List<McQuestionDTO> modifiedQuestionsMarksOnly = new ArrayList<>();
 
 	for (McQueContent oldQuestion : oldQuestions) {
@@ -1086,13 +1048,8 @@
 	    rowCount++;
 
 	    int totalPercentage = 0;
-<<<<<<< HEAD
 	    for (QbOption option : question.getQbQuestion().getQbOptions()) {
 		int optionAttemptCount = getAttemptsCountPerOption(option.getUid(), question.getUid());
-=======
-	    for (McOptsContent option : question.getMcOptionsContents()) {
-		int optionAttemptCount = mcUsrAttemptDAO.getAttemptsCountPerOption(option.getUid());
->>>>>>> 73fe8f45
 		cell = row.createCell(count++);
 		int percentage = (optionAttemptCount * 100) / totalNumberOfUsers;
 		cell.setCellValue(percentage + "%");
@@ -1145,13 +1102,8 @@
 	    // find out the correct answer's sequential letter - A,B,C...
 	    String correctAnswerLetter = "";
 	    int answerCount = 1;
-<<<<<<< HEAD
 	    for (QbOption option : question.getQbQuestion().getQbOptions()) {
 		if (option.isCorrect()) {
-=======
-	    for (McOptsContent option : question.getMcOptionsContents()) {
-		if (option.isCorrectOption()) {
->>>>>>> 73fe8f45
 		    correctAnswerLetter = String.valueOf((char) ((answerCount + 'A') - 1));
 		    break;
 		}
@@ -1828,11 +1780,7 @@
     public List<ReflectionDTO> getReflectionList(McContent mcContent, Long userID) {
 	List<ReflectionDTO> reflectionsContainerDTO = new LinkedList<>();
 	for (McSession mcSession : mcContent.getMcSessions()) {
-<<<<<<< HEAD
 	    for (McQueUsr user : mcSession.getMcQueUsers()) {
-=======
-	    for (McQueUsr user : (Set<McQueUsr>) mcSession.getMcQueUsers()) {
->>>>>>> 73fe8f45
 		// if all users mode or single user mode and found right user
 		if (userID == null || user.getQueUsrId().equals(userID)) {
 		    NotebookEntry notebookEntry = this.getEntry(mcSession.getMcSessionId(),
