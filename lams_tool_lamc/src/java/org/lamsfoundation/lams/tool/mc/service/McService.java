--- conflicted
+++ resolved
@@ -768,11 +768,7 @@
 	    updateMcQueUsr(user);
 
 	    // propagate changes to Gradebook
-<<<<<<< HEAD
-	    toolService.updateActivityMark(new Double(totalMark), null, user.getQueUsrId().intValue(), 
-=======
-	    gradebookService.updateActivityMark(new Double(totalMark), null, user.getQueUsrId().intValue(),
->>>>>>> bc9cb023
+	    toolService.updateActivityMark(new Double(totalMark), null, user.getQueUsrId().intValue(),
 		    mcSession.getMcSessionId(), false);
 
 	    // record mark change with audit service
@@ -909,13 +905,7 @@
 		if (newTotalMark != oldTotalMark) {
 		    user.setLastAttemptTotalMark(newTotalMark);
 		    updateMcQueUsr(user);
-<<<<<<< HEAD
-		    
 		    toolService.updateActivityMark(new Double(newTotalMark), null, user.getQueUsrId().intValue(),
-=======
-
-		    gradebookService.updateActivityMark(new Double(newTotalMark), null, user.getQueUsrId().intValue(),
->>>>>>> bc9cb023
 			    toolSessionId, false);
 		}
 
@@ -1312,12 +1302,7 @@
 		    }
 
 		    mcUserDAO.removeMcUser(user);
-
-<<<<<<< HEAD
-		    toolService.updateActivityMark(null, null, userId, session.getMcSessionId(), false);
-=======
-		    gradebookService.removeActivityMark(userId, session.getMcSessionId());
->>>>>>> bc9cb023
+		    toolService.removeActivityMark(userId, session.getMcSessionId());
 		}
 	    }
 	}
