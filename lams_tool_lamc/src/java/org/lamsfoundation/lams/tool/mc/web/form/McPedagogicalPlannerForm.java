--- conflicted
+++ resolved
@@ -32,24 +32,20 @@
 import org.apache.commons.lang.StringUtils;
 import org.apache.commons.lang.math.NumberUtils;
 import org.apache.log4j.Logger;
+import org.lamsfoundation.lams.planner.PedagogicalPlannerActivitySpringForm;
 import org.lamsfoundation.lams.tool.mc.McAppConstants;
 import org.lamsfoundation.lams.tool.mc.dto.McOptionDTO;
 import org.lamsfoundation.lams.tool.mc.dto.McQuestionDTO;
 import org.lamsfoundation.lams.tool.mc.pojos.McContent;
 import org.lamsfoundation.lams.tool.mc.service.IMcService;
 import org.lamsfoundation.lams.tool.mc.util.AuthoringUtil;
-<<<<<<< HEAD
 import org.lamsfoundation.lams.util.MessageService;
-import org.lamsfoundation.lams.web.planner.PedagogicalPlannerActivitySpringForm;
 import org.springframework.beans.factory.annotation.Autowired;
 import org.springframework.beans.factory.annotation.Qualifier;
 import org.springframework.util.LinkedMultiValueMap;
 import org.springframework.util.MultiValueMap;
 
 public class McPedagogicalPlannerForm extends PedagogicalPlannerActivitySpringForm {
-=======
-import org.lamsfoundation.lams.planner.PedagogicalPlannerActivityForm;
->>>>>>> 4a35d56f
 
     private static Logger logger = Logger.getLogger(McPedagogicalPlannerForm.class);
 
@@ -61,7 +57,6 @@
     private List<Integer> candidateAnswerCount;
     private String candidateAnswersString;
     private List<String> correct;
-    protected String httpSessionID;
 
     public MultiValueMap<String, String> validate(HttpServletRequest request) {
 
@@ -233,27 +228,14 @@
 	}
 	this.correct.set(number, correct);
     }
-    
-    /**
-     * @return Returns the httpSessionID.
-     */
-    public String getHttpSessionID() {
-	return httpSessionID;
-    }
-
-    /**
-     * @param httpSessionID
-     *            The httpSessionID to set.
-     */
-    public void setHttpSessionID(String httpSessionID) {
-	this.httpSessionID = httpSessionID;
-    }
 
     public List<Integer> getCandidateAnswerCount() {
+
 	return candidateAnswerCount;
     }
 
     public void setCandidateAnswerCount(List<Integer> candidateAnswerCount) {
+
 	this.candidateAnswerCount = candidateAnswerCount;
     }
 
