/****************************************************************
 * Copyright (C) 2005 LAMS Foundation (http://lamsfoundation.org)
 * =============================================================
 * License Information: http://lamsfoundation.org/licensing/lams/2.0/
 *
 * This program is free software; you can redistribute it and/or modify
 * it under the terms of the GNU General Public License version 2.0
 * as published by the Free Software Foundation.
 *
 * This program is distributed in the hope that it will be useful,
 * but WITHOUT ANY WARRANTY; without even the implied warranty of
 * MERCHANTABILITY or FITNESS FOR A PARTICULAR PURPOSE.  See the
 * GNU General Public License for more details.
 *
 * You should have received a copy of the GNU General Public License
 * along with this program; if not, write to the Free Software
 * Foundation, Inc., 51 Franklin Street, Fifth Floor, Boston, MA 02110-1301
 * USA
 *
 * http://www.gnu.org/licenses/gpl.txt
 * ****************************************************************
 */

package org.lamsfoundation.lams.tool.peerreview.web.action;

import java.io.IOException;
import java.text.DateFormat;
import java.text.SimpleDateFormat;
import java.util.Date;
import java.util.LinkedHashMap;
import java.util.List;
import java.util.TimeZone;

import javax.servlet.ServletException;
import javax.servlet.ServletOutputStream;
import javax.servlet.http.Cookie;
import javax.servlet.http.HttpServletRequest;
import javax.servlet.http.HttpServletResponse;

import org.apache.commons.lang.StringEscapeUtils;
import org.apache.log4j.Logger;
import org.apache.struts.action.Action;
import org.apache.struts.action.ActionForm;
import org.apache.struts.action.ActionForward;
import org.apache.struts.action.ActionMapping;
import org.lamsfoundation.lams.rating.model.RatingCriteria;
import org.lamsfoundation.lams.tool.peerreview.PeerreviewConstants;
import org.lamsfoundation.lams.tool.peerreview.dto.GroupSummary;
import org.lamsfoundation.lams.tool.peerreview.model.Peerreview;
import org.lamsfoundation.lams.tool.peerreview.service.IPeerreviewService;
import org.lamsfoundation.lams.util.DateUtil;
import org.lamsfoundation.lams.util.ExcelCell;
import org.lamsfoundation.lams.util.ExcelUtil;
import org.lamsfoundation.lams.util.FileUtil;
import org.lamsfoundation.lams.util.JsonUtil;
import org.lamsfoundation.lams.util.WebUtil;
import org.lamsfoundation.lams.web.util.AttributeNames;
import org.lamsfoundation.lams.web.util.SessionMap;
import org.springframework.util.StringUtils;
import org.springframework.web.context.WebApplicationContext;
import org.springframework.web.context.support.WebApplicationContextUtils;

import com.fasterxml.jackson.databind.JsonNode;
import com.fasterxml.jackson.databind.node.ArrayNode;
import com.fasterxml.jackson.databind.node.JsonNodeFactory;
import com.fasterxml.jackson.databind.node.ObjectNode;

public class MonitoringAction extends Action {
    public static Logger log = Logger.getLogger(MonitoringAction.class);

    @Override
    public ActionForward execute(ActionMapping mapping, ActionForm form, HttpServletRequest request,
	    HttpServletResponse response) throws IOException, ServletException {
	String param = mapping.getParameter();

	request.setAttribute("initialTabId", WebUtil.readLongParam(request, AttributeNames.PARAM_CURRENT_TAB, true));

	if (param.equals("summary")) {
	    return summary(mapping, form, request, response);
	}
	if (param.equals("criteria")) {
	    return criteria(mapping, form, request, response);
	}
	if (param.equals("getUsers")) {
	    return getUsers(mapping, form, request, response);
	}
	if (param.equals("getSubgridData")) {
	    return getSubgridData(mapping, form, request, response);
	}
	// refresh statistic page by Ajax call.
	if (param.equals("statistic")) {
	    return statistic(mapping, form, request, response);
	}
	if (param.equals("reflections")) {
	    return reflections(mapping, form, request, response);
	}
	if (param.equals("getReflections")) {
	    return getReflections(mapping, form, request, response);
	}
	if (param.equals("sendResultsToUser")) {
	    return sendResultsToUser(mapping, form, request, response);
	}
	if (param.equals("sendResultsToSessionUsers")) {
	    return sendResultsToSessionUsers(mapping, form, request, response);
	}
	if (param.equals("exportTeamReport")) {
	    return exportTeamReport(mapping, form, request, response);
	}
	if (param.equals("manageUsers")) {
	    return manageUsers(mapping, form, request, response);
	}
	if (param.equals("getManageUsers")) {
	    return getManageUsers(mapping, form, request, response);
	}
	if (param.equals("setUserHidden")) {
	    return setUserHidden(mapping, form, request, response);
	}
	return mapping.findForward(PeerreviewConstants.ERROR);
    }

    private ActionForward summary(ActionMapping mapping, ActionForm form, HttpServletRequest request,
	    HttpServletResponse response) {
	// initial Session Map
	SessionMap<String, Object> sessionMap = new SessionMap<>();
	request.getSession().setAttribute(sessionMap.getSessionID(), sessionMap);
	request.setAttribute(PeerreviewConstants.ATTR_SESSION_MAP_ID, sessionMap.getSessionID());
	// save contentFolderID into session
	sessionMap.put(AttributeNames.PARAM_CONTENT_FOLDER_ID,
		WebUtil.readStrParam(request, AttributeNames.PARAM_CONTENT_FOLDER_ID));

	Long contentId = WebUtil.readLongParam(request, AttributeNames.PARAM_TOOL_CONTENT_ID);
	IPeerreviewService service = getPeerreviewService();
	List<GroupSummary> groupList = service.getGroupSummaries(contentId);

	Peerreview peerreview = service.getPeerreviewByContentId(contentId);

	// cache into sessionMap
	sessionMap.put(PeerreviewConstants.ATTR_SUMMARY_LIST, groupList);
	sessionMap.put(PeerreviewConstants.PAGE_EDITABLE, peerreview.isContentInUse());
	sessionMap.put(PeerreviewConstants.ATTR_PEERREVIEW, peerreview);
	sessionMap.put(PeerreviewConstants.ATTR_TOOL_CONTENT_ID, contentId);
	sessionMap.put(PeerreviewConstants.ATTR_IS_GROUPED_ACTIVITY, service.isGroupedActivity(contentId));

	List<RatingCriteria> criterias = service.getRatingCriterias(contentId);
	request.setAttribute(PeerreviewConstants.ATTR_CRITERIAS, criterias);

	return mapping.findForward(PeerreviewConstants.SUCCESS);
    }

    private ActionForward criteria(ActionMapping mapping, ActionForm form, HttpServletRequest request,
	    HttpServletResponse response) {

	String sessionMapID = request.getParameter(PeerreviewConstants.ATTR_SESSION_MAP_ID);
	SessionMap<String, Object> sessionMap = (SessionMap<String, Object>) request.getSession()
		.getAttribute(sessionMapID);
	request.setAttribute(PeerreviewConstants.ATTR_SESSION_MAP_ID, sessionMap.getSessionID());

	Long contentId = (Long) sessionMap.get(PeerreviewConstants.ATTR_TOOL_CONTENT_ID);
	Long toolSessionId = WebUtil.readLongParam(request, "toolSessionId");

	IPeerreviewService service = getPeerreviewService();
	Long criteriaId = WebUtil.readLongParam(request, "criteriaId");
	RatingCriteria criteria = service.getCriteriaByCriteriaId(criteriaId);

	request.setAttribute("criteria", criteria);
	request.setAttribute("toolSessionId", toolSessionId);
	return mapping.findForward(PeerreviewConstants.SUCCESS);
    }

    /**
     * Refreshes user list.
     */
    public ActionForward getUsers(ActionMapping mapping, ActionForm form, HttpServletRequest request,
	    HttpServletResponse res) throws IOException, ServletException {
	IPeerreviewService service = getPeerreviewService();

	Long toolContentId = WebUtil.readLongParam(request, "toolContentId");
	Long toolSessionId = WebUtil.readLongParam(request, "toolSessionId");
	Long criteriaId = WebUtil.readLongParam(request, "criteriaId");

	RatingCriteria criteria = service.getCriteriaByCriteriaId(criteriaId);

	// Getting the params passed in from the jqGrid
	int page = WebUtil.readIntParam(request, PeerreviewConstants.PARAM_PAGE) - 1;
	int size = WebUtil.readIntParam(request, PeerreviewConstants.PARAM_ROWS);
	String sortOrder = WebUtil.readStrParam(request, PeerreviewConstants.PARAM_SORD);
	String sortBy = WebUtil.readStrParam(request, PeerreviewConstants.PARAM_SIDX, true);

	int sorting = PeerreviewConstants.SORT_BY_AVERAGE_RESULT_DESC;
	if (criteria.isRankingStyleRating()) {
	    sorting = PeerreviewConstants.SORT_BY_AVERAGE_RESULT_ASC;
	} else if (criteria.isCommentRating()) {
	    sorting = PeerreviewConstants.SORT_BY_USERNAME_ASC;
	}

	if (sortBy != null && sortBy.equals(PeerreviewConstants.PARAM_SORT_NAME)) {
	    if (sortOrder != null && sortOrder.equals(PeerreviewConstants.SORT_DESC)) {
		sorting = PeerreviewConstants.SORT_BY_USERNAME_DESC;
	    } else {
		sorting = PeerreviewConstants.SORT_BY_USERNAME_ASC;
	    }
	} else if (sortBy != null && sortBy.equals(PeerreviewConstants.PARAM_SORT_RATING)) {
	    if (sortOrder != null && sortOrder.equals(PeerreviewConstants.SORT_DESC)) {
		sorting = PeerreviewConstants.SORT_BY_AVERAGE_RESULT_DESC;
	    } else {
		sorting = PeerreviewConstants.SORT_BY_AVERAGE_RESULT_ASC;
	    }
	}

	String searchString = WebUtil.readStrParam(request, "itemDescription", true);

	// in case of monitoring we show all results. in case of learning - don't show results from the current user
	Long dummyUserId = -1L;

	ObjectNode responseData = JsonNodeFactory.instance.objectNode();
	int numUsersInSession = service.getCountUsersBySession(toolSessionId, dummyUserId);
	responseData.put("page", page + 1);
	responseData.put("total", Math.ceil((float) numUsersInSession / size));
	responseData.put("records", numUsersInSession);

	ArrayNode rows = JsonNodeFactory.instance.arrayNode();

	String emailResultsText = service.getLocalisedMessage("button.email.results", null);
	if (criteria.isCommentRating()) {
	    // special db lookup just for this - gets the user's & how many comments left for them
	    List<Object[]> rawRows = service.getCommentsCounts(toolContentId, toolSessionId, criteria, page, size,
		    sorting, searchString);

	    for (int i = 0; i < rawRows.size(); i++) {
		Object[] rawRow = rawRows.get(i);
<<<<<<< HEAD
		ObjectNode cell = JsonNodeFactory.instance.objectNode();
		cell.put("itemId", (Long) rawRow[0]);
		cell.put("itemDescription", (String) rawRow[3]);
=======
		JSONObject cell = new JSONObject();
		cell.put("itemId", rawRow[0]);
		cell.put("itemDescription", rawRow[2]);
		cell.put("itemDescription2", rawRow[3]);
>>>>>>> 7c213fca

		Number numCommentsNumber = (Number) rawRow[1];
		int numComments = numCommentsNumber != null ? numCommentsNumber.intValue() : 0;
		if (numComments > 0) {
		    cell.put("rating", service.getLocalisedMessage("label.monitoring.num.of.comments",
			    new Object[] { numComments }));
		    cell.put("email", generateResultsButton(toolSessionId, rawRow[0], emailResultsText));
		} else {
		    cell.put("rating", "");
		    cell.put("email", "");
		}

		ObjectNode row = JsonNodeFactory.instance.objectNode();
		row.put("id", "" + rawRow[0]);
		row.set("cell", cell);
		rows.add(row);
	    }
	} else {
	    // all other styles can use the "normal" routine and munge the JSON to suit jqgrid
	    ArrayNode rawRows = service.getUsersRatingsCommentsByCriteriaIdJSON(toolContentId, toolSessionId, criteria,
		    dummyUserId, page, size, sorting, searchString, true, true, false);
	    for (JsonNode rawNode : rawRows) {
		ObjectNode rawRow = (ObjectNode) rawNode;
		String averageRating = JsonUtil.optString(rawRow, "averageRating");
		Object numberOfVotes = rawRow.get("numberOfVotes");

		if (averageRating != null && averageRating.length() > 0) {
		    if (criteria.isStarStyleRating()) {
			String starString = "<div class='rating-stars-holder'>";
			starString += "<div class='rating-stars-disabled rating-stars-new' data-average='"
				+ averageRating + "' data-id='" + criteriaId + "'>";
			starString += "</div>";
			starString += "<div class='rating-stars-caption' id='rating-stars-caption-" + criteriaId
				+ "' >";
			String msg = service.getLocalisedMessage("label.average.rating",
				new Object[] { averageRating, numberOfVotes });
			starString += msg;
			starString += "</div>";
			rawRow.put("rating", starString);
			rawRow.put("email", generateResultsButton(toolSessionId, JsonUtil.optLong(rawRow, "itemId"),
				emailResultsText));
		    } else {
			rawRow.put("rating", averageRating);
			rawRow.put("email", generateResultsButton(toolSessionId, JsonUtil.optLong(rawRow, "itemId"),
				emailResultsText));
		    }
		}
		ObjectNode row = JsonNodeFactory.instance.objectNode();
		row.put("id", "" + rawRow.get("itemId"));
		row.set("cell", rawRow);
		rows.add(row);
	    }
	}
	responseData.set("rows", rows);

	res.setContentType("application/json;charset=utf-8");
	res.getWriter().print(new String(responseData.toString()));
	return null;
    }

    private String generateResultsButton(Object toolSessionId, Object userId, String emailResultsText) {
	return new StringBuilder("<a href=\"javascript:sendResultsForLearner(").append(toolSessionId).append(", ")
		.append(userId).append(")\" class=\"btn btn-default btn-xs email-button\">").append(emailResultsText)
		.append("</a>").toString();
    }

    private ActionForward getSubgridData(ActionMapping mapping, ActionForm form, HttpServletRequest request,
	    HttpServletResponse response) throws IOException {
	IPeerreviewService service = getPeerreviewService();

	Long itemId = WebUtil.readLongParam(request, "itemId");
	Long toolContentId = WebUtil.readLongParam(request, "toolContentId");
	Long toolSessionId = WebUtil.readLongParam(request, "toolSessionId");
	Long criteriaId = WebUtil.readLongParam(request, "criteriaId");

	// ratings left by others for this user
	List<Object[]> ratings = service.getDetailedRatingsComments(toolContentId, toolSessionId, criteriaId, itemId);
	RatingCriteria criteria = service.getCriteriaByCriteriaId(criteriaId);
	String title = StringEscapeUtils.escapeHtml(criteria.getTitle());

	// processed data from db is userId, comment, rating, first_name, escaped( firstname + last_name)
	// if no rating or comment, then the entries will be null and not an empty string
	ArrayNode rows = JsonNodeFactory.instance.arrayNode();
	int i = 0;

	for (Object[] ratingDetails : ratings) {
	    if (ratingDetails[2] != null) {
		ArrayNode userData = JsonNodeFactory.instance.arrayNode();
		userData.add(i);
		userData.add(JsonUtil.readObject(ratingDetails[4]));
		userData.add(JsonUtil.readObject(ratingDetails[2]));
		userData.add(title);

		ObjectNode userRow = JsonNodeFactory.instance.objectNode();
		userRow.put("id", i++);
		userRow.set("cell", userData);

		rows.add(userRow);
	    }
	}

	if (criteria.isCommentsEnabled()) {
	    for (Object[] ratingDetails : ratings) {

		// Show comment if comment has been left by user. Exclude the special case where it is a hedging rating
		//  and the rating is not null - otherwise we end up putting the justification comment against entries that were not rated.
		String comment = (String) ratingDetails[1];
		if (comment != null && (!criteria.isHedgeStyleRating()
			|| (criteria.isHedgeStyleRating() && ratingDetails[2] != null))) {
		    ArrayNode userData = JsonNodeFactory.instance.arrayNode();
		    userData.add(i);
		    userData.add(JsonUtil.readObject(ratingDetails[4]));
		    String commentText = StringEscapeUtils.escapeHtml(comment);
		    commentText = StringUtils.replace(commentText, "&lt;BR&gt;", "<BR/>");
		    userData.add(commentText);
		    userData.add("Comments");

		    ObjectNode userRow = JsonNodeFactory.instance.objectNode();
		    userRow.put("id", i++);
		    userRow.set("cell", userData);

		    rows.add(userRow);
		}
	    }
	}

	ObjectNode responseJSON = JsonNodeFactory.instance.objectNode();
	responseJSON.put("total", 1);
	responseJSON.put("page", 1);
	responseJSON.put("records", rows.size());
	responseJSON.set("rows", rows);

	response.setContentType("application/json;charset=utf-8");
	response.getWriter().write(responseJSON.toString());
	return null;
    }

    private ActionForward statistic(ActionMapping mapping, ActionForm form, HttpServletRequest request,
	    HttpServletResponse response) {
	IPeerreviewService service = getPeerreviewService();
	String sessionMapID = request.getParameter(PeerreviewConstants.ATTR_SESSION_MAP_ID);
	Long toolContentId = WebUtil.readLongParam(request, PeerreviewConstants.ATTR_TOOL_CONTENT_ID);
	request.setAttribute("summaryList", service.getStatistics(toolContentId));
	request.setAttribute(PeerreviewConstants.ATTR_SESSION_MAP_ID, sessionMapID);
	return mapping.findForward(PeerreviewConstants.SUCCESS);
    }

    private ActionForward reflections(ActionMapping mapping, ActionForm form, HttpServletRequest request,
	    HttpServletResponse response) {

	String sessionMapID = request.getParameter(PeerreviewConstants.ATTR_SESSION_MAP_ID);
	SessionMap<String, Object> sessionMap = (SessionMap<String, Object>) request.getSession()
		.getAttribute(sessionMapID);
	request.setAttribute(PeerreviewConstants.ATTR_SESSION_MAP_ID, sessionMap.getSessionID());

	Long toolSessionId = WebUtil.readLongParam(request, "toolSessionId");
	request.setAttribute("toolSessionId", toolSessionId);

	return mapping.findForward(PeerreviewConstants.SUCCESS);
    }

    private ActionForward getReflections(ActionMapping mapping, ActionForm form, HttpServletRequest request,
	    HttpServletResponse response) throws IOException {

	String sessionMapID = request.getParameter(PeerreviewConstants.ATTR_SESSION_MAP_ID);
	SessionMap<String, Object> sessionMap = (SessionMap<String, Object>) request.getSession()
		.getAttribute(sessionMapID);
	request.setAttribute(PeerreviewConstants.ATTR_SESSION_MAP_ID, sessionMap.getSessionID());

	Long toolSessionId = WebUtil.readLongParam(request, "toolSessionId");

	// Getting the params passed in from the jqGrid
	int page = WebUtil.readIntParam(request, PeerreviewConstants.PARAM_PAGE) - 1;
	int size = WebUtil.readIntParam(request, PeerreviewConstants.PARAM_ROWS);
	String sortOrder = WebUtil.readStrParam(request, PeerreviewConstants.PARAM_SORD);
	String sortBy = WebUtil.readStrParam(request, PeerreviewConstants.PARAM_SIDX, true);

	int sorting = PeerreviewConstants.SORT_BY_USERNAME_ASC;

	if (sortBy != null && sortBy.equals(PeerreviewConstants.PARAM_SORT_NAME)) {
	    if (sortOrder != null && sortOrder.equals(PeerreviewConstants.SORT_DESC)) {
		sorting = PeerreviewConstants.SORT_BY_USERNAME_DESC;
	    } else {
		sorting = PeerreviewConstants.SORT_BY_USERNAME_ASC;
	    }
	} else if (sortBy != null && sortBy.equals(PeerreviewConstants.PARAM_SORT_NOTEBOOK)) {
	    if (sortOrder != null && sortOrder.equals(PeerreviewConstants.SORT_DESC)) {
		sorting = PeerreviewConstants.SORT_BY_NOTEBOOK_ENTRY_DESC;
	    } else {
		sorting = PeerreviewConstants.SORT_BY_NOTEBOOK_ENTRY_ASC;
	    }
	}

	String searchString = WebUtil.readStrParam(request, "itemDescription", true);

	// setting date format to ISO8601 for jquery.timeago
	DateFormat dateFormatterTimeAgo = new SimpleDateFormat(DateUtil.ISO8601_FORMAT);
	dateFormatterTimeAgo.setTimeZone(TimeZone.getTimeZone("GMT"));

	IPeerreviewService service = getPeerreviewService();
	int sessionUserCount = service.getCountUsersBySession(toolSessionId, -1L);

	ObjectNode responcedata = JsonNodeFactory.instance.objectNode();
	responcedata.put("page", page + 1);
	responcedata.put("total", Math.ceil((float) sessionUserCount / size));
	responcedata.put("records", sessionUserCount);

	List<Object[]> nbEntryList = service.getUserNotebookEntriesForTablesorter(toolSessionId, page, size, sorting,
		searchString);

	// processed data from db is user.user_id, user.first_name, escaped( first_name + last_name), notebook entry, notebook date
	// if no rating or comment, then the entries will be null and not an empty string
	ArrayNode rows = JsonNodeFactory.instance.arrayNode();
	int i = 0;

	for (Object[] nbEntry : nbEntryList) {
	    ArrayNode userData = JsonNodeFactory.instance.arrayNode();
	    userData.add(JsonUtil.readObject(nbEntry[0]));

	    Date entryTime = (Date) nbEntry[4];
	    if (entryTime == null) {
		userData.add((String) nbEntry[2]);
	    } else {
		StringBuilder nameField = new StringBuilder((String) nbEntry[2]).append("<BR/>")
			.append("<time class=\"timeago\" title=\"")
			.append(DateUtil.convertToStringForJSON(entryTime, request.getLocale()))
			.append("\" datetime=\"").append(dateFormatterTimeAgo.format(entryTime)).append("\"></time>");
		userData.add(nameField.toString());
	    }

	    userData.add(StringEscapeUtils.escapeHtml((String) nbEntry[3]));

	    ObjectNode userRow = JsonNodeFactory.instance.objectNode();
	    userRow.put("id", i++);
	    userRow.set("cell", userData);

	    rows.add(userRow);
	}

	responcedata.set("rows", rows);

	response.setContentType("application/json;charset=utf-8");
	response.getWriter().write(responcedata.toString());
	return null;
    }

    private ActionForward sendResultsToUser(ActionMapping mapping, ActionForm form, HttpServletRequest request,
	    HttpServletResponse response) throws IOException {
	return sendResults(mapping, request, response, true);
    }

    private ActionForward sendResultsToSessionUsers(ActionMapping mapping, ActionForm form, HttpServletRequest request,
	    HttpServletResponse response) throws IOException {
	return sendResults(mapping, request, response, false);
    }

    private ActionForward sendResults(ActionMapping mapping, HttpServletRequest request, HttpServletResponse response,
	    boolean oneUserOnly) throws IOException {

	String sessionMapID = request.getParameter(PeerreviewConstants.ATTR_SESSION_MAP_ID);
	SessionMap<String, Object> sessionMap = (SessionMap<String, Object>) request.getSession()
		.getAttribute(sessionMapID);
	request.setAttribute(PeerreviewConstants.ATTR_SESSION_MAP_ID, sessionMap.getSessionID());

	Long contentId = (Long) sessionMap.get(PeerreviewConstants.ATTR_TOOL_CONTENT_ID);
	Long toolSessionId = WebUtil.readLongParam(request, "toolSessionId");

	IPeerreviewService service = getPeerreviewService();
	int numEmailsSent = 0;

	if (oneUserOnly) {
	    Long userId = WebUtil.readLongParam(request, PeerreviewConstants.PARAM_USERID);
	    numEmailsSent = service.emailReportToUser(contentId, toolSessionId, userId);
	} else {
	    numEmailsSent = service.emailReportToSessionUsers(contentId, toolSessionId);
	}

	response.setContentType("text/html;charset=utf-8");
	response.getWriter().write(service.getLocalisedMessage("msg.results.sent", new Object[] { numEmailsSent }));
	return null;
    }

    /**
     * Exports Team Report into Excel spreadsheet.
     *
     * @throws ServletException
     * @throws IOException
     */
    private ActionForward exportTeamReport(ActionMapping mapping, ActionForm form, HttpServletRequest request,
	    HttpServletResponse response) throws ServletException {

	IPeerreviewService service = getPeerreviewService();
	Long toolContentId = WebUtil.readLongParam(request, PeerreviewConstants.ATTR_TOOL_CONTENT_ID);

	Peerreview peerreview = service.getPeerreviewByContentId(toolContentId);
	if (peerreview == null) {
	    log.warn("Did not find Peer Review with toolContentId: " + toolContentId + " export content");
	    return null;
	}

	String fileName = peerreview.getTitle().replaceAll(" ", "_") + ".xlsx";

	try {
	    fileName = FileUtil.encodeFilenameForDownload(request, fileName);

	    if (log.isDebugEnabled()) {
		log.debug("Exporting to a spreadsheet for toolContentId: " + toolContentId + "filename " + fileName);
	    }

	    response.setContentType("application/x-download");
	    response.setHeader("Content-Disposition", "attachment;filename=" + fileName);
	    ServletOutputStream out = response.getOutputStream();

	    LinkedHashMap<String, ExcelCell[][]> dataToExport = service.exportTeamReportSpreadsheet(toolContentId);

	    // set cookie that will tell JS script that export has been finished
	    String downloadTokenValue = WebUtil.readStrParam(request, "downloadTokenValue");
	    Cookie fileDownloadTokenCookie = new Cookie("fileDownloadToken", downloadTokenValue);
	    fileDownloadTokenCookie.setPath("/");
	    response.addCookie(fileDownloadTokenCookie);

	    ExcelUtil.createExcel(out, dataToExport, "Exported on:", true);

	} catch (IOException e) {
	    log.error("exportTeamReportExcelSpreadsheet i/o error occured: " + e.getMessage(), e);
	    throw new ServletException(e);
	}

	return null;
    }

    private ActionForward manageUsers(ActionMapping mapping, ActionForm form, HttpServletRequest request,
	    HttpServletResponse response) throws ServletException {

	IPeerreviewService service = getPeerreviewService();
	String sessionMapID = request.getParameter(PeerreviewConstants.ATTR_SESSION_MAP_ID);
	SessionMap<String, Object> sessionMap = (SessionMap<String, Object>) request.getSession()
		.getAttribute(sessionMapID);
	request.setAttribute(PeerreviewConstants.ATTR_SESSION_MAP_ID, sessionMap.getSessionID());

	return mapping.findForward(PeerreviewConstants.SUCCESS);
    }

    /**
     * Gets a paged set of data for stars or comments. These are directly saved to the database, not through
     * LearnerAction like Ranking and Hedging.
     */
    private ActionForward getManageUsers(ActionMapping mapping, ActionForm form, HttpServletRequest request,
	    HttpServletResponse res) throws IOException, ServletException {

	IPeerreviewService service = getPeerreviewService();
	Long toolSessionId = WebUtil.readLongParam(request, "toolSessionId");

	// Getting the params passed in from the jqGrid
	int page = WebUtil.readIntParam(request, PeerreviewConstants.PARAM_PAGE) - 1;
	int size = WebUtil.readIntParam(request, PeerreviewConstants.PARAM_ROWS);
	String sortOrder = WebUtil.readStrParam(request, PeerreviewConstants.PARAM_SORD);
	String sortBy = WebUtil.readStrParam(request, PeerreviewConstants.PARAM_SIDX, true);

	int sorting = PeerreviewConstants.SORT_BY_USERNAME_ASC;
	if (sortBy != null && sortBy.equals(PeerreviewConstants.PARAM_SORT_USER_NAME)) {
	    if (sortOrder != null && sortOrder.equals(PeerreviewConstants.SORT_DESC)) {
		sorting = PeerreviewConstants.SORT_BY_USERNAME_DESC;
	    } else {
		sorting = PeerreviewConstants.SORT_BY_USERNAME_ASC;
	    }
	}
	String searchString = WebUtil.readStrParam(request, "userName", true);

	ObjectNode responcedata = JsonNodeFactory.instance.objectNode();

	int numUsersInSession = service.getCountUsersBySession(toolSessionId);
	responcedata.put("page", page + 1);
	responcedata.put("total", Math.ceil((float) numUsersInSession / size));
	responcedata.put("records", numUsersInSession);

	// gets the user
	List<Object[]> rawRows = service.getPagedUsers(toolSessionId, page, size, sorting, searchString);
	ArrayNode rows = JsonNodeFactory.instance.arrayNode();
	for (int i = 0; i < rawRows.size(); i++) {
	    Object[] rawRow = rawRows.get(i);
	    ObjectNode cell = JsonNodeFactory.instance.objectNode();
	    cell.put("hidden", !(Boolean) rawRow[1]);
	    cell.put("userUid", (Integer) rawRow[0]);
	    cell.put("userName", (String) rawRow[2]);

	    ObjectNode row = JsonNodeFactory.instance.objectNode();
	    row.put("id", "" + rawRow[0]);
	    row.set("cell", cell);
	    rows.add(row);
	}
	responcedata.set("rows", rows);

	res.setContentType("application/json;charset=utf-8");
	res.getWriter().print(new String(responcedata.toString()));
	return null;
    }

    private ActionForward setUserHidden(ActionMapping mapping, ActionForm form, HttpServletRequest request,
	    HttpServletResponse response) {
	IPeerreviewService service = getPeerreviewService();

	Long toolContentId = WebUtil.readLongParam(request, PeerreviewConstants.ATTR_TOOL_CONTENT_ID);
	Long userUid = WebUtil.readLongParam(request, "userUid");
	boolean isHidden = !WebUtil.readBooleanParam(request, "hidden");

	service.setUserHidden(toolContentId, userUid, isHidden);
	return null;
    }

    // *************************************************************************************
    // Private method
    // *************************************************************************************
    private IPeerreviewService getPeerreviewService() {
	WebApplicationContext wac = WebApplicationContextUtils
		.getRequiredWebApplicationContext(getServlet().getServletContext());
	return (IPeerreviewService) wac.getBean(PeerreviewConstants.PEERREVIEW_SERVICE);
    }
}<|MERGE_RESOLUTION|>--- conflicted
+++ resolved
@@ -228,16 +228,10 @@
 
 	    for (int i = 0; i < rawRows.size(); i++) {
 		Object[] rawRow = rawRows.get(i);
-<<<<<<< HEAD
 		ObjectNode cell = JsonNodeFactory.instance.objectNode();
 		cell.put("itemId", (Long) rawRow[0]);
-		cell.put("itemDescription", (String) rawRow[3]);
-=======
-		JSONObject cell = new JSONObject();
-		cell.put("itemId", rawRow[0]);
-		cell.put("itemDescription", rawRow[2]);
-		cell.put("itemDescription2", rawRow[3]);
->>>>>>> 7c213fca
+		cell.put("itemDescription", (String) rawRow[2]);
+		cell.put("itemDescription2", (String) rawRow[3]);
 
 		Number numCommentsNumber = (Number) rawRow[1];
 		int numComments = numCommentsNumber != null ? numCommentsNumber.intValue() : 0;
