<<<<<<< HEAD
///****************************************************************
// * Copyright (C) 2005 LAMS Foundation (http://lamsfoundation.org)
// * =============================================================
// * License Information: http://lamsfoundation.org/licensing/lams/2.0/
// *
// * This program is free software; you can redistribute it and/or modify
// * it under the terms of the GNU General Public License version 2.0
// * as published by the Free Software Foundation.
// *
// * This program is distributed in the hope that it will be useful,
// * but WITHOUT ANY WARRANTY; without even the implied warranty of
// * MERCHANTABILITY or FITNESS FOR A PARTICULAR PURPOSE.  See the
// * GNU General Public License for more details.
// *
// * You should have received a copy of the GNU General Public License
// * along with this program; if not, write to the Free Software
// * Foundation, Inc., 51 Franklin Street, Fifth Floor, Boston, MA 02110-1301
// * USA
// *
// * http://www.gnu.org/licenses/gpl.txt
// * ****************************************************************
// */
//
//package org.lamsfoundation.lams.tool.peerreview.web.action;
//
//import javax.servlet.http.HttpSession;
//
//import org.lamsfoundation.lams.authoring.web.LamsAuthoringFinishAction;
//import org.lamsfoundation.lams.tool.ToolAccessMode;
//
///**
// * This class give a chance to clear HttpSession when user save/close authoring page.
// *
// * @author Steve.Ni
// */
//public class ClearSessionAction extends LamsAuthoringFinishAction {
//
//    @Override
//    public void clearSession(String customiseSessionID, HttpSession session, ToolAccessMode mode) {
//	if (mode.isAuthor()) {
//	    session.removeAttribute(customiseSessionID);
//	}
//    }
//
//}
=======
/****************************************************************
 * Copyright (C) 2005 LAMS Foundation (http://lamsfoundation.org)
 * =============================================================
 * License Information: http://lamsfoundation.org/licensing/lams/2.0/
 *
 * This program is free software; you can redistribute it and/or modify
 * it under the terms of the GNU General Public License version 2.0
 * as published by the Free Software Foundation.
 *
 * This program is distributed in the hope that it will be useful,
 * but WITHOUT ANY WARRANTY; without even the implied warranty of
 * MERCHANTABILITY or FITNESS FOR A PARTICULAR PURPOSE.  See the
 * GNU General Public License for more details.
 *
 * You should have received a copy of the GNU General Public License
 * along with this program; if not, write to the Free Software
 * Foundation, Inc., 51 Franklin Street, Fifth Floor, Boston, MA 02110-1301
 * USA
 *
 * http://www.gnu.org/licenses/gpl.txt
 * ****************************************************************
 */


package org.lamsfoundation.lams.tool.peerreview.web.action;

import javax.servlet.http.HttpSession;

import org.lamsfoundation.lams.web.action.LamsAuthoringFinishAction;
import org.lamsfoundation.lams.tool.ToolAccessMode;

/**
 * This class give a chance to clear HttpSession when user save/close authoring page.
 *
 * @author Steve.Ni
 */
public class ClearSessionAction extends LamsAuthoringFinishAction {

    @Override
    public void clearSession(String customiseSessionID, HttpSession session, ToolAccessMode mode) {
	if (mode.isAuthor()) {
	    session.removeAttribute(customiseSessionID);
	}
    }

}
>>>>>>> 4a35d56f
<|MERGE_RESOLUTION|>--- conflicted
+++ resolved
@@ -1,50 +1,4 @@
-<<<<<<< HEAD
-///****************************************************************
-// * Copyright (C) 2005 LAMS Foundation (http://lamsfoundation.org)
-// * =============================================================
-// * License Information: http://lamsfoundation.org/licensing/lams/2.0/
-// *
-// * This program is free software; you can redistribute it and/or modify
-// * it under the terms of the GNU General Public License version 2.0
-// * as published by the Free Software Foundation.
-// *
-// * This program is distributed in the hope that it will be useful,
-// * but WITHOUT ANY WARRANTY; without even the implied warranty of
-// * MERCHANTABILITY or FITNESS FOR A PARTICULAR PURPOSE.  See the
-// * GNU General Public License for more details.
-// *
-// * You should have received a copy of the GNU General Public License
-// * along with this program; if not, write to the Free Software
-// * Foundation, Inc., 51 Franklin Street, Fifth Floor, Boston, MA 02110-1301
-// * USA
-// *
-// * http://www.gnu.org/licenses/gpl.txt
-// * ****************************************************************
-// */
-//
-//package org.lamsfoundation.lams.tool.peerreview.web.action;
-//
-//import javax.servlet.http.HttpSession;
-//
-//import org.lamsfoundation.lams.authoring.web.LamsAuthoringFinishAction;
-//import org.lamsfoundation.lams.tool.ToolAccessMode;
-//
-///**
-// * This class give a chance to clear HttpSession when user save/close authoring page.
-// *
-// * @author Steve.Ni
-// */
-//public class ClearSessionAction extends LamsAuthoringFinishAction {
-//
-//    @Override
-//    public void clearSession(String customiseSessionID, HttpSession session, ToolAccessMode mode) {
-//	if (mode.isAuthor()) {
-//	    session.removeAttribute(customiseSessionID);
-//	}
-//    }
-//
-//}
-=======
+
 /****************************************************************
  * Copyright (C) 2005 LAMS Foundation (http://lamsfoundation.org)
  * =============================================================
@@ -68,13 +22,12 @@
  * ****************************************************************
  */
 
-
 package org.lamsfoundation.lams.tool.peerreview.web.action;
 
 import javax.servlet.http.HttpSession;
 
+import org.lamsfoundation.lams.tool.ToolAccessMode;
 import org.lamsfoundation.lams.web.action.LamsAuthoringFinishAction;
-import org.lamsfoundation.lams.tool.ToolAccessMode;
 
 /**
  * This class give a chance to clear HttpSession when user save/close authoring page.
@@ -89,6 +42,4 @@
 	    session.removeAttribute(customiseSessionID);
 	}
     }
-
-}
->>>>>>> 4a35d56f
+}