/****************************************************************
 * Copyright (C) 2005 LAMS Foundation (http://lamsfoundation.org)
 * =============================================================
 * License Information: http://lamsfoundation.org/licensing/lams/2.0/
 *
 * This program is free software; you can redistribute it and/or modify
 * it under the terms of the GNU General Public License as published by
 * the Free Software Foundation.
 *
 * This program is distributed in the hope that it will be useful,
 * but WITHOUT ANY WARRANTY; without even the implied warranty of
 * MERCHANTABILITY or FITNESS FOR A PARTICULAR PURPOSE.  See the
 * GNU General Public License for more details.
 *
 * You should have received a copy of the GNU General Public License
 * along with this program; if not, write to the Free Software
 * Foundation, Inc., 51 Franklin Street, Fifth Floor, Boston, MA 02110-1301
 * USA
 *
 * http://www.gnu.org/licenses/gpl.txt
 * ****************************************************************
 */

package org.lamsfoundation.lams.tool.peerreview.service;

import java.text.NumberFormat;
import java.util.ArrayList;
import java.util.Collection;
import java.util.Collections;
import java.util.Date;
import java.util.Iterator;
import java.util.LinkedHashMap;
import java.util.List;
import java.util.Locale;
import java.util.Map;
import java.util.SortedMap;
import java.util.SortedSet;
import java.util.TreeMap;
import java.util.TreeSet;

import javax.servlet.http.HttpServletRequest;

import org.apache.log4j.Logger;
import org.lamsfoundation.lams.confidencelevel.ConfidenceLevelDTO;
import org.lamsfoundation.lams.events.IEventNotificationService;
import org.lamsfoundation.lams.learning.service.ILearnerService;
import org.lamsfoundation.lams.learningdesign.service.ExportToolContentException;
import org.lamsfoundation.lams.learningdesign.service.IExportToolContentService;
import org.lamsfoundation.lams.learningdesign.service.ImportToolContentException;
import org.lamsfoundation.lams.notebook.model.NotebookEntry;
import org.lamsfoundation.lams.notebook.service.CoreNotebookConstants;
import org.lamsfoundation.lams.notebook.service.ICoreNotebookService;
import org.lamsfoundation.lams.rating.dto.ItemRatingDTO;
import org.lamsfoundation.lams.rating.dto.StyledCriteriaRatingDTO;
import org.lamsfoundation.lams.rating.model.LearnerItemRatingCriteria;
import org.lamsfoundation.lams.rating.model.RatingCriteria;
import org.lamsfoundation.lams.rating.service.IRatingService;
import org.lamsfoundation.lams.rest.RestTags;
import org.lamsfoundation.lams.rest.ToolRestManager;
import org.lamsfoundation.lams.tool.ToolCompletionStatus;
import org.lamsfoundation.lams.tool.ToolContentManager;
import org.lamsfoundation.lams.tool.ToolOutput;
import org.lamsfoundation.lams.tool.ToolOutputDefinition;
import org.lamsfoundation.lams.tool.ToolSessionExportOutputData;
import org.lamsfoundation.lams.tool.ToolSessionManager;
import org.lamsfoundation.lams.tool.exception.DataMissingException;
import org.lamsfoundation.lams.tool.exception.ToolException;
import org.lamsfoundation.lams.tool.peerreview.PeerreviewConstants;
import org.lamsfoundation.lams.tool.peerreview.dao.PeerreviewDAO;
import org.lamsfoundation.lams.tool.peerreview.dao.PeerreviewSessionDAO;
import org.lamsfoundation.lams.tool.peerreview.dao.PeerreviewUserDAO;
import org.lamsfoundation.lams.tool.peerreview.dto.GroupSummary;
import org.lamsfoundation.lams.tool.peerreview.dto.PeerreviewStatisticsDTO;
import org.lamsfoundation.lams.tool.peerreview.model.Peerreview;
import org.lamsfoundation.lams.tool.peerreview.model.PeerreviewSession;
import org.lamsfoundation.lams.tool.peerreview.model.PeerreviewUser;
import org.lamsfoundation.lams.tool.peerreview.util.EmailAnalysisBuilder;
import org.lamsfoundation.lams.tool.peerreview.util.PeerreviewToolContentHandler;
import org.lamsfoundation.lams.tool.peerreview.util.SpreadsheetBuilder;
import org.lamsfoundation.lams.tool.service.ILamsToolService;
import org.lamsfoundation.lams.usermanagement.User;
import org.lamsfoundation.lams.usermanagement.dto.UserDTO;
import org.lamsfoundation.lams.usermanagement.service.IUserManagementService;
import org.lamsfoundation.lams.util.ExcelCell;
import org.lamsfoundation.lams.util.JsonUtil;
import org.lamsfoundation.lams.util.MessageService;
import org.springframework.web.util.HtmlUtils;

import com.fasterxml.jackson.databind.node.ArrayNode;
import com.fasterxml.jackson.databind.node.ObjectNode;

/**
 * @author Andrey Balan
 */
public class PeerreviewServiceImpl
	implements IPeerreviewService, ToolContentManager, ToolSessionManager, ToolRestManager {
    private static Logger log = Logger.getLogger(PeerreviewServiceImpl.class.getName());

    private PeerreviewDAO peerreviewDao;

    private PeerreviewUserDAO peerreviewUserDao;

    private PeerreviewSessionDAO peerreviewSessionDao;

    // tool service
    private PeerreviewToolContentHandler peerreviewToolContentHandler;

    private MessageService messageService;

    // system services

    private ILamsToolService toolService;

    private ILearnerService learnerService;

    private IUserManagementService userManagementService;

    private IExportToolContentService exportContentService;

    private ICoreNotebookService coreNotebookService;

    private IRatingService ratingService;

    private IEventNotificationService eventNotificationService;

    private SortedSet<Long> creatingUsersForSessionIds;

    PeerreviewServiceImpl() {
	creatingUsersForSessionIds = Collections.synchronizedSortedSet(new TreeSet<Long>());
    }

    // *******************************************************************************
    // Service method
    // *******************************************************************************

    @Override
    public Peerreview getPeerreviewByContentId(Long contentId) {
	Peerreview rs = peerreviewDao.getByContentId(contentId);
	if (rs == null) {
	    log.debug("Could not find the content by given ID:" + contentId);
	}
	return rs;
    }

    @Override
    public Peerreview getDefaultContent(Long contentId) throws PeerreviewApplicationException {
	if (contentId == null) {
	    String error = messageService.getMessage("error.msg.default.content.not.find");
	    log.error(error);
	    throw new PeerreviewApplicationException(error);
	}

	Peerreview defaultContent = getDefaultPeerreview();
	// save default content by given ID.
	Peerreview content = new Peerreview();
	content = Peerreview.newInstance(defaultContent, contentId);
	return content;
    }

    @Override
    public void updateUser(PeerreviewUser peerreviewUser) {
	peerreviewUserDao.insertOrUpdate(peerreviewUser);
    }

    @Override
    public PeerreviewUser getUserByIDAndContent(Long userId, Long contentId) {
	return peerreviewUserDao.getUserByUserIDAndContentID(userId, contentId);
    }

    @Override
    public PeerreviewUser getUserByIDAndSession(Long userId, Long sessionId) {
	return peerreviewUserDao.getUserByUserIDAndSessionID(userId, sessionId);
    }

    @Override
    public void saveOrUpdatePeerreview(Peerreview peerreview) {
	peerreviewDao.insertOrUpdate(peerreview);
    }

    @Override
    public Peerreview getPeerreviewBySessionId(Long sessionId) {
	PeerreviewSession session = peerreviewSessionDao.getSessionBySessionId(sessionId);
	// to skip CGLib problem
	Long contentId = session.getPeerreview().getContentId();
	Peerreview res = peerreviewDao.getByContentId(contentId);
	return res;
    }

    @Override
    public PeerreviewSession getPeerreviewSessionBySessionId(Long sessionId) {
	return peerreviewSessionDao.getSessionBySessionId(sessionId);
    }

    @Override
    public void saveOrUpdatePeerreviewSession(PeerreviewSession resSession) {
	peerreviewSessionDao.insertOrUpdate(resSession);
    }

    @Override
    public void markUserFinished(Long toolSessionId, Long userId) {
	PeerreviewUser user = peerreviewUserDao.getUserByUserIDAndSessionID(userId, toolSessionId);
	user.setSessionFinished(true);
	peerreviewUserDao.update(user);
    }

    @Override
    public String finishToolSession(Long toolSessionId, Long userId) throws PeerreviewApplicationException {
	markUserFinished(toolSessionId, userId);

	// PeerreviewSession session = peerreviewSessionDao.getSessionBySessionId(toolSessionId);
	// session.setStatus(PeerreviewConstants.COMPLETED);
	// peerreviewSessionDao.saveObject(session);

	String nextUrl = null;
	try {
	    nextUrl = this.leaveToolSession(toolSessionId, userId);
	} catch (DataMissingException e) {
	    throw new PeerreviewApplicationException(e);
	} catch (ToolException e) {
	    throw new PeerreviewApplicationException(e);
	}
	return nextUrl;
    }

    @Override
    public List<GroupSummary> getGroupSummaries(Long contentId) {
	List<GroupSummary> groupList = new ArrayList<>();

	// get all sessions in a peerreview and retrieve all peerreview items under this session
	// plus initial peerreview items by author creating (resItemList)
	List<PeerreviewSession> sessionList = peerreviewSessionDao.getByContentId(contentId);

	for (PeerreviewSession session : sessionList) {
	    // one new group for one session.
	    GroupSummary group = new GroupSummary();
	    group.setSessionId(session.getSessionId());
	    group.setSessionName(session.getSessionName());

	    groupList.add(group);
	}

	return groupList;
    }

    @Override
    public int getCountUsersBySession(final Long toolSessionId, final Long excludeUserId) {
	return peerreviewUserDao.getCountUsersBySession(toolSessionId, excludeUserId);
    }

    @Override
    public int getCountUsersBySession(final Long toolSessionId) {
	return peerreviewUserDao.getCountUsersBySession(toolSessionId);
    }

    @Override
    public Long createNotebookEntry(Long sessionId, Integer notebookToolType, String toolSignature, Integer userId,
	    String entryText) {
	return coreNotebookService.createNotebookEntry(sessionId, notebookToolType, toolSignature, userId, "",
		entryText);
    }

    @Override
    public NotebookEntry getEntry(Long sessionId, Integer idType, String signature, Integer userID) {
	List<NotebookEntry> list = coreNotebookService.getEntry(sessionId, idType, signature, userID);
	if ((list == null) || list.isEmpty()) {
	    return null;
	} else {
	    return list.get(0);
	}
    }

    @Override
    public void updateEntry(NotebookEntry notebookEntry) {
	coreNotebookService.updateEntry(notebookEntry);
    }

    @Override
    public PeerreviewUser getUser(Long uid) {
	return (PeerreviewUser) peerreviewUserDao.find(PeerreviewUser.class, uid);
    }

    @Override
    public boolean createUsersFromLesson(Long toolSessionId) throws Throwable {

	User currentUser = null;
	try {
	    boolean wasNotInSetAlready = creatingUsersForSessionIds.add(toolSessionId);
	    if (!wasNotInSetAlready) {
		return false;
	    }

	    // long start = System.currentTimeMillis();

	    PeerreviewSession session = getPeerreviewSessionBySessionId(toolSessionId);
	    int numberPotentialLearners = toolService.getCountUsersForActivity(toolSessionId);
	    int numberActualLearners = peerreviewUserDao.getCountUsersBySession(toolSessionId);
	    int numUsersCreated = 0;
	    if (numberActualLearners != numberPotentialLearners) {
		numUsersCreated = peerreviewUserDao.createUsersForSession(session);
	    }

	    // log.debug("Peer Review UserCreateThread " + toolSessionId + ": numUsersCreated "+numUsersCreated+" took:
	    // "
	    // + (System.currentTimeMillis() - start) + "ms.");

	    creatingUsersForSessionIds.remove(toolSessionId);
	    return true;
	} catch (Throwable e) {
	    creatingUsersForSessionIds.remove(toolSessionId);
	    String message = e.getMessage() != null ? e.getMessage() : e.getClass().getName();
	    log.error("Exception thrown creating Peer Review users for session " + toolSessionId + " user id: "
		    + (currentUser != null ? currentUser.getUserId().toString() : "null") + "; " + message, e);
	    e.printStackTrace();
	    throw (e);
	}
    }

    @Override
    public void setUserHidden(Long toolContentId, Long userUid, boolean isHidden) {
	PeerreviewUser user = peerreviewUserDao.getUserByUid(userUid);
	if (user == null) {
	    return;
	}

	//If user is marked as hidden - it will automatically remove all rating left by him to prevent statistics mess up.
	if (isHidden) {
	    ratingService.removeUserCommitsByContent(toolContentId, user.getUserId().intValue());
	}

	user.setHidden(isHidden);
	peerreviewUserDao.update(user);
    }

    @Override
    public int rateItems(RatingCriteria ratingCriteria, Long toolSessionId, Integer userId,
	    Map<Long, Float> newRatings) {
	return ratingService.rateItems(ratingCriteria, toolSessionId, userId, newRatings);
    }

    @Override
    public void commentItem(RatingCriteria ratingCriteria, Long toolSessionId, Integer userId, Long itemId,
	    String comment) {
	ratingService.commentItem(ratingCriteria, toolSessionId, userId, itemId, comment);
    }

    @Override
    public RatingCriteria getCriteriaByCriteriaId(Long ratingCriteriaId) {
	return ratingService.getCriteriaByCriteriaId(ratingCriteriaId);
    }

    @Override
    public StyledCriteriaRatingDTO getUsersRatingsCommentsByCriteriaIdDTO(Long toolContentId, Long toolSessionId,
	    RatingCriteria criteria, Long currentUserId, boolean skipRatings, int sorting, String searchString,
	    boolean getAllUsers, boolean getByUser) {

	if (skipRatings) {
	    return ratingService.convertToStyledDTO(criteria, currentUserId, getAllUsers, null);
	}

	List<Object[]> rawData = peerreviewUserDao.getRatingsComments(toolContentId, toolSessionId, criteria,
		currentUserId, null, null, sorting, searchString, getByUser, ratingService, userManagementService);

	for (Object[] raw : rawData) {
<<<<<<< HEAD
	  raw[raw.length - 2] = (Object) StringEscapeUtils.escapeCsv((String)raw[raw.length - 2]);
=======
	    raw[raw.length - 2] = HtmlUtils.htmlEscape((String) raw[raw.length - 2]);
>>>>>>> ac9c27fe
	}
	// if !getByUser -> is get current user's ratings from other users ->
	// convertToStyledJSON.getAllUsers needs to be true otherwise current user (the only one in the set!) is dropped
	return ratingService.convertToStyledDTO(criteria, currentUserId, !getByUser || getAllUsers, rawData);
    }

    @Override
    public ArrayNode getUsersRatingsCommentsByCriteriaIdJSON(Long toolContentId, Long toolSessionId,
	    RatingCriteria criteria, Long currentUserId, Integer page, Integer size, int sorting, String searchString,
	    boolean getAllUsers, boolean getByUser, boolean needRatesPerUser) {

	List<Object[]> rawData = peerreviewUserDao.getRatingsComments(toolContentId, toolSessionId, criteria,
		currentUserId, page, size, sorting, searchString, getByUser, ratingService, userManagementService);

	for (Object[] raw : rawData) {
	    raw[raw.length - 2] = HtmlUtils.htmlEscape((String) raw[raw.length - 2]);
	}
	// if !getByUser -> is get current user's ratings from other users ->
	// convertToStyledJSON.getAllUsers needs to be true otherwise current user (the only one in the set!) is dropped
	return ratingService.convertToStyledJSON(criteria, toolSessionId, currentUserId, !getByUser || getAllUsers,
		rawData, needRatesPerUser);
    }

    @Override
    public List<Object[]> getDetailedRatingsComments(Long toolContentId, Long toolSessionId, Long criteriaId,
	    Long itemId) {
	NumberFormat numberFormat = NumberFormat.getInstance(Locale.US);
	numberFormat.setMaximumFractionDigits(1);

	// raw data: user_id, comment, rating, first_name, last_name
	List<Object[]> rawData = peerreviewUserDao.getDetailedRatingsComments(toolContentId, toolSessionId, criteriaId,
		itemId);
	for (Object[] raw : rawData) {
	    raw[2] = (raw[2] == null ? null : numberFormat.format(raw[2])); // format rating
	    // format name
	    StringBuilder description = new StringBuilder((String) raw[3]).append(" ").append((String) raw[4]);
<<<<<<< HEAD
	    raw[4] = StringEscapeUtils.escapeCsv(description.toString());
=======
	    raw[4] = HtmlUtils.htmlEscape(description.toString());
>>>>>>> ac9c27fe

	}
	return rawData;
    }

    @Override
    public List<Object[]> getCommentsCounts(Long toolContentId, Long toolSessionId, RatingCriteria criteria,
	    Integer page, Integer size, int sorting, String searchString) {

	List<Object[]> rawData = peerreviewUserDao.getCommentsCounts(toolContentId, toolSessionId, criteria, page, size,
		sorting, searchString, userManagementService);

	// raw data: user_id, comment_count, first_name  last_name, portrait id
	for (Object[] raw : rawData) {
	    raw[2] = HtmlUtils.htmlEscape((String) raw[2]);
	}

	return rawData;
    }

    @Override
    public boolean isGroupedActivity(long toolContentID) {
	return toolService.isGroupedActivity(toolContentID);
    }

    @Override
    public void auditLogStartEditingActivityInMonitor(long toolContentID) {
	toolService.auditLogStartEditingActivityInMonitor(toolContentID);
    }

    @Override
    public String getLocalisedMessage(String key, Object[] args) {
	return messageService.getMessage(key, args);
    }

    @Override
    public List<PeerreviewStatisticsDTO> getStatistics(Long toolContentId) {
	return peerreviewDao.getStatistics(toolContentId);
    }

    @Override
    public List<Object[]> getUserNotebookEntriesForTablesorter(Long toolSessionId, int page, int size, int sorting,
	    String searchString) {
	List<Object[]> rawData = peerreviewUserDao.getUserNotebookEntriesForTablesorter(toolSessionId, page, size,
		sorting, searchString, coreNotebookService);

	for (Object[] raw : rawData) {
	    StringBuilder description = new StringBuilder((String) raw[1]).append(" ").append((String) raw[2]);
<<<<<<< HEAD
	    raw[2] = StringEscapeUtils.escapeCsv(description.toString());
=======
	    raw[2] = HtmlUtils.htmlEscape(description.toString());
>>>>>>> ac9c27fe
	}

	return rawData;
    }

    @Override
    public List<Object[]> getPagedUsers(Long toolSessionId, Integer page, Integer size, int sorting,
	    String searchString) {
	return peerreviewUserDao.getPagedUsers(toolSessionId, page, size, sorting, searchString);
    }

    private String getResultsEmailSubject(Peerreview peerreview) {
	return getLocalisedMessage("event.sent.results.subject", new Object[] { peerreview.getTitle() });
<<<<<<< HEAD
	    }

   @Override
=======
    }

    @Override
>>>>>>> ac9c27fe
    public int emailReportToUser(Long toolContentId, Long sessionId, Long userId) {
	PeerreviewSession session = peerreviewSessionDao.getSessionBySessionId(sessionId);
	Peerreview peerreview = getPeerreviewByContentId(toolContentId);

	String email = new EmailAnalysisBuilder(peerreview, session, ratingService, peerreviewSessionDao,
		peerreviewUserDao, this, messageService).generateHTMLEMailForLearner(userId);
	eventNotificationService.sendMessage(null, userId.intValue(), IEventNotificationService.DELIVERY_METHOD_MAIL,
		getResultsEmailSubject(peerreview), email, true);
	return 1;
    }

    @Override
    public int emailReportToSessionUsers(Long toolContentId, Long sessionId) {
	PeerreviewSession session = peerreviewSessionDao.getSessionBySessionId(sessionId);
	Peerreview peerreview = getPeerreviewByContentId(toolContentId);
	Map<Long, String> emails = new EmailAnalysisBuilder(peerreview, session, ratingService, peerreviewSessionDao,
		peerreviewUserDao, this, messageService).generateHTMLEmailsForSession();
	for (Map.Entry<Long, String> entry : emails.entrySet()) {
	    eventNotificationService.sendMessage(null, entry.getKey().intValue(),
		    IEventNotificationService.DELIVERY_METHOD_MAIL, getResultsEmailSubject(peerreview),
		    entry.getValue(), true);
	}
	return emails.size();
    }
    
    @Override
    @SuppressWarnings("unchecked")
    public LinkedHashMap<String, ExcelCell[][]> exportTeamReportSpreadsheet(Long toolContentId) {

	Peerreview peerreview = peerreviewDao.getByContentId(toolContentId);
	if (peerreview == null) {
	    log.warn("Did not find activity with toolContentId: " + toolContentId + " to remove learner content");
	    return null;
	}

	return new SpreadsheetBuilder(peerreview, ratingService, peerreviewSessionDao, peerreviewUserDao, this)
		.generateTeamReport();

    }

    @Override
    public int[] getNumberPossibleRatings(Long toolContentId, Long toolSessionId, Long userId) {
	int[] retValue = new int[2];

	ArrayList<Long> itemIds = new ArrayList<>(1);
	itemIds.add(userId);
	Map<Long, Long> numRatingsForUserMap = ratingService.countUsersRatedEachItem(toolContentId, toolSessionId,
		itemIds, -1);
	Long numRatingsForUser = numRatingsForUserMap.get(userId);
	retValue[0] = numRatingsForUser != null ? numRatingsForUser.intValue() : 0;

	int numUsersInSession = peerreviewUserDao.getCountUsersBySession(toolSessionId, -1L);
	Peerreview peerreview = peerreviewDao.getByContentId(toolContentId);
	retValue[1] = peerreview.isSelfReview() ? numUsersInSession : numUsersInSession - 1;
	return retValue;
    }

    // *****************************************************************************
    // private methods
    // *****************************************************************************

    private Peerreview getDefaultPeerreview() throws PeerreviewApplicationException {
	Long defaultPeerreviewId = getToolDefaultContentIdBySignature(PeerreviewConstants.TOOL_SIGNATURE);
	Peerreview defaultPeerreview = getPeerreviewByContentId(defaultPeerreviewId);
	if (defaultPeerreview == null) {
	    String error = messageService.getMessage("error.msg.default.content.not.find");
	    log.error(error);
	    throw new PeerreviewApplicationException(error);
	}

	return defaultPeerreview;
    }

    private Long getToolDefaultContentIdBySignature(String toolSignature) throws PeerreviewApplicationException {
	Long contentId = null;
	contentId = new Long(toolService.getToolDefaultContentIdBySignature(toolSignature));
	if (contentId == null) {
	    String error = messageService.getMessage("error.msg.default.content.not.find");
	    log.error(error);
	    throw new PeerreviewApplicationException(error);
	}
	return contentId;
    }

    // *******************************************************************************
    // ToolContentManager, ToolSessionManager methods
    // *******************************************************************************

    @Override
    public void exportToolContent(Long toolContentId, String rootPath) throws DataMissingException, ToolException {
	Peerreview toolContentObj = peerreviewDao.getByContentId(toolContentId);
	if (toolContentObj == null) {
	    try {
		toolContentObj = getDefaultPeerreview();
	    } catch (PeerreviewApplicationException e) {
		throw new DataMissingException(e.getMessage());
	    }
	}
	if (toolContentObj == null) {
	    throw new DataMissingException("Unable to find default content for the peerreview tool");
	}

	// need to clone the Peer Review details, otherwise clearing the fields may update the database!
	toolContentObj = Peerreview.newInstance(toolContentObj, toolContentId);

	// don't export following fields
	for (LearnerItemRatingCriteria criteria : toolContentObj.getRatingCriterias()) {
	    criteria.setToolContentId(null);
	}
	toolContentObj.setCreatedBy(null);

	// set PeerreviewToolContentHandler as null to avoid copy file node in repository again.
	toolContentObj = Peerreview.newInstance(toolContentObj, toolContentId);
	try {
	    exportContentService.exportToolContent(toolContentId, toolContentObj, peerreviewToolContentHandler,
		    rootPath);
	} catch (ExportToolContentException e) {
	    throw new ToolException(e);
	}
    }

    @Override
    public void importToolContent(Long toolContentId, Integer newUserUid, String toolContentPath, String fromVersion,
	    String toVersion) throws ToolException {

	try {
	    // register version filter class
	    exportContentService.registerImportVersionFilterClass(PeerreviewImportContentVersionFilter.class);

	    Object toolPOJO = exportContentService.importToolContent(toolContentPath, peerreviewToolContentHandler,
		    fromVersion, toVersion);
	    if (!(toolPOJO instanceof Peerreview)) {
		throw new ImportToolContentException(
			"Import Share peerreview tool content failed. Deserialized object is " + toolPOJO);
	    }
	    Peerreview toolContentObj = (Peerreview) toolPOJO;

	    // reset it to new toolContentId
	    toolContentObj.setContentId(toolContentId);
	    if (toolContentObj.getRatingCriterias() != null) {
		for (LearnerItemRatingCriteria criteria : toolContentObj.getRatingCriterias()) {
		    criteria.setToolContentId(toolContentId);
		}
	    }

	    // reset the user
	    PeerreviewUser user = peerreviewUserDao.getUserByUserIDAndContentID(new Long(newUserUid.longValue()),
		    toolContentId);
	    if (user == null) {
		user = new PeerreviewUser();
		UserDTO sysUser = ((User) userManagementService.findById(User.class, newUserUid)).getUserDTO();
		user.setFirstName(sysUser.getFirstName());
		user.setLastName(sysUser.getLastName());
		user.setLoginName(sysUser.getLogin());
		user.setUserId(new Long(newUserUid.longValue()));
		user.setPeerreview(toolContentObj);
	    }
	    toolContentObj.setCreatedBy(user);

	    peerreviewDao.insertOrUpdate(toolContentObj);
	} catch (ImportToolContentException e) {
	    throw new ToolException(e);
	}
    }

    @Override
    public SortedMap<String, ToolOutputDefinition> getToolOutputDefinitions(Long toolContentId, int definitionType)
	    throws ToolException {
	return new TreeMap<>();
    }

    @Override
    public void copyToolContent(Long fromContentId, Long toContentId) throws ToolException {
	if (toContentId == null) {
	    throw new ToolException("Failed to create the PeerreviewFiles tool seession");
	}

	Peerreview peerreview = null;
	if (fromContentId != null) {
	    peerreview = peerreviewDao.getByContentId(fromContentId);
	}
	if (peerreview == null) {
	    try {
		peerreview = getDefaultPeerreview();
	    } catch (PeerreviewApplicationException e) {
		throw new ToolException(e);
	    }
	}

	Peerreview toContent = Peerreview.newInstance(peerreview, toContentId);
	peerreviewDao.insert(toContent);
    }

    @Override
    public String getToolContentTitle(Long toolContentId) {
	return getPeerreviewByContentId(toolContentId).getTitle();
    }

    @Override
    public void resetDefineLater(Long toolContentId) throws DataMissingException, ToolException {
	Peerreview peerreview = peerreviewDao.getByContentId(toolContentId);
	if (peerreview == null) {
	    throw new ToolException("No found tool content by given content ID:" + toolContentId);
	}
	peerreview.setDefineLater(false);
    }

    @Override
    public boolean isContentEdited(Long toolContentId) {
	return getPeerreviewByContentId(toolContentId).isDefineLater();
    }

    @Override
    public boolean isReadOnly(Long toolContentId) {
	List<PeerreviewSession> list = peerreviewSessionDao.getByContentId(toolContentId);
	Iterator<PeerreviewSession> iter = list.iterator();
	while (iter.hasNext()) {
	    PeerreviewSession session = iter.next();
	    int sessionUsersNumber = peerreviewUserDao.getCountUsersBySession(session.getSessionId());
	    if (sessionUsersNumber == 0) {
		log.debug("Peer Review isReadOnly called. Returning true. Count of users for session id "
			+ session.getSessionId() + " is " + sessionUsersNumber);
		return true;
	    } else {
		log.debug("Peer Review isReadOnly called. Count of users for session id " + session.getSessionId()
			+ " is 0");
	    }
	}
	log.debug("Peer Review isReadOnly called. Returning false.");
	return false;
    }

    @Override
    public void removeToolContent(Long toolContentId) throws ToolException {
	Peerreview peerreview = peerreviewDao.getByContentId(toolContentId);
	if (peerreview == null) {
	    log.warn("Can not remove the tool content as it does not exist, ID: " + toolContentId);
	    return;
	}

	for (PeerreviewSession session : peerreviewSessionDao.getByContentId(toolContentId)) {
	    List<NotebookEntry> entries = coreNotebookService.getEntry(session.getSessionId(),
		    CoreNotebookConstants.NOTEBOOK_TOOL, PeerreviewConstants.TOOL_SIGNATURE);
	    for (NotebookEntry entry : entries) {
		coreNotebookService.deleteEntry(entry);
	    }
	}

	peerreviewDao.delete(peerreview);
    }

    @Override
    @SuppressWarnings("unchecked")
    public void removeLearnerContent(Long toolContentId, Integer userId) throws ToolException {
	if (log.isDebugEnabled()) {
	    log.debug("Removing Peerreview content for user ID " + userId + " and toolContentId " + toolContentId);
	}

	Peerreview peerreview = peerreviewDao.getByContentId(toolContentId);
	if (peerreview == null) {
	    log.warn("Did not find activity with toolContentId: " + toolContentId + " to remove learner content");
	    return;
	}

	List<PeerreviewSession> sessions = peerreviewSessionDao.getByContentId(toolContentId);
	for (PeerreviewSession session : sessions) {
	    PeerreviewUser user = peerreviewUserDao.getUserByUserIDAndSessionID(userId.longValue(),
		    session.getSessionId());
	    if (user != null) {
		NotebookEntry entry = getEntry(session.getSessionId(), CoreNotebookConstants.NOTEBOOK_TOOL,
			PeerreviewConstants.TOOL_SIGNATURE, userId);
		if (entry != null) {
		    peerreviewDao.deleteById(NotebookEntry.class, entry.getUid());
		}

	    }
	}
    }

    @Override
    public void createToolSession(Long toolSessionId, String toolSessionName, Long toolContentId) throws ToolException {
	PeerreviewSession session = new PeerreviewSession();
	session.setSessionId(toolSessionId);
	session.setSessionName(toolSessionName);
	Peerreview peerreview = peerreviewDao.getByContentId(toolContentId);
	session.setPeerreview(peerreview);
	peerreviewSessionDao.insert(session);
    }

    @Override
    public String leaveToolSession(Long toolSessionId, Long learnerId) throws DataMissingException, ToolException {
	if (toolSessionId == null) {
	    log.error("Fail to leave tool Session based on null tool session id.");
	    throw new ToolException("Fail to remove tool Session based on null tool session id.");
	}
	if (learnerId == null) {
	    log.error("Fail to leave tool Session based on null learner.");
	    throw new ToolException("Fail to remove tool Session based on null learner.");
	}

	PeerreviewSession session = peerreviewSessionDao.getSessionBySessionId(toolSessionId);
	if (session != null) {
	    session.setStatus(PeerreviewConstants.COMPLETED);
	    peerreviewSessionDao.update(session);
	} else {
	    log.error("Fail to leave tool Session.Could not find peerreview " + "session by given session id: "
		    + toolSessionId);
	    throw new DataMissingException("Fail to leave tool Session."
		    + "Could not find peerreview session by given session id: " + toolSessionId);
	}
	return learnerService.completeToolSession(toolSessionId, learnerId);
    }

    @Override
    public List<RatingCriteria> getRatingCriterias(Long toolContentId) {
	return ratingService.getCriteriasByToolContentId(toolContentId);
    }

    @Override
    public void saveRatingCriterias(HttpServletRequest request, Collection<RatingCriteria> oldCriterias,
	    Long toolContentId) {
	ratingService.saveRatingCriterias(request, oldCriterias, toolContentId);
    }

    @Override
    public boolean isCommentsEnabled(Long toolContentId) {
	return ratingService.isCommentsEnabled(toolContentId);
    }

    @Override
    public int getCommentsMinWordsLimit(Long toolContentId) {
	return ratingService.getCommentsMinWordsLimit(toolContentId);
    }

    @Override
    public List<RatingCriteria> getCriteriasByToolContentId(Long toolContentId) {
	return ratingService.getCriteriasByToolContentId(toolContentId);
    }

    @Override
    public List<ItemRatingDTO> getRatingCriteriaDtos(Long contentId, Long toolSessionId, Collection<Long> itemIds,
	    boolean isCommentsByOtherUsersRequired, Long userId) {
	return ratingService.getRatingCriteriaDtos(contentId, toolSessionId, itemIds, isCommentsByOtherUsersRequired,
		userId);
    }

    @Override
    public List<ItemRatingDTO> getRatingCriteriaDtos(Long contentId, Long toolSessionId, Collection<Long> itemIds,
	    boolean isCommentsByOtherUsersRequired, Long userId, boolean isCountUsersRatedEachItem) {
	List<ItemRatingDTO> itemRatingDTOs = getRatingCriteriaDtos(contentId, toolSessionId, itemIds,
		isCommentsByOtherUsersRequired, userId);

	if (isCountUsersRatedEachItem) {
	    Map<Long, Long> itemIdToRatedUsersCountMap = ratingService.countUsersRatedEachItem(contentId, toolSessionId,
		    itemIds, userId.intValue());

	    for (ItemRatingDTO itemRatingDTO : itemRatingDTOs) {
		Long itemId = itemRatingDTO.getItemId();

		int countUsersRatedEachItem = itemIdToRatedUsersCountMap.get(itemId).intValue();
		itemRatingDTO.setCountUsersRatedEachItem(countUsersRatedEachItem);
	    }
	}

	return itemRatingDTOs;
    }

    @Override
    public int getCountItemsRatedByUser(Long toolContentId, Integer userId) {
	return ratingService.getCountItemsRatedByUser(toolContentId, userId);
    }

    @Override
    public int getCountItemsRatedByUserByCriteria(final Long criteriaId, final Integer userId) {
	return ratingService.getCountItemsRatedByUserByCriteria(criteriaId, userId);
    }

    @Override
    public ToolSessionExportOutputData exportToolSession(Long toolSessionId)
	    throws DataMissingException, ToolException {
	return null;
    }

    @Override
    public ToolSessionExportOutputData exportToolSession(List toolSessionIds)
	    throws DataMissingException, ToolException {
	return null;
    }

    @Override
    public void removeToolSession(Long toolSessionId) throws DataMissingException, ToolException {
	peerreviewSessionDao.deleteBySessionId(toolSessionId);
    }

    @Override
    public SortedMap<String, ToolOutput> getToolOutput(List<String> names, Long toolSessionId, Long learnerId) {
	return new TreeMap<>();
    }

    @Override
    public ToolOutput getToolOutput(String name, Long toolSessionId, Long learnerId) {
	return null;
    }

    @Override
    public List<ToolOutput> getToolOutputs(String name, Long toolContentId) {
	return new ArrayList<>();
    }

    @Override
    public List<ConfidenceLevelDTO> getConfidenceLevels(Long toolSessionId) {
	return null;
    }

    @Override
    public void forceCompleteUser(Long toolSessionId, User user) {
	// no actions required
    }

    @Override
    public Class[] getSupportedToolOutputDefinitionClasses(int definitionType) {
	return null;
    }

    // *****************************************************************************
    // set methods for Spring Bean
    // *****************************************************************************

    public void setLearnerService(ILearnerService learnerService) {
	this.learnerService = learnerService;
    }

    public void setMessageService(MessageService messageService) {
	this.messageService = messageService;
    }

    public void setPeerreviewDao(PeerreviewDAO peerreviewDao) {
	this.peerreviewDao = peerreviewDao;
    }

    public void setPeerreviewSessionDao(PeerreviewSessionDAO peerreviewSessionDao) {
	this.peerreviewSessionDao = peerreviewSessionDao;
    }

    public void setPeerreviewToolContentHandler(PeerreviewToolContentHandler peerreviewToolContentHandler) {
	this.peerreviewToolContentHandler = peerreviewToolContentHandler;
    }

    public void setPeerreviewUserDao(PeerreviewUserDAO peerreviewUserDao) {
	this.peerreviewUserDao = peerreviewUserDao;
    }

    public void setToolService(ILamsToolService toolService) {
	this.toolService = toolService;
    }

    public void setExportContentService(IExportToolContentService exportContentService) {
	this.exportContentService = exportContentService;
    }

    public void setUserManagementService(IUserManagementService userManagementService) {
	this.userManagementService = userManagementService;
    }

    public void setCoreNotebookService(ICoreNotebookService coreNotebookService) {
	this.coreNotebookService = coreNotebookService;
    }

    public void setRatingService(IRatingService ratingService) {
	this.ratingService = ratingService;
    }

    @Override
    public ToolCompletionStatus getCompletionStatus(Long learnerId, Long toolSessionId) {
	// db doesn't have a start/finish date for learner, and session start/finish is null
	PeerreviewUser learner = getUserByIDAndSession(learnerId, toolSessionId);
	if (learner == null) {
	    return new ToolCompletionStatus(ToolCompletionStatus.ACTIVITY_NOT_ATTEMPTED, null, null);
	}

	return new ToolCompletionStatus(learner.isSessionFinished() ? ToolCompletionStatus.ACTIVITY_COMPLETED
		: ToolCompletionStatus.ACTIVITY_ATTEMPTED, null, null);
    }

    // ****************** REST methods *************************

    public void setEventNotificationService(IEventNotificationService eventNotificationService) {
	this.eventNotificationService = eventNotificationService;
    }

    /**
     * Used by the Rest calls to create content. Mandatory fields in toolContentJSON: title, instructions, peerreview,
<<<<<<< HEAD
     * user fields firstName, lastName and loginName Peerreview must contain a ArrayNode of ObjectNode objects, which
     * have the following mandatory fields: title, description, type. If there are instructions for a peerreview, the
     * instructions are a ArrayNode of Strings. There should be at least one peerreview object in the peerreview array.
=======
     * user fields firstName, lastName and loginName Peerreview must contain a JSONArray of JSONObject objects, which
     * have the following mandatory fields: title, description, type. It will create 
>>>>>>> ac9c27fe
     */
    @Override
    public void createRestToolContent(Integer userID, Long toolContentID, ObjectNode toolContentJSON) {

	Date updateDate = new Date();

	Peerreview peerreview = new Peerreview();
	peerreview.setContentId(toolContentID);
	peerreview.setTitle(JsonUtil.optString(toolContentJSON, RestTags.TITLE));
	peerreview.setInstructions(JsonUtil.optString(toolContentJSON, RestTags.INSTRUCTIONS));
	peerreview.setCreated(updateDate);
	peerreview.setUpdated(updateDate);

	peerreview
		.setLockWhenFinished(JsonUtil.optBoolean(toolContentJSON, RestTags.LOCK_WHEN_FINISHED, Boolean.FALSE));
	peerreview.setReflectOnActivity(
		JsonUtil.optBoolean(toolContentJSON, RestTags.REFLECT_ON_ACTIVITY, Boolean.FALSE));
	peerreview.setReflectInstructions(JsonUtil.optString(toolContentJSON, RestTags.REFLECT_INSTRUCTIONS));

	peerreview.setContentInUse(false);
	peerreview.setDefineLater(false);

	PeerreviewUser peerreviewUser = getUserByIDAndContent(userID.longValue(), toolContentID);
	if (peerreviewUser == null) {
	    peerreviewUser = new PeerreviewUser();
	    peerreviewUser.setFirstName(JsonUtil.optString(toolContentJSON, "firstName"));
	    peerreviewUser.setLastName(JsonUtil.optString(toolContentJSON, "lastName"));
	    peerreviewUser.setLoginName(JsonUtil.optString(toolContentJSON, "loginName"));
	    // peerreviewUser.setPeerreview(content);
	}

	peerreview.setCreatedBy(peerreviewUser);

	// not expecting to get these but add them in case an Authoring Template does want them
	peerreview.setMinimumRates(JsonUtil.opt(toolContentJSON, "minimumRates", 0));
	peerreview.setMaximumRates(JsonUtil.opt(toolContentJSON, "maximumRate", 0));
	peerreview.setMaximumRatesPerUser(JsonUtil.opt(toolContentJSON, "maximumRatesPerUser", 0));
	peerreview.setShowRatingsLeftForUser(JsonUtil.opt(toolContentJSON, "showRatingsLeftForUser", Boolean.TRUE));
	peerreview.setShowRatingsLeftByUser(JsonUtil.opt(toolContentJSON, "showRatingsLeftByUser", Boolean.FALSE));
	peerreview.setSelfReview(JsonUtil.opt(toolContentJSON, "notifyUsersOfResults", Boolean.FALSE));
	peerreview.setNotifyUsersOfResults(JsonUtil.opt(toolContentJSON, "notifyUsersOfResults", Boolean.TRUE));

	saveOrUpdatePeerreview(peerreview);

	// Criterias
	JSONArray criterias = toolContentJSON.getJSONArray("criterias");
	for (int i = 0; i < criterias.length(); i++) {
	    JSONObject criteriaData = (JSONObject) criterias.get(i);
	    // allowComment true, minWords defaults to 1. allowComment is false, minWords defaults to 0
	    boolean allowComment = criteriaData.has("commentsEnabled") ? criteriaData.getBoolean("commentsEnabled")
		    : false;
	    int minWords = criteriaData.has("minWordsInComment") ? criteriaData.getInt("minWordsInComment")
		    : allowComment ? 1 : 0;
	    ratingService.saveLearnerItemRatingCriteria(toolContentID, criteriaData.getString("title"),
		    criteriaData.getInt("orderId"), criteriaData.getInt("ratingStyle"), allowComment, minWords);
	}

	saveOrUpdatePeerreview(peerreview);
    }

}<|MERGE_RESOLUTION|>--- conflicted
+++ resolved
@@ -361,11 +361,7 @@
 		currentUserId, null, null, sorting, searchString, getByUser, ratingService, userManagementService);
 
 	for (Object[] raw : rawData) {
-<<<<<<< HEAD
-	  raw[raw.length - 2] = (Object) StringEscapeUtils.escapeCsv((String)raw[raw.length - 2]);
-=======
 	    raw[raw.length - 2] = HtmlUtils.htmlEscape((String) raw[raw.length - 2]);
->>>>>>> ac9c27fe
 	}
 	// if !getByUser -> is get current user's ratings from other users ->
 	// convertToStyledJSON.getAllUsers needs to be true otherwise current user (the only one in the set!) is dropped
@@ -402,11 +398,7 @@
 	    raw[2] = (raw[2] == null ? null : numberFormat.format(raw[2])); // format rating
 	    // format name
 	    StringBuilder description = new StringBuilder((String) raw[3]).append(" ").append((String) raw[4]);
-<<<<<<< HEAD
-	    raw[4] = StringEscapeUtils.escapeCsv(description.toString());
-=======
 	    raw[4] = HtmlUtils.htmlEscape(description.toString());
->>>>>>> ac9c27fe
 
 	}
 	return rawData;
@@ -455,11 +447,7 @@
 
 	for (Object[] raw : rawData) {
 	    StringBuilder description = new StringBuilder((String) raw[1]).append(" ").append((String) raw[2]);
-<<<<<<< HEAD
-	    raw[2] = StringEscapeUtils.escapeCsv(description.toString());
-=======
 	    raw[2] = HtmlUtils.htmlEscape(description.toString());
->>>>>>> ac9c27fe
 	}
 
 	return rawData;
@@ -473,15 +461,9 @@
 
     private String getResultsEmailSubject(Peerreview peerreview) {
 	return getLocalisedMessage("event.sent.results.subject", new Object[] { peerreview.getTitle() });
-<<<<<<< HEAD
-	    }
-
-   @Override
-=======
-    }
-
-    @Override
->>>>>>> ac9c27fe
+    }
+
+    @Override
     public int emailReportToUser(Long toolContentId, Long sessionId, Long userId) {
 	PeerreviewSession session = peerreviewSessionDao.getSessionBySessionId(sessionId);
 	Peerreview peerreview = getPeerreviewByContentId(toolContentId);
@@ -506,7 +488,7 @@
 	}
 	return emails.size();
     }
-    
+
     @Override
     @SuppressWarnings("unchecked")
     public LinkedHashMap<String, ExcelCell[][]> exportTeamReportSpreadsheet(Long toolContentId) {
@@ -974,14 +956,8 @@
 
     /**
      * Used by the Rest calls to create content. Mandatory fields in toolContentJSON: title, instructions, peerreview,
-<<<<<<< HEAD
-     * user fields firstName, lastName and loginName Peerreview must contain a ArrayNode of ObjectNode objects, which
-     * have the following mandatory fields: title, description, type. If there are instructions for a peerreview, the
-     * instructions are a ArrayNode of Strings. There should be at least one peerreview object in the peerreview array.
-=======
      * user fields firstName, lastName and loginName Peerreview must contain a JSONArray of JSONObject objects, which
-     * have the following mandatory fields: title, description, type. It will create 
->>>>>>> ac9c27fe
+     * have the following mandatory fields: title, description, type. It will create
      */
     @Override
     public void createRestToolContent(Integer userID, Long toolContentID, ObjectNode toolContentJSON) {
@@ -1016,30 +992,30 @@
 	peerreview.setCreatedBy(peerreviewUser);
 
 	// not expecting to get these but add them in case an Authoring Template does want them
-	peerreview.setMinimumRates(JsonUtil.opt(toolContentJSON, "minimumRates", 0));
-	peerreview.setMaximumRates(JsonUtil.opt(toolContentJSON, "maximumRate", 0));
-	peerreview.setMaximumRatesPerUser(JsonUtil.opt(toolContentJSON, "maximumRatesPerUser", 0));
-	peerreview.setShowRatingsLeftForUser(JsonUtil.opt(toolContentJSON, "showRatingsLeftForUser", Boolean.TRUE));
-	peerreview.setShowRatingsLeftByUser(JsonUtil.opt(toolContentJSON, "showRatingsLeftByUser", Boolean.FALSE));
-	peerreview.setSelfReview(JsonUtil.opt(toolContentJSON, "notifyUsersOfResults", Boolean.FALSE));
-	peerreview.setNotifyUsersOfResults(JsonUtil.opt(toolContentJSON, "notifyUsersOfResults", Boolean.TRUE));
+	peerreview.setMinimumRates(JsonUtil.optInt(toolContentJSON, "minimumRates", 0));
+	peerreview.setMaximumRates(JsonUtil.optInt(toolContentJSON, "maximumRate", 0));
+	peerreview.setMaximumRatesPerUser(JsonUtil.optInt(toolContentJSON, "maximumRatesPerUser", 0));
+	peerreview.setShowRatingsLeftForUser(
+		JsonUtil.optBoolean(toolContentJSON, "showRatingsLeftForUser", Boolean.TRUE));
+	peerreview
+		.setShowRatingsLeftByUser(JsonUtil.optBoolean(toolContentJSON, "showRatingsLeftByUser", Boolean.FALSE));
+	peerreview.setSelfReview(JsonUtil.optBoolean(toolContentJSON, "notifyUsersOfResults", Boolean.FALSE));
+	peerreview.setNotifyUsersOfResults(JsonUtil.optBoolean(toolContentJSON, "notifyUsersOfResults", Boolean.TRUE));
 
 	saveOrUpdatePeerreview(peerreview);
 
 	// Criterias
-	JSONArray criterias = toolContentJSON.getJSONArray("criterias");
-	for (int i = 0; i < criterias.length(); i++) {
-	    JSONObject criteriaData = (JSONObject) criterias.get(i);
+	ArrayNode criterias = JsonUtil.optArray(toolContentJSON, "criterias");
+	for (int i = 0; i < criterias.size(); i++) {
+	    ObjectNode criteriaData = (ObjectNode) criterias.get(i);
 	    // allowComment true, minWords defaults to 1. allowComment is false, minWords defaults to 0
-	    boolean allowComment = criteriaData.has("commentsEnabled") ? criteriaData.getBoolean("commentsEnabled")
-		    : false;
-	    int minWords = criteriaData.has("minWordsInComment") ? criteriaData.getInt("minWordsInComment")
-		    : allowComment ? 1 : 0;
-	    ratingService.saveLearnerItemRatingCriteria(toolContentID, criteriaData.getString("title"),
-		    criteriaData.getInt("orderId"), criteriaData.getInt("ratingStyle"), allowComment, minWords);
+	    boolean allowComment = JsonUtil.optBoolean(criteriaData, "commentsEnabled", false);
+	    int minWords = JsonUtil.optInt(criteriaData, "minWordsInComment", allowComment ? 1 : 0);
+	    ratingService.saveLearnerItemRatingCriteria(toolContentID, JsonUtil.optString(criteriaData, "title"),
+		    JsonUtil.optInt(criteriaData, "orderId"), JsonUtil.optInt(criteriaData, "ratingStyle"),
+		    allowComment, minWords);
 	}
 
 	saveOrUpdatePeerreview(peerreview);
     }
-
 }