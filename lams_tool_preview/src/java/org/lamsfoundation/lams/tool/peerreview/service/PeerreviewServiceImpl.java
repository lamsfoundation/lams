/****************************************************************
 * Copyright (C) 2005 LAMS Foundation (http://lamsfoundation.org)
 * =============================================================
 * License Information: http://lamsfoundation.org/licensing/lams/2.0/
 *
 * This program is free software; you can redistribute it and/or modify
 * it under the terms of the GNU General Public License as published by
 * the Free Software Foundation.
 *
 * This program is distributed in the hope that it will be useful,
 * but WITHOUT ANY WARRANTY; without even the implied warranty of
 * MERCHANTABILITY or FITNESS FOR A PARTICULAR PURPOSE.  See the
 * GNU General Public License for more details.
 *
 * You should have received a copy of the GNU General Public License
 * along with this program; if not, write to the Free Software
 * Foundation, Inc., 51 Franklin Street, Fifth Floor, Boston, MA 02110-1301
 * USA
 *
 * http://www.gnu.org/licenses/gpl.txt
 * ****************************************************************
 */

package org.lamsfoundation.lams.tool.peerreview.service;

import java.text.NumberFormat;
import java.util.ArrayList;
import java.util.Collection;
import java.util.Collections;
import java.util.Date;
import java.util.Iterator;
import java.util.LinkedHashMap;
import java.util.List;
import java.util.Locale;
import java.util.Map;
import java.util.SortedMap;
import java.util.SortedSet;
import java.util.TreeMap;
import java.util.TreeSet;

import javax.servlet.http.HttpServletRequest;

import org.apache.commons.lang.StringEscapeUtils;
import org.apache.log4j.Logger;
import org.lamsfoundation.lams.events.IEventNotificationService;
import org.lamsfoundation.lams.learning.service.ILearnerService;
import org.lamsfoundation.lams.learningdesign.service.ExportToolContentException;
import org.lamsfoundation.lams.learningdesign.service.IExportToolContentService;
import org.lamsfoundation.lams.learningdesign.service.ImportToolContentException;
import org.lamsfoundation.lams.notebook.model.NotebookEntry;
import org.lamsfoundation.lams.notebook.service.CoreNotebookConstants;
import org.lamsfoundation.lams.notebook.service.ICoreNotebookService;
import org.lamsfoundation.lams.rating.dto.ItemRatingDTO;
import org.lamsfoundation.lams.rating.dto.StyledCriteriaRatingDTO;
import org.lamsfoundation.lams.rating.dto.StyledRatingDTO;
import org.lamsfoundation.lams.rating.model.LearnerItemRatingCriteria;
import org.lamsfoundation.lams.rating.model.RatingCriteria;
import org.lamsfoundation.lams.rating.service.IRatingService;
import org.lamsfoundation.lams.rest.RestTags;
import org.lamsfoundation.lams.rest.ToolRestManager;
import org.lamsfoundation.lams.tool.ToolCompletionStatus;
import org.lamsfoundation.lams.tool.ToolContentManager;
import org.lamsfoundation.lams.tool.ToolOutput;
import org.lamsfoundation.lams.tool.ToolOutputDefinition;
import org.lamsfoundation.lams.tool.ToolSessionExportOutputData;
import org.lamsfoundation.lams.tool.ToolSessionManager;
import org.lamsfoundation.lams.tool.exception.DataMissingException;
import org.lamsfoundation.lams.tool.exception.ToolException;
import org.lamsfoundation.lams.tool.peerreview.PeerreviewConstants;
import org.lamsfoundation.lams.tool.peerreview.dao.PeerreviewDAO;
import org.lamsfoundation.lams.tool.peerreview.dao.PeerreviewSessionDAO;
import org.lamsfoundation.lams.tool.peerreview.dao.PeerreviewUserDAO;
import org.lamsfoundation.lams.tool.peerreview.dto.GroupSummary;
import org.lamsfoundation.lams.tool.peerreview.dto.PeerreviewStatisticsDTO;
import org.lamsfoundation.lams.tool.peerreview.model.Peerreview;
import org.lamsfoundation.lams.tool.peerreview.model.PeerreviewSession;
import org.lamsfoundation.lams.tool.peerreview.model.PeerreviewUser;
import org.lamsfoundation.lams.tool.peerreview.util.PeerreviewToolContentHandler;
import org.lamsfoundation.lams.tool.peerreview.util.SpreadsheetBuilder;
import org.lamsfoundation.lams.tool.service.ILamsToolService;
import org.lamsfoundation.lams.usermanagement.User;
import org.lamsfoundation.lams.usermanagement.dto.UserDTO;
import org.lamsfoundation.lams.usermanagement.service.IUserManagementService;
import org.lamsfoundation.lams.util.ExcelCell;
import org.lamsfoundation.lams.util.JsonUtil;
import org.lamsfoundation.lams.util.MessageService;
import org.springframework.util.StringUtils;

import com.fasterxml.jackson.databind.node.ArrayNode;
import com.fasterxml.jackson.databind.node.ObjectNode;

/**
 * @author Andrey Balan
 */
public class PeerreviewServiceImpl
	implements IPeerreviewService, ToolContentManager, ToolSessionManager, ToolRestManager {
    private static Logger log = Logger.getLogger(PeerreviewServiceImpl.class.getName());

    private PeerreviewDAO peerreviewDao;

    private PeerreviewUserDAO peerreviewUserDao;

    private PeerreviewSessionDAO peerreviewSessionDao;

    // tool service
    private PeerreviewToolContentHandler peerreviewToolContentHandler;

    private MessageService messageService;

    // system services

    private ILamsToolService toolService;

    private ILearnerService learnerService;

    private IUserManagementService userManagementService;

    private IExportToolContentService exportContentService;

    private ICoreNotebookService coreNotebookService;

    private IRatingService ratingService;

    private IEventNotificationService eventNotificationService;

    private SortedSet<Long> creatingUsersForSessionIds;

    PeerreviewServiceImpl() {
	creatingUsersForSessionIds = Collections.synchronizedSortedSet(new TreeSet<Long>());
    }

    // *******************************************************************************
    // Service method
    // *******************************************************************************

    @Override
    public Peerreview getPeerreviewByContentId(Long contentId) {
	Peerreview rs = peerreviewDao.getByContentId(contentId);
	if (rs == null) {
	    log.debug("Could not find the content by given ID:" + contentId);
	}
	return rs;
    }

    @Override
    public Peerreview getDefaultContent(Long contentId) throws PeerreviewApplicationException {
	if (contentId == null) {
	    String error = messageService.getMessage("error.msg.default.content.not.find");
	    log.error(error);
	    throw new PeerreviewApplicationException(error);
	}

	Peerreview defaultContent = getDefaultPeerreview();
	// save default content by given ID.
	Peerreview content = new Peerreview();
	content = Peerreview.newInstance(defaultContent, contentId);
	return content;
    }

    @Override
    public void createUser(PeerreviewUser peerreviewUser) {
	peerreviewUserDao.saveObject(peerreviewUser);
    }

    @Override
    public PeerreviewUser getUserByIDAndContent(Long userId, Long contentId) {
	return peerreviewUserDao.getUserByUserIDAndContentID(userId, contentId);
    }

    @Override
    public PeerreviewUser getUserByIDAndSession(Long userId, Long sessionId) {
	return peerreviewUserDao.getUserByUserIDAndSessionID(userId, sessionId);
    }

    @Override
    public void saveOrUpdatePeerreview(Peerreview peerreview) {
	peerreviewDao.saveObject(peerreview);
    }

    @Override
    public Peerreview getPeerreviewBySessionId(Long sessionId) {
	PeerreviewSession session = peerreviewSessionDao.getSessionBySessionId(sessionId);
	// to skip CGLib problem
	Long contentId = session.getPeerreview().getContentId();
	Peerreview res = peerreviewDao.getByContentId(contentId);
	return res;
    }

    @Override
    public PeerreviewSession getPeerreviewSessionBySessionId(Long sessionId) {
	return peerreviewSessionDao.getSessionBySessionId(sessionId);
    }

    @Override
    public void saveOrUpdatePeerreviewSession(PeerreviewSession resSession) {
	peerreviewSessionDao.saveObject(resSession);
    }

    @Override
    public void markUserFinished(Long toolSessionId, Long userId) {
	PeerreviewUser user = peerreviewUserDao.getUserByUserIDAndSessionID(userId, toolSessionId);
	user.setSessionFinished(true);
	peerreviewUserDao.saveObject(user);
    }

    @Override
    public String finishToolSession(Long toolSessionId, Long userId) throws PeerreviewApplicationException {
	markUserFinished(toolSessionId, userId);

	// PeerreviewSession session = peerreviewSessionDao.getSessionBySessionId(toolSessionId);
	// session.setStatus(PeerreviewConstants.COMPLETED);
	// peerreviewSessionDao.saveObject(session);

	String nextUrl = null;
	try {
	    nextUrl = this.leaveToolSession(toolSessionId, userId);
	} catch (DataMissingException e) {
	    throw new PeerreviewApplicationException(e);
	} catch (ToolException e) {
	    throw new PeerreviewApplicationException(e);
	}
	return nextUrl;
    }

    @Override
    public List<GroupSummary> getGroupSummaries(Long contentId) {
	List<GroupSummary> groupList = new ArrayList<>();

	// get all sessions in a peerreview and retrieve all peerreview items under this session
	// plus initial peerreview items by author creating (resItemList)
	List<PeerreviewSession> sessionList = peerreviewSessionDao.getByContentId(contentId);

	for (PeerreviewSession session : sessionList) {
	    // one new group for one session.
	    GroupSummary group = new GroupSummary();
	    group.setSessionId(session.getSessionId());
	    group.setSessionName(session.getSessionName());

	    groupList.add(group);
	}

	return groupList;
    }

    @Override
    public int getCountUsersBySession(final Long toolSessionId, final Long excludeUserId) {
	return peerreviewUserDao.getCountUsersBySession(toolSessionId, excludeUserId);
    }

    @Override
    public int getCountUsersBySession(final Long toolSessionId) {
	return peerreviewUserDao.getCountUsersBySession(toolSessionId);
    }

    @Override
    public Long createNotebookEntry(Long sessionId, Integer notebookToolType, String toolSignature, Integer userId,
	    String entryText) {
	return coreNotebookService.createNotebookEntry(sessionId, notebookToolType, toolSignature, userId, "",
		entryText);
    }

    @Override
    public NotebookEntry getEntry(Long sessionId, Integer idType, String signature, Integer userID) {
	List<NotebookEntry> list = coreNotebookService.getEntry(sessionId, idType, signature, userID);
	if ((list == null) || list.isEmpty()) {
	    return null;
	} else {
	    return list.get(0);
	}
    }

    @Override
    public void updateEntry(NotebookEntry notebookEntry) {
	coreNotebookService.updateEntry(notebookEntry);
    }

    @Override
    public PeerreviewUser getUser(Long uid) {
	return (PeerreviewUser) peerreviewUserDao.getObject(PeerreviewUser.class, uid);
    }

    @Override
    public boolean createUsersFromLesson(Long toolSessionId) throws Throwable {

	User currentUser = null;
	try {
	    boolean wasNotInSetAlready = creatingUsersForSessionIds.add(toolSessionId);
	    if (!wasNotInSetAlready) {
		return false;
	    }

	    // long start = System.currentTimeMillis();

	    PeerreviewSession session = getPeerreviewSessionBySessionId(toolSessionId);
	    int numberPotentialLearners = toolService.getCountUsersForActivity(toolSessionId);
	    int numberActualLearners = peerreviewUserDao.getCountUsersBySession(toolSessionId);
	    int numUsersCreated = 0;
	    if (numberActualLearners != numberPotentialLearners) {
		numUsersCreated = peerreviewUserDao.createUsersForSession(session);
	    }

	    // log.debug("Peer Review UserCreateThread " + toolSessionId + ": numUsersCreated "+numUsersCreated+" took:
	    // "
	    // + (System.currentTimeMillis() - start) + "ms.");

	    creatingUsersForSessionIds.remove(toolSessionId);
	    return true;
	} catch (Throwable e) {
	    creatingUsersForSessionIds.remove(toolSessionId);
	    String message = e.getMessage() != null ? e.getMessage() : e.getClass().getName();
	    log.error("Exception thrown creating Peer Review users for session " + toolSessionId + " user id: "
		    + (currentUser != null ? currentUser.getUserId().toString() : "null") + "; " + message, e);
	    e.printStackTrace();
	    throw (e);
	}
    }

    @Override
    public void setUserHidden(Long toolContentId, Long userUid, boolean isHidden) {
	PeerreviewUser user = peerreviewUserDao.getUserByUid(userUid);
	if (user == null) {
	    return;
	}

	//If user is marked as hidden - it will automatically remove all rating left by him to prevent statistics mess up.
	if (isHidden) {
	    ratingService.removeUserCommitsByContent(toolContentId, user.getUserId().intValue());
	}

	user.setHidden(isHidden);
	peerreviewUserDao.saveObject(user);
    }

    @Override
    public int rateItems(RatingCriteria ratingCriteria, Long toolSessionId, Integer userId,
	    Map<Long, Float> newRatings) {
	return ratingService.rateItems(ratingCriteria, toolSessionId, userId, newRatings);
    }

    @Override
    public void commentItem(RatingCriteria ratingCriteria, Long toolSessionId, Integer userId, Long itemId,
	    String comment) {
	ratingService.commentItem(ratingCriteria, toolSessionId, userId, itemId, comment);
    }

    @Override
    public RatingCriteria getCriteriaByCriteriaId(Long ratingCriteriaId) {
	return ratingService.getCriteriaByCriteriaId(ratingCriteriaId);
    }

    @Override
    public StyledCriteriaRatingDTO getUsersRatingsCommentsByCriteriaIdDTO(Long toolContentId, Long toolSessionId,
	    RatingCriteria criteria, Long currentUserId, boolean skipRatings, int sorting, String searchString,
	    boolean getAllUsers, boolean getByUser) {

	if (skipRatings) {
	    return ratingService.convertToStyledDTO(criteria, currentUserId, getAllUsers, null);
	}

	List<Object[]> rawData = peerreviewUserDao.getRatingsComments(toolContentId, toolSessionId, criteria,
		currentUserId, null, null, sorting, searchString, getByUser, ratingService,
		userManagementService);

	for (Object[] raw : rawData) {
<<<<<<< HEAD
	    int len = raw.length;
	    StringBuilder description = new StringBuilder((String) raw[len - 2]).append(" ")
		    .append((String) raw[len - 1]);
	    raw[len - 1] = StringEscapeUtils.escapeCsv(description.toString());
=======
	    raw[raw.length - 2] = (Object) StringEscapeUtils.escapeCsv((String)raw[raw.length - 2]);
>>>>>>> 7c213fca
	}
	// if !getByUser -> is get current user's ratings from other users ->
	// convertToStyledJSON.getAllUsers needs to be true otherwise current user (the only one in the set!) is dropped
	return ratingService.convertToStyledDTO(criteria, currentUserId, !getByUser || getAllUsers, rawData);
    }

    @Override
    public ArrayNode getUsersRatingsCommentsByCriteriaIdJSON(Long toolContentId, Long toolSessionId,
	    RatingCriteria criteria, Long currentUserId, Integer page, Integer size, int sorting, String searchString,
	    boolean getAllUsers, boolean getByUser, boolean needRatesPerUser) {

	List<Object[]> rawData = peerreviewUserDao.getRatingsComments(toolContentId, toolSessionId, criteria,
		currentUserId, page, size, sorting, searchString, getByUser, ratingService, userManagementService);

	for (Object[] raw : rawData) {
<<<<<<< HEAD
	    int len = raw.length;
	    StringBuilder description = new StringBuilder((String) raw[len - 2]).append(" ")
		    .append((String) raw[len - 1]);
	    raw[len - 1] = StringEscapeUtils.escapeCsv(description.toString());
=======
	    raw[raw.length - 2] = (Object) StringEscapeUtils.escapeCsv((String)raw[raw.length - 2]);
>>>>>>> 7c213fca
	}
	// if !getByUser -> is get current user's ratings from other users ->
	// convertToStyledJSON.getAllUsers needs to be true otherwise current user (the only one in the set!) is dropped
	return ratingService.convertToStyledJSON(criteria, toolSessionId, currentUserId, !getByUser || getAllUsers,
		rawData, needRatesPerUser);
    }

    @Override
    public List<Object[]> getDetailedRatingsComments(Long toolContentId, Long toolSessionId, Long criteriaId,
	    Long itemId) {
	NumberFormat numberFormat = NumberFormat.getInstance(Locale.US);
	numberFormat.setMaximumFractionDigits(1);

	// raw data: user_id, comment, rating, first_name, last_name
	List<Object[]> rawData = peerreviewUserDao.getDetailedRatingsComments(toolContentId, toolSessionId, criteriaId,
		itemId);
	for (Object[] raw : rawData) {
	    raw[2] = (raw[2] == null ? null : numberFormat.format(raw[2])); // format rating
	    // format name
	    StringBuilder description = new StringBuilder((String) raw[3]).append(" ").append((String) raw[4]);
	    raw[4] = StringEscapeUtils.escapeCsv(description.toString());

	}
	return rawData;
    }

    @Override
    public List<Object[]> getCommentsCounts(Long toolContentId, Long toolSessionId, RatingCriteria criteria,
	    Integer page, Integer size, int sorting, String searchString) {

	List<Object[]> rawData = peerreviewUserDao.getCommentsCounts(toolContentId, toolSessionId, criteria, page, size,
		sorting, searchString, userManagementService);

	// raw data: user_id, comment_count, first_name  last_name, portrait id
	for (Object[] raw : rawData) {
<<<<<<< HEAD
	    StringBuilder description = new StringBuilder((String) raw[2]).append(" ").append((String) raw[3]);
	    raw[3] = StringEscapeUtils.escapeCsv(description.toString());
=======
	    raw[2] = (Object) StringEscapeUtils.escapeCsv((String)raw[2]);
>>>>>>> 7c213fca
	}

	return rawData;
    }

    @Override
    public boolean isGroupedActivity(long toolContentID) {
	return toolService.isGroupedActivity(toolContentID);
    }

    @Override
    public void auditLogStartEditingActivityInMonitor(long toolContentID) {
	toolService.auditLogStartEditingActivityInMonitor(toolContentID);
    }

    @Override
    public String getLocalisedMessage(String key, Object[] args) {
	return messageService.getMessage(key, args);
    }

    @Override
    public List<PeerreviewStatisticsDTO> getStatistics(Long toolContentId) {
	return peerreviewDao.getStatistics(toolContentId);
    }

    @Override
    public List<Object[]> getUserNotebookEntriesForTablesorter(Long toolSessionId, int page, int size, int sorting,
	    String searchString) {
	List<Object[]> rawData = peerreviewUserDao.getUserNotebookEntriesForTablesorter(toolSessionId, page, size,
		sorting, searchString, coreNotebookService);

	for (Object[] raw : rawData) {
	    StringBuilder description = new StringBuilder((String) raw[1]).append(" ").append((String) raw[2]);
	    raw[2] = StringEscapeUtils.escapeCsv(description.toString());
	}

	return rawData;
    }

    @Override
    public List<Object[]> getPagedUsers(Long toolSessionId, Integer page, Integer size, int sorting,
	    String searchString) {
	return peerreviewUserDao.getPagedUsers(toolSessionId, page, size, sorting, searchString);
    }

    @Override
    public int emailReportToSessionUsers(Long toolContentId, Long sessionId) {
	List<PeerreviewUser> users = peerreviewUserDao.getBySessionID(sessionId);
	Peerreview peerreview = getPeerreviewByContentId(toolContentId);
	String subject = getResultsEmailSubject(peerreview);
	List<RatingCriteria> criterias = getRatingCriterias(toolContentId);
	int numEmailsSent = 0;
	for (PeerreviewUser user : users) {
	    if (emailReport(toolContentId, sessionId, user, peerreview, criterias, subject) != 1) {
		log.error("Unable to email to all users in session " + sessionId + ". Have processed " + numEmailsSent
			+ " so far.");
		return -1;
	    }
	    numEmailsSent++;
	}
	return numEmailsSent;
    }

    @Override
    public int emailReportToUser(Long toolContentId, Long sessionId, Long userId) {

	PeerreviewUser user = peerreviewUserDao.getUserByUserIDAndSessionID(userId, sessionId);
	Peerreview peerreview = getPeerreviewByContentId(toolContentId);
	return emailReport(toolContentId, sessionId, user, peerreview, getRatingCriterias(toolContentId),
		getResultsEmailSubject(peerreview));
    }

    private String getResultsEmailSubject(Peerreview peerreview) {
	return getLocalisedMessage("event.sent.results.subject", new Object[] { peerreview.getTitle() });
    }

    private int emailReport(Long toolContentId, Long sessionId, PeerreviewUser user, Peerreview peerreview,
	    List<RatingCriteria> ratingCriterias, String subject) {

	int userId = user.getUserId().intValue();
	String name = StringEscapeUtils.escapeCsv(user.getFirstName() + " " + user.getLastName());

	StringBuilder notificationMessage = new StringBuilder();

	for (RatingCriteria criteria : ratingCriterias) {
	    int sorting = (criteria.isStarStyleRating() || criteria.isHedgeStyleRating())
		    ? PeerreviewConstants.SORT_BY_AVERAGE_RESULT_DESC
		    : PeerreviewConstants.SORT_BY_AVERAGE_RESULT_ASC;
	    StyledCriteriaRatingDTO dto = getUsersRatingsCommentsByCriteriaIdDTO(toolContentId, sessionId, criteria,
		    user.getUserId(), false, sorting, null, true, false);
	    generateRatingEntryForEmail(notificationMessage, criteria, dto);
	}

	eventNotificationService.sendMessage(null, userId, IEventNotificationService.DELIVERY_METHOD_MAIL, subject,
		getLocalisedMessage("event.sent.results.body", new Object[] { name, notificationMessage.toString() }),
		true);

	return 1;

    }

    private void generateRatingEntryForEmail(StringBuilder notificationMessage, RatingCriteria criteria,
	    StyledCriteriaRatingDTO dto) {
	String escapedTitle = StringEscapeUtils.escapeHtml(dto.getRatingCriteria().getTitle());
	if (dto.getRatingDtos().size() >= 1) {
	    if (criteria.isCommentRating()) {
		StringBuilder comments = new StringBuilder();
		for (StyledRatingDTO ratingDto : dto.getRatingDtos()) {
		    if (ratingDto.getComment() != null) {
			String escaped = StringEscapeUtils.escapeHtml(ratingDto.getComment());
			comments.append("<li>").append(escaped).append("</li>");
		    }
		}
		notificationMessage.append(getLocalisedMessage("event.sent.results.criteria.comment",
			new Object[] { escapedTitle, StringUtils.replace(comments.toString(), "&lt;BR&gt;", "<BR>") }));
	    } else {
		String avgRating = dto.getRatingDtos().get(0).getAverageRating().length() > 0
			? dto.getRatingDtos().get(0).getAverageRating()
			: "0";
		StringBuilder comments = null;
		if (criteria.isStarStyleRating()) {
		    if (criteria.isCommentsEnabled()) {
			comments = new StringBuilder();
			for (StyledRatingDTO ratingDto : dto.getRatingDtos()) {
			    if (ratingDto.getComment() != null) {
				String escaped = StringEscapeUtils.escapeHtml(ratingDto.getComment());
				comments.append("<li>").append(escaped).append("</li>");
			    }
			}
		    }
		    notificationMessage.append(getLocalisedMessage("event.sent.results.criteria.star",
			    new Object[] { escapedTitle, avgRating, comments != null ? comments.toString() : "" }));
		} else if (criteria.isRankingStyleRating()) {
		    if (criteria.getMaxRating() > 0) {
			notificationMessage.append(getLocalisedMessage("event.sent.results.criteria.rank",
				new Object[] { escapedTitle, avgRating, criteria.getMaxRating() }));
		    } else {
			notificationMessage.append(getLocalisedMessage("event.sent.results.criteria.rankAll",
				new Object[] { escapedTitle, avgRating }));
		    }
		} else { // hedge style rating
		    notificationMessage.append(getLocalisedMessage("event.sent.results.criteria.hedge",
			    new Object[] { escapedTitle, avgRating, criteria.getMaxRating() }));
		}
	    }
	} else {
	    notificationMessage.append(escapedTitle).append(getLocalisedMessage("event.sent.results.no.results", null));
	}
	notificationMessage.append("\n");
    }

    @Override
    @SuppressWarnings("unchecked")
    public LinkedHashMap<String, ExcelCell[][]> exportTeamReportSpreadsheet(Long toolContentId) {

	Peerreview peerreview = peerreviewDao.getByContentId(toolContentId);
	if (peerreview == null) {
	    log.warn("Did not find activity with toolContentId: " + toolContentId + " to remove learner content");
	    return null;
	}

	return new SpreadsheetBuilder(peerreview, ratingService, peerreviewSessionDao, peerreviewUserDao, this)
		.generateTeamReport();

    }

    @Override
    public int[] getNumberPossibleRatings(Long toolContentId, Long toolSessionId, Long userId) {
	int[] retValue = new int[2];

	ArrayList<Long> itemIds = new ArrayList<>(1);
	itemIds.add(userId);
	Map<Long, Long> numRatingsForUserMap = ratingService.countUsersRatedEachItem(toolContentId, toolSessionId,
		itemIds, -1);
	Long numRatingsForUser = numRatingsForUserMap.get(userId);
	retValue[0] = numRatingsForUser != null ? numRatingsForUser.intValue() : 0;

	int numUsersInSession = peerreviewUserDao.getCountUsersBySession(toolSessionId, -1L);
	Peerreview peerreview = peerreviewDao.getByContentId(toolContentId);
	retValue[1] = peerreview.isSelfReview() ? numUsersInSession : numUsersInSession - 1;
	return retValue;
    }

    // *****************************************************************************
    // private methods
    // *****************************************************************************

    private Peerreview getDefaultPeerreview() throws PeerreviewApplicationException {
	Long defaultPeerreviewId = getToolDefaultContentIdBySignature(PeerreviewConstants.TOOL_SIGNATURE);
	Peerreview defaultPeerreview = getPeerreviewByContentId(defaultPeerreviewId);
	if (defaultPeerreview == null) {
	    String error = messageService.getMessage("error.msg.default.content.not.find");
	    log.error(error);
	    throw new PeerreviewApplicationException(error);
	}

	return defaultPeerreview;
    }

    private Long getToolDefaultContentIdBySignature(String toolSignature) throws PeerreviewApplicationException {
	Long contentId = null;
	contentId = new Long(toolService.getToolDefaultContentIdBySignature(toolSignature));
	if (contentId == null) {
	    String error = messageService.getMessage("error.msg.default.content.not.find");
	    log.error(error);
	    throw new PeerreviewApplicationException(error);
	}
	return contentId;
    }

    // *******************************************************************************
    // ToolContentManager, ToolSessionManager methods
    // *******************************************************************************

    @Override
    public void exportToolContent(Long toolContentId, String rootPath) throws DataMissingException, ToolException {
	Peerreview toolContentObj = peerreviewDao.getByContentId(toolContentId);
	if (toolContentObj == null) {
	    try {
		toolContentObj = getDefaultPeerreview();
	    } catch (PeerreviewApplicationException e) {
		throw new DataMissingException(e.getMessage());
	    }
	}
	if (toolContentObj == null) {
	    throw new DataMissingException("Unable to find default content for the peerreview tool");
	}

	// need to clone the Peer Review details, otherwise clearing the fields may update the database!
	toolContentObj = Peerreview.newInstance(toolContentObj, toolContentId);

	// don't export following fields
	for (LearnerItemRatingCriteria criteria : toolContentObj.getRatingCriterias()) {
	    criteria.setToolContentId(null);
	}
	toolContentObj.setCreatedBy(null);

	// set PeerreviewToolContentHandler as null to avoid copy file node in repository again.
	toolContentObj = Peerreview.newInstance(toolContentObj, toolContentId);
	try {
	    exportContentService.exportToolContent(toolContentId, toolContentObj, peerreviewToolContentHandler,
		    rootPath);
	} catch (ExportToolContentException e) {
	    throw new ToolException(e);
	}
    }

    @Override
    public void importToolContent(Long toolContentId, Integer newUserUid, String toolContentPath, String fromVersion,
	    String toVersion) throws ToolException {

	try {
	    // register version filter class
	    exportContentService.registerImportVersionFilterClass(PeerreviewImportContentVersionFilter.class);

	    Object toolPOJO = exportContentService.importToolContent(toolContentPath, peerreviewToolContentHandler,
		    fromVersion, toVersion);
	    if (!(toolPOJO instanceof Peerreview)) {
		throw new ImportToolContentException(
			"Import Share peerreview tool content failed. Deserialized object is " + toolPOJO);
	    }
	    Peerreview toolContentObj = (Peerreview) toolPOJO;

	    // reset it to new toolContentId
	    toolContentObj.setContentId(toolContentId);
	    if (toolContentObj.getRatingCriterias() != null) {
		for (LearnerItemRatingCriteria criteria : toolContentObj.getRatingCriterias()) {
		    criteria.setToolContentId(toolContentId);
		}
	    }

	    // reset the user
	    PeerreviewUser user = peerreviewUserDao.getUserByUserIDAndContentID(new Long(newUserUid.longValue()),
		    toolContentId);
	    if (user == null) {
		user = new PeerreviewUser();
		UserDTO sysUser = ((User) userManagementService.findById(User.class, newUserUid)).getUserDTO();
		user.setFirstName(sysUser.getFirstName());
		user.setLastName(sysUser.getLastName());
		user.setLoginName(sysUser.getLogin());
		user.setUserId(new Long(newUserUid.longValue()));
		user.setPeerreview(toolContentObj);
	    }
	    toolContentObj.setCreatedBy(user);

	    peerreviewDao.saveObject(toolContentObj);
	} catch (ImportToolContentException e) {
	    throw new ToolException(e);
	}
    }

    @Override
    public SortedMap<String, ToolOutputDefinition> getToolOutputDefinitions(Long toolContentId, int definitionType)
	    throws ToolException {
	return new TreeMap<>();
    }

    @Override
    public void copyToolContent(Long fromContentId, Long toContentId) throws ToolException {
	if (toContentId == null) {
	    throw new ToolException("Failed to create the PeerreviewFiles tool seession");
	}

	Peerreview peerreview = null;
	if (fromContentId != null) {
	    peerreview = peerreviewDao.getByContentId(fromContentId);
	}
	if (peerreview == null) {
	    try {
		peerreview = getDefaultPeerreview();
	    } catch (PeerreviewApplicationException e) {
		throw new ToolException(e);
	    }
	}

	Peerreview toContent = Peerreview.newInstance(peerreview, toContentId);
	peerreviewDao.saveObject(toContent);
    }

    @Override
    public String getToolContentTitle(Long toolContentId) {
	return getPeerreviewByContentId(toolContentId).getTitle();
    }

    @Override
    public void resetDefineLater(Long toolContentId) throws DataMissingException, ToolException {
	Peerreview peerreview = peerreviewDao.getByContentId(toolContentId);
	if (peerreview == null) {
	    throw new ToolException("No found tool content by given content ID:" + toolContentId);
	}
	peerreview.setDefineLater(false);
    }

    @Override
    public boolean isContentEdited(Long toolContentId) {
	return getPeerreviewByContentId(toolContentId).isDefineLater();
    }

    @Override
    public boolean isReadOnly(Long toolContentId) {
	List<PeerreviewSession> list = peerreviewSessionDao.getByContentId(toolContentId);
	Iterator<PeerreviewSession> iter = list.iterator();
	while (iter.hasNext()) {
	    PeerreviewSession session = iter.next();
	    int sessionUsersNumber = peerreviewUserDao.getCountUsersBySession(session.getSessionId());
	    if (sessionUsersNumber == 0) {
		log.debug("Peer Review isReadOnly called. Returning true. Count of users for session id "
			+ session.getSessionId() + " is " + sessionUsersNumber);
		return true;
	    } else {
		log.debug("Peer Review isReadOnly called. Count of users for session id " + session.getSessionId()
			+ " is 0");
	    }
	}
	log.debug("Peer Review isReadOnly called. Returning false.");
	return false;
    }

    @Override
    public void removeToolContent(Long toolContentId) throws ToolException {
	Peerreview peerreview = peerreviewDao.getByContentId(toolContentId);
	if (peerreview == null) {
	    log.warn("Can not remove the tool content as it does not exist, ID: " + toolContentId);
	    return;
	}

	for (PeerreviewSession session : peerreviewSessionDao.getByContentId(toolContentId)) {
	    List<NotebookEntry> entries = coreNotebookService.getEntry(session.getSessionId(),
		    CoreNotebookConstants.NOTEBOOK_TOOL, PeerreviewConstants.TOOL_SIGNATURE);
	    for (NotebookEntry entry : entries) {
		coreNotebookService.deleteEntry(entry);
	    }
	}

	peerreviewDao.delete(peerreview);
    }

    @Override
    @SuppressWarnings("unchecked")
    public void removeLearnerContent(Long toolContentId, Integer userId) throws ToolException {
	if (log.isDebugEnabled()) {
	    log.debug("Removing Peerreview content for user ID " + userId + " and toolContentId " + toolContentId);
	}

	Peerreview peerreview = peerreviewDao.getByContentId(toolContentId);
	if (peerreview == null) {
	    log.warn("Did not find activity with toolContentId: " + toolContentId + " to remove learner content");
	    return;
	}

	List<PeerreviewSession> sessions = peerreviewSessionDao.getByContentId(toolContentId);
	for (PeerreviewSession session : sessions) {
	    PeerreviewUser user = peerreviewUserDao.getUserByUserIDAndSessionID(userId.longValue(),
		    session.getSessionId());
	    if (user != null) {
		NotebookEntry entry = getEntry(session.getSessionId(), CoreNotebookConstants.NOTEBOOK_TOOL,
			PeerreviewConstants.TOOL_SIGNATURE, userId);
		if (entry != null) {
		    peerreviewDao.removeObject(NotebookEntry.class, entry.getUid());
		}

	    }
	}
    }

    @Override
    public void createToolSession(Long toolSessionId, String toolSessionName, Long toolContentId) throws ToolException {
	PeerreviewSession session = new PeerreviewSession();
	session.setSessionId(toolSessionId);
	session.setSessionName(toolSessionName);
	Peerreview peerreview = peerreviewDao.getByContentId(toolContentId);
	session.setPeerreview(peerreview);
	peerreviewSessionDao.saveObject(session);
    }

    @Override
    public String leaveToolSession(Long toolSessionId, Long learnerId) throws DataMissingException, ToolException {
	if (toolSessionId == null) {
	    log.error("Fail to leave tool Session based on null tool session id.");
	    throw new ToolException("Fail to remove tool Session based on null tool session id.");
	}
	if (learnerId == null) {
	    log.error("Fail to leave tool Session based on null learner.");
	    throw new ToolException("Fail to remove tool Session based on null learner.");
	}

	PeerreviewSession session = peerreviewSessionDao.getSessionBySessionId(toolSessionId);
	if (session != null) {
	    session.setStatus(PeerreviewConstants.COMPLETED);
	    peerreviewSessionDao.saveObject(session);
	} else {
	    log.error("Fail to leave tool Session.Could not find peerreview " + "session by given session id: "
		    + toolSessionId);
	    throw new DataMissingException("Fail to leave tool Session."
		    + "Could not find peerreview session by given session id: " + toolSessionId);
	}
	return learnerService.completeToolSession(toolSessionId, learnerId);
    }

    @Override
    public List<RatingCriteria> getRatingCriterias(Long toolContentId) {
	return ratingService.getCriteriasByToolContentId(toolContentId);
    }

    @Override
    public void saveRatingCriterias(HttpServletRequest request, Collection<RatingCriteria> oldCriterias,
	    Long toolContentId) {
	ratingService.saveRatingCriterias(request, oldCriterias, toolContentId);
    }

    @Override
    public boolean isCommentsEnabled(Long toolContentId) {
	return ratingService.isCommentsEnabled(toolContentId);
    }

    @Override
    public int getCommentsMinWordsLimit(Long toolContentId) {
	return ratingService.getCommentsMinWordsLimit(toolContentId);
    }

    @Override
    public List<RatingCriteria> getCriteriasByToolContentId(Long toolContentId) {
	return ratingService.getCriteriasByToolContentId(toolContentId);
    }

    @Override
    public List<ItemRatingDTO> getRatingCriteriaDtos(Long contentId, Long toolSessionId, Collection<Long> itemIds,
	    boolean isCommentsByOtherUsersRequired, Long userId) {
	return ratingService.getRatingCriteriaDtos(contentId, toolSessionId, itemIds, isCommentsByOtherUsersRequired,
		userId);
    }

    @Override
    public List<ItemRatingDTO> getRatingCriteriaDtos(Long contentId, Long toolSessionId, Collection<Long> itemIds,
	    boolean isCommentsByOtherUsersRequired, Long userId, boolean isCountUsersRatedEachItem) {
	List<ItemRatingDTO> itemRatingDTOs = getRatingCriteriaDtos(contentId, toolSessionId, itemIds,
		isCommentsByOtherUsersRequired, userId);

	if (isCountUsersRatedEachItem) {
	    Map<Long, Long> itemIdToRatedUsersCountMap = ratingService.countUsersRatedEachItem(contentId, toolSessionId,
		    itemIds, userId.intValue());

	    for (ItemRatingDTO itemRatingDTO : itemRatingDTOs) {
		Long itemId = itemRatingDTO.getItemId();

		int countUsersRatedEachItem = itemIdToRatedUsersCountMap.get(itemId).intValue();
		itemRatingDTO.setCountUsersRatedEachItem(countUsersRatedEachItem);
	    }
	}

	return itemRatingDTOs;
    }

    @Override
    public int getCountItemsRatedByUser(Long toolContentId, Integer userId) {
	return ratingService.getCountItemsRatedByUser(toolContentId, userId);
    }

    @Override
    public int getCountItemsRatedByUserByCriteria(final Long criteriaId, final Integer userId) {
	return ratingService.getCountItemsRatedByUserByCriteria(criteriaId, userId);
    }

    @Override
    public ToolSessionExportOutputData exportToolSession(Long toolSessionId)
	    throws DataMissingException, ToolException {
	return null;
    }

    @Override
    public ToolSessionExportOutputData exportToolSession(List toolSessionIds)
	    throws DataMissingException, ToolException {
	return null;
    }

    @Override
    public void removeToolSession(Long toolSessionId) throws DataMissingException, ToolException {
	peerreviewSessionDao.deleteBySessionId(toolSessionId);
    }

    @Override
    public SortedMap<String, ToolOutput> getToolOutput(List<String> names, Long toolSessionId, Long learnerId) {
	return new TreeMap<>();
    }

    @Override
    public ToolOutput getToolOutput(String name, Long toolSessionId, Long learnerId) {
	return null;
    }

    @Override
    public List<ToolOutput> getToolOutputs(String name, Long toolContentId) {
	return new ArrayList<>();
    }

    @Override
    public void forceCompleteUser(Long toolSessionId, User user) {
	// no actions required
    }

    @Override
    public Class[] getSupportedToolOutputDefinitionClasses(int definitionType) {
	return null;
    }

    // *****************************************************************************
    // set methods for Spring Bean
    // *****************************************************************************

    public void setLearnerService(ILearnerService learnerService) {
	this.learnerService = learnerService;
    }

    public void setMessageService(MessageService messageService) {
	this.messageService = messageService;
    }

    public void setPeerreviewDao(PeerreviewDAO peerreviewDao) {
	this.peerreviewDao = peerreviewDao;
    }

    public void setPeerreviewSessionDao(PeerreviewSessionDAO peerreviewSessionDao) {
	this.peerreviewSessionDao = peerreviewSessionDao;
    }

    public void setPeerreviewToolContentHandler(PeerreviewToolContentHandler peerreviewToolContentHandler) {
	this.peerreviewToolContentHandler = peerreviewToolContentHandler;
    }

    public void setPeerreviewUserDao(PeerreviewUserDAO peerreviewUserDao) {
	this.peerreviewUserDao = peerreviewUserDao;
    }

    public void setToolService(ILamsToolService toolService) {
	this.toolService = toolService;
    }

    public void setExportContentService(IExportToolContentService exportContentService) {
	this.exportContentService = exportContentService;
    }

    public void setUserManagementService(IUserManagementService userManagementService) {
	this.userManagementService = userManagementService;
    }

    public void setCoreNotebookService(ICoreNotebookService coreNotebookService) {
	this.coreNotebookService = coreNotebookService;
    }

    public void setRatingService(IRatingService ratingService) {
	this.ratingService = ratingService;
    }

    @Override
    public ToolCompletionStatus getCompletionStatus(Long learnerId, Long toolSessionId) {
	// db doesn't have a start/finish date for learner, and session start/finish is null
	PeerreviewUser learner = getUserByIDAndSession(learnerId, toolSessionId);
	if (learner == null) {
	    return new ToolCompletionStatus(ToolCompletionStatus.ACTIVITY_NOT_ATTEMPTED, null, null);
	}

	return new ToolCompletionStatus(learner.isSessionFinished() ? ToolCompletionStatus.ACTIVITY_COMPLETED
		: ToolCompletionStatus.ACTIVITY_ATTEMPTED, null, null);
    }

    // ****************** REST methods *************************

    public void setEventNotificationService(IEventNotificationService eventNotificationService) {
	this.eventNotificationService = eventNotificationService;
    }

    /**
     * Used by the Rest calls to create content. Mandatory fields in toolContentJSON: title, instructions, peerreview,
     * user fields firstName, lastName and loginName Peerreview must contain a ArrayNode of ObjectNode objects, which
     * have the following mandatory fields: title, description, type. If there are instructions for a peerreview, the
     * instructions are a ArrayNode of Strings. There should be at least one peerreview object in the peerreview array.
     */
    @Override
    public void createRestToolContent(Integer userID, Long toolContentID, ObjectNode toolContentJSON) {

	Date updateDate = new Date();

	Peerreview peerreview = new Peerreview();
	peerreview.setContentId(toolContentID);
	peerreview.setTitle(JsonUtil.optString(toolContentJSON, RestTags.TITLE));
	peerreview.setInstructions(JsonUtil.optString(toolContentJSON, RestTags.INSTRUCTIONS));
	peerreview.setCreated(updateDate);

	peerreview
		.setLockWhenFinished(JsonUtil.optBoolean(toolContentJSON, RestTags.LOCK_WHEN_FINISHED, Boolean.FALSE));
	peerreview.setReflectOnActivity(
		JsonUtil.optBoolean(toolContentJSON, RestTags.REFLECT_ON_ACTIVITY, Boolean.FALSE));
	peerreview.setReflectInstructions(JsonUtil.optString(toolContentJSON, RestTags.REFLECT_INSTRUCTIONS));

	peerreview.setContentInUse(false);
	peerreview.setDefineLater(false);

	PeerreviewUser peerreviewUser = getUserByIDAndContent(userID.longValue(), toolContentID);
	if (peerreviewUser == null) {
	    peerreviewUser = new PeerreviewUser();
	    peerreviewUser.setFirstName(JsonUtil.optString(toolContentJSON, "firstName"));
	    peerreviewUser.setLastName(JsonUtil.optString(toolContentJSON, "lastName"));
	    peerreviewUser.setLoginName(JsonUtil.optString(toolContentJSON, "loginName"));
	    // peerreviewUser.setPeerreview(content);
	}

	peerreview.setCreatedBy(peerreviewUser);

	saveOrUpdatePeerreview(peerreview);

    }
}<|MERGE_RESOLUTION|>--- conflicted
+++ resolved
@@ -362,14 +362,7 @@
 		userManagementService);
 
 	for (Object[] raw : rawData) {
-<<<<<<< HEAD
-	    int len = raw.length;
-	    StringBuilder description = new StringBuilder((String) raw[len - 2]).append(" ")
-		    .append((String) raw[len - 1]);
-	    raw[len - 1] = StringEscapeUtils.escapeCsv(description.toString());
-=======
-	    raw[raw.length - 2] = (Object) StringEscapeUtils.escapeCsv((String)raw[raw.length - 2]);
->>>>>>> 7c213fca
+	  raw[raw.length - 2] = (Object) StringEscapeUtils.escapeCsv((String)raw[raw.length - 2]);
 	}
 	// if !getByUser -> is get current user's ratings from other users ->
 	// convertToStyledJSON.getAllUsers needs to be true otherwise current user (the only one in the set!) is dropped
@@ -385,14 +378,7 @@
 		currentUserId, page, size, sorting, searchString, getByUser, ratingService, userManagementService);
 
 	for (Object[] raw : rawData) {
-<<<<<<< HEAD
-	    int len = raw.length;
-	    StringBuilder description = new StringBuilder((String) raw[len - 2]).append(" ")
-		    .append((String) raw[len - 1]);
-	    raw[len - 1] = StringEscapeUtils.escapeCsv(description.toString());
-=======
 	    raw[raw.length - 2] = (Object) StringEscapeUtils.escapeCsv((String)raw[raw.length - 2]);
->>>>>>> 7c213fca
 	}
 	// if !getByUser -> is get current user's ratings from other users ->
 	// convertToStyledJSON.getAllUsers needs to be true otherwise current user (the only one in the set!) is dropped
@@ -428,12 +414,7 @@
 
 	// raw data: user_id, comment_count, first_name  last_name, portrait id
 	for (Object[] raw : rawData) {
-<<<<<<< HEAD
-	    StringBuilder description = new StringBuilder((String) raw[2]).append(" ").append((String) raw[3]);
-	    raw[3] = StringEscapeUtils.escapeCsv(description.toString());
-=======
 	    raw[2] = (Object) StringEscapeUtils.escapeCsv((String)raw[2]);
->>>>>>> 7c213fca
 	}
 
 	return rawData;
