/****************************************************************
 * Copyright (C) 2005 LAMS Foundation (http://lamsfoundation.org)
 * =============================================================
 * License Information: http://lamsfoundation.org/licensing/lams/2.0/
 *
 * This program is free software; you can redistribute it and/or modify
 * it under the terms of the GNU General Public License as published by
 * the Free Software Foundation.
 *
 * This program is distributed in the hope that it will be useful,
 * but WITHOUT ANY WARRANTY; without even the implied warranty of
 * MERCHANTABILITY or FITNESS FOR A PARTICULAR PURPOSE.  See the
 * GNU General Public License for more details.
 *
 * You should have received a copy of the GNU General Public License
 * along with this program; if not, write to the Free Software
 * Foundation, Inc., 51 Franklin Street, Fifth Floor, Boston, MA 02110-1301
 * USA
 *
 * http://www.gnu.org/licenses/gpl.txt
 * ****************************************************************
 */

package org.lamsfoundation.lams.tool.peerreview.service;

import java.text.NumberFormat;
import java.util.ArrayList;
import java.util.Collection;
import java.util.Collections;
import java.util.Comparator;
import java.util.Date;
import java.util.HashMap;
import java.util.HashSet;
import java.util.Iterator;
import java.util.LinkedList;
import java.util.List;
import java.util.Locale;
import java.util.Map;
import java.util.Set;
import java.util.SortedMap;
import java.util.SortedSet;
import java.util.TreeMap;
import java.util.TreeSet;
import java.util.function.Function;
import java.util.stream.Collectors;

import javax.servlet.http.HttpServletRequest;

import org.apache.log4j.Logger;
import org.hibernate.Hibernate;
import org.lamsfoundation.lams.confidencelevel.ConfidenceLevelDTO;
import org.lamsfoundation.lams.contentrepository.client.IToolContentHandler;
import org.lamsfoundation.lams.events.IEventNotificationService;
import org.lamsfoundation.lams.learningdesign.service.ExportToolContentException;
import org.lamsfoundation.lams.learningdesign.service.IExportToolContentService;
import org.lamsfoundation.lams.learningdesign.service.ImportToolContentException;
import org.lamsfoundation.lams.rating.dto.ItemRatingDTO;
import org.lamsfoundation.lams.rating.dto.StyledCriteriaRatingDTO;
import org.lamsfoundation.lams.rating.dto.StyledRatingDTO;
import org.lamsfoundation.lams.rating.model.LearnerItemRatingCriteria;
import org.lamsfoundation.lams.rating.model.Rating;
import org.lamsfoundation.lams.rating.model.RatingCriteria;
import org.lamsfoundation.lams.rating.model.RatingRubricsColumn;
import org.lamsfoundation.lams.rating.service.IRatingService;
import org.lamsfoundation.lams.rest.RestTags;
import org.lamsfoundation.lams.rest.ToolRestManager;
import org.lamsfoundation.lams.tool.ToolCompletionStatus;
import org.lamsfoundation.lams.tool.ToolContentManager;
import org.lamsfoundation.lams.tool.ToolOutput;
import org.lamsfoundation.lams.tool.ToolOutputDefinition;
import org.lamsfoundation.lams.tool.ToolSessionExportOutputData;
import org.lamsfoundation.lams.tool.ToolSessionManager;
import org.lamsfoundation.lams.tool.exception.DataMissingException;
import org.lamsfoundation.lams.tool.exception.ToolException;
import org.lamsfoundation.lams.tool.peerreview.PeerreviewConstants;
import org.lamsfoundation.lams.tool.peerreview.dao.PeerreviewDAO;
import org.lamsfoundation.lams.tool.peerreview.dao.PeerreviewSessionDAO;
import org.lamsfoundation.lams.tool.peerreview.dao.PeerreviewUserDAO;
import org.lamsfoundation.lams.tool.peerreview.dto.GroupSummary;
import org.lamsfoundation.lams.tool.peerreview.dto.PeerreviewStatisticsDTO;
import org.lamsfoundation.lams.tool.peerreview.model.Peerreview;
import org.lamsfoundation.lams.tool.peerreview.model.PeerreviewSession;
import org.lamsfoundation.lams.tool.peerreview.model.PeerreviewUser;
import org.lamsfoundation.lams.tool.peerreview.util.EmailAnalysisBuilder;
import org.lamsfoundation.lams.tool.peerreview.util.EmailAnalysisBuilder.LearnerData;
import org.lamsfoundation.lams.tool.peerreview.util.SpreadsheetBuilder;
import org.lamsfoundation.lams.tool.service.ILamsToolService;
import org.lamsfoundation.lams.usermanagement.User;
import org.lamsfoundation.lams.usermanagement.dto.UserDTO;
import org.lamsfoundation.lams.usermanagement.service.IUserManagementService;
import org.lamsfoundation.lams.util.JsonUtil;
import org.lamsfoundation.lams.util.MessageService;
import org.lamsfoundation.lams.util.excel.ExcelSheet;
import org.lamsfoundation.lams.web.util.SessionMap;
import org.springframework.web.util.HtmlUtils;

import com.fasterxml.jackson.databind.node.ArrayNode;
import com.fasterxml.jackson.databind.node.ObjectNode;

/**
 * @author Andrey Balan
 */
public class PeerreviewServiceImpl
	implements IPeerreviewService, ToolContentManager, ToolSessionManager, ToolRestManager {
    private static Logger log = Logger.getLogger(PeerreviewServiceImpl.class.getName());

    private PeerreviewDAO peerreviewDao;

    private PeerreviewUserDAO peerreviewUserDao;

    private PeerreviewSessionDAO peerreviewSessionDao;

    // tool service
    private IToolContentHandler peerreviewToolContentHandler;

    private MessageService messageService;

    private PeerreviewOutputFactory peerreviewOutputFactory;

    // system services

    private ILamsToolService toolService;

    private IUserManagementService userManagementService;

    private IExportToolContentService exportContentService;

    private IRatingService ratingService;

    private IEventNotificationService eventNotificationService;

    private SortedSet<Long> creatingUsersForSessionIds;

    PeerreviewServiceImpl() {
	creatingUsersForSessionIds = Collections.synchronizedSortedSet(new TreeSet<Long>());
    }

    // *******************************************************************************
    // Service method
    // *******************************************************************************

    @Override
    public Peerreview getPeerreviewByContentId(Long contentId) {
	Peerreview rs = peerreviewDao.getByContentId(contentId);
	if (rs == null) {
	    log.debug("Could not find the content by given ID:" + contentId);
	}
	return rs;
    }

    @Override
    public Peerreview getDefaultContent(Long contentId) throws PeerreviewApplicationException {
	if (contentId == null) {
	    String error = messageService.getMessage("error.msg.default.content.not.find");
	    log.error(error);
	    throw new PeerreviewApplicationException(error);
	}

	Peerreview defaultContent = getDefaultPeerreview();
	// save default content by given ID.
	Peerreview content = new Peerreview();
	content = Peerreview.newInstance(defaultContent, contentId);
	return content;
    }

    @Override
    public void updateUser(PeerreviewUser peerreviewUser) {
	peerreviewUserDao.insertOrUpdate(peerreviewUser);
    }

    @Override
    public PeerreviewUser getUserByIDAndContent(Long userId, Long contentId) {
	return peerreviewUserDao.getUserByUserIDAndContentID(userId, contentId);
    }

    @Override
    public PeerreviewUser getUserByIDAndSession(Long userId, Long sessionId) {
	return peerreviewUserDao.getUserByUserIDAndSessionID(userId, sessionId);
    }

    @Override
    public List<PeerreviewUser> getUsersBySession(Long sessionId) {
	return peerreviewUserDao.getBySessionID(sessionId);
    }

    @Override
    public void saveOrUpdatePeerreview(Peerreview peerreview) {
	peerreviewDao.insertOrUpdate(peerreview);
    }

    @Override
    public Peerreview getPeerreviewBySessionId(Long sessionId) {
	PeerreviewSession session = peerreviewSessionDao.getSessionBySessionId(sessionId);
	// to skip CGLib problem
	Long contentId = session.getPeerreview().getContentId();
	Peerreview res = peerreviewDao.getByContentId(contentId);
	return res;
    }

    @Override
    public PeerreviewSession getPeerreviewSessionBySessionId(Long sessionId) {
	return peerreviewSessionDao.getSessionBySessionId(sessionId);
    }

    @Override
    public List<PeerreviewSession> getPeerreviewSessionsByConentId(Long toolContentId) {
	return peerreviewSessionDao.getByContentId(toolContentId);
    }

    @Override
    public void saveOrUpdatePeerreviewSession(PeerreviewSession resSession) {
	peerreviewSessionDao.insertOrUpdate(resSession);
    }

    @Override
    public void markUserFinished(Long toolSessionId, Long userId) {
	PeerreviewUser user = peerreviewUserDao.getUserByUserIDAndSessionID(userId, toolSessionId);
	user.setSessionFinished(true);
	peerreviewUserDao.update(user);
    }

    @Override
    public String finishToolSession(Long toolSessionId, Long userId) throws PeerreviewApplicationException {
	markUserFinished(toolSessionId, userId);

	// PeerreviewSession session = peerreviewSessionDao.getSessionBySessionId(toolSessionId);
	// session.setStatus(PeerreviewConstants.COMPLETED);
	// peerreviewSessionDao.saveObject(session);

	String nextUrl = null;
	try {
	    nextUrl = this.leaveToolSession(toolSessionId, userId);
	} catch (DataMissingException e) {
	    throw new PeerreviewApplicationException(e);
	} catch (ToolException e) {
	    throw new PeerreviewApplicationException(e);
	}
	return nextUrl;
    }

    @Override
    public List<GroupSummary> getGroupSummaries(Long contentId) {
	Set<GroupSummary> groupSet = new TreeSet<>();

	// get all sessions in a peerreview and retrieve all peerreview items under this session
	// plus initial peerreview items by author creating (resItemList)
	List<PeerreviewSession> sessionList = peerreviewSessionDao.getByContentId(contentId);

	for (PeerreviewSession session : sessionList) {
	    // one new group for one session.
	    GroupSummary group = new GroupSummary();
	    group.setSessionId(session.getSessionId());
	    group.setSessionName(session.getSessionName());
	    group.setEmailsSent(session.isEmailsSent());

	    groupSet.add(group);
	}

	return new ArrayList<>(groupSet);
    }

    @Override
    public int getCountUsersBySession(final Long toolSessionId, final Long excludeUserId) {
	return peerreviewUserDao.getCountUsersBySession(toolSessionId, excludeUserId);
    }

    @Override
    public int getCountUsersBySession(final Long toolSessionId) {
	return peerreviewUserDao.getCountUsersBySession(toolSessionId);
    }

    @Override
    public PeerreviewUser getUser(Long uid) {
	return peerreviewUserDao.find(PeerreviewUser.class, uid);
    }

    @Override
    public boolean createUsersFromLesson(Long toolSessionId) throws Throwable {

	User currentUser = null;
	try {
	    boolean wasNotInSetAlready = creatingUsersForSessionIds.add(toolSessionId);
	    if (!wasNotInSetAlready) {
		return false;
	    }

	    PeerreviewSession session = getPeerreviewSessionBySessionId(toolSessionId);
	    int numberPotentialLearners = toolService.getCountUsersForActivity(toolSessionId);
	    int numberActualLearners = peerreviewUserDao.getCountUsersBySession(toolSessionId);
	    int numUsersCreated = 0;
	    if (numberActualLearners != numberPotentialLearners) {
		numUsersCreated = peerreviewUserDao.createUsersForSession(session);
	    }

	    if (log.isDebugEnabled()) {
		log.debug("Peer Review UserCreateThread " + toolSessionId + ": numUsersCreated " + numUsersCreated);
	    }

	    creatingUsersForSessionIds.remove(toolSessionId);
	    return true;
	} catch (Throwable e) {
	    creatingUsersForSessionIds.remove(toolSessionId);
	    String message = e.getMessage() != null ? e.getMessage() : e.getClass().getName();
	    log.error("Exception thrown creating Peer Review users for session " + toolSessionId + " user id: " + (
		    currentUser != null
			    ? currentUser.getUserId().toString()
			    : "null") + "; " + message, e);
	    e.printStackTrace();
	    throw (e);
	}
    }

    @Override
    public void setUserHidden(Long toolContentId, Long userUid, boolean isHidden) {
	PeerreviewUser user = peerreviewUserDao.getUserByUid(userUid);
	if (user == null) {
	    return;
	}

	//If user is marked as hidden - it will automatically remove all rating left by him to prevent statistics mess up.
	if (isHidden) {
	    ratingService.removeUserCommitsByContent(toolContentId, user.getUserId().intValue());
	}

	user.setHidden(isHidden);
	peerreviewUserDao.update(user);
    }

    @Override
    public int rateItems(RatingCriteria ratingCriteria, Long toolSessionId, Integer userId,
	    Map<Long, Float> newRatings) {
	return ratingService.rateItems(ratingCriteria, toolSessionId, userId, newRatings);
    }

    @Override
    public String commentItem(RatingCriteria ratingCriteria, Long toolSessionId, Integer userId, Long itemId,
	    String comment) {
	return ratingService.commentItem(ratingCriteria, toolSessionId, userId, itemId, comment);
    }

    @Override
    public RatingCriteria getCriteriaByCriteriaId(Long ratingCriteriaId) {
	return ratingService.getCriteriaByCriteriaId(ratingCriteriaId);
    }

    @Override
    public StyledCriteriaRatingDTO getUsersRatingsCommentsByCriteriaIdDTO(Long toolContentId, Long toolSessionId,
	    RatingCriteria criteria, Long currentUserId, boolean skipRatings, int sorting, String searchString,
	    boolean getAllUsers, boolean getByUser) {

	if (skipRatings) {
	    return ratingService.convertToStyledDTO(criteria, currentUserId, getAllUsers, null);
	}

	if (criteria.isRubricsStyleRating() && !getByUser) {
	    Collection<Rating> ratings = ratingService.getRatingsByCriteriasAndItems(
		    Set.of(criteria.getRatingCriteriaId()), Set.of(currentUserId));

	    return PeerreviewServiceImpl.getRubricsCriteriaDTO(criteria, currentUserId.intValue(), getAllUsers,
		    ratings);
	}

	List<Object[]> rawData = peerreviewUserDao.getRatingsComments(toolContentId, toolSessionId, criteria,
		currentUserId, null, null, sorting, searchString, getByUser, !getByUser || getAllUsers, ratingService,
		userManagementService);

	for (Object[] raw : rawData) {
	    raw[raw.length - 2] = HtmlUtils.htmlEscape((String) raw[raw.length - 2]);
	}
	// if !getByUser -> is get current user's ratings from other users ->
	// convertToStyledJSON.getAllUsers needs to be true otherwise current user (the only one in the set!) is dropped
	return ratingService.convertToStyledDTO(criteria, currentUserId, !getByUser || getAllUsers, rawData);
    }

    @Override
    public ArrayNode getUsersRatingsCommentsByCriteriaIdJSON(Long toolContentId, Long toolSessionId,
	    RatingCriteria criteria, Long currentUserId, Integer page, Integer size, int sorting, String searchString,
	    boolean getAllUsers, boolean getByUser, boolean needRatesPerUser) {

	List<Object[]> rawData = peerreviewUserDao.getRatingsComments(toolContentId, toolSessionId, criteria,
		currentUserId, page, size, sorting, searchString, getByUser, !getByUser || getAllUsers, ratingService,
		userManagementService);

	for (Object[] raw : rawData) {
	    raw[raw.length - 2] = HtmlUtils.htmlEscape((String) raw[raw.length - 2]);
	}
	// if !getByUser -> is get current user's ratings from other users ->
	// convertToStyledJSON.getAllUsers needs to be true otherwise current user (the only one in the set!) is dropped
	return ratingService.convertToStyledJSON(criteria, toolSessionId, currentUserId, !getByUser || getAllUsers,
		rawData, needRatesPerUser);
    }

    @Override
    public List<Object[]> getDetailedRatingsComments(Long toolContentId, Long toolSessionId, Long criteriaId,
	    Long itemId) {
	NumberFormat numberFormat = NumberFormat.getInstance(Locale.US);
	numberFormat.setMaximumFractionDigits(1);

	// raw data: user_id, comment, rating, first_name, last_name
	List<Object[]> rawData = peerreviewUserDao.getDetailedRatingsComments(toolContentId, toolSessionId, criteriaId,
		itemId);
	for (Object[] raw : rawData) {
	    raw[2] = (raw[2] == null ? null : numberFormat.format(raw[2])); // format rating
	    // format name
	    StringBuilder description = new StringBuilder((String) raw[3]).append(" ").append((String) raw[4]);
	    raw[4] = HtmlUtils.htmlEscape(description.toString());

	}
	return rawData;
    }

    @Override
    public List<Object[]> getCommentsCounts(Long toolContentId, Long toolSessionId, RatingCriteria criteria,
	    Integer page, Integer size, int sorting, String searchString) {

	List<Object[]> rawData = peerreviewUserDao.getCommentsCounts(toolContentId, toolSessionId, criteria, page, size,
		sorting, searchString, userManagementService);

	// raw data: user_id, comment_count, first_name  last_name, portrait id
	for (Object[] raw : rawData) {
	    raw[2] = HtmlUtils.htmlEscape((String) raw[2]);
	}

	return rawData;
    }

    @Override
    public boolean isGroupedActivity(long toolContentID) {
	return toolService.isGroupedActivity(toolContentID);
    }

    @Override
    public void auditLogStartEditingActivityInMonitor(long toolContentID) {
	toolService.auditLogStartEditingActivityInMonitor(toolContentID);
    }

    @Override
    public boolean isLastActivity(Long toolSessionId) {
	return toolService.isLastActivity(toolSessionId);
    }

    @Override
    public String getLocalisedMessage(String key, Object[] args) {
	return messageService.getMessage(key, args);
    }

    @Override
    public List<PeerreviewStatisticsDTO> getStatistics(Long toolContentId) {
	return peerreviewDao.getStatistics(toolContentId);
    }

    @Override
    public List<Object[]> getPagedUsers(Long toolSessionId, Integer page, Integer size, int sorting,
	    String searchString) {
	return peerreviewUserDao.getPagedUsers(toolSessionId, page, size, sorting, searchString);
    }

    private String getResultsEmailSubject(Peerreview peerreview) {
	return getLocalisedMessage("event.sent.results.subject", new Object[] { peerreview.getTitle() });
    }

    @Override
    public Map<Long, LearnerData> getLearnerData(Long toolContentId, Long sessionId) {
	PeerreviewSession session = peerreviewSessionDao.getSessionBySessionId(sessionId);
	Peerreview peerreview = getPeerreviewByContentId(toolContentId);
	return new EmailAnalysisBuilder(peerreview, session, ratingService, peerreviewSessionDao, peerreviewUserDao,
		this, messageService).generateTeamData();
    }

    @Override
    public String generateEmailReportToUser(Long toolContentId, Long sessionId, Long userId) {
	PeerreviewSession session = peerreviewSessionDao.getSessionBySessionId(sessionId);
	Peerreview peerreview = getPeerreviewByContentId(toolContentId);
	return new EmailAnalysisBuilder(peerreview, session, ratingService, peerreviewSessionDao, peerreviewUserDao,
		this, messageService).generateHTMLEMailForLearner(userId);
    }

    @Override
    public int emailReportToUser(Long toolContentId, Long sessionId, Long userId, String email) {
	if (log.isDebugEnabled()) {
	    log.debug("Sending email with results to learner " + userId + " for session ID " + sessionId);
	}
	PeerreviewUser user = peerreviewUserDao.getUserByUserIDAndSessionID(userId, sessionId);
	if (user != null) {
	    eventNotificationService.sendMessage(null, userId.intValue(),
		    IEventNotificationService.DELIVERY_METHOD_MAIL,
		    getResultsEmailSubject(user.getSession().getPeerreview()), email, true);
	    return 1;
	} else {
	    log.error("Unable to send Peer Review email as user is not in session. SessionId=" + sessionId + " userId="
		    + userId);
	    return 0;
	}
    }

    @Override
    public int emailReportToUsers(Long toolContentId, Long sessionId) {
	List<PeerreviewSession> sessions = null;
	if (sessionId == null) {
	    sessions = peerreviewSessionDao.getByContentId(toolContentId);
	} else {
	    sessions = List.of(peerreviewSessionDao.getSessionBySessionId(sessionId));
	}

	int emailsSent = 0;
	for (PeerreviewSession session : sessions) {
	    if (log.isDebugEnabled()) {
		log.debug("Sending email with results to all learners for session ID " + session.getSessionId());
	    }
	    Peerreview peerreview = getPeerreviewByContentId(toolContentId);
	    Map<Long, String> emails = new EmailAnalysisBuilder(peerreview, session, ratingService,
		    peerreviewSessionDao, peerreviewUserDao, this, messageService).generateHTMLEmailsForSession();
	    for (Map.Entry<Long, String> entry : emails.entrySet()) {
		eventNotificationService.sendMessage(null, entry.getKey().intValue(),
			IEventNotificationService.DELIVERY_METHOD_MAIL, getResultsEmailSubject(peerreview),
			entry.getValue(), true);
	    }

	    session.setEmailsSent(true);
	    peerreviewSessionDao.update(session);

	    emailsSent += emails.size();
	}

	return emailsSent;
    }

    @Override
    public List<ExcelSheet> exportTeamReportSpreadsheet(Long toolContentId) {

	Peerreview peerreview = peerreviewDao.getByContentId(toolContentId);
	if (peerreview == null) {
	    log.warn("Did not find activity with toolContentId: " + toolContentId + " to remove learner content");
	    return null;
	}

	return new SpreadsheetBuilder(peerreview, ratingService, peerreviewSessionDao, peerreviewUserDao,
		this).generateTeamReport();
    }

    @Override
    public int[] getNumberPossibleRatings(Long toolContentId, Long toolSessionId, Long userId) {
	int[] retValue = new int[2];

	ArrayList<Long> itemIds = new ArrayList<>(1);
	itemIds.add(userId);
	Map<Long, Long> numRatingsForUserMap = ratingService.countUsersRatedEachItem(toolContentId, toolSessionId,
		itemIds, -1);
	Long numRatingsForUser = numRatingsForUserMap.get(userId);
	retValue[0] = numRatingsForUser != null ? numRatingsForUser.intValue() : 0;

	int numUsersInSession = peerreviewUserDao.getCountUsersBySession(toolSessionId, -1L);
	Peerreview peerreview = peerreviewDao.getByContentId(toolContentId);
	retValue[1] = peerreview.isSelfReview() ? numUsersInSession : numUsersInSession - 1;
	return retValue;
    }

    @Override
    @SuppressWarnings("unchecked")
    public Map<Long, Map<PeerreviewUser, StyledCriteriaRatingDTO>> getRubricsData(SessionMap<String, Object> sessionMap,
	    RatingCriteria criteria, Collection<RatingCriteria> criterias) {
	List<GroupSummary> sessionList = (List<GroupSummary>) sessionMap.get(PeerreviewConstants.ATTR_SUMMARY_LIST);

	Map<Long, Map<PeerreviewUser, StyledCriteriaRatingDTO>> rubricsData = new HashMap<>();
	for (GroupSummary session : sessionList) {
	    Long toolSessionId = session.getSessionId();
	    Map<PeerreviewUser, StyledCriteriaRatingDTO> learnerData = getRubricsLearnerData(toolSessionId, criteria,
		    criterias);
	    rubricsData.put(toolSessionId, learnerData);
	}

	return rubricsData;
    }

    @Override
    public Map<PeerreviewUser, StyledCriteriaRatingDTO> getRubricsLearnerData(Long toolSessionId,
	    RatingCriteria criteria, Collection<RatingCriteria> criterias) {
	Map<PeerreviewUser, StyledCriteriaRatingDTO> learnerData = new TreeMap<>(
		Comparator.comparing(PeerreviewUser::getFirstName).thenComparing(PeerreviewUser::getLastName));

	criterias = criterias.stream()
		.filter(c -> criteria.getRatingCriteriaGroupId().equals(c.getRatingCriteriaGroupId()))
		.collect(Collectors.toList());
	Collection<Long> criteriaIds = criterias.stream()
		.collect(Collectors.mapping(RatingCriteria::getRatingCriteriaId, Collectors.toSet()));

	Collection<PeerreviewUser> learners = getUsersBySession(toolSessionId);
	List<Rating> ratings = ratingService.getRatingsByCriteriasAndItems(criteriaIds,
		learners.stream().collect(Collectors.mapping(PeerreviewUser::getUserId, Collectors.toSet())));

	for (PeerreviewUser learner : learners) {
	    Function<RatingCriteria, StyledCriteriaRatingDTO> dtoBuilder = c -> PeerreviewServiceImpl.getRubricsCriteriaDTO(
		    c, learner.getUserId().intValue(), true, ratings);
	    StyledCriteriaRatingDTO dto = PeerreviewServiceImpl.fillCriteriaGroup(criteria, criterias, dtoBuilder);
	    learnerData.put(learner, dto);
	}

	return learnerData;
    }

    public static StyledCriteriaRatingDTO fillCriteriaGroup(RatingCriteria targetCriteria,
	    Collection<RatingCriteria> allCriteria, Function<RatingCriteria, StyledCriteriaRatingDTO> dtoProducer) {
	Integer groupId = targetCriteria.getRatingCriteriaGroupId();
	StyledCriteriaRatingDTO result = null;
	List<StyledCriteriaRatingDTO> criteriaGroup = new LinkedList<>();
	for (RatingCriteria criteriaInGroup : allCriteria) {
	    if (!groupId.equals(criteriaInGroup.getRatingCriteriaGroupId())) {
		continue;
	    }

	    StyledCriteriaRatingDTO dto = dtoProducer.apply(criteriaInGroup);
	    if (criteriaInGroup.getRatingCriteriaId().equals(targetCriteria.getRatingCriteriaId())) {
		criteriaGroup.add(0, dto);
		result = dto;
		result.setCriteriaGroup(criteriaGroup);
	    } else {
		criteriaGroup.add(dto);
	    }
	}
	return result;
    }

    public static void removeGroupedCriteria(Collection<RatingCriteria> criteria) {
	Set<Integer> processedCriteriaGroups = new HashSet<>();
	Iterator<RatingCriteria> criteriaIter = criteria.iterator();
	while (criteriaIter.hasNext()) {
	    RatingCriteria criterion = criteriaIter.next();
	    if (criterion.getRatingCriteriaGroupId() != null) {
		if (processedCriteriaGroups.contains(criterion.getRatingCriteriaGroupId())) {
		    criteriaIter.remove();
		} else {
		    processedCriteriaGroups.add(criterion.getRatingCriteriaGroupId());
		}
	    }
	}
    }

    public static StyledCriteriaRatingDTO getRubricsCriteriaDTO(RatingCriteria criteria, Integer currentUserId,
	    boolean includeCurrentUser, Collection<Rating> ratings) {
	StyledCriteriaRatingDTO dto = new StyledCriteriaRatingDTO();
	dto.setRatingCriteria(criteria);
	List<StyledRatingDTO> ratingDtos = ratings.stream().filter(rating ->
			rating.getRatingCriteria().getRatingCriteriaId().equals(criteria.getRatingCriteriaId())
				&& rating.getItemId().equals(currentUserId.longValue()) && (includeCurrentUser
				|| !rating.getLearner().getUserId().equals(currentUserId)))
		.collect(Collectors.mapping(rating -> {
		    StyledRatingDTO ratingDto = new StyledRatingDTO(currentUserId.longValue());
		    if (rating.getRating() != null) {
			if (rating.getRating() % 1 > 0) {
			    // for 0.5 rating columns get exact value
			    ratingDto.setUserRating(rating.getRating().toString());
			} else {
			    // for whole points round them up so we get "1" instead of "1.0"
			    ratingDto.setUserRating(String.valueOf(rating.getRating().intValue()));
			}

		    }
		    ratingDto.setItemDescription(rating.getLearner().getFullName());
		    ratingDto.setItemDescription2(rating.getLearner().getUserId().toString());
		    return ratingDto;
		}, Collectors.toList()));

	dto.setRatingDtos(ratingDtos);
	return dto;
    }

    // *****************************************************************************
    // private methods
    // *****************************************************************************

    private Peerreview getDefaultPeerreview() throws PeerreviewApplicationException {
	Long defaultPeerreviewId = new Long(
		toolService.getToolDefaultContentIdBySignature(PeerreviewConstants.TOOL_SIGNATURE));
	if (defaultPeerreviewId.equals(0L)) {
	    String error = new StringBuilder("Could not retrieve default content id for this tool ").append(
		    PeerreviewConstants.TOOL_SIGNATURE).toString();
	    log.error(error);
	    throw new PeerreviewApplicationException(error);
	}
	Peerreview defaultPeerreview = getPeerreviewByContentId(defaultPeerreviewId);
	if (defaultPeerreview == null) {
	    String error = new StringBuilder("Could not retrieve default content id for this tool ").append(
			    PeerreviewConstants.TOOL_SIGNATURE).append(" Looking for id ").append(defaultPeerreviewId)
		    .toString();
	    log.error(error);
	    throw new PeerreviewApplicationException(error);
	}

	return defaultPeerreview;
    }

    // *******************************************************************************
    // ToolContentManager, ToolSessionManager methods
    // *******************************************************************************

    @Override
    public void exportToolContent(Long toolContentId, String rootPath) throws DataMissingException, ToolException {
	Peerreview toolContentObj = peerreviewDao.getByContentId(toolContentId);
	if (toolContentObj == null) {
	    try {
		toolContentObj = getDefaultPeerreview();
	    } catch (PeerreviewApplicationException e) {
		throw new DataMissingException(e.getMessage());
	    }
	}
	if (toolContentObj == null) {
	    throw new DataMissingException("Unable to find default content for the peerreview tool");
	}

	// need to clone the Peer Review details, otherwise clearing the fields may update the database!
	toolContentObj = Peerreview.newInstance(toolContentObj, toolContentId);

	// don't export following fields
	for (LearnerItemRatingCriteria criteria : toolContentObj.getRatingCriterias()) {
	    criteria.setToolContentId(null);
	}
	toolContentObj.setCreatedBy(null);

	fillRubricsColumnHeaders(toolContentObj.getRatingCriterias());

	// set PeerreviewToolContentHandler as null to avoid copy file node in repository again.
	toolContentObj = Peerreview.newInstance(toolContentObj, toolContentId);
	try {
	    exportContentService.exportToolContent(toolContentId, toolContentObj, peerreviewToolContentHandler,
		    rootPath);
	} catch (ExportToolContentException e) {
	    throw new ToolException(e);
	}
    }

    @Override
    public void importToolContent(Long toolContentId, Integer newUserUid, String toolContentPath, String fromVersion,
	    String toVersion) throws ToolException {

	try {
	    // register version filter class
	    exportContentService.registerImportVersionFilterClass(PeerreviewImportContentVersionFilter.class);

	    Object toolPOJO = exportContentService.importToolContent(toolContentPath, peerreviewToolContentHandler,
		    fromVersion, toVersion);
	    if (!(toolPOJO instanceof Peerreview)) {
		throw new ImportToolContentException(
			"Import Share peerreview tool content failed. Deserialized object is " + toolPOJO);
	    }
	    Peerreview toolContentObj = (Peerreview) toolPOJO;

	    // reset it to new toolContentId
	    toolContentObj.setContentId(toolContentId);
	    Map<Integer, Integer> groupIdMap = new HashMap<>();
	    if (toolContentObj.getRatingCriterias() != null) {
		Integer nextRatingCriteriaGroupId = null;
		for (LearnerItemRatingCriteria criteria : toolContentObj.getRatingCriterias()) {
		    criteria.setToolContentId(toolContentId);

		    if (criteria.getRatingStyle().equals(RatingCriteria.RATING_STYLE_RUBRICS)) {
			int existingGroupId = criteria.getRatingCriteriaGroupId();
			Integer newGroupId = groupIdMap.get(existingGroupId);
			if (newGroupId == null) {
			    if (nextRatingCriteriaGroupId == null) {
				nextRatingCriteriaGroupId = ratingService.getNextRatingCriteriaGroupId();
			    } else {
				nextRatingCriteriaGroupId++;
			    }
			    newGroupId = nextRatingCriteriaGroupId;
			    groupIdMap.put(existingGroupId, newGroupId);

			    for (int columnIndex = 0;
				    columnIndex < criteria.getRubricsColumnHeaders().size(); columnIndex++) {
				RatingRubricsColumn columnHeader = new RatingRubricsColumn(columnIndex + 1,
					criteria.getRubricsColumnHeaders().get(columnIndex));
				columnHeader.setRatingCriteriaGroupId(newGroupId);
				peerreviewDao.insert(columnHeader);
			    }
			}

			criteria.setRatingCriteriaGroupId(newGroupId);
		    }
		}
	    }

	    // reset the user
	    PeerreviewUser user = peerreviewUserDao.getUserByUserIDAndContentID(new Long(newUserUid.longValue()),
		    toolContentId);
	    if (user == null) {
		user = new PeerreviewUser();
		UserDTO sysUser = ((User) userManagementService.findById(User.class, newUserUid)).getUserDTO();
		user.setFirstName(sysUser.getFirstName());
		user.setLastName(sysUser.getLastName());
		user.setLoginName(sysUser.getLogin());
		user.setUserId(new Long(newUserUid.longValue()));
		user.setPeerreview(toolContentObj);
	    }
	    toolContentObj.setCreatedBy(user);

	    peerreviewDao.insertOrUpdate(toolContentObj);
	} catch (ImportToolContentException e) {
	    throw new ToolException(e);
	}
    }

    @Override
    public SortedMap<String, ToolOutputDefinition> getToolOutputDefinitions(Long toolContentId, int definitionType)
	    throws ToolException {
	return peerreviewOutputFactory.getToolOutputDefinitions(toolContentId, definitionType);
    }

    @Override
    public void copyToolContent(Long fromContentId, Long toContentId) throws ToolException {
	if (toContentId == null) {
	    throw new ToolException("Failed to create the PeerreviewFiles tool seession");
	}

	Peerreview peerreview = null;
	if (fromContentId != null) {
	    peerreview = peerreviewDao.getByContentId(fromContentId);
	}
	if (peerreview == null) {
	    try {
		peerreview = getDefaultPeerreview();
	    } catch (PeerreviewApplicationException e) {
		throw new ToolException(e);
	    }
	}

	Peerreview toContent = Peerreview.newInstance(peerreview, toContentId);
	peerreviewDao.insert(toContent);
    }

    @Override
    public String getToolContentTitle(Long toolContentId) {
	return getPeerreviewByContentId(toolContentId).getTitle();
    }

    @Override
    public void resetDefineLater(Long toolContentId) throws DataMissingException, ToolException {
	Peerreview peerreview = peerreviewDao.getByContentId(toolContentId);
	if (peerreview == null) {
	    throw new ToolException("No found tool content by given content ID:" + toolContentId);
	}
	peerreview.setDefineLater(false);
    }

    @Override
    public boolean isContentEdited(Long toolContentId) {
	return getPeerreviewByContentId(toolContentId).isDefineLater();
    }

    @Override
    public boolean isReadOnly(Long toolContentId) {
	List<PeerreviewSession> list = peerreviewSessionDao.getByContentId(toolContentId);
	Iterator<PeerreviewSession> iter = list.iterator();
	while (iter.hasNext()) {
	    PeerreviewSession session = iter.next();
	    int sessionUsersNumber = peerreviewUserDao.getCountUsersBySession(session.getSessionId());
	    if (sessionUsersNumber == 0) {
		log.debug("Peer Review isReadOnly called. Returning true. Count of users for session id "
			+ session.getSessionId() + " is " + sessionUsersNumber);
		return true;
	    } else {
		log.debug("Peer Review isReadOnly called. Count of users for session id " + session.getSessionId()
			+ " is 0");
	    }
	}
	log.debug("Peer Review isReadOnly called. Returning false.");
	return false;
    }

    @Override
    public void removeToolContent(Long toolContentId) throws ToolException {
	Peerreview peerreview = peerreviewDao.getByContentId(toolContentId);
	if (peerreview == null) {
	    log.warn("Can not remove the tool content as it does not exist, ID: " + toolContentId);
	    return;
	}

	peerreviewDao.delete(peerreview);
    }

    @Override
    public void removeLearnerContent(Long toolContentId, Integer userId, boolean resetActivityCompletionOnly)
	    throws ToolException {
	if (log.isDebugEnabled()) {
	    if (resetActivityCompletionOnly) {
		log.debug("Resetting Peerreview completion for user ID " + userId + " and toolContentId "
			+ toolContentId);
	    } else {
		log.debug("Removing Peerreview content for user ID " + userId + " and toolContentId " + toolContentId);
	    }
	}

	Peerreview peerreview = peerreviewDao.getByContentId(toolContentId);
	if (peerreview == null) {
	    log.warn("Did not find activity with toolContentId: " + toolContentId + " to remove learner content");
	    return;
	}

	if (!resetActivityCompletionOnly) {
	    ratingService.removeUserCommitsByContent(toolContentId, userId);
	}

	List<PeerreviewSession> sessions = peerreviewSessionDao.getByContentId(toolContentId);
	for (PeerreviewSession session : sessions) {
	    PeerreviewUser user = peerreviewUserDao.getUserByUserIDAndSessionID(userId.longValue(),
		    session.getSessionId());
	    if (user != null) {
<<<<<<< HEAD
		if (resetActivityCompletionOnly) {
		    user.setSessionFinished(false);
		    peerreviewUserDao.update(user);
		} else {
		    NotebookEntry entry = getEntry(session.getSessionId(), CoreNotebookConstants.NOTEBOOK_TOOL,
			    PeerreviewConstants.TOOL_SIGNATURE, userId);
		    if (entry != null) {
			peerreviewDao.deleteById(NotebookEntry.class, entry.getUid());
		    }

		    peerreviewUserDao.delete(user);
		}
=======
		peerreviewUserDao.delete(user);
>>>>>>> 9d966e02
	    }
	}
    }

    @Override
    public void createToolSession(Long toolSessionId, String toolSessionName, Long toolContentId) throws ToolException {
	PeerreviewSession session = new PeerreviewSession();
	session.setSessionId(toolSessionId);
	session.setSessionName(toolSessionName);
	Peerreview peerreview = peerreviewDao.getByContentId(toolContentId);
	session.setPeerreview(peerreview);
	peerreviewSessionDao.insert(session);
    }

    @Override
    public String leaveToolSession(Long toolSessionId, Long learnerId) throws DataMissingException, ToolException {
	if (toolSessionId == null) {
	    log.error("Fail to leave tool Session based on null tool session id.");
	    throw new ToolException("Fail to remove tool Session based on null tool session id.");
	}
	if (learnerId == null) {
	    log.error("Fail to leave tool Session based on null learner.");
	    throw new ToolException("Fail to remove tool Session based on null learner.");
	}

	PeerreviewSession session = peerreviewSessionDao.getSessionBySessionId(toolSessionId);
	if (session != null) {
	    session.setStatus(PeerreviewConstants.COMPLETED);
	    peerreviewSessionDao.update(session);
	} else {
	    log.error("Fail to leave tool Session.Could not find peerreview " + "session by given session id: "
		    + toolSessionId);
	    throw new DataMissingException(
		    "Fail to leave tool Session." + "Could not find peerreview session by given session id: "
			    + toolSessionId);
	}
	return toolService.completeToolSession(toolSessionId, learnerId);
    }

    @Override
    public List<RatingCriteria> getRatingCriterias(Long toolContentId) {
	List<RatingCriteria> result = ratingService.getCriteriasByToolContentId(toolContentId);
	fillRubricsColumnHeaders(result);
	for (RatingCriteria ratingCriteria : result) {
	    Hibernate.initialize(ratingCriteria.getRubricsColumns());
	}
	return result;
    }

    private void fillRubricsColumnHeaders(Collection<? extends RatingCriteria> ratingCriterias) {
	for (RatingCriteria ratingCriteria : ratingCriterias) {
	    fillRubricsColumnHeaders(ratingCriteria);
	}
    }

    @Override
    public void fillRubricsColumnHeaders(RatingCriteria ratingCriteria) {
	if (ratingCriteria.getRatingStyle().equals(RatingCriteria.RATING_STYLE_RUBRICS)) {
	    ratingCriteria.setRubricsColumnHeaders(
		    ratingService.getRubricsColumnHeaders(ratingCriteria.getRatingCriteriaGroupId()));
	}
    }

    @Override
    public void saveRatingCriterias(HttpServletRequest request, Collection<RatingCriteria> oldCriterias,
	    Long toolContentId) {
	ratingService.saveRatingCriterias(request, oldCriterias, toolContentId);
    }

    @Override
    public boolean isCommentsEnabled(Long toolContentId) {
	return ratingService.isCommentsEnabled(toolContentId);
    }

    @Override
    public int getCommentsMinWordsLimit(Long toolContentId) {
	return ratingService.getCommentsMinWordsLimit(toolContentId);
    }

    @Override
    public List<RatingCriteria> getCriteriasByToolContentId(Long toolContentId) {
	return ratingService.getCriteriasByToolContentId(toolContentId);
    }

    @Override
    public List<ItemRatingDTO> getRatingCriteriaDtos(Long contentId, Long toolSessionId, Collection<Long> itemIds,
	    boolean isCommentsByOtherUsersRequired, Long userId) {
	return ratingService.getRatingCriteriaDtos(contentId, toolSessionId, itemIds, isCommentsByOtherUsersRequired,
		userId);
    }

    @Override
    public List<ItemRatingDTO> getRatingCriteriaDtos(Long contentId, Long toolSessionId, Collection<Long> itemIds,
	    boolean isCommentsByOtherUsersRequired, Long userId, boolean isCountUsersRatedEachItem) {
	List<ItemRatingDTO> itemRatingDTOs = getRatingCriteriaDtos(contentId, toolSessionId, itemIds,
		isCommentsByOtherUsersRequired, userId);

	if (isCountUsersRatedEachItem) {
	    Map<Long, Long> itemIdToRatedUsersCountMap = ratingService.countUsersRatedEachItem(contentId, toolSessionId,
		    itemIds, userId.intValue());

	    for (ItemRatingDTO itemRatingDTO : itemRatingDTOs) {
		Long itemId = itemRatingDTO.getItemId();

		int countUsersRatedEachItem = itemIdToRatedUsersCountMap.get(itemId).intValue();
		itemRatingDTO.setCountUsersRatedEachItem(countUsersRatedEachItem);
	    }
	}

	return itemRatingDTOs;
    }

    @Override
    public int getCountItemsRatedByUser(Long toolContentId, Integer userId) {
	return ratingService.getCountItemsRatedByUser(toolContentId, userId);
    }

    @Override
    public int getCountItemsRatedByUserByCriteria(final Long criteriaId, final Integer userId) {
	return ratingService.getCountItemsRatedByUserByCriteria(criteriaId, userId);
    }

    @Override
    public ToolSessionExportOutputData exportToolSession(Long toolSessionId)
	    throws DataMissingException, ToolException {
	return null;
    }

    @SuppressWarnings("rawtypes")
    @Override
    public ToolSessionExportOutputData exportToolSession(List toolSessionIds)
	    throws DataMissingException, ToolException {
	return null;
    }

    @Override
    public void removeToolSession(Long toolSessionId) throws DataMissingException, ToolException {
	peerreviewSessionDao.deleteBySessionId(toolSessionId);
    }

    @Override
    public SortedMap<String, ToolOutput> getToolOutput(List<String> names, Long toolSessionId, Long learnerId) {
	return peerreviewOutputFactory.getToolOutput(names, this, toolSessionId, learnerId);
    }

    @Override
    public ToolOutput getToolOutput(String name, Long toolSessionId, Long learnerId) {
	return peerreviewOutputFactory.getToolOutput(name, this, toolSessionId, learnerId);
    }

    @Override
    public List<ToolOutput> getToolOutputs(String name, Long toolContentId) {
	return peerreviewOutputFactory.getToolOutputs(name, this, toolContentId);
    }

    @Override
    public List<ConfidenceLevelDTO> getConfidenceLevels(Long toolSessionId) {
	return null;
    }

    @Override
    public boolean isUserGroupLeader(Long userId, Long toolSessionId) {
	return false;
    }

    @Override
    public void forceCompleteUser(Long toolSessionId, User user) {
	// no actions required
    }

    @Override
    @SuppressWarnings("rawtypes")
    public Class[] getSupportedToolOutputDefinitionClasses(int definitionType) {
	return null;
    }

    // *****************************************************************************
    // set methods for Spring Bean
    // *****************************************************************************

    public void setMessageService(MessageService messageService) {
	this.messageService = messageService;
    }

    public void setPeerreviewOutputFactory(PeerreviewOutputFactory peerreviewOutputFactory) {
	this.peerreviewOutputFactory = peerreviewOutputFactory;
    }

    public void setPeerreviewDao(PeerreviewDAO peerreviewDao) {
	this.peerreviewDao = peerreviewDao;
    }

    public void setPeerreviewSessionDao(PeerreviewSessionDAO peerreviewSessionDao) {
	this.peerreviewSessionDao = peerreviewSessionDao;
    }

    public void setPeerreviewToolContentHandler(IToolContentHandler peerreviewToolContentHandler) {
	this.peerreviewToolContentHandler = peerreviewToolContentHandler;
    }

    public void setPeerreviewUserDao(PeerreviewUserDAO peerreviewUserDao) {
	this.peerreviewUserDao = peerreviewUserDao;
    }

    public void setToolService(ILamsToolService toolService) {
	this.toolService = toolService;
    }

    public void setExportContentService(IExportToolContentService exportContentService) {
	this.exportContentService = exportContentService;
    }

    public void setUserManagementService(IUserManagementService userManagementService) {
	this.userManagementService = userManagementService;
    }

    public void setRatingService(IRatingService ratingService) {
	this.ratingService = ratingService;
    }

    @Override
    public ToolCompletionStatus getCompletionStatus(Long learnerId, Long toolSessionId) {
	// db doesn't have a start/finish date for learner, and session start/finish is null
	PeerreviewUser learner = getUserByIDAndSession(learnerId, toolSessionId);
	if (learner == null) {
	    return new ToolCompletionStatus(ToolCompletionStatus.ACTIVITY_NOT_ATTEMPTED, null, null);
	}

	return new ToolCompletionStatus(learner.isSessionFinished()
		? ToolCompletionStatus.ACTIVITY_COMPLETED
		: ToolCompletionStatus.ACTIVITY_ATTEMPTED, null, null);
    }

    // ****************** REST methods *************************

    public void setEventNotificationService(IEventNotificationService eventNotificationService) {
	this.eventNotificationService = eventNotificationService;
    }

    /**
     * Used by the Rest calls to create content. Mandatory fields in toolContentJSON: title, instructions, peerreview,
     * user fields firstName, lastName and loginName Peerreview must contain a JSONArray of JSONObject objects, which
     * have the following mandatory fields: title, description, type. It will create
     */
    @Override
    public void createRestToolContent(Integer userID, Long toolContentID, ObjectNode toolContentJSON) {

	Date updateDate = new Date();

	Peerreview peerreview = new Peerreview();
	peerreview.setContentId(toolContentID);
	peerreview.setTitle(JsonUtil.optString(toolContentJSON, RestTags.TITLE));
	peerreview.setInstructions(JsonUtil.optString(toolContentJSON, RestTags.INSTRUCTIONS));
	peerreview.setCreated(updateDate);
	peerreview.setUpdated(updateDate);

	peerreview.setLockWhenFinished(
		JsonUtil.optBoolean(toolContentJSON, RestTags.LOCK_WHEN_FINISHED, Boolean.FALSE));

	peerreview.setContentInUse(false);
	peerreview.setDefineLater(false);

	PeerreviewUser peerreviewUser = getUserByIDAndContent(userID.longValue(), toolContentID);
	if (peerreviewUser == null) {
	    peerreviewUser = new PeerreviewUser();
	    peerreviewUser.setFirstName(JsonUtil.optString(toolContentJSON, "firstName"));
	    peerreviewUser.setLastName(JsonUtil.optString(toolContentJSON, "lastName"));
	    peerreviewUser.setLoginName(JsonUtil.optString(toolContentJSON, "loginName"));
	    // peerreviewUser.setPeerreview(content);
	}

	peerreview.setCreatedBy(peerreviewUser);

	// not expecting to get these but add them in case an Authoring Template does want them
	peerreview.setMinimumRates(JsonUtil.optInt(toolContentJSON, "minimumRates", 0));
	peerreview.setMaximumRates(JsonUtil.optInt(toolContentJSON, "maximumRate", 0));
	peerreview.setMaximumRatesPerUser(JsonUtil.optInt(toolContentJSON, "maximumRatesPerUser", 0));
	peerreview.setShowRatingsLeftForUser(
		JsonUtil.optBoolean(toolContentJSON, "showRatingsLeftForUser", Boolean.TRUE));
	peerreview.setShowRatingsLeftByUser(
		JsonUtil.optBoolean(toolContentJSON, "showRatingsLeftByUser", Boolean.FALSE));
	peerreview.setSelfReview(JsonUtil.optBoolean(toolContentJSON, "notifyUsersOfResults", Boolean.FALSE));

	saveOrUpdatePeerreview(peerreview);

	// Criterias
	ArrayNode criterias = JsonUtil.optArray(toolContentJSON, "criterias");
	for (int i = 0; i < criterias.size(); i++) {
	    ObjectNode criteriaData = (ObjectNode) criterias.get(i);
	    // allowComment true, minWords defaults to 1. allowComment is false, minWords defaults to 0
	    boolean allowComment = JsonUtil.optBoolean(criteriaData, "commentsEnabled", false);
	    int minWords = JsonUtil.optInt(criteriaData, "minWordsInComment", allowComment ? 1 : 0);
	    ratingService.saveLearnerItemRatingCriteria(toolContentID, JsonUtil.optString(criteriaData, "title"),
		    JsonUtil.optInt(criteriaData, "orderId"), JsonUtil.optInt(criteriaData, "ratingStyle"),
		    allowComment, minWords);
	}

	saveOrUpdatePeerreview(peerreview);
    }

}<|MERGE_RESOLUTION|>--- conflicted
+++ resolved
@@ -903,22 +903,12 @@
 	    PeerreviewUser user = peerreviewUserDao.getUserByUserIDAndSessionID(userId.longValue(),
 		    session.getSessionId());
 	    if (user != null) {
-<<<<<<< HEAD
 		if (resetActivityCompletionOnly) {
 		    user.setSessionFinished(false);
 		    peerreviewUserDao.update(user);
 		} else {
-		    NotebookEntry entry = getEntry(session.getSessionId(), CoreNotebookConstants.NOTEBOOK_TOOL,
-			    PeerreviewConstants.TOOL_SIGNATURE, userId);
-		    if (entry != null) {
-			peerreviewDao.deleteById(NotebookEntry.class, entry.getUid());
-		    }
-
 		    peerreviewUserDao.delete(user);
 		}
-=======
-		peerreviewUserDao.delete(user);
->>>>>>> 9d966e02
 	    }
 	}
     }
