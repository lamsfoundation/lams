<?xml version="1.0" encoding="UTF-8"?>

<beans xmlns="http://www.springframework.org/schema/beans"
       xmlns:xsi="http://www.w3.org/2001/XMLSchema-instance"
       xsi:schemaLocation="http://www.springframework.org/schema/beans
           				   http://www.springframework.org/schema/beans/spring-beans-4.0.xsd">

<!-- ========================= GENERAL DEFINITIONS ========================= -->

	<!-- ========================= RESOURCE DEFINITIONS ========================= -->
	<bean id="lavoteMessageSource" class="org.springframework.context.support.ResourceBundleMessageSource">
		<property name="basename"><value>org.lamsfoundation.lams.tool.vote.ApplicationResources</value></property>
	</bean>
	<bean id="lavoteMessageService" class="org.lamsfoundation.lams.util.MessageService" >
		<property name="messageSource"><ref bean="lavoteMessageSource"/></property>										
	</bean>
	

	<!-- ========================= BUSINESS OBJECT DEFINITIONS ======================== -->

	<!-- tool beans -->


	<bean id="voteContentDAO" class="org.lamsfoundation.lams.tool.vote.dao.hibernate.VoteContentDAO">
		<property name="sessionFactory"><ref bean="coreSessionFactory"/></property>
	</bean>  

	<bean id="voteSessionDAO" class="org.lamsfoundation.lams.tool.vote.dao.hibernate.VoteSessionDAO">
		<property name="sessionFactory"><ref bean="coreSessionFactory"/></property>
	</bean>

	<bean id="voteUserDAO" class="org.lamsfoundation.lams.tool.vote.dao.hibernate.VoteUserDAO">
		<property name="sessionFactory"><ref bean="coreSessionFactory"/></property>
	</bean>
	
	<bean id="voteQueContentDAO" class="org.lamsfoundation.lams.tool.vote.dao.hibernate.VoteQueContentDAO">
		<property name="sessionFactory"><ref bean="coreSessionFactory"/></property>
	</bean>
	
	<bean id="voteUsrAttemptDAO" class="org.lamsfoundation.lams.tool.vote.dao.hibernate.VoteUsrAttemptDAO">
		<property name="sessionFactory"><ref bean="coreSessionFactory"/></property>
	</bean>
	
	<bean id="voteToolContentHandler" class="org.lamsfoundation.lams.tool.vote.util.VoteToolContentHandler">
 		<property name="repositoryService"><ref bean="repositoryService"/></property>
	</bean> 
	

	<!-- end of tool beans -->
	
	<bean id="voteOutputFactory" class="org.lamsfoundation.lams.tool.vote.service.VoteOutputFactory">
		<property name="toolMessageService"><ref bean="lavoteMessageService"/></property>
	</bean>
	
	<bean id="voteService" class="org.springframework.transaction.interceptor.TransactionProxyFactoryBean">
		<property name="transactionManager"><ref bean="transactionManager"/></property>
		<property name="preInterceptors">
			<list>
				<ref bean="transactionRetryInterceptor" />			
			</list>
		</property>
			<property name="target">
				<bean class="org.lamsfoundation.lams.tool.vote.service.VoteService">
					<property name="voteContentDAO"><ref bean="voteContentDAO"/></property>
					<property name="voteSessionDAO"><ref bean="voteSessionDAO"/></property>
					<property name="voteUserDAO"><ref bean="voteUserDAO"/></property>
					<property name="voteQueContentDAO"><ref bean="voteQueContentDAO"/></property>
					<property name="voteUsrAttemptDAO"><ref bean="voteUsrAttemptDAO"/></property>
			 		<property name="dataFlowDAO"><ref bean="dataFlowDAO"/></property>
<<<<<<< HEAD
					<property name="toolService"><ref bean="lamsToolService"/></property>	
					<property name="auditService"><ref bean="auditService"/></property>			 		
=======
					<property name="toolService"><ref bean="lamsToolService"/></property>
			 		<property name="learnerService"><ref bean="learnerService"/></property>		
					<property name="logEventService"><ref bean="logEventService"/></property>			 		
>>>>>>> bc9cb023
					<property name="voteToolContentHandler"><ref bean="voteToolContentHandler"/></property>		
			   		<property name="exportContentService"><ref bean="exportToolContentService"/></property>						
			   		<property name="coreNotebookService"><ref bean="coreNotebookService"/></property>								   		
			   		<property name="voteOutputFactory"><ref bean="voteOutputFactory"/></property>
			   		<property name="messageService"><ref bean="lavoteMessageService"/></property>
			   		<property name="userManagementService"><ref bean="userManagementService"/></property>
				</bean>
			</property>
			<property name="transactionAttributes">
				<props>
				    
				    <prop key="checkLeaderSelectToolForSessionLeader">PROPAGATION_REQUIRED</prop>
				    <prop key="prepareChartData">PROPAGATION_REQUIRED</prop>
				    <prop key="prepareChartData">PROPAGATION_REQUIRED</prop>
				    <prop key="countSessionComplete">PROPAGATION_REQUIRED</prop>
				    <prop key="leaveToolSession">PROPAGATION_REQUIRED</prop>
				    <prop key="forceCompleteUser">PROPAGATION_REQUIRED</prop>
				    <prop key="is*">PROPAGATION_REQUIRED</prop>
					<prop key="create*">PROPAGATION_REQUIRED</prop>
					<prop key="buildQuestionMap">PROPAGATION_REQUIRED</prop>
					<prop key="copy*">PROPAGATION_REQUIRED</prop>
					<prop key="save*">PROPAGATION_REQUIRED</prop>
					<prop key="update*">PROPAGATION_REQUIRED</prop>
					<prop key="get*">PROPAGATION_REQUIRED</prop>
					<prop key="remove*">PROPAGATION_REQUIRED</prop>
              	    <prop key="resetDefineLater">PROPAGATION_REQUIRED,-VoteApplicationException</prop>
					<prop key="importToolContent">PROPAGATION_REQUIRED</prop>
					<prop key="exportToolContent">PROPAGATION_REQUIRED</prop>
				</props>
			</property>
	</bean>  
</beans>
<|MERGE_RESOLUTION|>--- conflicted
+++ resolved
@@ -67,14 +67,8 @@
 					<property name="voteQueContentDAO"><ref bean="voteQueContentDAO"/></property>
 					<property name="voteUsrAttemptDAO"><ref bean="voteUsrAttemptDAO"/></property>
 			 		<property name="dataFlowDAO"><ref bean="dataFlowDAO"/></property>
-<<<<<<< HEAD
 					<property name="toolService"><ref bean="lamsToolService"/></property>	
-					<property name="auditService"><ref bean="auditService"/></property>			 		
-=======
-					<property name="toolService"><ref bean="lamsToolService"/></property>
-			 		<property name="learnerService"><ref bean="learnerService"/></property>		
-					<property name="logEventService"><ref bean="logEventService"/></property>			 		
->>>>>>> bc9cb023
+					<property name="logEventService"><ref bean="logEventService"/></property>
 					<property name="voteToolContentHandler"><ref bean="voteToolContentHandler"/></property>		
 			   		<property name="exportContentService"><ref bean="exportToolContentService"/></property>						
 			   		<property name="coreNotebookService"><ref bean="coreNotebookService"/></property>								   		
