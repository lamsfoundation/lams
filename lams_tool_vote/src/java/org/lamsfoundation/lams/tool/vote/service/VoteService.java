--- conflicted
+++ resolved
@@ -706,66 +706,6 @@
     }
 
     @Override
-<<<<<<< HEAD
-    public List<ReflectionDTO> getReflectionData(VoteContent voteContent, Long userID) {
-	List<ReflectionDTO> reflectionsContainerDTO = new LinkedList<>();
-
-	if (userID == null) {
-	    for (Iterator<VoteSession> sessionIter = voteContent.getVoteSessions()
-		    .iterator(); sessionIter.hasNext(); ) {
-		VoteSession voteSession = sessionIter.next();
-
-		for (Iterator<VoteQueUsr> userIter = voteSession.getVoteQueUsers().iterator(); userIter.hasNext(); ) {
-		    VoteQueUsr user = userIter.next();
-
-		    NotebookEntry notebookEntry = this.getEntry(voteSession.getVoteSessionId(),
-			    CoreNotebookConstants.NOTEBOOK_TOOL, VoteAppConstants.MY_SIGNATURE,
-			    new Integer(user.getQueUsrId().toString()));
-
-		    if (notebookEntry != null) {
-			ReflectionDTO reflectionDTO = new ReflectionDTO();
-			reflectionDTO.setUserId(user.getQueUsrId().toString());
-			reflectionDTO.setSessionId(voteSession.getVoteSessionId().toString());
-			reflectionDTO.setUserName(user.getFullname());
-			reflectionDTO.setReflectionUid(notebookEntry.getUid().toString());
-			// String notebookEntryPresentable = VoteUtils.replaceNewLines(notebookEntry.getEntry());
-			reflectionDTO.setEntry(notebookEntry.getEntry());
-			reflectionsContainerDTO.add(reflectionDTO);
-		    }
-		}
-	    }
-	} else {
-	    for (Iterator<VoteSession> sessionIter = voteContent.getVoteSessions()
-		    .iterator(); sessionIter.hasNext(); ) {
-		VoteSession voteSession = sessionIter.next();
-		for (Iterator<VoteQueUsr> userIter = voteSession.getVoteQueUsers().iterator(); userIter.hasNext(); ) {
-		    VoteQueUsr user = userIter.next();
-		    if (user.getQueUsrId().equals(userID)) {
-			NotebookEntry notebookEntry = this.getEntry(voteSession.getVoteSessionId(),
-				CoreNotebookConstants.NOTEBOOK_TOOL, VoteAppConstants.MY_SIGNATURE,
-				new Integer(user.getQueUsrId().toString()));
-
-			if (notebookEntry != null) {
-			    ReflectionDTO reflectionDTO = new ReflectionDTO();
-			    reflectionDTO.setUserId(user.getQueUsrId().toString());
-			    reflectionDTO.setSessionId(voteSession.getVoteSessionId().toString());
-			    reflectionDTO.setUserName(user.getFullname());
-			    reflectionDTO.setReflectionUid(notebookEntry.getUid().toString());
-			    // String notebookEntryPresentable = VoteUtils.replaceNewLines(notebookEntry.getEntry());
-			    reflectionDTO.setEntry(notebookEntry.getEntry());
-			    reflectionsContainerDTO.add(reflectionDTO);
-			}
-		    }
-		}
-	    }
-	}
-
-	return reflectionsContainerDTO;
-    }
-
-    @Override
-=======
->>>>>>> 9d966e02
     public VoteContent getVoteContent(Long toolContentID) {
 	return voteContentDAO.getVoteContentByContentId(toolContentID);
     }
@@ -1391,25 +1331,14 @@
 	for (VoteSession session : voteContent.getVoteSessions()) {
 	    VoteQueUsr user = voteUserDAO.getVoteUserBySession(userId.longValue(), session.getUid());
 	    if (user != null) {
-<<<<<<< HEAD
 		if (resetActivityCompletionOnly) {
 		    user.setResponseFinalised(false);
 		    voteUserDAO.updateVoteUser(user);
 		} else {
 		    voteUsrAttemptDAO.removeAttemptsForUserandSession(user.getUid(), session.getUid());
 
-		    NotebookEntry entry = getEntry(session.getVoteSessionId(), CoreNotebookConstants.NOTEBOOK_TOOL,
-			    VoteAppConstants.MY_SIGNATURE, userId);
-		    if (entry != null) {
-			voteContentDAO.delete(entry);
-		    }
-
 		    voteUserDAO.removeVoteUser(user);
 		}
-=======
-		voteUsrAttemptDAO.removeAttemptsForUserandSession(user.getUid(), session.getUid());
-		voteUserDAO.removeVoteUser(user);
->>>>>>> 9d966e02
 	    }
 	}
     }
@@ -1897,24 +1826,6 @@
 	this.exportContentService = exportContentService;
     }
 
-<<<<<<< HEAD
-    /**
-     * @return Returns the coreNotebookService.
-     */
-    public ICoreNotebookService getCoreNotebookService() {
-	return coreNotebookService;
-    }
-
-    /**
-     * @param coreNotebookService
-     * 	The coreNotebookService to set.
-     */
-    public void setCoreNotebookService(ICoreNotebookService coreNotebookService) {
-	this.coreNotebookService = coreNotebookService;
-    }
-
-=======
->>>>>>> 9d966e02
     public VoteOutputFactory getVoteOutputFactory() {
 	return voteOutputFactory;
     }
