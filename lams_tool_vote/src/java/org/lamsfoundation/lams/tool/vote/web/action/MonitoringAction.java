--- conflicted
+++ resolved
@@ -190,15 +190,9 @@
 
 	for (Object[] userAndAnswers : users) {
 
-<<<<<<< HEAD
 	    ObjectNode responseRow = JsonNodeFactory.instance.objectNode();
 	    responseRow.put(VoteAppConstants.ATTR_USER_ID, (Integer) userAndAnswers[0]);
-	    responseRow.put(VoteAppConstants.ATTR_USER_NAME, StringEscapeUtils.escapeHtml((String) userAndAnswers[2]));
-=======
-	    JSONObject responseRow = new JSONObject();
-	    responseRow.put(VoteAppConstants.ATTR_USER_ID, userAndAnswers[0]);
 	    responseRow.put(VoteAppConstants.ATTR_USER_NAME, HtmlUtils.htmlEscape((String) userAndAnswers[2]));
->>>>>>> ac9c27fe
 	    responseRow.put(VoteAppConstants.ATTR_ATTEMPT_TIME,
 		    DateUtil.convertToStringForJSON((Date) userAndAnswers[3], request.getLocale()));
 	    responseRow.put(VoteAppConstants.ATTR_ATTEMPT_TIME_TIMEAGO,
@@ -240,8 +234,7 @@
 	for (Object[] userAndReflection : users) {
 	    ObjectNode responseRow = JsonNodeFactory.instance.objectNode();
 	    responseRow.put(VoteAppConstants.ATTR_USER_ID, (Integer) userAndReflection[0]);
-	    responseRow.put(VoteAppConstants.ATTR_USER_NAME,
-		    HtmlUtils.htmlEscape((String) userAndReflection[2]));
+	    responseRow.put(VoteAppConstants.ATTR_USER_NAME, HtmlUtils.htmlEscape((String) userAndReflection[2]));
 	    if (userAndReflection.length > 3 && userAndReflection[3] != null) {
 		String reflection = HtmlUtils.htmlEscape((String) userAndReflection[3]);
 		responseRow.put(VoteAppConstants.NOTEBOOK, reflection.replaceAll("\n", "<br>"));
@@ -316,8 +309,7 @@
 	    ObjectNode responseRow = JsonNodeFactory.instance.objectNode();
 
 	    responseRow.put("uid", userAndAttempt.getUserUid());
-	    responseRow.put(VoteAppConstants.ATTR_USER_NAME,
-		    HtmlUtils.htmlEscape(userAndAttempt.getFullName()));
+	    responseRow.put(VoteAppConstants.ATTR_USER_NAME, HtmlUtils.htmlEscape(userAndAttempt.getFullName()));
 
 	    responseRow.put("userEntryUid", userAndAttempt.getUserEntryUid());
 	    responseRow.put("userEntry", HtmlUtils.htmlEscape(userAndAttempt.getUserEntry()));
