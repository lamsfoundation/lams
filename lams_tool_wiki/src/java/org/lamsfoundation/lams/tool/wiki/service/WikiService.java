--- conflicted
+++ resolved
@@ -344,16 +344,6 @@
 
 	    WikiUser user = wikiUserDAO.getByUserIdAndSessionId(userId.longValue(), session.getSessionId());
 	    if (user != null) {
-<<<<<<< HEAD
-		if (!resetActivityCompletionOnly) {
-		    NotebookEntry entry = getEntry(session.getSessionId(), CoreNotebookConstants.NOTEBOOK_TOOL,
-			    WikiConstants.TOOL_SIGNATURE, userId);
-		    if (entry != null) {
-			wikiDAO.delete(entry);
-		    }
-		}
-=======
->>>>>>> 9d966e02
 		user.setFinishedActivity(false);
 		// user.setWikiEdits(0);
 		wikiUserDAO.update(user);
