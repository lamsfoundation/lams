/****************************************************************
 * Copyright (C) 2005 LAMS Foundation (http://lamsfoundation.org)
 * =============================================================
 * License Information: http://lamsfoundation.org/licensing/lams/2.0/
 *
 * This program is free software; you can redistribute it and/or modify
 * it under the terms of the GNU General Public License as published by
 * the Free Software Foundation.
 *
 * This program is distributed in the hope that it will be useful,
 * but WITHOUT ANY WARRANTY; without even the implied warranty of
 * MERCHANTABILITY or FITNESS FOR A PARTICULAR PURPOSE.  See the
 * GNU General Public License for more details.
 *
 * You should have received a copy of the GNU General Public License
 * along with this program; if not, write to the Free Software
 * Foundation, Inc., 51 Franklin Street, Fifth Floor, Boston, MA 02110-1301
 * USA
 *
 * http://www.gnu.org/licenses/gpl.txt
 * ****************************************************************
 */


package org.lamsfoundation.lams.tool.leaderselection.service;

import java.io.IOException;
import java.util.List;


import org.lamsfoundation.lams.notebook.model.NotebookEntry;
import org.lamsfoundation.lams.tool.leaderselection.model.Leaderselection;
import org.lamsfoundation.lams.tool.leaderselection.model.LeaderselectionSession;
import org.lamsfoundation.lams.tool.leaderselection.model.LeaderselectionUser;
import org.lamsfoundation.lams.usermanagement.dto.UserDTO;

/**
 * Defines the services available to the web layer from the Leaderselection Service
 */
public interface ILeaderselectionService {

    /**
     * Get users by given toolSessionId.
     *
     * @param long1
     * @return
     */
    List<LeaderselectionUser> getUsersBySession(Long toolSessionId);

    /**
     * Set specified user as a leader. Also the previous leader (if any) is marked as non-leader.
     *
     * @param userId
     * @param toolSessionId
     * @return 
     * @throws IOException 
     * @throws JSONException 
     */
<<<<<<< HEAD
    void setGroupLeader(Long userId, Long toolSessionId) throws IOException;
=======
    boolean setGroupLeader(Long userId, Long toolSessionId) throws JSONException, IOException;
>>>>>>> ac9c27fe

    /**
     * Makes a copy of the default content and assigns it a newContentID
     *
     * @params newContentID
     * @return
     */
    Leaderselection copyDefaultContent(Long newContentID);

    /**
     * Returns an instance of the Leaderselection tools default content.
     *
     * @return
     */
    Leaderselection getDefaultContent();

    /**
     * @param toolSignature
     * @return
     */
    Long getDefaultContentIdBySignature(String toolSignature);

    /**
     * @param toolContentID
     * @return
     */
    Leaderselection getContentByContentId(Long toolContentID);

    boolean isUserLeader(Long userId, Long toolSessionId);

    /**
     * @param leaderselection
     */
    void saveOrUpdateLeaderselection(Leaderselection leaderselection);

    /**
     * @param toolSessionId
     * @return
     */
    LeaderselectionSession getSessionBySessionId(Long toolSessionId);

    /**
     * @param leaderselectionSession
     */
    void saveOrUpdateSession(LeaderselectionSession leaderselectionSession);

    /**
     *
     * @param userId
     * @param toolSessionId
     * @return
     */
    LeaderselectionUser getUserByUserIdAndSessionId(Long userId, Long toolSessionId);
    
    LeaderselectionUser getUserByUserIdAndContentId(Long userId, Long toolContentId);

    /**
     *
     * @param uid
     * @return
     */
    LeaderselectionUser getUserByUID(Long uid);

    /**
     *
     * @param leaderselectionUser
     */
    void saveOrUpdateUser(LeaderselectionUser leaderselectionUser);

    /**
     *
     * @param user
     * @param leaderselectionSession
     * @return
     */
    LeaderselectionUser createLeaderselectionUser(UserDTO user, LeaderselectionSession leaderselectionSession);

    /**
     *
     * @param id
     * @param idType
     * @param signature
     * @param userID
     * @param title
     * @param entry
     * @return
     */
    Long createNotebookEntry(Long id, Integer idType, String signature, Integer userID, String entry);

    /**
     *
     * @param uid
     * @return
     */
    NotebookEntry getEntry(Long uid);

    /**
     *
     * @param uid
     * @param title
     * @param entry
     */
    void updateEntry(Long uid, String entry);

    boolean isGroupedActivity(long toolContentID);
    
    /**
     * Audit log the teacher has started editing activity in monitor.
     * 
     * @param toolContentID
     */
    void auditLogStartEditingActivityInMonitor(long toolContentID);
}<|MERGE_RESOLUTION|>--- conflicted
+++ resolved
@@ -56,11 +56,7 @@
      * @throws IOException 
      * @throws JSONException 
      */
-<<<<<<< HEAD
-    void setGroupLeader(Long userId, Long toolSessionId) throws IOException;
-=======
-    boolean setGroupLeader(Long userId, Long toolSessionId) throws JSONException, IOException;
->>>>>>> ac9c27fe
+    boolean setGroupLeader(Long userId, Long toolSessionId) throws IOException;
 
     /**
      * Makes a copy of the default content and assigns it a newContentID
@@ -114,7 +110,7 @@
      * @return
      */
     LeaderselectionUser getUserByUserIdAndSessionId(Long userId, Long toolSessionId);
-    
+
     LeaderselectionUser getUserByUserIdAndContentId(Long userId, Long toolContentId);
 
     /**
