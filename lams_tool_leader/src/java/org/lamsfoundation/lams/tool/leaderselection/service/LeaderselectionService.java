/****************************************************************
 * Copyright (C) 2005 LAMS Foundation (http://lamsfoundation.org)
 * =============================================================
 * License Information: http://lamsfoundation.org/licensing/lams/2.0/
 *
 * This program is free software; you can redistribute it and/or modify
 * it under the terms of the GNU General Public License as published by
 * the Free Software Foundation.
 *
 * This program is distributed in the hope that it will be useful,
 * but WITHOUT ANY WARRANTY; without even the implied warranty of
 * MERCHANTABILITY or FITNESS FOR A PARTICULAR PURPOSE.  See the
 * GNU General Public License for more details.
 *
 * You should have received a copy of the GNU General Public License
 * along with this program; if not, write to the Free Software
 * Foundation, Inc., 51 Franklin Street, Fifth Floor, Boston, MA 02110-1301
 * USA
 *
 * http://www.gnu.org/licenses/gpl.txt
 * ****************************************************************
 */

package org.lamsfoundation.lams.tool.leaderselection.service;

<<<<<<< HEAD
import com.fasterxml.jackson.databind.node.ObjectNode;
=======
import java.util.ArrayList;
import java.util.Collection;
import java.util.Date;
import java.util.List;
import java.util.SortedMap;

>>>>>>> 9d966e02
import org.apache.log4j.Logger;
import org.lamsfoundation.lams.confidencelevel.ConfidenceLevelDTO;
import org.lamsfoundation.lams.contentrepository.client.IToolContentHandler;
import org.lamsfoundation.lams.learningdesign.service.ExportToolContentException;
import org.lamsfoundation.lams.learningdesign.service.IExportToolContentService;
import org.lamsfoundation.lams.learningdesign.service.ImportToolContentException;
import org.lamsfoundation.lams.rest.RestTags;
import org.lamsfoundation.lams.rest.ToolRestManager;
import org.lamsfoundation.lams.tool.ToolCompletionStatus;
import org.lamsfoundation.lams.tool.ToolContentManager;
import org.lamsfoundation.lams.tool.ToolOutput;
import org.lamsfoundation.lams.tool.ToolOutputDefinition;
import org.lamsfoundation.lams.tool.ToolSessionExportOutputData;
import org.lamsfoundation.lams.tool.ToolSessionManager;
import org.lamsfoundation.lams.tool.exception.DataMissingException;
import org.lamsfoundation.lams.tool.exception.ToolException;
import org.lamsfoundation.lams.tool.leaderselection.dao.ILeaderselectionDAO;
import org.lamsfoundation.lams.tool.leaderselection.dao.ILeaderselectionSessionDAO;
import org.lamsfoundation.lams.tool.leaderselection.dao.ILeaderselectionUserDAO;
import org.lamsfoundation.lams.tool.leaderselection.model.Leaderselection;
import org.lamsfoundation.lams.tool.leaderselection.model.LeaderselectionSession;
import org.lamsfoundation.lams.tool.leaderselection.model.LeaderselectionUser;
import org.lamsfoundation.lams.tool.leaderselection.util.LeaderselectionConstants;
import org.lamsfoundation.lams.tool.leaderselection.util.LeaderselectionException;
import org.lamsfoundation.lams.tool.service.ILamsToolService;
import org.lamsfoundation.lams.usermanagement.User;
import org.lamsfoundation.lams.usermanagement.dto.UserDTO;
import org.lamsfoundation.lams.util.JsonUtil;

import java.util.ArrayList;
import java.util.Collection;
import java.util.Date;
import java.util.List;
import java.util.SortedMap;

/**
 * An implementation of the ILeaderselectionService interface.
 *
 * As a requirement, all LAMS tool's service bean must implement ToolContentManager and ToolSessionManager.
 */

public class LeaderselectionService
	implements ToolSessionManager, ToolContentManager, ILeaderselectionService, ToolRestManager {

    private static Logger logger = Logger.getLogger(LeaderselectionService.class.getName());

    private ILeaderselectionDAO leaderselectionDAO = null;

    private ILeaderselectionSessionDAO leaderselectionSessionDAO = null;

    private ILeaderselectionUserDAO leaderselectionUserDAO = null;

    private ILamsToolService toolService;

    private IToolContentHandler leaderselectionToolContentHandler = null;

    private IExportToolContentService exportContentService;

    private LeaderselectionOutputFactory leaderselectionOutputFactory;

    /* ************ Methods from ToolSessionManager ************* */
    @Override
    public void createToolSession(Long toolSessionId, String toolSessionName, Long toolContentId) throws ToolException {
	if (logger.isDebugEnabled()) {
	    logger.debug(
		    "entering method createToolSession:" + " toolSessionId = " + toolSessionId + " toolSessionName = "
			    + toolSessionName + " toolContentId = " + toolContentId);
	}

	LeaderselectionSession session = new LeaderselectionSession();
	session.setSessionId(toolSessionId);
	session.setSessionName(toolSessionName);
	// learner starts
	// TODO need to also set other fields.
	Leaderselection leaderselection = leaderselectionDAO.getByContentId(toolContentId);
	session.setLeaderselection(leaderselection);
	leaderselectionSessionDAO.saveOrUpdate(session);
    }

    @Override
    public String leaveToolSession(Long toolSessionId, Long learnerId) throws DataMissingException, ToolException {
	return toolService.completeToolSession(toolSessionId, learnerId);
    }

    @Override
    public ToolSessionExportOutputData exportToolSession(Long toolSessionId)
	    throws DataMissingException, ToolException {
	return null;
    }

    @Override
    public ToolSessionExportOutputData exportToolSession(List toolSessionIds)
	    throws DataMissingException, ToolException {
	return null;
    }

    @Override
    public void removeToolSession(Long toolSessionId) throws DataMissingException, ToolException {
	leaderselectionSessionDAO.deleteBySessionID(toolSessionId);
    }

    @Override
    public SortedMap<String, ToolOutput> getToolOutput(List<String> names, Long toolSessionId, Long learnerId) {
	return getLeaderselectionOutputFactory().getToolOutput(names, this, toolSessionId, learnerId);
    }

    @Override
    public ToolOutput getToolOutput(String name, Long toolSessionId, Long learnerId) {
	return getLeaderselectionOutputFactory().getToolOutput(name, this, toolSessionId, learnerId);
    }

    @Override
    public List<ToolOutput> getToolOutputs(String name, Long toolContentId) {
	return new ArrayList<>();
    }

    @Override
    public List<ConfidenceLevelDTO> getConfidenceLevels(Long toolSessionId) {
	return null;
    }

    @Override
    public boolean isUserGroupLeader(Long userId, Long toolSessionId) {
	return false;
    }

    @Override
    public void forceCompleteUser(Long toolSessionId, User user) {
	//no actions required
    }

    /* ************ Methods from ToolContentManager ************************* */
    @Override
    public void copyToolContent(Long fromContentId, Long toContentId) throws ToolException {

	if (logger.isDebugEnabled()) {
	    logger.debug("entering method copyToolContent:" + " fromContentId=" + fromContentId + " toContentId="
		    + toContentId);
	}

	if (toContentId == null) {
	    String error = "Failed to copy tool content: toContentID is null";
	    throw new ToolException(error);
	}

	Leaderselection fromContent = null;
	if (fromContentId != null) {
	    fromContent = leaderselectionDAO.getByContentId(fromContentId);
	}
	if (fromContent == null) {
	    // create the fromContent using the default tool content
	    fromContent = getDefaultContent();
	}
	Leaderselection toContent = Leaderselection.newInstance(fromContent, toContentId);
	leaderselectionDAO.saveOrUpdate(toContent);
    }

    @Override
    public void resetDefineLater(Long toolContentId) throws DataMissingException, ToolException {
	Leaderselection content = leaderselectionDAO.getByContentId(toolContentId);
	if (content == null) {
	    throw new ToolException("Could not find tool with toolContentID: " + toolContentId);
	}
	content.setDefineLater(false);
	leaderselectionDAO.saveOrUpdate(content);
    }

    @SuppressWarnings("unchecked")
    @Override
    public void removeToolContent(Long toolContentId) throws ToolException {
	Leaderselection content = leaderselectionDAO.getByContentId(toolContentId);
	if (content == null) {
	    logger.warn("Can not remove the tool content as it does not exist, ID: " + toolContentId);
	    return;
	}

	leaderselectionDAO.delete(content);
    }

    @Override
    @SuppressWarnings("unchecked")
    public void removeLearnerContent(Long toolContentId, Integer userId, boolean resetActivityCompletionOnly)
	    throws ToolException {
	// effect is the same whether resetActivityCompletionOnly is true or false

	if (logger.isDebugEnabled()) {
	    logger.debug(
		    "Removing Leader Selection state for user ID " + userId + " and toolContentId " + toolContentId);
	}

	Leaderselection selection = leaderselectionDAO.getByContentId(toolContentId);
	if (selection == null) {
	    return;
	}

	for (LeaderselectionSession session : selection.getLeaderselectionSessions()) {
	    if ((session.getGroupLeader() != null) && session.getGroupLeader().getUserId().equals(userId.longValue())) {
		session.setGroupLeader(null);
		leaderselectionSessionDAO.update(session);
	    }

	    LeaderselectionUser user = leaderselectionUserDAO.getByUserIdAndSessionId(userId.longValue(),
		    session.getSessionId());
	    if (user != null) {
		user.setFinishedActivity(false);
		leaderselectionDAO.update(user);
	    }
	}
    }

    @Override
    public void exportToolContent(Long toolContentId, String rootPath) throws DataMissingException, ToolException {
	Leaderselection content = leaderselectionDAO.getByContentId(toolContentId);
	if (content == null) {
	    content = getDefaultContent();
	}
	if (content == null) {
	    throw new DataMissingException("Unable to find default content for the leaderselection tool");
	}

	content = Leaderselection.newInstance(content, toolContentId);
	content.setLeaderselectionSessions(null);
	try {
	    exportContentService.exportToolContent(toolContentId, content, leaderselectionToolContentHandler, rootPath);
	} catch (ExportToolContentException e) {
	    throw new ToolException(e);
	}
    }

    @Override
    public void importToolContent(Long toolContentId, Integer newUserUid, String toolContentPath, String fromVersion,
	    String toVersion) throws ToolException {
	try {
	    // register version filter class
	    exportContentService.registerImportVersionFilterClass(LeaderselectionImportContentVersionFilter.class);

	    Object toolPOJO = exportContentService.importToolContent(toolContentPath, leaderselectionToolContentHandler,
		    fromVersion, toVersion);
	    if (!(toolPOJO instanceof Leaderselection)) {
		throw new ImportToolContentException(
			"Import Leaderselection tool content failed. Deserialized object is " + toolPOJO);
	    }
	    Leaderselection content = (Leaderselection) toolPOJO;

	    // reset it to new toolContentId
	    content.setToolContentId(toolContentId);
	    content.setCreateBy(new Long(newUserUid.longValue()));

	    leaderselectionDAO.saveOrUpdate(content);
	} catch (ImportToolContentException e) {
	    throw new ToolException(e);
	}
    }

    @Override
    public SortedMap<String, ToolOutputDefinition> getToolOutputDefinitions(Long toolContentId, int definitionType)
	    throws ToolException {
	Leaderselection content = getLeaderselectionDAO().getByContentId(toolContentId);
	if (content == null) {
	    content = getDefaultContent();
	}
	return getLeaderselectionOutputFactory().getToolOutputDefinitions(content, definitionType);
    }

    @Override
    public String getToolContentTitle(Long toolContentId) {
	return getContentByContentId(toolContentId).getTitle();
    }

    @Override
    public boolean isContentEdited(Long toolContentId) {
	return getContentByContentId(toolContentId).isDefineLater();
    }

    @Override
    public boolean isReadOnly(Long toolContentId) {
	Leaderselection selection = leaderselectionDAO.getByContentId(toolContentId);
	for (LeaderselectionSession session : selection.getLeaderselectionSessions()) {
	    if (session.getGroupLeader() != null) {
		return true;
	    }
	}

	return false;
    }

    /* ********** ILeaderselectionService Methods ********************************* */

    @Override
    public boolean setGroupLeader(Long userUid, Long toolSessionId) {
	if ((userUid == null) || (toolSessionId == null)) {
	    return false;
	}

	LeaderselectionSession session = getSessionBySessionId(toolSessionId);
	LeaderselectionUser newLeader = getUserByUID(userUid);
	if ((session == null) || (newLeader == null)) {
	    logger.error("Wrong parameters supplied. SessionId=" + toolSessionId + " UserId=" + userUid);
	    return false;
	}

	session.setGroupLeader(newLeader);
	saveOrUpdateSession(session);
	return true;
    }

    @Override
    public boolean isUserLeader(Long userId, Long toolSessionId) {
	if ((userId == null) || (toolSessionId == null)) {
	    throw new LeaderselectionException(
		    "Wrong parameters supplied: userId or toolSessionId is null. SessionId=" + toolSessionId
			    + " UserId=" + userId);
	}

	LeaderselectionSession session = getSessionBySessionId(toolSessionId);
	LeaderselectionUser groupLeader = session.getGroupLeader();
	boolean isUserLeader = (groupLeader != null) && groupLeader.getUserId().equals(userId);
	return isUserLeader;
    }

    @Override
    public List<LeaderselectionUser> getUsersBySession(Long toolSessionId) {
	return leaderselectionUserDAO.getBySessionId(toolSessionId);
    }

    @Override
    public Collection<User> getAllGroupUsers(Long toolSessionId) {
	return toolService.getToolSession(toolSessionId).getLearners();
    }
<<<<<<< HEAD

    @Override
    public Long createNotebookEntry(Long id, Integer idType, String signature, Integer userID, String entry) {
	return coreNotebookService.createNotebookEntry(id, idType, signature, userID, "", entry);
    }

    @Override
    public NotebookEntry getEntry(Long uid) {
	return coreNotebookService.getEntry(uid);
    }

    @Override
    public void updateEntry(Long uid, String entry) {
	coreNotebookService.updateEntry(uid, "", entry);
    }
=======
>>>>>>> 9d966e02

    @Override
    public Long getDefaultContentIdBySignature(String toolSignature) {
	long toolContentId = toolService.getToolDefaultContentIdBySignature(toolSignature);
	if (toolContentId == 0) {
	    String error = "Could not retrieve default content id for this tool";
	    logger.error(error);
	    throw new LeaderselectionException(error);
	}
	return toolContentId;
    }

    @Override
    public Leaderselection getDefaultContent() {
	Long defaultContentID = getDefaultContentIdBySignature(LeaderselectionConstants.TOOL_SIGNATURE);
	Leaderselection defaultContent = getContentByContentId(defaultContentID);
	if (defaultContent == null) {
	    String error = "Could not retrieve default content record for this tool";
	    logger.error(error);
	    throw new LeaderselectionException(error);
	}
	return defaultContent;
    }

    @Override
    public Leaderselection copyDefaultContent(Long newContentID) {

	if (newContentID == null) {
	    String error = "Cannot copy the Leaderselection tools default content: + " + "newContentID is null";
	    logger.error(error);
	    throw new LeaderselectionException(error);
	}

	Leaderselection defaultContent = getDefaultContent();
	// create new leaderselection using the newContentID
	Leaderselection newContent = new Leaderselection();
	newContent = Leaderselection.newInstance(defaultContent, newContentID);
	leaderselectionDAO.saveOrUpdate(newContent);
	return newContent;
    }

    @Override
    public Leaderselection getContentByContentId(Long toolContentID) {
	Leaderselection leaderselection = leaderselectionDAO.getByContentId(toolContentID);
	if (leaderselection == null) {
	    logger.debug("Could not find the content with toolContentID:" + toolContentID);
	}
	return leaderselection;
    }

    @Override
    public LeaderselectionSession getSessionBySessionId(Long toolSessionId) {
	LeaderselectionSession leaderselectionSession = leaderselectionSessionDAO.getBySessionId(toolSessionId);
	if (leaderselectionSession == null) {
	    logger.debug("Could not find the leaderselection session with toolSessionID:" + toolSessionId);
	}
	return leaderselectionSession;
    }

    @Override
    public LeaderselectionUser getUserByUserIdAndSessionId(Long userId, Long toolSessionId) {
	return leaderselectionUserDAO.getByUserIdAndSessionId(userId, toolSessionId);
    }

    @SuppressWarnings("unchecked")
    @Override
    public LeaderselectionUser getUserByLoginAndSessionId(String login, long toolSessionId) {
	List<User> user = leaderselectionUserDAO.findByProperty(User.class, "login", login);
	return user.isEmpty()
		? null
		: leaderselectionUserDAO.getByUserIdAndSessionId(user.get(0).getUserId().longValue(), toolSessionId);
    }

    @Override
    public LeaderselectionUser getUserByUserIdAndContentId(Long userId, Long toolContentId) {
	return leaderselectionUserDAO.getByUserIdAndContentId(userId, toolContentId);
    }

    @Override
    public LeaderselectionUser getUserByUID(Long uid) {
	return leaderselectionUserDAO.getByUID(uid);
    }

    @Override
    public void saveOrUpdateLeaderselection(Leaderselection leaderselection) {
	leaderselectionDAO.saveOrUpdate(leaderselection);
    }

    @Override
    public void saveOrUpdateSession(LeaderselectionSession leaderselectionSession) {
	leaderselectionSessionDAO.saveOrUpdate(leaderselectionSession);
    }

    @Override
    public void saveOrUpdateUser(LeaderselectionUser leaderselectionUser) {
	leaderselectionUserDAO.saveOrUpdate(leaderselectionUser);
    }

    @Override
    public LeaderselectionUser createLeaderselectionUser(UserDTO user, LeaderselectionSession leaderselectionSession) {
	LeaderselectionUser leaderselectionUser = new LeaderselectionUser(user, leaderselectionSession);
	saveOrUpdateUser(leaderselectionUser);
	return leaderselectionUser;
    }

    @Override
    public String finishToolSession(Long toolSessionId, Long userId) {
	LeaderselectionUser user = leaderselectionUserDAO.getByUserIdAndSessionId(userId, toolSessionId);
	user.setFinishedActivity(true);
	leaderselectionUserDAO.saveOrUpdate(user);

	String nextUrl = null;
	try {
	    nextUrl = leaveToolSession(toolSessionId, userId);
	} catch (DataMissingException e) {
	    throw new LeaderselectionException(e);
	} catch (ToolException e) {
	    throw new LeaderselectionException(e);
	}
	return nextUrl;
    }

    // =========================================================================================
    /* ********** Used by Spring to "inject" the linked objects ************* */

    public ILeaderselectionDAO getLeaderselectionDAO() {
	return leaderselectionDAO;
    }

    public void setLeaderselectionDAO(ILeaderselectionDAO leaderselectionDAO) {
	this.leaderselectionDAO = leaderselectionDAO;
    }

    public IToolContentHandler getLeaderselectionToolContentHandler() {
	return leaderselectionToolContentHandler;
    }

    public void setLeaderselectionToolContentHandler(IToolContentHandler leaderselectionToolContentHandler) {
	this.leaderselectionToolContentHandler = leaderselectionToolContentHandler;
    }

    public ILeaderselectionSessionDAO getLeaderselectionSessionDAO() {
	return leaderselectionSessionDAO;
    }

    public void setLeaderselectionSessionDAO(ILeaderselectionSessionDAO sessionDAO) {
	leaderselectionSessionDAO = sessionDAO;
    }

    public ILamsToolService getToolService() {
	return toolService;
    }

    public void setToolService(ILamsToolService toolService) {
	this.toolService = toolService;
    }

    public ILeaderselectionUserDAO getLeaderselectionUserDAO() {
	return leaderselectionUserDAO;
    }

    public void setLeaderselectionUserDAO(ILeaderselectionUserDAO userDAO) {
	leaderselectionUserDAO = userDAO;
    }

    public IExportToolContentService getExportContentService() {
	return exportContentService;
    }

    public void setExportContentService(IExportToolContentService exportContentService) {
	this.exportContentService = exportContentService;
    }

    public LeaderselectionOutputFactory getLeaderselectionOutputFactory() {
	return leaderselectionOutputFactory;
    }

    public void setLeaderselectionOutputFactory(LeaderselectionOutputFactory leaderselectionOutputFactory) {
	this.leaderselectionOutputFactory = leaderselectionOutputFactory;
    }

    @Override
    public boolean isGroupedActivity(long toolContentID) {
	return toolService.isGroupedActivity(toolContentID);
    }

    @Override
    public void auditLogStartEditingActivityInMonitor(long toolContentID) {
	toolService.auditLogStartEditingActivityInMonitor(toolContentID);
    }

    @Override
    public boolean isLastActivity(Long toolSessionId) {
	return toolService.isLastActivity(toolSessionId);
    }

    @Override
    public Class[] getSupportedToolOutputDefinitionClasses(int definitionType) {
	return getLeaderselectionOutputFactory().getSupportedDefinitionClasses(definitionType);
    }

    @Override
    public ToolCompletionStatus getCompletionStatus(Long learnerId, Long toolSessionId) {
	// db doesn't have a start/finish date for learner, and session start/finish is null
	LeaderselectionUser learner = getUserByUserIdAndSessionId(learnerId, toolSessionId);
	if (learner == null) {
	    return new ToolCompletionStatus(ToolCompletionStatus.ACTIVITY_NOT_ATTEMPTED, null, null);
	}

	return new ToolCompletionStatus(learner.isFinishedActivity()
		? ToolCompletionStatus.ACTIVITY_COMPLETED
		: ToolCompletionStatus.ACTIVITY_ATTEMPTED, null, null);
    }
    // ****************** REST methods *************************

    /**
     * Rest call to create a new Learner Selection content. Required fields in toolContentJSON: "title",
     * "instructions".
     */
    @Override
    public void createRestToolContent(Integer userID, Long toolContentID, ObjectNode toolContentJSON) {
	Date updateDate = new Date();

	Leaderselection leaderselection = new Leaderselection();
	leaderselection.setToolContentId(toolContentID);
	leaderselection.setTitle(JsonUtil.optString(toolContentJSON, RestTags.TITLE));
	leaderselection.setInstructions(JsonUtil.optString(toolContentJSON, RestTags.INSTRUCTIONS));
	leaderselection.setCreateBy(userID.longValue());
	leaderselection.setCreateDate(updateDate);
	leaderselection.setUpdateDate(updateDate);
	leaderselection.setContentInUse(false);
	leaderselection.setDefineLater(false);
	saveOrUpdateLeaderselection(leaderselection);
    }

}<|MERGE_RESOLUTION|>--- conflicted
+++ resolved
@@ -23,16 +23,12 @@
 
 package org.lamsfoundation.lams.tool.leaderselection.service;
 
-<<<<<<< HEAD
-import com.fasterxml.jackson.databind.node.ObjectNode;
-=======
 import java.util.ArrayList;
 import java.util.Collection;
 import java.util.Date;
 import java.util.List;
 import java.util.SortedMap;
 
->>>>>>> 9d966e02
 import org.apache.log4j.Logger;
 import org.lamsfoundation.lams.confidencelevel.ConfidenceLevelDTO;
 import org.lamsfoundation.lams.contentrepository.client.IToolContentHandler;
@@ -62,11 +58,7 @@
 import org.lamsfoundation.lams.usermanagement.dto.UserDTO;
 import org.lamsfoundation.lams.util.JsonUtil;
 
-import java.util.ArrayList;
-import java.util.Collection;
-import java.util.Date;
-import java.util.List;
-import java.util.SortedMap;
+import com.fasterxml.jackson.databind.node.ObjectNode;
 
 /**
  * An implementation of the ILeaderselectionService interface.
@@ -362,24 +354,6 @@
     public Collection<User> getAllGroupUsers(Long toolSessionId) {
 	return toolService.getToolSession(toolSessionId).getLearners();
     }
-<<<<<<< HEAD
-
-    @Override
-    public Long createNotebookEntry(Long id, Integer idType, String signature, Integer userID, String entry) {
-	return coreNotebookService.createNotebookEntry(id, idType, signature, userID, "", entry);
-    }
-
-    @Override
-    public NotebookEntry getEntry(Long uid) {
-	return coreNotebookService.getEntry(uid);
-    }
-
-    @Override
-    public void updateEntry(Long uid, String entry) {
-	coreNotebookService.updateEntry(uid, "", entry);
-    }
-=======
->>>>>>> 9d966e02
 
     @Override
     public Long getDefaultContentIdBySignature(String toolSignature) {
