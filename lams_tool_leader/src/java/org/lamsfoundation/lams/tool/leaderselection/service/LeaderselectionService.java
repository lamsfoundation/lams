/****************************************************************
 * Copyright (C) 2005 LAMS Foundation (http://lamsfoundation.org)
 * =============================================================
 * License Information: http://lamsfoundation.org/licensing/lams/2.0/
 *
 * This program is free software; you can redistribute it and/or modify
 * it under the terms of the GNU General Public License as published by
 * the Free Software Foundation.
 *
 * This program is distributed in the hope that it will be useful,
 * but WITHOUT ANY WARRANTY; without even the implied warranty of
 * MERCHANTABILITY or FITNESS FOR A PARTICULAR PURPOSE.  See the
 * GNU General Public License for more details.
 *
 * You should have received a copy of the GNU General Public License
 * along with this program; if not, write to the Free Software
 * Foundation, Inc., 51 Franklin Street, Fifth Floor, Boston, MA 02110-1301
 * USA
 *
 * http://www.gnu.org/licenses/gpl.txt
 * ****************************************************************
 */

package org.lamsfoundation.lams.tool.leaderselection.service;

import java.io.IOException;
import java.util.ArrayList;
import java.util.Date;
import java.util.List;
import java.util.Set;
import java.util.SortedMap;

import org.apache.log4j.Logger;
import org.lamsfoundation.lams.confidencelevel.ConfidenceLevelDTO;
import org.lamsfoundation.lams.contentrepository.ICredentials;
import org.lamsfoundation.lams.contentrepository.ITicket;
import org.lamsfoundation.lams.contentrepository.client.IToolContentHandler;
import org.lamsfoundation.lams.contentrepository.exception.AccessDeniedException;
import org.lamsfoundation.lams.contentrepository.exception.LoginException;
import org.lamsfoundation.lams.contentrepository.exception.WorkspaceNotFoundException;
import org.lamsfoundation.lams.contentrepository.service.IRepositoryService;
import org.lamsfoundation.lams.contentrepository.service.SimpleCredentials;
import org.lamsfoundation.lams.learning.service.ILearnerService;
import org.lamsfoundation.lams.learningdesign.service.ExportToolContentException;
import org.lamsfoundation.lams.learningdesign.service.IExportToolContentService;
import org.lamsfoundation.lams.learningdesign.service.ImportToolContentException;
import org.lamsfoundation.lams.notebook.model.NotebookEntry;
import org.lamsfoundation.lams.notebook.service.CoreNotebookConstants;
import org.lamsfoundation.lams.notebook.service.ICoreNotebookService;
import org.lamsfoundation.lams.rest.RestTags;
import org.lamsfoundation.lams.rest.ToolRestManager;
import org.lamsfoundation.lams.tool.ToolCompletionStatus;
import org.lamsfoundation.lams.tool.ToolContentManager;
import org.lamsfoundation.lams.tool.ToolOutput;
import org.lamsfoundation.lams.tool.ToolOutputDefinition;
import org.lamsfoundation.lams.tool.ToolSessionExportOutputData;
import org.lamsfoundation.lams.tool.ToolSessionManager;
import org.lamsfoundation.lams.tool.exception.DataMissingException;
import org.lamsfoundation.lams.tool.exception.ToolException;
import org.lamsfoundation.lams.tool.leaderselection.dao.ILeaderselectionDAO;
import org.lamsfoundation.lams.tool.leaderselection.dao.ILeaderselectionSessionDAO;
import org.lamsfoundation.lams.tool.leaderselection.dao.ILeaderselectionUserDAO;
import org.lamsfoundation.lams.tool.leaderselection.model.Leaderselection;
import org.lamsfoundation.lams.tool.leaderselection.model.LeaderselectionSession;
import org.lamsfoundation.lams.tool.leaderselection.model.LeaderselectionUser;
import org.lamsfoundation.lams.tool.leaderselection.util.LeaderselectionConstants;
import org.lamsfoundation.lams.tool.leaderselection.util.LeaderselectionException;
import org.lamsfoundation.lams.tool.leaderselection.util.LeaderselectionToolContentHandler;
import org.lamsfoundation.lams.tool.service.ILamsToolService;
import org.lamsfoundation.lams.usermanagement.User;
import org.lamsfoundation.lams.usermanagement.dto.UserDTO;
import org.lamsfoundation.lams.util.JsonUtil;

import com.fasterxml.jackson.databind.node.ObjectNode;

/**
 * An implementation of the ILeaderselectionService interface.
 *
 * As a requirement, all LAMS tool's service bean must implement ToolContentManager and ToolSessionManager.
 */

public class LeaderselectionService
	implements ToolSessionManager, ToolContentManager, ILeaderselectionService, ToolRestManager {

    private static Logger logger = Logger.getLogger(LeaderselectionService.class.getName());

    private ILeaderselectionDAO leaderselectionDAO = null;

    private ILeaderselectionSessionDAO leaderselectionSessionDAO = null;

    private ILeaderselectionUserDAO leaderselectionUserDAO = null;

    private ILearnerService learnerService;

    private ILamsToolService toolService;

    private IToolContentHandler leaderselectionToolContentHandler = null;

    private IRepositoryService repositoryService = null;

    private IExportToolContentService exportContentService;

    private ICoreNotebookService coreNotebookService;

    private LeaderselectionOutputFactory leaderselectionOutputFactory;

    public LeaderselectionService() {
	super();
    }

    /* ************ Methods from ToolSessionManager ************* */
    @Override
    public void createToolSession(Long toolSessionId, String toolSessionName, Long toolContentId) throws ToolException {
	if (LeaderselectionService.logger.isDebugEnabled()) {
	    LeaderselectionService.logger.debug("entering method createToolSession:" + " toolSessionId = "
		    + toolSessionId + " toolSessionName = " + toolSessionName + " toolContentId = " + toolContentId);
	}

	LeaderselectionSession session = new LeaderselectionSession();
	session.setSessionId(toolSessionId);
	session.setSessionName(toolSessionName);
	// learner starts
	// TODO need to also set other fields.
	Leaderselection leaderselection = leaderselectionDAO.getByContentId(toolContentId);
	session.setLeaderselection(leaderselection);
	leaderselectionSessionDAO.saveOrUpdate(session);
    }

    @Override
    public String leaveToolSession(Long toolSessionId, Long learnerId) throws DataMissingException, ToolException {
	return learnerService.completeToolSession(toolSessionId, learnerId);
    }

    @Override
    public ToolSessionExportOutputData exportToolSession(Long toolSessionId)
	    throws DataMissingException, ToolException {
	return null;
    }

    @Override
    public ToolSessionExportOutputData exportToolSession(List toolSessionIds)
	    throws DataMissingException, ToolException {
	return null;
    }

    @Override
    public void removeToolSession(Long toolSessionId) throws DataMissingException, ToolException {
	leaderselectionSessionDAO.deleteBySessionID(toolSessionId);
    }

    @Override
    public SortedMap<String, ToolOutput> getToolOutput(List<String> names, Long toolSessionId, Long learnerId) {
	return getLeaderselectionOutputFactory().getToolOutput(names, this, toolSessionId, learnerId);
    }

    @Override
    public ToolOutput getToolOutput(String name, Long toolSessionId, Long learnerId) {
	return getLeaderselectionOutputFactory().getToolOutput(name, this, toolSessionId, learnerId);
    }

    @Override
    public List<ToolOutput> getToolOutputs(String name, Long toolContentId) {
	return new ArrayList<>();
    }

    @Override
    public List<ConfidenceLevelDTO> getConfidenceLevels(Long toolSessionId) {
	return null;
    }

    @Override
    public void forceCompleteUser(Long toolSessionId, User user) {
	//no actions required
    }

    /* ************ Methods from ToolContentManager ************************* */
    @Override
    public void copyToolContent(Long fromContentId, Long toContentId) throws ToolException {

	if (LeaderselectionService.logger.isDebugEnabled()) {
	    LeaderselectionService.logger.debug("entering method copyToolContent:" + " fromContentId=" + fromContentId
		    + " toContentId=" + toContentId);
	}

	if (toContentId == null) {
	    String error = "Failed to copy tool content: toContentID is null";
	    throw new ToolException(error);
	}

	Leaderselection fromContent = null;
	if (fromContentId != null) {
	    fromContent = leaderselectionDAO.getByContentId(fromContentId);
	}
	if (fromContent == null) {
	    // create the fromContent using the default tool content
	    fromContent = getDefaultContent();
	}
	Leaderselection toContent = Leaderselection.newInstance(fromContent, toContentId,
		leaderselectionToolContentHandler);
	leaderselectionDAO.saveOrUpdate(toContent);
    }

    @Override
    public void resetDefineLater(Long toolContentId) throws DataMissingException, ToolException {
	Leaderselection content = leaderselectionDAO.getByContentId(toolContentId);
	if (content == null) {
	    throw new ToolException("Could not find tool with toolContentID: " + toolContentId);
	}
	content.setDefineLater(false);
	leaderselectionDAO.saveOrUpdate(content);
    }

    @SuppressWarnings("unchecked")
    @Override
    public void removeToolContent(Long toolContentId) throws ToolException {
	Leaderselection content = leaderselectionDAO.getByContentId(toolContentId);
	if (content == null) {
	    LeaderselectionService.logger
		    .warn("Can not remove the tool content as it does not exist, ID: " + toolContentId);
	    return;
	}
	for (LeaderselectionSession session : (Set<LeaderselectionSession>) content.getLeaderselectionSessions()) {
	    List<NotebookEntry> entries = coreNotebookService.getEntry(session.getSessionId(),
		    CoreNotebookConstants.NOTEBOOK_TOOL, LeaderselectionConstants.TOOL_SIGNATURE);
	    for (NotebookEntry entry : entries) {
		coreNotebookService.deleteEntry(entry);
	    }
	}

	leaderselectionDAO.delete(content);
    }

    @Override
    @SuppressWarnings("unchecked")
    public void removeLearnerContent(Long toolContentId, Integer userId) throws ToolException {
	if (LeaderselectionService.logger.isDebugEnabled()) {
	    LeaderselectionService.logger.debug(
		    "Removing Leader Selection state for user ID " + userId + " and toolContentId " + toolContentId);
	}

	Leaderselection selection = leaderselectionDAO.getByContentId(toolContentId);
	if (selection == null) {
	    return;
	}

	for (LeaderselectionSession session : (Set<LeaderselectionSession>) selection.getLeaderselectionSessions()) {
	    if ((session.getGroupLeader() != null) && session.getGroupLeader().getUserId().equals(userId.longValue())) {
		session.setGroupLeader(null);
		leaderselectionSessionDAO.update(session);
	    }

	    LeaderselectionUser user = leaderselectionUserDAO.getByUserIdAndSessionId(userId.longValue(),
		    session.getSessionId());
	    if (user != null) {
		user.setFinishedActivity(false);
		leaderselectionDAO.update(user);
	    }
	}
    }

    @Override
    public void exportToolContent(Long toolContentId, String rootPath) throws DataMissingException, ToolException {
	Leaderselection content = leaderselectionDAO.getByContentId(toolContentId);
	if (content == null) {
	    content = getDefaultContent();
	}
	if (content == null) {
	    throw new DataMissingException("Unable to find default content for the leaderselection tool");
	}

	// set ResourceToolContentHandler as null to avoid copy file node in
	// repository again.
	content = Leaderselection.newInstance(content, toolContentId, null);
	content.setLeaderselectionSessions(null);
	try {
	    exportContentService.exportToolContent(toolContentId, content, leaderselectionToolContentHandler, rootPath);
	} catch (ExportToolContentException e) {
	    throw new ToolException(e);
	}
    }

    @Override
    public void importToolContent(Long toolContentId, Integer newUserUid, String toolContentPath, String fromVersion,
	    String toVersion) throws ToolException {
	try {
	    // register version filter class
	    exportContentService.registerImportVersionFilterClass(LeaderselectionImportContentVersionFilter.class);

	    Object toolPOJO = exportContentService.importToolContent(toolContentPath, leaderselectionToolContentHandler,
		    fromVersion, toVersion);
	    if (!(toolPOJO instanceof Leaderselection)) {
		throw new ImportToolContentException(
			"Import Leaderselection tool content failed. Deserialized object is " + toolPOJO);
	    }
	    Leaderselection content = (Leaderselection) toolPOJO;

	    // reset it to new toolContentId
	    content.setToolContentId(toolContentId);
	    content.setCreateBy(new Long(newUserUid.longValue()));

	    leaderselectionDAO.saveOrUpdate(content);
	} catch (ImportToolContentException e) {
	    throw new ToolException(e);
	}
    }

    @Override
    public SortedMap<String, ToolOutputDefinition> getToolOutputDefinitions(Long toolContentId, int definitionType)
	    throws ToolException {
	Leaderselection content = getLeaderselectionDAO().getByContentId(toolContentId);
	if (content == null) {
	    content = getDefaultContent();
	}
	return getLeaderselectionOutputFactory().getToolOutputDefinitions(content, definitionType);
    }

    @Override
    public String getToolContentTitle(Long toolContentId) {
	return getContentByContentId(toolContentId).getTitle();
    }

    @Override
    public boolean isContentEdited(Long toolContentId) {
	return getContentByContentId(toolContentId).isDefineLater();
    }

    @Override
    public boolean isReadOnly(Long toolContentId) {
	Leaderselection selection = leaderselectionDAO.getByContentId(toolContentId);
	for (LeaderselectionSession session : (Set<LeaderselectionSession>) selection.getLeaderselectionSessions()) {
	    if (session.getGroupLeader() != null) {
		return true;
	    }
	}

	return false;
    }

    /* ********** ILeaderselectionService Methods ********************************* */

    @Override
<<<<<<< HEAD
    public void setGroupLeader(Long userUid, Long toolSessionId) throws IOException {
=======
    public boolean setGroupLeader(Long userUid, Long toolSessionId) throws JSONException, IOException {
>>>>>>> ac9c27fe
	if ((userUid == null) || (toolSessionId == null)) {
	    return false;
	}

	LeaderselectionSession session = getSessionBySessionId(toolSessionId);
	LeaderselectionUser newLeader = getUserByUID(userUid);
	if ((session == null) || (newLeader == null)) {
	    LeaderselectionService.logger
		    .error("Wrong parameters supplied. SessionId=" + toolSessionId + " UserId=" + userUid);
	    return false;
	}

	session.setGroupLeader(newLeader);
	saveOrUpdateSession(session);
	return true;
    }

    @Override
    public boolean isUserLeader(Long userId, Long toolSessionId) {
	if ((userId == null) || (toolSessionId == null)) {
	    throw new LeaderselectionException("Wrong parameters supplied: userId or toolSessionId is null. SessionId="
		    + toolSessionId + " UserId=" + userId);
	}

	LeaderselectionSession session = getSessionBySessionId(toolSessionId);
	LeaderselectionUser groupLeader = session.getGroupLeader();
	boolean isUserLeader = (groupLeader != null) && groupLeader.getUserId().equals(userId);
	return isUserLeader;
    }

    @Override
    public List<LeaderselectionUser> getUsersBySession(Long toolSessionId) {
	return leaderselectionUserDAO.getBySessionId(toolSessionId);
    }

    @Override
    public Long createNotebookEntry(Long id, Integer idType, String signature, Integer userID, String entry) {
	return coreNotebookService.createNotebookEntry(id, idType, signature, userID, "", entry);
    }

    @Override
    public NotebookEntry getEntry(Long uid) {
	return coreNotebookService.getEntry(uid);
    }

    @Override
    public void updateEntry(Long uid, String entry) {
	coreNotebookService.updateEntry(uid, "", entry);
    }

    @Override
    public Long getDefaultContentIdBySignature(String toolSignature) {
	Long toolContentId = null;
	toolContentId = new Long(toolService.getToolDefaultContentIdBySignature(toolSignature));
	if (toolContentId == null) {
	    String error = "Could not retrieve default content id for this tool";
	    LeaderselectionService.logger.error(error);
	    throw new LeaderselectionException(error);
	}
	return toolContentId;
    }

    @Override
    public Leaderselection getDefaultContent() {
	Long defaultContentID = getDefaultContentIdBySignature(LeaderselectionConstants.TOOL_SIGNATURE);
	Leaderselection defaultContent = getContentByContentId(defaultContentID);
	if (defaultContent == null) {
	    String error = "Could not retrieve default content record for this tool";
	    LeaderselectionService.logger.error(error);
	    throw new LeaderselectionException(error);
	}
	return defaultContent;
    }

    @Override
    public Leaderselection copyDefaultContent(Long newContentID) {

	if (newContentID == null) {
	    String error = "Cannot copy the Leaderselection tools default content: + " + "newContentID is null";
	    LeaderselectionService.logger.error(error);
	    throw new LeaderselectionException(error);
	}

	Leaderselection defaultContent = getDefaultContent();
	// create new leaderselection using the newContentID
	Leaderselection newContent = new Leaderselection();
	newContent = Leaderselection.newInstance(defaultContent, newContentID, leaderselectionToolContentHandler);
	leaderselectionDAO.saveOrUpdate(newContent);
	return newContent;
    }

    @Override
    public Leaderselection getContentByContentId(Long toolContentID) {
	Leaderselection leaderselection = leaderselectionDAO.getByContentId(toolContentID);
	if (leaderselection == null) {
	    LeaderselectionService.logger.debug("Could not find the content with toolContentID:" + toolContentID);
	}
	return leaderselection;
    }

    @Override
    public LeaderselectionSession getSessionBySessionId(Long toolSessionId) {
	LeaderselectionSession leaderselectionSession = leaderselectionSessionDAO.getBySessionId(toolSessionId);
	if (leaderselectionSession == null) {
	    LeaderselectionService.logger
		    .debug("Could not find the leaderselection session with toolSessionID:" + toolSessionId);
	}
	return leaderselectionSession;
    }

    @Override
    public LeaderselectionUser getUserByUserIdAndSessionId(Long userId, Long toolSessionId) {
	return leaderselectionUserDAO.getByUserIdAndSessionId(userId, toolSessionId);
    }
    
    @Override
    public LeaderselectionUser getUserByUserIdAndContentId(Long userId, Long toolContentId) {
	return leaderselectionUserDAO.getByUserIdAndContentId(userId, toolContentId);
    }

    @Override
    public LeaderselectionUser getUserByUID(Long uid) {
	return leaderselectionUserDAO.getByUID(uid);
    }

    @Override
    public void saveOrUpdateLeaderselection(Leaderselection leaderselection) {
	leaderselectionDAO.saveOrUpdate(leaderselection);
    }

    @Override
    public void saveOrUpdateSession(LeaderselectionSession leaderselectionSession) {
	leaderselectionSessionDAO.saveOrUpdate(leaderselectionSession);
    }

    @Override
    public void saveOrUpdateUser(LeaderselectionUser leaderselectionUser) {
	leaderselectionUserDAO.saveOrUpdate(leaderselectionUser);
    }

    @Override
    public LeaderselectionUser createLeaderselectionUser(UserDTO user, LeaderselectionSession leaderselectionSession) {
	LeaderselectionUser leaderselectionUser = new LeaderselectionUser(user, leaderselectionSession);
	saveOrUpdateUser(leaderselectionUser);
	return leaderselectionUser;
    }

    /**
     * This method verifies the credentials of the SubmitFiles Tool and gives it the <code>Ticket</code> to login and
     * access the Content Repository.
     *
     * A valid ticket is needed in order to access the content from the repository. This method would be called evertime
     * the tool needs to upload/download files from the content repository.
     *
     * @return ITicket The ticket for repostory access
     * @throws SubmitFilesException
     */
    private ITicket getRepositoryLoginTicket() throws LeaderselectionException {
	ICredentials credentials = new SimpleCredentials(LeaderselectionToolContentHandler.repositoryUser,
		LeaderselectionToolContentHandler.repositoryId);
	try {
	    ITicket ticket = repositoryService.login(credentials,
		    LeaderselectionToolContentHandler.repositoryWorkspaceName);
	    return ticket;
	} catch (AccessDeniedException ae) {
	    throw new LeaderselectionException("Access Denied to repository." + ae.getMessage());
	} catch (WorkspaceNotFoundException we) {
	    throw new LeaderselectionException("Workspace not found." + we.getMessage());
	} catch (LoginException e) {
	    throw new LeaderselectionException("Login failed." + e.getMessage());
	}
    }

    // =========================================================================================
    /* ********** Used by Spring to "inject" the linked objects ************* */

    public ILeaderselectionDAO getLeaderselectionDAO() {
	return leaderselectionDAO;
    }

    public void setLeaderselectionDAO(ILeaderselectionDAO leaderselectionDAO) {
	this.leaderselectionDAO = leaderselectionDAO;
    }

    public IToolContentHandler getLeaderselectionToolContentHandler() {
	return leaderselectionToolContentHandler;
    }

    public void setLeaderselectionToolContentHandler(IToolContentHandler leaderselectionToolContentHandler) {
	this.leaderselectionToolContentHandler = leaderselectionToolContentHandler;
    }

    public ILeaderselectionSessionDAO getLeaderselectionSessionDAO() {
	return leaderselectionSessionDAO;
    }

    public void setLeaderselectionSessionDAO(ILeaderselectionSessionDAO sessionDAO) {
	leaderselectionSessionDAO = sessionDAO;
    }

    public ILamsToolService getToolService() {
	return toolService;
    }

    public void setToolService(ILamsToolService toolService) {
	this.toolService = toolService;
    }

    public ILeaderselectionUserDAO getLeaderselectionUserDAO() {
	return leaderselectionUserDAO;
    }

    public void setLeaderselectionUserDAO(ILeaderselectionUserDAO userDAO) {
	leaderselectionUserDAO = userDAO;
    }

    public ILearnerService getLearnerService() {
	return learnerService;
    }

    public void setLearnerService(ILearnerService learnerService) {
	this.learnerService = learnerService;
    }

    public IExportToolContentService getExportContentService() {
	return exportContentService;
    }

    public void setExportContentService(IExportToolContentService exportContentService) {
	this.exportContentService = exportContentService;
    }

    public ICoreNotebookService getCoreNotebookService() {
	return coreNotebookService;
    }

    public void setCoreNotebookService(ICoreNotebookService coreNotebookService) {
	this.coreNotebookService = coreNotebookService;
    }

    public IRepositoryService getRepositoryService() {
	return repositoryService;
    }

    public void setRepositoryService(IRepositoryService repositoryService) {
	this.repositoryService = repositoryService;
    }

    public LeaderselectionOutputFactory getLeaderselectionOutputFactory() {
	return leaderselectionOutputFactory;
    }

    public void setLeaderselectionOutputFactory(LeaderselectionOutputFactory leaderselectionOutputFactory) {
	this.leaderselectionOutputFactory = leaderselectionOutputFactory;
    }

    @Override
    public boolean isGroupedActivity(long toolContentID) {
	return toolService.isGroupedActivity(toolContentID);
    }

    @Override
    public void auditLogStartEditingActivityInMonitor(long toolContentID) {
	toolService.auditLogStartEditingActivityInMonitor(toolContentID);
    }

    @Override
    public Class[] getSupportedToolOutputDefinitionClasses(int definitionType) {
	return getLeaderselectionOutputFactory().getSupportedDefinitionClasses(definitionType);
    }

    @Override
    public ToolCompletionStatus getCompletionStatus(Long learnerId, Long toolSessionId) {
	// db doesn't have a start/finish date for learner, and session start/finish is null
	LeaderselectionUser learner = getUserByUserIdAndSessionId(learnerId, toolSessionId);
	if (learner == null) {
	    return new ToolCompletionStatus(ToolCompletionStatus.ACTIVITY_NOT_ATTEMPTED, null, null);
	}

	return new ToolCompletionStatus(learner.isFinishedActivity() ? ToolCompletionStatus.ACTIVITY_COMPLETED
		: ToolCompletionStatus.ACTIVITY_ATTEMPTED, null, null);
    }
    // ****************** REST methods *************************

    /**
     * Rest call to create a new Learner Selection content. Required fields in toolContentJSON: "title", "instructions".
     */
    @Override
    public void createRestToolContent(Integer userID, Long toolContentID, ObjectNode toolContentJSON) {
	Date updateDate = new Date();

	Leaderselection leaderselection = new Leaderselection();
	leaderselection.setToolContentId(toolContentID);
	leaderselection.setTitle(JsonUtil.optString(toolContentJSON, RestTags.TITLE));
	leaderselection.setInstructions(JsonUtil.optString(toolContentJSON, RestTags.INSTRUCTIONS));
	leaderselection.setCreateBy(userID.longValue());
	leaderselection.setCreateDate(updateDate);
	leaderselection.setUpdateDate(updateDate);
	leaderselection.setContentInUse(false);
	leaderselection.setDefineLater(false);
	saveOrUpdateLeaderselection(leaderselection);
    }

}<|MERGE_RESOLUTION|>--- conflicted
+++ resolved
@@ -339,11 +339,7 @@
     /* ********** ILeaderselectionService Methods ********************************* */
 
     @Override
-<<<<<<< HEAD
-    public void setGroupLeader(Long userUid, Long toolSessionId) throws IOException {
-=======
-    public boolean setGroupLeader(Long userUid, Long toolSessionId) throws JSONException, IOException {
->>>>>>> ac9c27fe
+    public boolean setGroupLeader(Long userUid, Long toolSessionId) throws IOException {
 	if ((userUid == null) || (toolSessionId == null)) {
 	    return false;
 	}
@@ -458,7 +454,7 @@
     public LeaderselectionUser getUserByUserIdAndSessionId(Long userId, Long toolSessionId) {
 	return leaderselectionUserDAO.getByUserIdAndSessionId(userId, toolSessionId);
     }
-    
+
     @Override
     public LeaderselectionUser getUserByUserIdAndContentId(Long userId, Long toolContentId) {
 	return leaderselectionUserDAO.getByUserIdAndContentId(userId, toolContentId);
