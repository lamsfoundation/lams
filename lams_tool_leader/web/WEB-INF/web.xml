<?xml version="1.0" encoding="UTF-8"?>

<web-app xmlns="http://java.sun.com/xml/ns/j2ee" xmlns:xsi="http://www.w3.org/2001/XMLSchema-instance"
	xsi:schemaLocation="http://java.sun.com/xml/ns/j2ee http://java.sun.com/xml/ns/j2ee/web-app_3_1.xsd"
	version="3.1">

	<context-param>
		<param-name>javax.servlet.jsp.jstl.fmt.localizationContext</param-name>
		<param-value>org.lamsfoundation.lams.tool.leaderselection.ApplicationResources</param-value>
	</context-param>

	<context-param>
		<param-name>contextConfigLocation</param-name>
		<param-value>classpath:/org/lamsfoundation/lams/tool/leaderselection/dbupdates/autopatchContext.xml</param-value>
	</context-param>
	<context-param>
		<param-name>locatorFactorySelector</param-name>
		<param-value>classpath:/org/lamsfoundation/lams/beanRefContext.xml</param-value>
	</context-param>
	<context-param>
		<param-name>parentContextKey</param-name>
		<param-value>context.central</param-value>
	</context-param>

	<filter>
		<filter-name>SystemSessionFilter</filter-name>
		<filter-class>
			org.lamsfoundation.lams.web.session.SystemSessionFilter
		</filter-class>
	</filter>
	<filter>
		<filter-name>hibernateFilter</filter-name>
		<filter-class>
			org.springframework.orm.hibernate5.support.OpenSessionInViewFilter
		</filter-class>
		<init-param>
			<param-name>sessionFactoryBeanName</param-name>
			<param-value>coreSessionFactory</param-value>
		</init-param>
	</filter>
	<filter>
		<filter-name>LocaleFilter</filter-name>
		<filter-class>
			org.lamsfoundation.lams.web.filter.LocaleFilter
		</filter-class>
	</filter>
	<filter>
		<filter-name>CSRFGuard</filter-name>
		<filter-class>org.owasp.csrfguard.CsrfGuardFilter</filter-class>
	</filter>

	<filter-mapping>
		<filter-name>SystemSessionFilter</filter-name>
		<url-pattern>/*</url-pattern>
	</filter-mapping>
	<filter-mapping>
		<filter-name>hibernateFilter</filter-name>
		<url-pattern>/*</url-pattern>
    </filter-mapping>
    <filter-mapping>
        <filter-name>CSRFGuard</filter-name>
        <url-pattern>*.do</url-pattern>
    </filter-mapping>    
	<filter-mapping>
		<filter-name>LocaleFilter</filter-name>
		<url-pattern>/*</url-pattern>
	</filter-mapping>
	<filter-mapping>
		<filter-name>CSRFGuard</filter-name> 
		<url-pattern>*.do</url-pattern>
	</filter-mapping>

	<listener>
		<listener-class>
			org.springframework.web.context.ContextLoaderListener
		</listener-class>
    </listener>
    <filter>
        <filter-name>CSRFGuard</filter-name>
        <filter-class>org.owasp.csrfguard.CsrfGuardFilter</filter-class>
    </filter>

	<servlet>
		<servlet-name>spring</servlet-name>
		<servlet-class>org.springframework.web.servlet.DispatcherServlet</servlet-class>
		<load-on-startup>1</load-on-startup>
	</servlet>

	<!-- FCKEditor Connector Configuration -->

	<servlet>
		<servlet-name>Connector</servlet-name>
		<servlet-class>net.fckeditor.connector.ConnectorServlet</servlet-class>
		<init-param>
			<param-name>baseDir</param-name>
			<param-value>/UserFiles/</param-value>
		</init-param>
		<init-param>
			<param-name>debug</param-name>
			<param-value>false</param-value>
		</init-param>
		<load-on-startup>1</load-on-startup>
	</servlet>

	<servlet-mapping>
		<servlet-name>spring</servlet-name>
		<url-pattern>*.do</url-pattern>
	</servlet-mapping>

	<!-- FCKEditor Connector Configuration -->
	<servlet-mapping>
		<servlet-name>Connector</servlet-name>
		<url-pattern>/ckeditor/filemanager/browser/default/connectors/jsp/connector</url-pattern>
	</servlet-mapping>

	<error-page>
		<error-code>500</error-code>
		<location>/error.jsp</location>
	</error-page>
	<error-page>
		<error-code>403</error-code>
		<location>/403.jsp</location>
	</error-page>
	<error-page>
		<error-code>404</error-code>
		<location>/404.jsp</location>
	</error-page>

	<jsp-config>

		<!-- ======================================================== -->
		<!-- JSTL 1.2 Tag Library -->
		<!-- ======================================================== -->
		<taglib>
			<taglib-uri>tags-fmt</taglib-uri>
			<taglib-location>/WEB-INF/tlds/jstl/fmt.tld</taglib-location>
		</taglib>
		<taglib>
			<taglib-uri>tags-core</taglib-uri>
			<taglib-location>/WEB-INF/tlds/jstl/c.tld</taglib-location>
		</taglib>
		<taglib>
			<taglib-uri>tags-function</taglib-uri>
			<taglib-location>/WEB-INF/tlds/jstl/fn.tld</taglib-location>
		</taglib>
		<taglib>
			<taglib-uri>tags-xml</taglib-uri>
			<taglib-location>/WEB-INF/tlds/jstl/x.tld</taglib-location>
		</taglib>
		<!-- ======================================================== -->
		<!-- JSTL 1.2 Tag Library: Apache implementation of TLV -->
		<!-- ======================================================== -->
		<taglib>
			<taglib-uri>tags-permittedTaglibs</taglib-uri>
			<taglib-location>/WEB-INF/tlds/jstl/permittedTaglibs.tld</taglib-location>
		</taglib>
		<taglib>
			<taglib-uri>tags-scriptfree</taglib-uri>
			<taglib-location>/WEB-INF/tlds/jstl/scriptfree.tld</taglib-location>
		</taglib>
		<!-- ======================================================== -->
		<!-- Customized Tag Library -->
		<!-- ======================================================== -->
		<taglib>
			<taglib-uri>tags-lams</taglib-uri>
			<taglib-location>/WEB-INF/tlds/lams/lams.tld</taglib-location>
<<<<<<< HEAD
		</taglib>
		<!-- ======================================================== -->
		<!-- CSRF Guard Tag Library -->
		<!-- ======================================================== -->
		<taglib>
			<taglib-uri>csrfguard</taglib-uri>
			<taglib-location>/WEB-INF/tlds/security/csrfguard.tld</taglib-location>
		</taglib>
=======
        </taglib>
        <!-- ======================================================== -->
        <!-- CSRF Guard Tag Library -->
        <!-- ======================================================== -->
        <taglib>
            <taglib-uri>csrfguard</taglib-uri>
            <taglib-location>/WEB-INF/tlds/security/csrfguard.tld</taglib-location>
        </taglib>
>>>>>>> 7a9dcf20

	</jsp-config>

	<!-- Security Constraint -->
	<deny-uncovered-http-methods />
	
	<security-constraint>
		<web-resource-collection>
			<web-resource-name>Secure content</web-resource-name>
			<url-pattern>/*</url-pattern>
			<http-method>GET</http-method>
 			<http-method>POST</http-method>
		</web-resource-collection>
		<auth-constraint>
			<role-name>LEARNER</role-name>
			<role-name>MONITOR</role-name>
			<role-name>AUTHOR</role-name>
			<role-name>SYSADMIN</role-name>
		</auth-constraint>
	</security-constraint>

	<security-constraint>
		<web-resource-collection>
			<web-resource-name>Authoring content</web-resource-name>
			<url-pattern>/pages/authoring/*</url-pattern>
			<url-pattern>/authoring.do</url-pattern>
			<http-method>GET</http-method>
 			<http-method>POST</http-method>
		</web-resource-collection>
		<auth-constraint>
			<role-name>AUTHOR</role-name>
			<role-name>MONITOR</role-name>
			<role-name>SYSADMIN</role-name>
		</auth-constraint>
	</security-constraint>
	<security-constraint>
		<web-resource-collection>
			<web-resource-name>Staff content</web-resource-name>
			<url-pattern>/pages/monitoring/*</url-pattern>
			<url-pattern>/monitoring.do</url-pattern>
			<http-method>GET</http-method>
 			<http-method>POST</http-method>
		</web-resource-collection>
		<auth-constraint>
			<role-name>MONITOR</role-name>
			<role-name>SYSADMIN</role-name>
		</auth-constraint>
	</security-constraint>
	<security-constraint>
		<web-resource-collection>
			<web-resource-name>TBL Monitor interface</web-resource-name>
			<url-pattern>/tblmonitoring.do</url-pattern>
			<http-method>GET</http-method>
 			<http-method>POST</http-method>
		</web-resource-collection>
		<auth-constraint>
			<!-- Author can preview the lesson -->
			<role-name>MONITOR</role-name>
			<role-name>GROUP MANAGER</role-name>
			<role-name>SYSADMIN</role-name>
		</auth-constraint>
	</security-constraint>

	<!-- Security Roles -->
	<security-role>
		<description>Student</description>
		<role-name>LEARNER</role-name>
	</security-role>

	<security-role>
		<description>Authors Learning Designs</description>
		<role-name>AUTHOR</role-name>
	</security-role>

	<security-role>
		<description>Member of Staff</description>
		<role-name>MONITOR</role-name>
	</security-role>

	<security-role>
		<description>Group Manager</description>
		<role-name>GROUP MANAGER</role-name>
	</security-role>
	<security-role>
		<description>LAMS System Adminstrator</description>
		<role-name>SYSADMIN</role-name>
	</security-role>

	<!-- Login Configuration -->
	<login-config>
		<auth-method>FORM</auth-method>
		<realm-name>LAMS</realm-name>
		<form-login-config>
			<form-login-page>/login.jsp</form-login-page>
			<form-error-page>/login.jsp?failed=y</form-error-page>
		</form-login-config>
	</login-config>
</web-app><|MERGE_RESOLUTION|>--- conflicted
+++ resolved
@@ -164,7 +164,6 @@
 		<taglib>
 			<taglib-uri>tags-lams</taglib-uri>
 			<taglib-location>/WEB-INF/tlds/lams/lams.tld</taglib-location>
-<<<<<<< HEAD
 		</taglib>
 		<!-- ======================================================== -->
 		<!-- CSRF Guard Tag Library -->
@@ -173,16 +172,6 @@
 			<taglib-uri>csrfguard</taglib-uri>
 			<taglib-location>/WEB-INF/tlds/security/csrfguard.tld</taglib-location>
 		</taglib>
-=======
-        </taglib>
-        <!-- ======================================================== -->
-        <!-- CSRF Guard Tag Library -->
-        <!-- ======================================================== -->
-        <taglib>
-            <taglib-uri>csrfguard</taglib-uri>
-            <taglib-location>/WEB-INF/tlds/security/csrfguard.tld</taglib-location>
-        </taglib>
->>>>>>> 7a9dcf20
 
 	</jsp-config>
 
