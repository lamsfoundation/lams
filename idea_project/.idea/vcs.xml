<?xml version="1.0" encoding="UTF-8"?>
<project version="4">
  <component name="CommitMessageInspectionProfile">
    <profile version="1.0">
      <inspection_tool class="SubjectBodySeparation" enabled="true" level="WARNING" enabled_by_default="true" />
      <inspection_tool class="SubjectLimit" enabled="true" level="WARNING" enabled_by_default="true" />
    </profile>
  </component>
  <component name="VcsDirectoryMappings">
    <mapping directory="$PROJECT_DIR$/.." vcs="Git" />
<<<<<<< HEAD
    <mapping directory="$PROJECT_DIR$/../../lams-private" vcs="Git" />
=======
>>>>>>> 9fed0019
  </component>
</project><|MERGE_RESOLUTION|>--- conflicted
+++ resolved
@@ -8,9 +8,5 @@
   </component>
   <component name="VcsDirectoryMappings">
     <mapping directory="$PROJECT_DIR$/.." vcs="Git" />
-<<<<<<< HEAD
-    <mapping directory="$PROJECT_DIR$/../../lams-private" vcs="Git" />
-=======
->>>>>>> 9fed0019
   </component>
 </project>