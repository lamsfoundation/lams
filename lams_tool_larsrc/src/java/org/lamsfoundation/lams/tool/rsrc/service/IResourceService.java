/****************************************************************
 * Copyright (C) 2005 LAMS Foundation (http://lamsfoundation.org)
 * =============================================================
 * License Information: http://lamsfoundation.org/licensing/lams/2.0/
 *
 * This program is free software; you can redistribute it and/or modify
 * it under the terms of the GNU General Public License as published by
 * the Free Software Foundation.
 *
 * This program is distributed in the hope that it will be useful,
 * but WITHOUT ANY WARRANTY; without even the implied warranty of
 * MERCHANTABILITY or FITNESS FOR A PARTICULAR PURPOSE.  See the
 * GNU General Public License for more details.
 *
 * You should have received a copy of the GNU General Public License
 * along with this program; if not, write to the Free Software
 * Foundation, Inc., 51 Franklin Street, Fifth Floor, Boston, MA 02110-1301
 * USA
 *
 * http://www.gnu.org/licenses/gpl.txt
 * ****************************************************************
 */

package org.lamsfoundation.lams.tool.rsrc.service;

import java.util.Collection;
import java.util.List;
import java.util.SortedSet;

<<<<<<< HEAD
import org.lamsfoundation.lams.contentrepository.IVersionedNode;
=======
import org.apache.struts.upload.FormFile;
import org.lamsfoundation.lams.contentrepository.exception.InvalidParameterException;
import org.lamsfoundation.lams.contentrepository.exception.RepositoryCheckedException;
>>>>>>> 4a35d56f
import org.lamsfoundation.lams.notebook.model.NotebookEntry;
import org.lamsfoundation.lams.rating.RatingException;
import org.lamsfoundation.lams.rating.dto.ItemRatingDTO;
import org.lamsfoundation.lams.rating.model.LearnerItemRatingCriteria;
import org.lamsfoundation.lams.tool.rsrc.dto.ReflectDTO;
import org.lamsfoundation.lams.tool.rsrc.dto.SessionDTO;
import org.lamsfoundation.lams.tool.rsrc.dto.VisitLogDTO;
import org.lamsfoundation.lams.tool.rsrc.model.Resource;
import org.lamsfoundation.lams.tool.rsrc.model.ResourceItem;
import org.lamsfoundation.lams.tool.rsrc.model.ResourceSession;
import org.lamsfoundation.lams.tool.rsrc.model.ResourceUser;
import org.springframework.web.multipart.MultipartFile;

/**
 * @author Dapeng.Ni
 *
 *         Interface that defines the contract that all ShareResource service provider must follow.
 */
public interface IResourceService {

    /**
     * Get <code>Resource</code> by toolContentID.
     *
     * @param contentId
     * @return
     */
    Resource getResourceByContentId(Long contentId);

    /**
     * Get a cloned copy of tool default tool content (Resource) and assign the toolContentId of that copy as the given
     * <code>contentId</code>
     *
     * @param contentId
     * @return
     * @throws ResourceApplicationException
     */
    Resource getDefaultContent(Long contentId) throws ResourceApplicationException;

    /**
     * Get list of resource items by given resourceUid. These resource items must be created by author.
     *
     * @param resourceUid
     * @return
     */
    List getAuthoredItems(Long resourceUid);

    /**
     * Upload resource item file to repository. i.e., single file, websize zip file, or learning object zip file.
     *
     * @param item
     * @param file
     * @throws UploadResourceFileException
     */
    void uploadResourceItemFile(ResourceItem item, MultipartFile file) throws UploadResourceFileException;

    // ********** for user methods *************
    /**
     * Create a new user in database.
     */
    void createUser(ResourceUser resourceUser);

    /**
     * Get user by given userID and toolContentID.
     *
     * @param long1
     * @return
     */
    ResourceUser getUserByIDAndContent(Long userID, Long contentId);

    /**
     * Get user by sessionID and UserID
     *
     * @param long1
     * @param sessionId
     * @return
     */
    ResourceUser getUserByIDAndSession(Long long1, Long sessionId);

    // ********** Repository methods ***********************
    /**
     * Delete file from repository.
     * @throws RepositoryCheckedException 
     * @throws InvalidParameterException 
     */
    void deleteFromRepository(Long fileUuid, Long fileVersionId) throws InvalidParameterException, RepositoryCheckedException;

    /**
     * Save or update resource into database.
     *
     * @param Resource
     */
    void saveOrUpdateResource(Resource Resource);

    /**
     * Delete resoruce item from database.
     *
     * @param uid
     */
    void deleteResourceItem(Long uid);

    /**
     * Return all reource items within the given toolSessionID.
     *
     * @param sessionId
     * @return
     */
    List<ResourceItem> getResourceItemsBySessionId(Long sessionId);

    /**
     * Get resource which is relative with the special toolSession.
     *
     * @param sessionId
     * @return
     */
    Resource getResourceBySessionId(Long sessionId);

    /**
     * Get resource toolSession by toolSessionId
     *
     * @param sessionId
     * @return
     */
    ResourceSession getResourceSessionBySessionId(Long sessionId);

    /**
     * Save or update resource session.
     *
     * @param resSession
     */
    void saveOrUpdateResourceSession(ResourceSession resSession);

    void retrieveComplete(SortedSet<ResourceItem> resourceItemList, ResourceUser user);

    void setItemComplete(Long resourceItemUid, Long userId, Long sessionId);

    void setItemAccess(Long resourceItemUid, Long userId, Long sessionId);

    /**
     * the reqired number minus the count of view of the given user.
     *
     * @param userUid
     * @return
     */
    int checkMiniView(Long toolSessionId, Long userId);

    /**
     * If success return next activity's url, otherwise return null.
     *
     * @param toolSessionId
     * @param userId
     * @return
     */
    String finishToolSession(Long toolSessionId, Long userId) throws ResourceApplicationException;

    ResourceItem getResourceItemByUid(Long itemUid);

    /**
     * Return monitoring summary list. The return value is list of resource summaries for each groups.
     *
     * @param contentId
     * @return
     */
    List<SessionDTO> getSummary(Long contentId);

    List<ResourceUser> getUserListBySessionItem(Long sessionId, Long itemUid);

    List<VisitLogDTO> getPagedVisitLogsBySessionAndItem(Long sessionId, Long itemUid, int page, int size, String sortBy,
	    String sortOrder, String searchString);

    int getCountVisitLogsBySessionAndItem(Long sessionId, Long itemUid, String searchString);

    /**
     * Set a resource item visible or not.
     *
     * @param itemUid
     * @param visible
     *            true, item is visible. False, item is invisible.
     */
    void setItemVisible(Long itemUid, Long sessionId, Long contentId, boolean visible);

    /**
     * Create refection entry into notebook tool.
     *
     * @param sessionId
     * @param notebook_tool
     * @param tool_signature
     * @param userId
     * @param entryText
     */
    Long createNotebookEntry(Long sessionId, Integer notebookToolType, String toolSignature, Integer userId,
	    String entryText);

    /**
     * Get reflection entry from notebook tool.
     *
     * @param sessionId
     * @param idType
     * @param signature
     * @param userID
     * @return
     */
    NotebookEntry getEntry(Long sessionId, Integer idType, String signature, Integer userID);

    /**
     * @param notebookEntry
     */
    void updateEntry(NotebookEntry notebookEntry);

    /**
     * Get Reflect DTO list.
     *
     * @param contentId
     * @return
     */
    List<ReflectDTO> getReflectList(Long contentId);

    /**
     * Get user by UID
     *
     * @param uid
     * @return
     */
    ResourceUser getUser(Long uid);

    void notifyTeachersOnAssigmentSumbit(Long sessionId, ResourceUser resourceUser);

    void notifyTeachersOnFileUpload(Long toolContentId, Long toolSessionId, String sessionMapId, String userName,
	    Long itemUid, String fileName);

    /**
     * Returns whether activity is grouped and therefore it is expected more than one tool session.
     *
     * @param toolContentID
     * @return
     */
    boolean isGroupedActivity(long toolContentID);

    /**
     * Audit log the teacher has started editing activity in monitor.
     *
     * @param toolContentID
     */
    void auditLogStartEditingActivityInMonitor(long toolContentID);

    void evict(Object object);

    /** Create an anonymous star rating criteria */
    LearnerItemRatingCriteria createRatingCriteria(Long toolContentId) throws RatingException;

    /** Delete an anonymous star rating criteria */
    int deleteRatingCriteria(Long toolContentId);

    /** Get the actual ratings and the criteria for display */
    List<ItemRatingDTO> getRatingCriteriaDtos(Long toolContentId, Long toolSessionId, Collection<Long> itemIds,
	    Long userId);
}<|MERGE_RESOLUTION|>--- conflicted
+++ resolved
@@ -27,13 +27,8 @@
 import java.util.List;
 import java.util.SortedSet;
 
-<<<<<<< HEAD
-import org.lamsfoundation.lams.contentrepository.IVersionedNode;
-=======
-import org.apache.struts.upload.FormFile;
 import org.lamsfoundation.lams.contentrepository.exception.InvalidParameterException;
 import org.lamsfoundation.lams.contentrepository.exception.RepositoryCheckedException;
->>>>>>> 4a35d56f
 import org.lamsfoundation.lams.notebook.model.NotebookEntry;
 import org.lamsfoundation.lams.rating.RatingException;
 import org.lamsfoundation.lams.rating.dto.ItemRatingDTO;
@@ -115,10 +110,12 @@
     // ********** Repository methods ***********************
     /**
      * Delete file from repository.
-     * @throws RepositoryCheckedException 
-     * @throws InvalidParameterException 
-     */
-    void deleteFromRepository(Long fileUuid, Long fileVersionId) throws InvalidParameterException, RepositoryCheckedException;
+     * 
+     * @throws RepositoryCheckedException
+     * @throws InvalidParameterException
+     */
+    void deleteFromRepository(Long fileUuid, Long fileVersionId)
+	    throws InvalidParameterException, RepositoryCheckedException;
 
     /**
      * Save or update resource into database.
