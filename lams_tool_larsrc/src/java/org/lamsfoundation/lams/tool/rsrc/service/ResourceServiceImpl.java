/****************************************************************
 * Copyright (C) 2005 LAMS Foundation (http://lamsfoundation.org)
 * =============================================================
 * License Information: http://lamsfoundation.org/licensing/lams/2.0/
 *
 * This program is free software; you can redistribute it and/or modify
 * it under the terms of the GNU General Public License as published by
 * the Free Software Foundation.
 *
 * This program is distributed in the hope that it will be useful,
 * but WITHOUT ANY WARRANTY; without even the implied warranty of
 * MERCHANTABILITY or FITNESS FOR A PARTICULAR PURPOSE.  See the
 * GNU General Public License for more details.
 *
 * You should have received a copy of the GNU General Public License
 * along with this program; if not, write to the Free Software
 * Foundation, Inc., 51 Franklin Street, Fifth Floor, Boston, MA 02110-1301
 * USA
 *
 * http://www.gnu.org/licenses/gpl.txt
 * ****************************************************************
 */

package org.lamsfoundation.lams.tool.rsrc.service;

<<<<<<< HEAD
import com.fasterxml.jackson.databind.JsonNode;
import com.fasterxml.jackson.databind.node.ArrayNode;
import com.fasterxml.jackson.databind.node.ObjectNode;
=======
import java.io.File;
import java.io.FileFilter;
import java.io.FileInputStream;
import java.io.FileNotFoundException;
import java.io.IOException;
import java.io.InputStream;
import java.sql.Timestamp;
import java.util.ArrayList;
import java.util.Collection;
import java.util.Date;
import java.util.Iterator;
import java.util.LinkedHashSet;
import java.util.List;
import java.util.Map;
import java.util.Set;
import java.util.SortedMap;
import java.util.SortedSet;
import java.util.TreeSet;

>>>>>>> 9d966e02
import org.apache.commons.lang.StringUtils;
import org.apache.log4j.Logger;
import org.lamsfoundation.lams.confidencelevel.ConfidenceLevelDTO;
import org.lamsfoundation.lams.contentrepository.NodeKey;
import org.lamsfoundation.lams.contentrepository.client.IToolContentHandler;
import org.lamsfoundation.lams.contentrepository.exception.InvalidParameterException;
import org.lamsfoundation.lams.contentrepository.exception.RepositoryCheckedException;
import org.lamsfoundation.lams.events.IEventNotificationService;
import org.lamsfoundation.lams.learningdesign.service.ExportToolContentException;
import org.lamsfoundation.lams.learningdesign.service.IExportToolContentService;
import org.lamsfoundation.lams.learningdesign.service.ImportToolContentException;
import org.lamsfoundation.lams.logevent.service.ILogEventService;
import org.lamsfoundation.lams.rating.RatingException;
import org.lamsfoundation.lams.rating.dto.ItemRatingDTO;
import org.lamsfoundation.lams.rating.model.LearnerItemRatingCriteria;
import org.lamsfoundation.lams.rating.model.RatingCriteria;
import org.lamsfoundation.lams.rating.service.IRatingService;
import org.lamsfoundation.lams.rest.RestTags;
import org.lamsfoundation.lams.rest.ToolRestManager;
import org.lamsfoundation.lams.tool.ToolAccessMode;
import org.lamsfoundation.lams.tool.ToolCompletionStatus;
import org.lamsfoundation.lams.tool.ToolContentManager;
import org.lamsfoundation.lams.tool.ToolOutput;
import org.lamsfoundation.lams.tool.ToolOutputDefinition;
import org.lamsfoundation.lams.tool.ToolSessionExportOutputData;
import org.lamsfoundation.lams.tool.ToolSessionManager;
import org.lamsfoundation.lams.tool.exception.DataMissingException;
import org.lamsfoundation.lams.tool.exception.ToolException;
import org.lamsfoundation.lams.tool.rsrc.ResourceConstants;
import org.lamsfoundation.lams.tool.rsrc.dao.ResourceDAO;
import org.lamsfoundation.lams.tool.rsrc.dao.ResourceItemDAO;
import org.lamsfoundation.lams.tool.rsrc.dao.ResourceItemVisitDAO;
import org.lamsfoundation.lams.tool.rsrc.dao.ResourceSessionDAO;
import org.lamsfoundation.lams.tool.rsrc.dao.ResourceUserDAO;
import org.lamsfoundation.lams.tool.rsrc.dto.ResourceItemDTO;
import org.lamsfoundation.lams.tool.rsrc.dto.SessionDTO;
import org.lamsfoundation.lams.tool.rsrc.dto.VisitLogDTO;
import org.lamsfoundation.lams.tool.rsrc.model.Resource;
import org.lamsfoundation.lams.tool.rsrc.model.ResourceItem;
import org.lamsfoundation.lams.tool.rsrc.model.ResourceItemVisitLog;
import org.lamsfoundation.lams.tool.rsrc.model.ResourceSession;
import org.lamsfoundation.lams.tool.rsrc.model.ResourceUser;
import org.lamsfoundation.lams.tool.rsrc.util.ResourceItemComparator;
import org.lamsfoundation.lams.tool.service.ILamsToolService;
import org.lamsfoundation.lams.usermanagement.User;
import org.lamsfoundation.lams.usermanagement.dto.UserDTO;
import org.lamsfoundation.lams.usermanagement.service.IUserManagementService;
import org.lamsfoundation.lams.util.JsonUtil;
import org.lamsfoundation.lams.util.MessageService;
import org.lamsfoundation.lams.util.WebUtil;
import org.lamsfoundation.lams.util.zipfile.ZipFileUtil;
import org.lamsfoundation.lams.util.zipfile.ZipFileUtilException;
import org.lamsfoundation.lams.web.util.AttributeNames;

import java.io.File;
import java.io.FileFilter;
import java.io.FileInputStream;
import java.io.FileNotFoundException;
import java.io.IOException;
import java.io.InputStream;
import java.sql.Timestamp;
import java.util.ArrayList;
import java.util.Collection;
import java.util.Date;
import java.util.Iterator;
import java.util.LinkedHashSet;
import java.util.LinkedList;
import java.util.List;
import java.util.Map;
import java.util.Set;
import java.util.SortedMap;
import java.util.SortedSet;
import java.util.TreeSet;

/**
 * @author Dapeng.Ni
 */
public class ResourceServiceImpl implements IResourceService, ToolContentManager, ToolSessionManager, ToolRestManager {
    private static Logger log = Logger.getLogger(ResourceServiceImpl.class.getName());

    private ResourceDAO resourceDao;

    private ResourceItemDAO resourceItemDao;

    private ResourceUserDAO resourceUserDao;

    private ResourceSessionDAO resourceSessionDao;

    private ResourceItemVisitDAO resourceItemVisitDao;

    // tool service
    private IToolContentHandler resourceToolContentHandler;

    private MessageService messageService;

    // system services

    private ILamsToolService toolService;

    private ILogEventService logEventService;

    private IUserManagementService userManagementService;

    private IExportToolContentService exportContentService;

    private IEventNotificationService eventNotificationService;

    private IRatingService ratingService;

    private ResourceOutputFactory resourceOutputFactory;

    // *******************************************************************************
    // Service method
    // *******************************************************************************

    @Override
    public Resource getResourceByContentId(Long contentId) {
	Resource rs = resourceDao.getByContentId(contentId);
	return rs;
    }

    @Override
    public Resource getDefaultContent(Long contentId) throws ResourceApplicationException {
	if (contentId == null) {
	    String error = messageService.getMessage("error.msg.default.content.not.find");
	    log.error(error);
	    throw new ResourceApplicationException(error);
	}

	Resource defaultContent = getDefaultResource();
	// save default content by given ID.
	Resource content = new Resource();
	content = Resource.newInstance(defaultContent, contentId);
	return content;
    }

    @Override
    public List<ResourceItem> getAuthoredItems(Long resourceUid) {
	List<ResourceItem> items = resourceItemDao.getAuthoringItems(resourceUid);
	for (ResourceItem item : items) {
	    item.setFileDisplayUuid(resourceToolContentHandler.getFileUuid(item.getFileUuid()));
	}
	return items;
    }

    @Override
    public void createUser(ResourceUser resourceUser) {
	resourceUserDao.saveObject(resourceUser);
    }

    @Override
    public ResourceUser getUserByIDAndContent(Long userId, Long contentId) {
	return resourceUserDao.getUserByUserIDAndContentID(userId, contentId);
    }

    @Override
    public ResourceUser getUserByIDAndSession(Long userId, Long sessionId) {
	return resourceUserDao.getUserByUserIDAndSessionID(userId, sessionId);
    }

    @Override
    public void deleteFromRepository(Long fileUuid, Long fileVersionId)
	    throws InvalidParameterException, RepositoryCheckedException {
	resourceToolContentHandler.deleteFile(fileUuid);
    }

    @Override
    public void saveOrUpdateResource(Resource resource) {
	resourceDao.saveObject(resource);
    }

    @Override
    public void deleteResourceItem(Long uid) {
	resourceItemDao.removeObject(ResourceItem.class, uid);
    }

    @Override
    public List<ResourceItem> getResourceItemsBySessionId(Long sessionId) {
	ResourceSession session = resourceSessionDao.getSessionBySessionId(sessionId);
	if (session == null) {
	    log.error("Failed get ResourceSession by ID [" + sessionId + "]");
	    return null;
	}
	// add resource items from Authoring
	Resource resource = session.getResource();
	List<ResourceItem> items = new ArrayList<>();
	items.addAll(resource.getResourceItems());

	// add resource items from ResourceSession
	items.addAll(session.getResourceItems());
	for (ResourceItem item : items) {
	    item.setFileDisplayUuid(resourceToolContentHandler.getFileUuid(item.getFileUuid()));
	}

	return items;
    }

    @Override
    public Resource getResourceBySessionId(Long sessionId) {
	ResourceSession session = resourceSessionDao.getSessionBySessionId(sessionId);
	// to skip CGLib problem
	Long contentId = session.getResource().getContentId();
	Resource res = resourceDao.getByContentId(contentId);
	int miniView = res.getMiniViewResourceNumber();
	// construct dto fields;
	res.setMiniViewNumberStr(
		messageService.getMessage("label.learning.minimum.review", new Object[] { new Integer(miniView) }));
	return res;
    }

    @Override
    public ResourceSession getResourceSessionBySessionId(Long sessionId) {
	return resourceSessionDao.getSessionBySessionId(sessionId);
    }

    @Override
    public void saveOrUpdateResourceSession(ResourceSession resSession) {
	resourceSessionDao.saveObject(resSession);
    }

    @Override
    public void retrieveComplete(SortedSet<ResourceItem> resourceItemList, ResourceUser user) {
	for (ResourceItem item : resourceItemList) {
	    ResourceItemVisitLog log = resourceItemVisitDao.getResourceItemLog(item.getUid(), user.getUserId());
	    if (log == null) {
		item.setComplete(false);
	    } else {
		item.setComplete(log.isComplete());
	    }
	}
    }

    @Override
    public void setItemComplete(Long resourceItemUid, Long userId, Long sessionId) {
	ResourceItemVisitLog log = resourceItemVisitDao.getResourceItemLog(resourceItemUid, userId);
	if (log == null) {
	    log = new ResourceItemVisitLog();
	    ResourceItem item = resourceItemDao.getByUid(resourceItemUid);
	    log.setResourceItem(item);
	    ResourceUser user = resourceUserDao.getUserByUserIDAndSessionID(userId, sessionId);
	    log.setUser(user);
	    log.setSessionId(sessionId);
	    log.setAccessDate(new Timestamp(new Date().getTime()));
	}
	log.setComplete(true);
	log.setCompleteDate(new Timestamp(new Date().getTime()));
	resourceItemVisitDao.saveObject(log);
    }

    @Override
    public void setItemAccess(Long resourceItemUid, Long userId, Long sessionId) {
	ResourceItemVisitLog log = resourceItemVisitDao.getResourceItemLog(resourceItemUid, userId);
	if (log == null) {
	    log = new ResourceItemVisitLog();
	    ResourceItem item = resourceItemDao.getByUid(resourceItemUid);
	    log.setResourceItem(item);
	    ResourceUser user = resourceUserDao.getUserByUserIDAndSessionID(userId, sessionId);
	    log.setUser(user);
	    log.setComplete(false);
	    log.setSessionId(sessionId);
	    log.setAccessDate(new Timestamp(new Date().getTime()));
	    resourceItemVisitDao.saveObject(log);
	}
    }

    @Override
    public String finishToolSession(Long toolSessionId, Long userId) throws ResourceApplicationException {
	ResourceUser user = resourceUserDao.getUserByUserIDAndSessionID(userId, toolSessionId);
	user.setSessionFinished(true);
	resourceUserDao.saveObject(user);

	// ResourceSession session = resourceSessionDao.getSessionBySessionId(toolSessionId);
	// session.setStatus(ResourceConstants.COMPLETED);
	// resourceSessionDao.saveObject(session);

	String nextUrl = null;
	try {
	    nextUrl = this.leaveToolSession(toolSessionId, userId);
	} catch (DataMissingException e) {
	    throw new ResourceApplicationException(e);
	} catch (ToolException e) {
	    throw new ResourceApplicationException(e);
	}
	return nextUrl;
    }

    @Override
    public int checkMiniView(Long toolSessionId, Long userUid) {
	int miniView = resourceItemVisitDao.getUserViewLogCount(toolSessionId, userUid);
	ResourceSession session = resourceSessionDao.getSessionBySessionId(toolSessionId);
	if (session == null) {
	    log.error("Failed get session by ID [" + toolSessionId + "]");
	    return 0;
	}
	int reqView = session.getResource().getMiniViewResourceNumber();

	return reqView - miniView;
    }

    @Override
    public ResourceItem getResourceItemByUid(Long itemUid) {
	ResourceItem item = resourceItemDao.getByUid(itemUid);
	item.setFileDisplayUuid(resourceToolContentHandler.getFileUuid(item.getFileUuid()));
	return item;
    }

    @Override
    public List<SessionDTO> getSummary(Long contentId) {
	List<SessionDTO> groupList = new ArrayList<>();

	Resource resource = resourceDao.getByContentId(contentId);

	// get all sessions in a resource and retrieve all resource items under this session
	// plus initial resource items by author creating (resItemList)
	List<ResourceSession> sessionList = resourceSessionDao.getByContentId(contentId);

	for (ResourceSession session : sessionList) {
	    // one new group for one session.
	    SessionDTO group = new SessionDTO();
	    group.setSessionId(session.getSessionId());
	    group.setSessionName(session.getSessionName());

	    Set<ResourceItem> items = new TreeSet<>(new ResourceItemComparator());
	    // firstly, put all initial resource item into this group.
	    items.addAll(resource.getResourceItems());
	    // add this session's resource items
	    items.addAll(session.getResourceItems());

	    // item ids of items that could be rated.
	    List<Long> itemsToRate = new ArrayList<>();

	    // get all item which is accessed by users in this session
	    Map<Long, Integer> visitCountMap = resourceItemVisitDao.getSummary(contentId, session.getSessionId());
	    boolean allowComments = false;
	    for (ResourceItem item : items) {
		ResourceItemDTO resourceItemDTO = new ResourceItemDTO(item);
		// set viewNumber according visit log
		if (visitCountMap.containsKey(item.getUid())) {
		    resourceItemDTO.setViewNumber(visitCountMap.get(item.getUid()).intValue());
		}
		group.getItems().add(resourceItemDTO);
		if (item.isAllowRating()) {
		    itemsToRate.add(item.getUid());
		}
		allowComments = allowComments || item.isAllowComments();
	    }

	    List<ItemRatingDTO> itemRatingDtos = null;
	    if (itemsToRate.size() > 0) {
		itemRatingDtos = ratingService.getRatingCriteriaDtos(contentId, session.getSessionId(), itemsToRate,
			false, -1L);
		group.setAllowRating(true);
	    } else {
		group.setAllowRating(false);
	    }

	    for (ResourceItemDTO item : group.getItems()) {
		if (item.isAllowRating()) {
		    // find corresponding itemRatingDto
		    for (ItemRatingDTO ratingDTO : itemRatingDtos) {
			if (item.getItemUid().equals(ratingDTO.getItemId())) {
			    item.setRatingDTO(ratingDTO);
			    break;
			}
		    }
		}
	    }

	    group.setAllowComments(allowComments);

	    groupList.add(group);
	}

	if (groupList.size() == 0) {
	    // no sessions but we still need to be able to view the resources in monitoring
	    groupList.add(createAuthoredItemsGroupList(contentId, resource));
	}
	return groupList;
    }

    private SessionDTO createAuthoredItemsGroupList(Long contentId, Resource resource) {
	SessionDTO group = new SessionDTO();
	group.setSessionId(0L);
	group.setSessionName("");

	Set<ResourceItem> items = new TreeSet<>(new ResourceItemComparator());
	// get the authored items
	items.addAll(resource.getResourceItems());

	// get all item which is accessed by users in this session
	for (ResourceItem item : items) {
	    ResourceItemDTO resourceItemDTO = new ResourceItemDTO(item);
	    group.getItems().add(resourceItemDTO);
	    if (item.isAllowRating()) {
		group.setAllowRating(true);
	    }
	    if (item.isAllowComments()) {
		group.setAllowComments(true);
	    }
	}

	return group;
    }

    @Override
<<<<<<< HEAD
    public List<ReflectDTO> getReflectList(Long contentId) {
	List<ReflectDTO> reflections = new LinkedList<>();

	List<ResourceSession> sessionList = resourceSessionDao.getByContentId(contentId);
	for (ResourceSession session : sessionList) {
	    Long sessionId = session.getSessionId();
	    // get all users in this session
	    List<ResourceUser> users = resourceUserDao.getBySessionID(sessionId);
	    for (ResourceUser user : users) {

		NotebookEntry entry = getEntry(sessionId, CoreNotebookConstants.NOTEBOOK_TOOL,
			ResourceConstants.TOOL_SIGNATURE, user.getUserId().intValue());
		if (entry != null) {
		    ReflectDTO ref = new ReflectDTO(user);
		    ref.setReflect(entry.getEntry());
		    Date postedDate = (entry.getLastModified() != null)
			    ? entry.getLastModified()
			    : entry.getCreateDate();
		    ref.setDate(postedDate);
		    reflections.add(ref);
		}

	    }

	}

	return reflections;
    }

    @Override
=======
>>>>>>> 9d966e02
    public List<ResourceUser> getUserListBySessionItem(Long sessionId, Long itemUid) {
	List<ResourceItemVisitLog> logList = resourceItemVisitDao.getResourceItemLogBySession(sessionId, itemUid);
	List<ResourceUser> userList = new ArrayList(logList.size());
	for (ResourceItemVisitLog visit : logList) {
	    ResourceUser user = visit.getUser();
	    user.setAccessDate(visit.getAccessDate());
	    user.setCompleteDate(visit.getCompleteDate());
	    Date timeTaken = ((visit.getCompleteDate() != null) && (visit.getAccessDate() != null)) ? new Date(
		    visit.getCompleteDate().getTime() - visit.getAccessDate().getTime()) : null;
	    user.setTimeTaken(timeTaken);
	    userList.add(user);
	}
	return userList;
    }

    @Override
    public List<VisitLogDTO> getPagedVisitLogsBySessionAndItem(Long sessionId, Long itemUid, int page, int size,
	    String sortBy, String sortOrder, String searchString) {
	return resourceItemVisitDao.getPagedVisitLogsBySessionAndItem(sessionId, itemUid, page, size, sortBy, sortOrder,
		searchString, userManagementService);
    }

    @Override
    public int getCountVisitLogsBySessionAndItem(Long sessionId, Long itemUid, String searchString) {
	return resourceItemVisitDao.getCountVisitLogsBySessionAndItem(sessionId, itemUid, searchString);
    }

    @Override
    public void setItemVisible(Long itemUid, Long sessionId, Long contentId, boolean visible) {
	ResourceItem item = resourceItemDao.getByUid(itemUid);
	if (item != null) {
	    // createBy should be null for system default value.
	    Long userId = 0L;
	    String loginName = "No user";
	    if (item.getCreateBy() != null) {
		userId = item.getCreateBy().getUserId();
		loginName = item.getCreateBy().getLoginName();
	    }
	    Long toolContentId = contentId;
	    if (toolContentId == null) {
		ResourceSession session = resourceSessionDao.getSessionBySessionId(sessionId);
		if (session != null) {
		    toolContentId = session.getResource().getContentId();
		} else {
		    log.error("setItemVisible: Failed get ResourceSession by ID [" + sessionId
			    + "]. Audit log entry will be created but will be missing tool content id");
		}
	    }
	    if (visible) {
		logEventService.logShowLearnerContent(userId, loginName, toolContentId, item.toString());
	    } else {
		logEventService.logHideLearnerContent(userId, loginName, toolContentId, item.toString());
	    }
	    item.setHide(!visible);
	    resourceItemDao.saveObject(item);
	}
    }

    @Override
    public ResourceUser getUser(Long uid) {
	return (ResourceUser) resourceUserDao.getObject(ResourceUser.class, uid);
    }

    @Override
    public void notifyTeachersOnAssigmentSumbit(long itemUid) {
	ResourceItem item = getResourceItemByUid(itemUid);
	ResourceUser resourceUser = item.getCreateBy();
	ResourceSession session = resourceUser.getSession();

	String userName = new StringBuilder().append(
			StringUtils.isBlank(resourceUser.getFirstName()) ? "" : resourceUser.getFirstName() + " ")
		.append(StringUtils.isBlank(resourceUser.getLastName()) ? "" : resourceUser.getLastName() + " ")
		.append("(").append(resourceUser.getLoginName()).append(")").toString();
	String resourceType = getLocalisedMessage(item.getType() == ResourceConstants.RESOURCE_TYPE_URL
		? "label.authoring.basic.resource.url"
		: "label.authoring.basic.resource.file", new Object[] {});

	String url = null;
	StringBuilder link = new StringBuilder("<a href='");

	if (item.getType() == ResourceConstants.RESOURCE_TYPE_URL) {
	    url = item.getUrl();
	} else {
	    url = new StringBuilder(WebUtil.getBaseServerURL()).append("/lams/tool/larsrc11/reviewItem.do?")
		    .append(AttributeNames.ATTR_MODE).append("=").append(ToolAccessMode.TEACHER.toString()).append("&")
		    .append(ResourceConstants.ATTR_TOOL_SESSION_ID).append("=").append(session.getSessionId())
		    .append("&").append(ResourceConstants.ATTR_RESOURCE_ITEM_UID).append("=").append(itemUid)
		    .toString();
	}

	link.append(url).append("'>").append(url).append("</a>");

	String subject = getLocalisedMessage("event.assigment.submit.subject", new Object[] {});
	String message = getLocalisedMessage("event.assigment.submit.body",
		new Object[] { userName, resourceType, link.toString() });

	eventNotificationService.notifyLessonMonitors(session.getSessionId(), subject, message, true);

    }

    // *****************************************************************************
    // private methods
    // *****************************************************************************
    private Resource getDefaultResource() throws ResourceApplicationException {
	Long defaultResourceId = getToolDefaultContentIdBySignature(ResourceConstants.TOOL_SIGNATURE);
	Resource defaultResource = getResourceByContentId(defaultResourceId);
	if (defaultResource == null) {
	    String error = messageService.getMessage("error.msg.default.content.not.find");
	    log.error(error);
	    throw new ResourceApplicationException(error);
	}

	return defaultResource;
    }

    private Long getToolDefaultContentIdBySignature(String toolSignature) throws ResourceApplicationException {
	Long contentId = toolService.getToolDefaultContentIdBySignature(toolSignature);
	if (contentId == null) {
	    String error = messageService.getMessage("error.msg.default.content.not.find");
	    log.error(error);
	    throw new ResourceApplicationException(error);
	}
	return contentId;
    }

    /**
     * Process an uploaded file.
     *
     * @throws ResourceApplicationException
     * @throws FileNotFoundException
     * @throws IOException
     * @throws RepositoryCheckedException
     * @throws InvalidParameterException
     */
    private NodeKey processFile(File file) throws UploadResourceFileException {
	NodeKey node = null;
	if ((file != null) && !StringUtils.isEmpty(file.getName())) {
	    String fileName = file.getName();
	    try {
		node = resourceToolContentHandler.uploadFile(new FileInputStream(file), fileName, null);
	    } catch (InvalidParameterException e) {
		throw new UploadResourceFileException(
			messageService.getMessage("error.msg.invaid.param.upload") + " " + e.getMessage());
	    } catch (FileNotFoundException e) {
		throw new UploadResourceFileException(
			messageService.getMessage("error.msg.file.not.found") + " " + e.getMessage());
	    } catch (RepositoryCheckedException e) {
		throw new UploadResourceFileException(
			messageService.getMessage("error.msg.repository") + " " + e.getMessage());
	    }
	}
	return node;
    }

    @Override
    public void uploadResourceItemFile(ResourceItem item, File file) throws UploadResourceFileException {
	String fileName = file.getName();
	// For file only upload one sigle file
	if (item.getType() == ResourceConstants.RESOURCE_TYPE_FILE) {
	    NodeKey nodeKey = processFile(file);
	    item.setFileUuid(nodeKey.getNodeId());
	    item.setFileVersionId(nodeKey.getVersion());
	    item.setFileDisplayUuid(nodeKey.getUuid());
	}
	// need unzip upload, and check the initial item :default.htm/html or index.htm/html
	if (item.getType() == ResourceConstants.RESOURCE_TYPE_WEBSITE) {
	    try {
		InputStream is = new FileInputStream(file);
		String packageDirectory = ZipFileUtil.expandZip(is, fileName);
		String initFile = findWebsiteInitialItem(packageDirectory);
		if (initFile == null) {
		    throw new UploadResourceFileException(
			    messageService.getMessage("error.msg.website.no.initial.file"));
		}
		item.setInitialItem(initFile);
		// upload package
		NodeKey nodeKey = processPackage(packageDirectory, initFile);
		item.setFileUuid(nodeKey.getNodeId());
		item.setFileVersionId(nodeKey.getVersion());
		item.setFileDisplayUuid(nodeKey.getUuid());
	    } catch (ZipFileUtilException e) {
		log.error(messageService.getMessage("error.msg.zip.file.exception") + " : " + e.toString());
		throw new UploadResourceFileException(messageService.getMessage("error.msg.zip.file.exception"));
	    } catch (FileNotFoundException e) {
		log.error(messageService.getMessage("error.msg.file.not.found") + ":" + e.toString());
		throw new UploadResourceFileException(messageService.getMessage("error.msg.file.not.found"));
	    }
	}

	// create the package from the directory contents
	item.setFileName(fileName);
    }

    private NodeKey processPackage(String packageDirectory, String initFile) throws UploadResourceFileException {
	NodeKey node = null;
	try {
	    node = resourceToolContentHandler.uploadPackage(packageDirectory, initFile);
	} catch (InvalidParameterException e) {
	    throw new UploadResourceFileException(messageService.getMessage("error.msg.invaid.param.upload"));
	} catch (RepositoryCheckedException e) {
	    throw new UploadResourceFileException(messageService.getMessage("error.msg.repository"));
	}
	return node;
    }

    /**
     * Find out default.htm/html or index.htm/html in the given directory folder
     *
     * @param packageDirectory
     */
    private String findWebsiteInitialItem(String packageDirectory) {
	File file = new File(packageDirectory);
	if (!file.isDirectory()) {
	    return null;
	}

	File[] initFiles = file.listFiles(new FileFilter() {
	    @Override
	    public boolean accept(File pathname) {
		if (pathname == null || pathname.getName() == null) {
		    return false;
		}
		String name = pathname.getName();
		return name.endsWith("default.html") || name.endsWith("default.htm") || name.endsWith("index.html")
			|| name.endsWith("index.htm");
	    }
	});
	return initFiles.length > 0 ? initFiles[0].getName() : null;
    }

    /**
     * Gets a message from resource bundle. Same as <code><fmt:message></code> in JSP pages.
     *
     * @param key
     * 	key of the message
     * @param args
     * 	arguments for the message
     * @return message content
     */
    private String getLocalisedMessage(String key, Object[] args) {
	return messageService.getMessage(key, args);
    }

    @Override
    public boolean isGroupedActivity(long toolContentID) {
	return toolService.isGroupedActivity(toolContentID);
    }

    @Override
    public void auditLogStartEditingActivityInMonitor(long toolContentID) {
	toolService.auditLogStartEditingActivityInMonitor(toolContentID);
    }

    @Override
    public boolean isLastActivity(Long toolSessionId) {
	return toolService.isLastActivity(toolSessionId);
    }

    // *******************************************************************************
    // ToolContentManager, ToolSessionManager methods
    // *******************************************************************************

    @Override
    public void exportToolContent(Long toolContentId, String rootPath) throws DataMissingException, ToolException {
	Resource toolContentObj = resourceDao.getByContentId(toolContentId);
	if (toolContentObj == null) {
	    try {
		toolContentObj = getDefaultResource();
	    } catch (ResourceApplicationException e) {
		throw new DataMissingException(e.getMessage());
	    }
	}
	if (toolContentObj == null) {
	    throw new DataMissingException("Unable to find default content for the share resources tool");
	}

	// set ResourceToolContentHandler as null to avoid copy file node in repository again.
	toolContentObj = Resource.newInstance(toolContentObj, toolContentId);
	toolContentObj.setMiniViewNumberStr(null);
	try {
	    exportContentService.registerFileClassForExport(ResourceItem.class.getName(), "fileUuid", "fileVersionId");
	    exportContentService.exportToolContent(toolContentId, toolContentObj, resourceToolContentHandler, rootPath);
	} catch (ExportToolContentException e) {
	    throw new ToolException(e);
	}
    }

    @Override
    public void importToolContent(Long toolContentId, Integer newUserUid, String toolContentPath, String fromVersion,
	    String toVersion) throws ToolException {

	try {
	    // register version filter class
	    exportContentService.registerImportVersionFilterClass(ResourceImportContentVersionFilter.class);

	    exportContentService.registerFileClassForImport(ResourceItem.class.getName(), "fileUuid", "fileVersionId",
		    "fileName", "fileType", "initialItem");

	    Object toolPOJO = exportContentService.importToolContent(toolContentPath, resourceToolContentHandler,
		    fromVersion, toVersion);
	    if (!(toolPOJO instanceof Resource)) {
		throw new ImportToolContentException(
			"Import Share resources tool content failed. Deserialized object is " + toolPOJO);
	    }
	    Resource toolContentObj = (Resource) toolPOJO;

	    // reset it to new toolContentId
	    toolContentObj.setContentId(toolContentId);

	    ResourceUser user = resourceUserDao.getUserByUserIDAndContentID(newUserUid.longValue(), toolContentId);
	    if (user == null) {
		user = new ResourceUser();
		UserDTO sysUser = ((User) userManagementService.findById(User.class, newUserUid)).getUserDTO();
		user.setFirstName(sysUser.getFirstName());
		user.setLastName(sysUser.getLastName());
		user.setLoginName(sysUser.getLogin());
		user.setUserId(newUserUid.longValue());
		user.setResource(toolContentObj);
	    }
	    toolContentObj.setCreatedBy(user);

	    // reset all resourceItem createBy user
	    boolean useRatings = false;
	    Set<ResourceItem> items = toolContentObj.getResourceItems();
	    for (ResourceItem item : items) {
		item.setCreateBy(user);
		useRatings = useRatings || item.isAllowRating();
	    }

	    Set<LearnerItemRatingCriteria> criterias = toolContentObj.getRatingCriterias();
	    if (criterias != null) {
		for (LearnerItemRatingCriteria criteria : criterias) {
		    criteria.setToolContentId(toolContentId);
		}
	    }

	    resourceDao.saveObject(toolContentObj);
	} catch (ImportToolContentException e) {
	    throw new ToolException(e);
	}
    }

    @Override
    public SortedMap<String, ToolOutputDefinition> getToolOutputDefinitions(Long toolContentId, int definitionType)
	    throws ToolException {
	Resource content = getResourceByContentId(toolContentId);
	if (content == null) {
	    try {
		content = getDefaultContent(toolContentId);
	    } catch (ResourceApplicationException e) {
		throw new ToolException(e);
	    }
	}
	return getResourceOutputFactory().getToolOutputDefinitions(content, definitionType);
    }

    @Override
    public void copyToolContent(Long fromContentId, Long toContentId) throws ToolException {
	if (toContentId == null) {
	    throw new ToolException("Failed to create the SharedResourceFiles tool seession");
	}

	Resource resource = null;
	if (fromContentId != null) {
	    resource = resourceDao.getByContentId(fromContentId);
	}
	if (resource == null) {
	    try {
		resource = getDefaultResource();
	    } catch (ResourceApplicationException e) {
		throw new ToolException(e);
	    }
	}

	Resource toContent = Resource.newInstance(resource, toContentId);
	resourceDao.saveObject(toContent);

	// save resource items as well
	Set<ResourceItem> items = toContent.getResourceItems();
	if (items != null) {
	    Iterator<ResourceItem> iter = items.iterator();
	    while (iter.hasNext()) {
		ResourceItem item = iter.next();
		// createRootTopic(toContent.getUid(),null,msg);
	    }
	}
    }

    @Override
    public String getToolContentTitle(Long toolContentId) {
	return getResourceByContentId(toolContentId).getTitle();
    }

    @Override
    public void resetDefineLater(Long toolContentId) throws DataMissingException, ToolException {
	Resource resource = resourceDao.getByContentId(toolContentId);
	if (resource == null) {
	    throw new ToolException("No found tool content by given content ID:" + toolContentId);
	}
	resource.setDefineLater(false);
    }

    @Override
    public boolean isContentEdited(Long toolContentId) {
	return getResourceByContentId(toolContentId).isDefineLater();
    }

    @Override
    public boolean isReadOnly(Long toolContentId) {
	List<ResourceSession> sessions = resourceSessionDao.getByContentId(toolContentId);
	for (ResourceSession session : sessions) {
	    if (!resourceUserDao.getBySessionID(session.getSessionId()).isEmpty()) {
		return true;
	    }
	}

	return false;
    }

    @Override
    public void removeToolContent(Long toolContentId) throws ToolException {
	Resource resource = resourceDao.getByContentId(toolContentId);
	if (resource == null) {
	    log.warn("Can not remove the tool content as it does not exist, ID: " + toolContentId);
	    return;
	}

	resourceDao.delete(resource);
    }

    @Override
    public void removeLearnerContent(Long toolContentId, Integer userId, boolean resetActivityCompletionOnly)
	    throws ToolException {
	if (log.isDebugEnabled()) {
	    if (resetActivityCompletionOnly) {
		log.debug("Resetting Share Resources completion for user ID " + userId + " and toolContentId "
			+ toolContentId);
	    } else {
		log.debug("Removing Share Resources content for user ID " + userId + " and toolContentId "
			+ toolContentId);
	    }
	}

	Resource resource = resourceDao.getByContentId(toolContentId);
	if (resource == null) {
	    log.warn("Did not find activity with toolContentId: " + toolContentId + " to remove learner content");
	    return;
	}

	if (!resetActivityCompletionOnly) {
	    Iterator<ResourceItem> itemIterator = resource.getResourceItems().iterator();
	    while (itemIterator.hasNext()) {
		ResourceItem item = itemIterator.next();
		ResourceItemVisitLog visitLog = resourceItemVisitDao.getResourceItemLog(item.getUid(),
			userId.longValue());
		if (visitLog != null) {
		    resourceItemVisitDao.removeObject(ResourceItemVisitLog.class, visitLog.getUid());
		}

		if (!item.isCreateByAuthor() && item.getCreateBy().getUserId().equals(userId.longValue())) {
		    if (item.getFileUuid() != null) {
			try {
			    resourceToolContentHandler.deleteFile(item.getFileUuid());
			} catch (Exception e) {
			    throw new ToolException(
				    "Error while removing Share Resources file UUID " + item.getFileUuid(), e);
			}
		    }
		    resourceItemDao.removeObject(ResourceItem.class, item.getUid());
		    itemIterator.remove();
		}
	    }
	}

	List<ResourceSession> sessions = resourceSessionDao.getByContentId(toolContentId);
	for (ResourceSession session : sessions) {
	    ResourceUser user = resourceUserDao.getUserByUserIDAndSessionID(userId.longValue(), session.getSessionId());
	    if (user != null) {
<<<<<<< HEAD
		if (resetActivityCompletionOnly) {
		    user.setSessionFinished(false);
		    resourceUserDao.saveObject(user);
		} else {
		    NotebookEntry entry = getEntry(session.getSessionId(), CoreNotebookConstants.NOTEBOOK_TOOL,
			    ResourceConstants.TOOL_SIGNATURE, userId);
		    if (entry != null) {
			resourceDao.removeObject(NotebookEntry.class, entry.getUid());
		    }

		    resourceUserDao.removeObject(ResourceUser.class, user.getUid());
		}
=======
		resourceUserDao.removeObject(ResourceUser.class, user.getUid());
>>>>>>> 9d966e02
	    }
	}
    }

    @Override
    public void createToolSession(Long toolSessionId, String toolSessionName, Long toolContentId) throws ToolException {
	ResourceSession session = new ResourceSession();
	session.setSessionId(toolSessionId);
	session.setSessionName(toolSessionName);
	Resource resource = resourceDao.getByContentId(toolContentId);
	session.setResource(resource);
	resourceSessionDao.saveObject(session);
    }

    @Override
    public String leaveToolSession(Long toolSessionId, Long learnerId) throws DataMissingException, ToolException {
	if (toolSessionId == null) {
	    log.error("Fail to leave tool Session based on null tool session id.");
	    throw new ToolException("Fail to remove tool Session based on null tool session id.");
	}
	if (learnerId == null) {
	    log.error("Fail to leave tool Session based on null learner.");
	    throw new ToolException("Fail to remove tool Session based on null learner.");
	}

	ResourceSession session = resourceSessionDao.getSessionBySessionId(toolSessionId);
	if (session != null) {
	    session.setStatus(ResourceConstants.COMPLETED);
	    resourceSessionDao.saveObject(session);
	} else {
	    log.error("Fail to leave tool Session.Could not find shared resources " + "session by given session id: "
		    + toolSessionId);
	    throw new DataMissingException(
		    "Fail to leave tool Session." + "Could not find shared resource session by given session id: "
			    + toolSessionId);
	}
	return toolService.completeToolSession(toolSessionId, learnerId);
    }

    @Override
    public ToolSessionExportOutputData exportToolSession(Long toolSessionId)
	    throws DataMissingException, ToolException {
	return null;
    }

    @Override
    public ToolSessionExportOutputData exportToolSession(List toolSessionIds)
	    throws DataMissingException, ToolException {
	return null;
    }

    @Override
    public void removeToolSession(Long toolSessionId) throws DataMissingException, ToolException {
	resourceSessionDao.deleteBySessionId(toolSessionId);
    }

    @Override
    public SortedMap<String, ToolOutput> getToolOutput(List<String> names, Long toolSessionId, Long learnerId) {
	return getResourceOutputFactory().getToolOutput(names, this, toolSessionId, learnerId);
    }

    @Override
    public ToolOutput getToolOutput(String name, Long toolSessionId, Long learnerId) {
	return getResourceOutputFactory().getToolOutput(name, this, toolSessionId, learnerId);
    }

    @Override
    public List<ToolOutput> getToolOutputs(String name, Long toolContentId) {
	return new ArrayList<>();
    }

    @Override
    public List<ConfidenceLevelDTO> getConfidenceLevels(Long toolSessionId) {
	return null;
    }

    @Override
    public boolean isUserGroupLeader(Long userId, Long toolSessionId) {
	return false;
    }

    @Override
    public void forceCompleteUser(Long toolSessionId, User user) {
	//no actions required
    }

    @Override
    public Class[] getSupportedToolOutputDefinitionClasses(int definitionType) {
	return getResourceOutputFactory().getSupportedDefinitionClasses(definitionType);
    }

    @Override
    public LearnerItemRatingCriteria createRatingCriteria(Long toolContentId) throws RatingException {
	List<RatingCriteria> ratingCriterias = ratingService.getCriteriasByToolContentId(toolContentId);
	if (ratingCriterias == null || ratingCriterias.size() == 0) {
	    return ratingService.saveLearnerItemRatingCriteria(toolContentId, null, 1, RatingCriteria.RATING_STYLE_STAR,
		    false, 0);
	} else {
	    return (LearnerItemRatingCriteria) ratingCriterias.get(0);
	}
    }

    @Override
    public int deleteRatingCriteria(Long toolContentId) {
	return ratingService.deleteAllRatingCriterias(toolContentId);
    }

    @Override
    public List<ItemRatingDTO> getRatingCriteriaDtos(Long toolContentId, Long toolSessionId, Collection<Long> itemIds,
	    Long userId) {
	return ratingService.getRatingCriteriaDtos(toolContentId, toolSessionId, itemIds, false, userId);
    }

    // *****************************************************************************
    // set methods for Spring Bean
    // *****************************************************************************
    public void setLogEventService(ILogEventService logEventService) {
	this.logEventService = logEventService;
    }

    public void setMessageService(MessageService messageService) {
	this.messageService = messageService;
    }

    public void setResourceDao(ResourceDAO resourceDao) {
	this.resourceDao = resourceDao;
    }

    public void setResourceItemDao(ResourceItemDAO resourceItemDao) {
	this.resourceItemDao = resourceItemDao;
    }

    public void setResourceSessionDao(ResourceSessionDAO resourceSessionDao) {
	this.resourceSessionDao = resourceSessionDao;
    }

    public void setResourceToolContentHandler(IToolContentHandler resourceToolContentHandler) {
	this.resourceToolContentHandler = resourceToolContentHandler;
    }

    public void setResourceUserDao(ResourceUserDAO resourceUserDao) {
	this.resourceUserDao = resourceUserDao;
    }

    public void setToolService(ILamsToolService toolService) {
	this.toolService = toolService;
    }

    public ResourceItemVisitDAO getResourceItemVisitDao() {
	return resourceItemVisitDao;
    }

    public void setResourceItemVisitDao(ResourceItemVisitDAO resourceItemVisitDao) {
	this.resourceItemVisitDao = resourceItemVisitDao;
    }

    public IExportToolContentService getExportContentService() {
	return exportContentService;
    }

    public void setExportContentService(IExportToolContentService exportContentService) {
	this.exportContentService = exportContentService;
    }

    public IUserManagementService getUserManagementService() {
	return userManagementService;
    }

    public void setUserManagementService(IUserManagementService userManagementService) {
	this.userManagementService = userManagementService;
    }

    public IEventNotificationService getEventNotificationService() {
	return eventNotificationService;
    }

    public void setEventNotificationService(IEventNotificationService eventNotificationService) {
	this.eventNotificationService = eventNotificationService;
    }

    public IRatingService getRatingService() {
	return ratingService;
    }

    public void setRatingService(IRatingService ratingService) {
	this.ratingService = ratingService;
    }

    public ResourceOutputFactory getResourceOutputFactory() {
	return resourceOutputFactory;
    }

    public void setResourceOutputFactory(ResourceOutputFactory resourceOutputFactory) {
	this.resourceOutputFactory = resourceOutputFactory;
    }

    @Override
    public ToolCompletionStatus getCompletionStatus(Long learnerId, Long toolSessionId) {
	ResourceUser learner = getUserByIDAndSession(learnerId, toolSessionId);
	if (learner == null) {
	    return new ToolCompletionStatus(ToolCompletionStatus.ACTIVITY_NOT_ATTEMPTED, null, null);
	}

	Object[] dates = resourceItemVisitDao.getDateRangeOfAccesses(learner.getUid(), toolSessionId);
	if (learner.isSessionFinished()) {
	    return new ToolCompletionStatus(ToolCompletionStatus.ACTIVITY_COMPLETED, (Date) dates[0], (Date) dates[1]);
	} else {
	    return new ToolCompletionStatus(ToolCompletionStatus.ACTIVITY_ATTEMPTED, (Date) dates[0], null);
	}
    }

    // ****************** REST methods *************************

    /**
     * Used by the Rest calls to create content. Mandatory fields in toolContentJSON: title, instructions, resources,
     * user fields firstName, lastName and loginName Resources must contain a ArrayNode of ObjectNode objects, which
     * have the following mandatory fields: title, description, type. If there are instructions for a resource, the
     * instructions are a ArrayNode of Strings. There should be at least one resource object in the resources array.
     *
     * @throws IOException
     */
    @Override
    public void createRestToolContent(Integer userID, Long toolContentID, ObjectNode toolContentJSON)
	    throws IOException {

	Date updateDate = new Date();

	Resource resource = new Resource();
	resource.setContentId(toolContentID);
	resource.setTitle(JsonUtil.optString(toolContentJSON, RestTags.TITLE));
	resource.setInstructions(JsonUtil.optString(toolContentJSON, RestTags.INSTRUCTIONS));
	resource.setCreated(updateDate);

	resource.setAllowAddFiles(JsonUtil.optBoolean(toolContentJSON, "allowAddFiles", Boolean.FALSE));
	resource.setAllowAddUrls(JsonUtil.optBoolean(toolContentJSON, "allowAddUrls", Boolean.FALSE));
	resource.setLockWhenFinished(JsonUtil.optBoolean(toolContentJSON, RestTags.LOCK_WHEN_FINISHED, Boolean.FALSE));
	resource.setMiniViewResourceNumber(JsonUtil.optInt(toolContentJSON, "minViewResourceNumber", 0));
	resource.setNotifyTeachersOnAssigmentSumbit(
		JsonUtil.optBoolean(toolContentJSON, "notifyTeachersOnAssigmentSubmit", Boolean.FALSE));

	resource.setContentInUse(false);
	resource.setDefineLater(false);

	ResourceUser resourceUser = getUserByIDAndContent(userID.longValue(), toolContentID);
	if (resourceUser == null) {
	    resourceUser = new ResourceUser();
	    resourceUser.setFirstName(JsonUtil.optString(toolContentJSON, "firstName"));
	    resourceUser.setLastName(JsonUtil.optString(toolContentJSON, "lastName"));
	    resourceUser.setLoginName(JsonUtil.optString(toolContentJSON, "loginName"));
	    //   resourceUser.setResource(content);
	}

	resource.setCreatedBy(resourceUser);

	// **************************** Handle topic *********************
	ArrayNode resources = JsonUtil.optArray(toolContentJSON, "resources");
	Set<ResourceItem> itemList = new LinkedHashSet<>();
	for (JsonNode itemData : resources) {
	    ResourceItem item = new ResourceItem();
	    item.setTitle(JsonUtil.optString(itemData, "title"));
	    item.setType(JsonUtil.optInt(itemData, "type").shortValue());
	    item.setCreateBy(resourceUser);
	    item.setCreateDate(updateDate);
	    item.setComplete(false);
	    item.setCreateByAuthor(true);
	    item.setHide(false);
	    item.setOrderId(JsonUtil.optInt(itemData, RestTags.DISPLAY_ORDER));

	    item.setInstructions(JsonUtil.optString(itemData, "instructions"));
	    item.setFileName(JsonUtil.optString(itemData, "name"));
	    item.setFileType(JsonUtil.optString(itemData, "fileType"));
	    item.setFileUuid(JsonUtil.optLong(itemData, "crUuid"));
	    item.setFileVersionId(JsonUtil.optLong(itemData, "crVersionId"));
	    item.setUrl(JsonUtil.optString(itemData, "url"));

	    // TODO files - need to save it somehow, validate the file size, etc. Needed for websites, files & LO
	    if ((item.getFileName() != null) || (item.getFileUuid() != null)) {
		throw new IOException(
			"Only URLS supported via REST interface currently - files and learning objects are not supported.");
	    }

	    itemList.add(item);
	}
	resource.setResourceItems(itemList);

	saveOrUpdateResource(resource);
    }

    @Override
    public void evict(Object object) {
	resourceDao.releaseFromCache(object);
    }
}<|MERGE_RESOLUTION|>--- conflicted
+++ resolved
@@ -23,11 +23,6 @@
 
 package org.lamsfoundation.lams.tool.rsrc.service;
 
-<<<<<<< HEAD
-import com.fasterxml.jackson.databind.JsonNode;
-import com.fasterxml.jackson.databind.node.ArrayNode;
-import com.fasterxml.jackson.databind.node.ObjectNode;
-=======
 import java.io.File;
 import java.io.FileFilter;
 import java.io.FileInputStream;
@@ -47,7 +42,6 @@
 import java.util.SortedSet;
 import java.util.TreeSet;
 
->>>>>>> 9d966e02
 import org.apache.commons.lang.StringUtils;
 import org.apache.log4j.Logger;
 import org.lamsfoundation.lams.confidencelevel.ConfidenceLevelDTO;
@@ -102,25 +96,9 @@
 import org.lamsfoundation.lams.util.zipfile.ZipFileUtilException;
 import org.lamsfoundation.lams.web.util.AttributeNames;
 
-import java.io.File;
-import java.io.FileFilter;
-import java.io.FileInputStream;
-import java.io.FileNotFoundException;
-import java.io.IOException;
-import java.io.InputStream;
-import java.sql.Timestamp;
-import java.util.ArrayList;
-import java.util.Collection;
-import java.util.Date;
-import java.util.Iterator;
-import java.util.LinkedHashSet;
-import java.util.LinkedList;
-import java.util.List;
-import java.util.Map;
-import java.util.Set;
-import java.util.SortedMap;
-import java.util.SortedSet;
-import java.util.TreeSet;
+import com.fasterxml.jackson.databind.JsonNode;
+import com.fasterxml.jackson.databind.node.ArrayNode;
+import com.fasterxml.jackson.databind.node.ObjectNode;
 
 /**
  * @author Dapeng.Ni
@@ -453,39 +431,6 @@
     }
 
     @Override
-<<<<<<< HEAD
-    public List<ReflectDTO> getReflectList(Long contentId) {
-	List<ReflectDTO> reflections = new LinkedList<>();
-
-	List<ResourceSession> sessionList = resourceSessionDao.getByContentId(contentId);
-	for (ResourceSession session : sessionList) {
-	    Long sessionId = session.getSessionId();
-	    // get all users in this session
-	    List<ResourceUser> users = resourceUserDao.getBySessionID(sessionId);
-	    for (ResourceUser user : users) {
-
-		NotebookEntry entry = getEntry(sessionId, CoreNotebookConstants.NOTEBOOK_TOOL,
-			ResourceConstants.TOOL_SIGNATURE, user.getUserId().intValue());
-		if (entry != null) {
-		    ReflectDTO ref = new ReflectDTO(user);
-		    ref.setReflect(entry.getEntry());
-		    Date postedDate = (entry.getLastModified() != null)
-			    ? entry.getLastModified()
-			    : entry.getCreateDate();
-		    ref.setDate(postedDate);
-		    reflections.add(ref);
-		}
-
-	    }
-
-	}
-
-	return reflections;
-    }
-
-    @Override
-=======
->>>>>>> 9d966e02
     public List<ResourceUser> getUserListBySessionItem(Long sessionId, Long itemUid) {
 	List<ResourceItemVisitLog> logList = resourceItemVisitDao.getResourceItemLogBySession(sessionId, itemUid);
 	List<ResourceUser> userList = new ArrayList(logList.size());
@@ -964,22 +909,12 @@
 	for (ResourceSession session : sessions) {
 	    ResourceUser user = resourceUserDao.getUserByUserIDAndSessionID(userId.longValue(), session.getSessionId());
 	    if (user != null) {
-<<<<<<< HEAD
 		if (resetActivityCompletionOnly) {
 		    user.setSessionFinished(false);
 		    resourceUserDao.saveObject(user);
 		} else {
-		    NotebookEntry entry = getEntry(session.getSessionId(), CoreNotebookConstants.NOTEBOOK_TOOL,
-			    ResourceConstants.TOOL_SIGNATURE, userId);
-		    if (entry != null) {
-			resourceDao.removeObject(NotebookEntry.class, entry.getUid());
-		    }
-
 		    resourceUserDao.removeObject(ResourceUser.class, user.getUid());
 		}
-=======
-		resourceUserDao.removeObject(ResourceUser.class, user.getUid());
->>>>>>> 9d966e02
 	    }
 	}
     }
