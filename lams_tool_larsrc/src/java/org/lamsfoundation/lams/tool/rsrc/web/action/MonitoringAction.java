/****************************************************************
 * Copyright (C) 2005 LAMS Foundation (http://lamsfoundation.org)
 * =============================================================
 * License Information: http://lamsfoundation.org/licensing/lams/2.0/
 *
 * This program is free software; you can redistribute it and/or modify
 * it under the terms of the GNU General Public License version 2.0
 * as published by the Free Software Foundation.
 *
 * This program is distributed in the hope that it will be useful,
 * but WITHOUT ANY WARRANTY; without even the implied warranty of
 * MERCHANTABILITY or FITNESS FOR A PARTICULAR PURPOSE.  See the
 * GNU General Public License for more details.
 *
 * You should have received a copy of the GNU General Public License
 * along with this program; if not, write to the Free Software
 * Foundation, Inc., 51 Franklin Street, Fifth Floor, Boston, MA 02110-1301
 * USA
 *
 * http://www.gnu.org/licenses/gpl.txt
 * ****************************************************************
 */

package org.lamsfoundation.lams.tool.rsrc.web.action;

import java.io.IOException;
import java.text.DateFormat;
import java.text.SimpleDateFormat;
import java.util.List;
import java.util.TimeZone;

import javax.servlet.ServletException;
import javax.servlet.http.HttpServletRequest;
import javax.servlet.http.HttpServletResponse;
import javax.servlet.http.HttpSession;

import org.apache.commons.lang.StringUtils;
import org.apache.log4j.Logger;
import org.apache.struts.action.Action;
import org.apache.struts.action.ActionForm;
import org.apache.struts.action.ActionForward;
import org.apache.struts.action.ActionMapping;
import org.lamsfoundation.lams.notebook.model.NotebookEntry;
import org.lamsfoundation.lams.notebook.service.CoreNotebookConstants;
import org.lamsfoundation.lams.tool.rsrc.ResourceConstants;
import org.lamsfoundation.lams.tool.rsrc.dto.ReflectDTO;
import org.lamsfoundation.lams.tool.rsrc.dto.ResourceItemDTO;
import org.lamsfoundation.lams.tool.rsrc.dto.SessionDTO;
import org.lamsfoundation.lams.tool.rsrc.dto.VisitLogDTO;
import org.lamsfoundation.lams.tool.rsrc.model.Resource;
import org.lamsfoundation.lams.tool.rsrc.model.ResourceSession;
import org.lamsfoundation.lams.tool.rsrc.model.ResourceUser;
import org.lamsfoundation.lams.tool.rsrc.service.IResourceService;
import org.lamsfoundation.lams.usermanagement.dto.UserDTO;
import org.lamsfoundation.lams.util.DateUtil;
import org.lamsfoundation.lams.util.WebUtil;
import org.lamsfoundation.lams.web.session.SessionManager;
import org.lamsfoundation.lams.web.util.AttributeNames;
import org.lamsfoundation.lams.web.util.SessionMap;
import org.springframework.web.context.WebApplicationContext;
import org.springframework.web.context.support.WebApplicationContextUtils;
import org.springframework.web.util.HtmlUtils;

import com.fasterxml.jackson.databind.node.ArrayNode;
import com.fasterxml.jackson.databind.node.JsonNodeFactory;
import com.fasterxml.jackson.databind.node.ObjectNode;

public class MonitoringAction extends Action {
    public static Logger log = Logger.getLogger(MonitoringAction.class);

    @Override
    public ActionForward execute(ActionMapping mapping, ActionForm form, HttpServletRequest request,
	    HttpServletResponse response) throws IOException, ServletException {
	String param = mapping.getParameter();

	request.setAttribute("initialTabId", WebUtil.readLongParam(request, AttributeNames.PARAM_CURRENT_TAB, true));

	if (param.equals("summary")) {
	    return summary(mapping, form, request, response);
	}
	if (param.equals("listuser")) {
	    return listuser(mapping, form, request, response);
	}
	if (param.equals("changeItemVisibility")) {
	    return changeItemVisibility(mapping, form, request, response);
	}
	if (param.equals("getSubgridData")) {
	    return getSubgridData(mapping, form, request, response);
	}
	if (param.equals("viewReflection")) {
	    return viewReflection(mapping, form, request, response);
	}
	if (param.equals("viewComments")) {
	    return viewComments(mapping, form, request, response);
	}

	return mapping.findForward(ResourceConstants.ERROR);
    }

    private ActionForward summary(ActionMapping mapping, ActionForm form, HttpServletRequest request,
	    HttpServletResponse response) {
	// initial Session Map
	SessionMap sessionMap = new SessionMap();
	request.getSession().setAttribute(sessionMap.getSessionID(), sessionMap);
	request.setAttribute(ResourceConstants.ATTR_SESSION_MAP_ID, sessionMap.getSessionID());
	// save contentFolderID into session
	sessionMap.put(AttributeNames.PARAM_CONTENT_FOLDER_ID,
		WebUtil.readStrParam(request, AttributeNames.PARAM_CONTENT_FOLDER_ID));

	Long contentId = WebUtil.readLongParam(request, AttributeNames.PARAM_TOOL_CONTENT_ID);
	IResourceService service = getResourceService();
	List<SessionDTO> groupList = service.getSummary(contentId);

	Resource resource = service.getResourceByContentId(contentId);

	// Create reflectList if reflection is enabled.
	if (resource.isReflectOnActivity()) {
	    List<ReflectDTO> relectList = service.getReflectList(contentId);
	    sessionMap.put(ResourceConstants.ATTR_REFLECT_LIST, relectList);
	}

	// cache into sessionMap
	sessionMap.put(ResourceConstants.ATTR_SUMMARY_LIST, groupList);
	sessionMap.put(ResourceConstants.PAGE_EDITABLE, resource.isContentInUse());
	sessionMap.put(ResourceConstants.ATTR_RESOURCE, resource);
	sessionMap.put(ResourceConstants.ATTR_TOOL_CONTENT_ID, contentId);
	sessionMap.put(ResourceConstants.ATTR_IS_GROUPED_ACTIVITY, service.isGroupedActivity(contentId));
	return mapping.findForward(ResourceConstants.SUCCESS);
    }

    private ActionForward listuser(ActionMapping mapping, ActionForm form, HttpServletRequest request,
	    HttpServletResponse response) {
	Long sessionId = WebUtil.readLongParam(request, AttributeNames.PARAM_TOOL_SESSION_ID);
	Long itemUid = WebUtil.readLongParam(request, ResourceConstants.PARAM_RESOURCE_ITEM_UID);

	// get user list by given item uid
	IResourceService service = getResourceService();
	List list = service.getUserListBySessionItem(sessionId, itemUid);

	// set to request
	request.setAttribute(ResourceConstants.ATTR_USER_LIST, list);
	return mapping.findForward(ResourceConstants.SUCCESS);
    }

    private ActionForward getSubgridData(ActionMapping mapping, ActionForm form, HttpServletRequest request,
	    HttpServletResponse response) throws IOException {
	IResourceService service = getResourceService();

	Long itemUid = WebUtil.readLongParam(request, ResourceConstants.ATTR_RESOURCE_ITEM_UID);
	Long sessionId = WebUtil.readLongParam(request, AttributeNames.PARAM_TOOL_SESSION_ID);

	// Getting the params passed in from the jqGrid
	int page = WebUtil.readIntParam(request, AttributeNames.PARAM_PAGE);
	int rowLimit = WebUtil.readIntParam(request, AttributeNames.PARAM_ROWS);
	String sortOrder = WebUtil.readStrParam(request, AttributeNames.PARAM_SORD);
	String sortBy = WebUtil.readStrParam(request, AttributeNames.PARAM_SIDX, true);
	if (StringUtils.isEmpty(sortBy)) {
	    sortBy = "userName";
	}
	String searchString = WebUtil.readStrParam(request, "userName", true);

	List<VisitLogDTO> visitLogDtos = service.getPagedVisitLogsBySessionAndItem(sessionId, itemUid, page - 1,
		rowLimit, sortBy, sortOrder, searchString);
	int countVisitLogs = service.getCountVisitLogsBySessionAndItem(sessionId, itemUid, searchString);

	int totalPages = new Double(
		Math.ceil(new Integer(countVisitLogs).doubleValue() / new Integer(rowLimit).doubleValue())).intValue();

	ArrayNode rows = JsonNodeFactory.instance.arrayNode();
	DateFormat timeTakenFormatter = new SimpleDateFormat("H:mm:ss");
	DateFormat dateFormatter = new SimpleDateFormat("d-MMM-yyyy h:mm a");
	HttpSession ss = SessionManager.getSession();
	UserDTO learnerDto = (UserDTO) ss.getAttribute(AttributeNames.USER);
	TimeZone monitorTimeZone = learnerDto.getTimeZone();
	int i = 1;
	for (VisitLogDTO visitLogDto : visitLogDtos) {

<<<<<<< HEAD
	    ArrayNode visitLogData = JsonNodeFactory.instance.arrayNode();
	    visitLogData.add(visitLogDto.getUserId());
	    String fullName = StringEscapeUtils.escapeHtml(visitLogDto.getUserFullName());
	    visitLogData.add(fullName);
=======
	    JSONArray visitLogData = new JSONArray();
	    visitLogData.put(visitLogDto.getUserId());
	    String fullName = HtmlUtils.htmlEscape(visitLogDto.getUserFullName());
	    visitLogData.put(fullName);
>>>>>>> ac9c27fe
	    String accessDate = (visitLogDto.getAccessDate() == null) ? ""
		    : dateFormatter.format(
			    DateUtil.convertToTimeZoneFromDefault(monitorTimeZone, visitLogDto.getAccessDate()));
	    visitLogData.add(accessDate);
	    String completeDate = (visitLogDto.getCompleteDate() == null) ? ""
		    : dateFormatter.format(
			    DateUtil.convertToTimeZoneFromDefault(monitorTimeZone, visitLogDto.getCompleteDate()));
	    visitLogData.add(completeDate);
	    String timeTaken = (visitLogDto.getTimeTaken() == null) ? ""
		    : timeTakenFormatter.format(visitLogDto.getTimeTaken());
	    visitLogData.add(timeTaken);
	    visitLogData.add(visitLogDto.getPortraitId());

	    ObjectNode userRow = JsonNodeFactory.instance.objectNode();
	    userRow.put("id", i++);
	    userRow.set("cell", visitLogData);

	    rows.add(userRow);
	}

	ObjectNode responseJSON = JsonNodeFactory.instance.objectNode();
	responseJSON.put("total", totalPages);
	responseJSON.put("page", page);
	responseJSON.put("records", countVisitLogs);
	responseJSON.set("rows", rows);

	response.setContentType("application/json;charset=utf-8");
	response.getWriter().write(responseJSON.toString());
	return null;
    }

    private ActionForward changeItemVisibility(ActionMapping mapping, ActionForm form, HttpServletRequest request,
	    HttpServletResponse response) {
	Long itemUid = WebUtil.readLongParam(request, ResourceConstants.PARAM_RESOURCE_ITEM_UID);
	boolean isHideItem = WebUtil.readBooleanParam(request, ResourceConstants.PARAM_IS_HIDE_ITEM);
	Long sessionId = WebUtil.readLongParam(request, AttributeNames.PARAM_TOOL_SESSION_ID);
	IResourceService service = getResourceService();
	service.setItemVisible(itemUid, sessionId, !isHideItem);

	return null;
    }

    private ActionForward viewReflection(ActionMapping mapping, ActionForm form, HttpServletRequest request,
	    HttpServletResponse response) {

	Long uid = WebUtil.readLongParam(request, ResourceConstants.ATTR_USER_UID);
	Long sessionID = WebUtil.readLongParam(request, AttributeNames.PARAM_TOOL_SESSION_ID);

	IResourceService service = getResourceService();
	ResourceUser user = service.getUser(uid);
	NotebookEntry notebookEntry = service.getEntry(sessionID, CoreNotebookConstants.NOTEBOOK_TOOL,
		ResourceConstants.TOOL_SIGNATURE, user.getUserId().intValue());

	ResourceSession session = service.getResourceSessionBySessionId(sessionID);

	ReflectDTO refDTO = new ReflectDTO(user);
	if (notebookEntry == null) {
	    refDTO.setFinishReflection(false);
	    refDTO.setReflect(null);
	} else {
	    refDTO.setFinishReflection(true);
	    refDTO.setReflect(notebookEntry.getEntry());
	}
	refDTO.setReflectInstrctions(session.getResource().getReflectInstructions());

	request.setAttribute("userDTO", refDTO);
	return mapping.findForward("success");
    }

    private ActionForward viewComments(ActionMapping mapping, ActionForm form, HttpServletRequest request,
	    HttpServletResponse response) {

	Long itemUid = WebUtil.readLongParam(request, ResourceConstants.ATTR_RESOURCE_ITEM_UID);
	Long sessionId = WebUtil.readLongParam(request, AttributeNames.PARAM_TOOL_SESSION_ID);

	String sessionMapID = WebUtil.readStrParam(request, ResourceConstants.ATTR_SESSION_MAP_ID);
	SessionMap<String, Object> sessionMap = (SessionMap<String, Object>) request.getSession()
		.getAttribute(sessionMapID);
	List<SessionDTO> sessionList = (List<SessionDTO>) sessionMap.get(ResourceConstants.ATTR_SUMMARY_LIST);
	for (SessionDTO session : sessionList) {
	    if (session.getSessionId().equals(sessionId)) {
		for (ResourceItemDTO item : session.getItems()) {
		    if (item.getItemUid().equals(itemUid)) {
			request.setAttribute("itemTitle", item.getItemTitle());
			break;
		    }
		}
		break;
	    }
	}

	request.setAttribute(ResourceConstants.ATTR_RESOURCE_ITEM_UID, itemUid);
	request.setAttribute(ResourceConstants.ATTR_TOOL_SESSION_ID, sessionId);
	request.setAttribute("mode", "teacher");
	return mapping.findForward("success");
    }
    // *************************************************************************************
    // Private method
    // *************************************************************************************
    private IResourceService getResourceService() {
	WebApplicationContext wac = WebApplicationContextUtils
		.getRequiredWebApplicationContext(getServlet().getServletContext());
	return (IResourceService) wac.getBean(ResourceConstants.RESOURCE_SERVICE);
    }
}<|MERGE_RESOLUTION|>--- conflicted
+++ resolved
@@ -175,17 +175,10 @@
 	int i = 1;
 	for (VisitLogDTO visitLogDto : visitLogDtos) {
 
-<<<<<<< HEAD
 	    ArrayNode visitLogData = JsonNodeFactory.instance.arrayNode();
 	    visitLogData.add(visitLogDto.getUserId());
-	    String fullName = StringEscapeUtils.escapeHtml(visitLogDto.getUserFullName());
+	    String fullName = HtmlUtils.htmlEscape(visitLogDto.getUserFullName());
 	    visitLogData.add(fullName);
-=======
-	    JSONArray visitLogData = new JSONArray();
-	    visitLogData.put(visitLogDto.getUserId());
-	    String fullName = HtmlUtils.htmlEscape(visitLogDto.getUserFullName());
-	    visitLogData.put(fullName);
->>>>>>> ac9c27fe
 	    String accessDate = (visitLogDto.getAccessDate() == null) ? ""
 		    : dateFormatter.format(
 			    DateUtil.convertToTimeZoneFromDefault(monitorTimeZone, visitLogDto.getAccessDate()));
@@ -282,6 +275,7 @@
 	request.setAttribute("mode", "teacher");
 	return mapping.findForward("success");
     }
+
     // *************************************************************************************
     // Private method
     // *************************************************************************************
