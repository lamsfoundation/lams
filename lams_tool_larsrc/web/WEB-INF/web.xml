<?xml version="1.0" encoding="UTF-8"?>

<web-app xmlns="http://java.sun.com/xml/ns/j2ee" xmlns:xsi="http://www.w3.org/2001/XMLSchema-instance"
	xsi:schemaLocation="http://java.sun.com/xml/ns/j2ee http://java.sun.com/xml/ns/j2ee/web-app_3_1.xsd"
	version="3.1">
	<display-name>Shared Resources</display-name>
	<description>
		Shared Resources tool
	</description>
	<context-param>
		<param-name>javax.servlet.jsp.jstl.fmt.localizationContext</param-name>
		<param-value>org.lamsfoundation.lams.tool.rsrc.ApplicationResources</param-value>
	</context-param>

	<context-param>
		<param-name>contextConfigLocation</param-name>
		<param-value>classpath:/org/lamsfoundation/lams/tool/rsrc/dbupdates/autopatchContext.xml</param-value>
	</context-param>
	<context-param>
		<param-name>locatorFactorySelector</param-name>
		<param-value>classpath:/org/lamsfoundation/lams/beanRefContext.xml</param-value>
	</context-param>
	<context-param>
		<param-name>parentContextKey</param-name>
		<param-value>context.central</param-value>
	</context-param>

	<listener>
		<listener-class>
			org.springframework.web.context.ContextLoaderListener
		</listener-class>
    </listener>
    <filter>
        <filter-name>CSRFGuard</filter-name>
        <filter-class>org.owasp.csrfguard.CsrfGuardFilter</filter-class>
    </filter>

	<filter>
		<filter-name>hibernateFilter</filter-name>
		<filter-class>
			org.springframework.orm.hibernate5.support.OpenSessionInViewFilter
		</filter-class>
		<init-param>
			<param-name>sessionFactoryBeanName</param-name>
			<param-value>coreSessionFactory</param-value>
		</init-param>
	</filter>
	<!-- System session filter -->
	<filter>
		<filter-name>SystemSessionFilter</filter-name>
		<filter-class>
			org.lamsfoundation.lams.web.session.SystemSessionFilter
		</filter-class>
	</filter>
	<filter>
		<filter-name>LocaleFilter</filter-name>
		<filter-class>
			org.lamsfoundation.lams.web.filter.LocaleFilter
		</filter-class>
		<init-param>
			<param-name>encoding</param-name>
			<param-value>UTF-8</param-value>
		</init-param>
	</filter>
	<filter>
		<filter-name>CSRFGuard</filter-name>
		<filter-class>org.owasp.csrfguard.CsrfGuardFilter</filter-class>
	</filter>

	<filter-mapping>
		<filter-name>hibernateFilter</filter-name>
		<url-pattern>/*</url-pattern>
    </filter-mapping>
    <filter-mapping>
        <filter-name>CSRFGuard</filter-name>
        <url-pattern>*.do</url-pattern>
    </filter-mapping>
	<filter-mapping>
		<filter-name>SystemSessionFilter</filter-name>
		<url-pattern>/*</url-pattern>
	</filter-mapping>
	<filter-mapping>
		<filter-name>LocaleFilter</filter-name>
		<url-pattern>/*</url-pattern>
	</filter-mapping>
	<filter-mapping>
		<filter-name>CSRFGuard</filter-name> 
		<url-pattern>*.do</url-pattern>
	</filter-mapping>
	

	<servlet>
		<servlet-name>completeItem</servlet-name>
		<servlet-class>org.lamsfoundation.lams.tool.rsrc.web.servlet.CompleteItemServlet</servlet-class>
	</servlet>

	<servlet>
		<servlet-name>spring</servlet-name>
		<servlet-class>
			org.springframework.web.servlet.DispatcherServlet
		</servlet-class>
				<load-on-startup>1</load-on-startup>
	</servlet>

	<servlet>
		<servlet-name>Connector</servlet-name>
		<servlet-class>net.fckeditor.connector.ConnectorServlet</servlet-class>
		<init-param>
			<param-name>baseDir</param-name>
			<param-value>/UserFiles/</param-value>
		</init-param>
		<init-param>
			<param-name>debug</param-name>
			<param-value>false</param-value>
		</init-param>
		<load-on-startup>1</load-on-startup>
	</servlet>

	<!-- The download servlet, reused from the content repository jar -->
	<servlet>
		<description>Instructions Download</description>
		<display-name>Instructions Download</display-name>
		<servlet-name>download</servlet-name>
		<servlet-class>org.lamsfoundation.lams.contentrepository.client.ToolDownload</servlet-class>
		<init-param>
			<param-name>toolContentHandlerBeanName</param-name>
			<param-value>resourceToolContentHandler</param-value>
		</init-param>
		<load-on-startup>3</load-on-startup>
	</servlet>

	<servlet-mapping>
		<servlet-name>spring</servlet-name>
		<url-pattern>*.do</url-pattern>
	</servlet-mapping>

	<servlet-mapping>
		<servlet-name>Connector</servlet-name>
		<url-pattern>/ckeditor/filemanager/browser/default/connectors/jsp/connector</url-pattern>
	</servlet-mapping>

	<servlet-mapping>
		<servlet-name>download</servlet-name>
		<url-pattern>/download/*</url-pattern>
	</servlet-mapping>

	<servlet-mapping>
		<servlet-name>completeItem</servlet-name>
		<url-pattern>/learning/completeItem</url-pattern>
	</servlet-mapping>

	<jsp-config>
		<!-- ======================================================== -->
		<!-- JSTL 1.2 Tag Library -->
		<!-- ======================================================== -->
		<taglib>
			<taglib-uri>tags-fmt</taglib-uri>
			<taglib-location>/WEB-INF/tlds/jstl/fmt.tld</taglib-location>
		</taglib>
		<taglib>
			<taglib-uri>tags-core</taglib-uri>
			<taglib-location>/WEB-INF/tlds/jstl/c.tld</taglib-location>
		</taglib>
		<taglib>
			<taglib-uri>tags-function</taglib-uri>
			<taglib-location>/WEB-INF/tlds/jstl/fn.tld</taglib-location>
		</taglib>
		<taglib>
			<taglib-uri>tags-xml</taglib-uri>
			<taglib-location>/WEB-INF/tlds/jstl/x.tld</taglib-location>
		</taglib>
		<!-- ======================================================== -->
		<!-- Customized Tag Library -->
		<!-- ======================================================== -->
		<taglib>
			<taglib-uri>tags-lams</taglib-uri>
			<taglib-location>/WEB-INF/tlds/lams/lams.tld</taglib-location>
<<<<<<< HEAD
		</taglib>
		<!-- ======================================================== -->
		<!-- CSRF Guard Tag Library -->
		<!-- ======================================================== -->
		<taglib>
			<taglib-uri>csrfguard</taglib-uri>
			<taglib-location>/WEB-INF/tlds/security/csrfguard.tld</taglib-location>
		</taglib>
=======
        </taglib>
        <!-- ======================================================== -->
        <!-- CSRF Guard Tag Library -->
        <!-- ======================================================== -->
        <taglib>
            <taglib-uri>csrfguard</taglib-uri>
            <taglib-location>/WEB-INF/tlds/security/csrfguard.tld</taglib-location>
        </taglib>
>>>>>>> 7a9dcf20

	</jsp-config>

	<!-- Security Constraint -->
	<deny-uncovered-http-methods />
	
	<security-constraint>
		<web-resource-collection>
			<web-resource-name>Secure content</web-resource-name>
			<url-pattern>/*</url-pattern>
			<http-method>GET</http-method>
 			<http-method>POST</http-method>
		</web-resource-collection>
		<auth-constraint>
			<role-name>LEARNER</role-name>
			<role-name>MONITOR</role-name>
			<role-name>AUTHOR</role-name>
			<role-name>SYSADMIN</role-name>
		</auth-constraint>
	</security-constraint>

	<security-constraint>
		<web-resource-collection>
			<web-resource-name>Authoring content</web-resource-name>
			<url-pattern>/authoring/*</url-pattern>
			<url-pattern>/pages/authoring/*</url-pattern>
			<http-method>GET</http-method>
 			<http-method>POST</http-method>
		</web-resource-collection>
		<auth-constraint>
			<role-name>AUTHOR</role-name>
			<role-name>MONITOR</role-name>
			<role-name>SYSADMIN</role-name>
		</auth-constraint>
	</security-constraint>
	<security-constraint>
		<web-resource-collection>
			<web-resource-name>Staff content</web-resource-name>
			<url-pattern>/monitoring/*</url-pattern>
			<url-pattern>/pages/monitoring/*</url-pattern>
			<url-pattern>/definelater.do</url-pattern>
			<http-method>GET</http-method>
 			<http-method>POST</http-method>
		</web-resource-collection>
		<auth-constraint>
			<role-name>MONITOR</role-name>
			<role-name>SYSADMIN</role-name>
		</auth-constraint>
	</security-constraint>

	<!-- Security Roles -->
	<security-role>
		<description>Student</description>
		<role-name>LEARNER</role-name>
	</security-role>

	<security-role>
		<description>Authors Learning Designs</description>
		<role-name>AUTHOR</role-name>
	</security-role>

	<security-role>
		<description>Member of Staff</description>
		<role-name>MONITOR</role-name>
	</security-role>

	<security-role>
		<description>Group Manager</description>
		<role-name>GROUP MANAGER</role-name>
	</security-role>

	<security-role>
		<description>LAMS System Adminstrator</description>
		<role-name>SYSADMIN</role-name>
	</security-role>

	<!-- Login Configuration -->
	<login-config>
		<auth-method>FORM</auth-method>
		<realm-name>LAMS</realm-name>
		<form-login-config>
			<form-login-page>/login.jsp</form-login-page>
			<form-error-page>/login.jsp?failed=y</form-error-page>
		</form-login-config>
	</login-config>

	<error-page>
		<error-code>500</error-code>
		<location>/error.jsp</location>
	</error-page>
	<error-page>
		<error-code>403</error-code>
		<location>/403.jsp</location>
	</error-page>
	<error-page>
		<error-code>404</error-code>
		<location>/404.jsp</location>
	</error-page>
</web-app><|MERGE_RESOLUTION|>--- conflicted
+++ resolved
@@ -175,7 +175,6 @@
 		<taglib>
 			<taglib-uri>tags-lams</taglib-uri>
 			<taglib-location>/WEB-INF/tlds/lams/lams.tld</taglib-location>
-<<<<<<< HEAD
 		</taglib>
 		<!-- ======================================================== -->
 		<!-- CSRF Guard Tag Library -->
@@ -184,16 +183,6 @@
 			<taglib-uri>csrfguard</taglib-uri>
 			<taglib-location>/WEB-INF/tlds/security/csrfguard.tld</taglib-location>
 		</taglib>
-=======
-        </taglib>
-        <!-- ======================================================== -->
-        <!-- CSRF Guard Tag Library -->
-        <!-- ======================================================== -->
-        <taglib>
-            <taglib-uri>csrfguard</taglib-uri>
-            <taglib-location>/WEB-INF/tlds/security/csrfguard.tld</taglib-location>
-        </taglib>
->>>>>>> 7a9dcf20
 
 	</jsp-config>
 
