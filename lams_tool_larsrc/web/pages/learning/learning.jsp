<!DOCTYPE html>
<%@ include file="/common/taglibs.jsp"%>
<<<<<<< HEAD
<c:set var="lams"><lams:LAMSURL /></c:set>
<%-- param has higher level for request attribute --%>
<c:if test="${not empty param.sessionMapID}">
	<c:set var="sessionMapID" value="${param.sessionMapID}" />
</c:if>
<c:set var="sessionMap" value="${sessionScope[sessionMapID]}" />
<c:set var="mode" value="${sessionMap.mode}" />
<c:set var="toolSessionID" value="${sessionMap.toolSessionID}" />
<c:set var="resource" value="${sessionMap.resource}" />
<c:set var="finishedLock" value="${sessionMap.finishedLock}" />
<c:set var="userID"><lams:user property="userID"/></c:set>
<c:set var="delConfirmMsgKey" value="del.confirmation" scope="request"/>
		
<%-- If you change this file, remember to update the copy made for CNG-36 --%>
=======
<lams:html>
	<lams:head>
		<title><fmt:message key="label.learning.title" />
		</title>
		<%@ include file="/common/header.jsp"%>

		<lams:css suffix="jquery.jRating"/>
		<link href="${lams}css/uppy.min.css" rel="stylesheet" type="text/css" />
		<link href="${lams}css/uppy.custom.css" rel="stylesheet" type="text/css" />
		<style media="screen,projection" type="text/css">
			.item-panel {
				margin: 15px;
			}

			.item-content {
				padding: 5px;
			}

			.item-instructions {
				margin-bottom: 15px;
				padding-bottom: 10px;
				border-bottom: 1px solid #ddd;
			}

			.embedded-title {
				clear: both;
				font-weight: 500;
				font-size: larger;
			}

			.embedded-description {
				padding: 0.5em;
			}

			.embedded-file {
				text-align: center;
				margin: auto;
			}

			.embedded-file img {
				max-width: 800px;
			}

			.embedded-file video {
				width: 100%;
			}

			.embedded-file embed {
				width: 100%;
				min-height: 500px;
			}

			.embedded-content iframe {
				border: 0;
				width: 100%;
				height: 100%;
			}

			.delete-item-button {
				margin-left: 5px;
				cursor: pointer;
			}

			.commentFrame {
				padding: 10px;
			}
		</style>

		<%-- param has higher level for request attribute --%>
		<c:if test="${not empty param.sessionMapID}">
			<c:set var="sessionMapID" value="${param.sessionMapID}" />
		</c:if>

		<c:set var="sessionMap" value="${sessionScope[sessionMapID]}" />

		<c:set var="mode" value="${sessionMap.mode}" />
		<c:set var="toolSessionID" value="${sessionMap.toolSessionID}" />
		<c:set var="resource" value="${sessionMap.resource}" />
		<c:set var="finishedLock" value="${sessionMap.finishedLock}" />
		<c:set var="userID"><lams:user property="userID"/></c:set>
		<c:set var="delConfirmMsgKey" value="del.confirmation" scope="request"/>

		<script type="text/javascript" src="${lams}includes/javascript/jquery.validate.js"></script>

		<c:set var="language"><lams:user property="localeLanguage"/></c:set>
		<%@ include file="/common/uppylang.jsp"%>

		<c:if test="${sessionMap.rateItems}">
			<script>
				var pathToImageFolder = "${lams}images/css/",
						LAMS_URL = '${lams}',
						MAX_RATES = MAX_RATINGS_FOR_ITEM = MIN_RATES = COUNT_RATED_ITEMS = 0, // no restrictions
						COMMENTS_MIN_WORDS_LIMIT = 0, // comments not used,
						COMMENT_TEXTAREA_TIP_LABEL = WARN_COMMENTS_IS_BLANK_LABEL = WARN_MIN_NUMBER_WORDS_LABEL = '',
						AVG_RATING_LABEL = '<spring:escapeBody javaScriptEscape="true"><fmt:message key="label.average.rating"><fmt:param>@1@</fmt:param><fmt:param>@2@</fmt:param></fmt:message></spring:escapeBody>',
						YOUR_RATING_LABEL =
								'<spring:escapeBody javaScriptEscape="true"><fmt:message key="label.your.rating"><fmt:param>@1@</fmt:param><fmt:param>@2@</fmt:param><fmt:param>@3@</fmt:param></fmt:message></spring:escapeBody>',
						ALLOW_RERATE = true,
						SESSION_ID = ${toolSessionID};

			</script>
			<lams:JSImport src="includes/javascript/rating.js" />
			<script src="${lams}includes/javascript/jquery.jRating.js"></script>
		</c:if>
>>>>>>> 1b10f714

<lams:PageLearner title="${resource.title}" toolSessionID="${toolSessionID}" >

	<lams:css suffix="jquery.jRating"/>
	<link href="${lams}css/uppy.min.css" rel="stylesheet" type="text/css" />
	<link href="${lams}css/uppy.custom.css" rel="stylesheet" type="text/css" />
	<style media="screen,projection" type="text/css">
		.item-card {
			margin-bottom: 20px;
		}
		
		.item-content {
			padding: 5px;
		}
		
		.embedded-title {
			clear: both;
			font-weight: 500;
			font-size: larger;
		}
		
		.embedded-description {
			padding: 0.5em;
		}
		
		.embedded-file {
			text-align: center;
			margin: auto;
		}
		
		.embedded-file img {
			max-width: 800px;
		}
		
		.embedded-file video {
			width: 100%;
		}
		
		.embedded-file embed {
			width: 100%;
			min-height: 500px;
		}
		
		.embedded-content iframe {
			border: 0;
			width: 100%;
			height: 100%;
		}
		
		.delete-item-button {
			margin-left: 5px;
			cursor: pointer;
		}
		
		.commentFrame {
			padding: 10px;
		}
		
		.activity-bottom-buttons {
			clear: both;
		}
		
		#addresource {
		    clear: both;
		}
	</style>

	<script type="text/javascript" src="${lams}includes/javascript/jquery.validate.js"></script>
	<c:set var="language"><lams:user property="localeLanguage"/></c:set>
	<script src="${lams}includes/javascript/uppy/uppy.min.js"></script>
	<c:choose>
		<c:when test="${language eq 'es'}">
			<script type="text/javascript" src="${lams}includes/javascript/uppy/es_ES.min.js"></script>
		</c:when>
		<c:when test="${language eq 'fr'}">
			<script type="text/javascript" src="${lams}includes/javascript/uppy/fr_FR.min.js"></script>
		</c:when>
		<c:when test="${language eq 'el'}">
			<script type="text/javascript" src="${lams}includes/javascript/uppy/el_GR.min.js"></script>
		</c:when>
	</c:choose>
	<c:if test="${sessionMap.rateItems}">
		<script>
			var pathToImageFolder = "${lams}images/css/",
				MAX_RATES = MAX_RATINGS_FOR_ITEM = MIN_RATES = COUNT_RATED_ITEMS = 0, // no restrictions
				COMMENTS_MIN_WORDS_LIMIT = 0, // comments not used,
				COMMENT_TEXTAREA_TIP_LABEL = WARN_COMMENTS_IS_BLANK_LABEL = WARN_MIN_NUMBER_WORDS_LABEL = '',
				AVG_RATING_LABEL = '<spring:escapeBody javaScriptEscape="true"><fmt:message key="label.average.rating"><fmt:param>@1@</fmt:param><fmt:param>@2@</fmt:param></fmt:message></spring:escapeBody>',
				YOUR_RATING_LABEL = '<spring:escapeBody javaScriptEscape="true"><fmt:message key="label.your.rating"><fmt:param>@1@</fmt:param><fmt:param>@2@</fmt:param><fmt:param>@3@</fmt:param></fmt:message></spring:escapeBody>',
				ALLOW_RERATE = true,
				SESSION_ID = ${toolSessionID};
		</script>
		<lams:JSImport src="includes/javascript/rating.js" />
		<script src="${lams}includes/javascript/jquery.jRating.js"></script>
	</c:if>
	<lams:JSImport src="includes/javascript/rsrccommon.js" relative="true" />
	<lams:JSImport src="includes/javascript/rsrcembed.js" relative="true" />
	<script>
			checkNextGateActivity('finishButton', '${toolSessionID}', '', finishSession);

			let itemsComplete = ${itemsComplete};

			$(document).ready(function(){
				cancel();

				// show items only on Group expand
				$('.item-collapse').on('show.bs.collapse', function(){
					let collapse = $(this);
					if (collapse.is(':empty')) {
						let itemUid = collapse.data('item-uid');
						collapse.load("<c:url value="/itemReviewContent.do"/>?sessionMapID=${sessionMapID}&mode=${mode}&toolSessionID=${toolSessionID}&itemUid="
								+ itemUid);
					}
				});
			});

			function submitResourceForm() {
				if ( $(this).valid() ) {
					//copy value from CKEditor to textarea before ajax submit
					$("textarea[id^='instructions']").each(function()  {
						var ckeditorData = CKEDITOR.instances[this.name].getData();
						//skip out empty values
						this.value = ((ckeditorData == null) || (ckeditorData.replace(/&nbsp;| |<br \/>|\s|<p>|<\/p>|\xa0/g, "").length == 0)) ? "" : ckeditorData;
					});

					$('.btn-disable-on-submit').prop('disabled', true);
					var formData = new FormData(this);
					showBusy('itemAttachmentArea');
					$.ajax({ // create an AJAX call...
						data: formData,
						processData: false, // tell jQuery not to process the data
						contentType: false, // tell jQuery not to set contentType
						type: $(this).attr('method'), // GET or POST
						url: $(this).attr('action'), // the file to call
						success: function (response) {
							$('#addresource').html(response);
						},
						error: function (jqXHR, textStatus, errorThrown ) {
							alert(textStatus+": "+errorThrown);
						},
						complete: function(response) {
							hideBusy('itemAttachmentArea');
							$('.btn-disable-on-submit').prop('disabled', false);
						}
					});
				}
				return false;
			}

			function completeItem(itemUid){
				$.ajax({
					dataType: 'text',
					cache: false,
					url:      "<c:url value="/completeItem.do"/>?sessionMapID=${sessionMapID}&mode=${mode}&itemUid=" + itemUid,
					error: function(jqXHR, textStatus, errorThrown) {
						alert('Error while marking item as complete.\nStatus: ' + textStatus + '\nError: ' + errorThrown);
					},
					success:  function() {
						itemsComplete++;
						if (${resource.miniViewResourceNumber} > 0 && itemsComplete >= ${resource.miniViewResourceNumber}) {
							checkNew();
							return;
						}

						let heading = $('#heading' + itemUid);
						$('.complete-item-button', heading).remove();
						$('.icon-complete', heading).removeClass('d-none');
					}
				});
			}

			function gotoURL(){
				var reqIDVar = new Date();
				var gurl = "<c:url value="/learning/addurl.do"/>?sessionMapID=${sessionMapID}&mode=${mode}&reqID="+reqIDVar.getTime();
				$.ajaxSetup({ cache: true });
				$("#addresource").load(gurl, function() {
					$("#itemType").val("1");
					$("#mode").val("${mode}");
					$("#sessionMapID").val("${sessionMapID}");
				});
			}

			/**
			 Preview for adding learner URL
			 **/
			// there is no item ID yet, so just use 0
			function iframelyCallback0(response) {
				if (!response || !response.html) {
					$('#addresource #preview-panel').addClass('d-none');
					return;
				}

				if (response.title && $('#addresource  #title').val().trim() == '') {
					$('#title').val(response.title);
				}

				iframelyCallback(0, response);
				$('#addresource #preview-panel').removeClass('d-none');
			}

			function gotoFile(){
				var reqIDVar = new Date();
				var gurl = "<c:url value="/learning/addfile.do"/>?sessionMapID=${sessionMapID}&mode=${mode}&reqID="+reqIDVar.getTime();
				$.ajaxSetup({ cache: true });
				$("#addresource").load(gurl, function() {
					$("#itemType").val("2");
					$("#mode").val("${mode}");
					$("#sessionMapID").val("${sessionMapID}");
				});
			}

			function cancel(){
				$('.btn-disable-on-submit').prop('disabled', false);
				$("#addresource").html('');
			}

			function checkNew(){
				document.location.href = '<c:url value="/learning/start.do"/>?mode=${mode}&toolSessionID=${toolSessionID}&reqID='
						+ new Date().getTime();
				return false;
			}

			function finishSession(){
				document.location.href ='<c:url value="/learning/finish.do?sessionMapID=${sessionMapID}&mode=${mode}&toolSessionID=${toolSessionID}"/>';
			}

			function continueReflect(){
				$('.btn-disable-on-submit').prop('disabled', true);
				document.location.href='<c:url value="/learning/newReflection.do?sessionMapID=${sessionMapID}"/>';
			}

			function hideItem(itemUid) {
				if(confirm("<spring:escapeBody javaScriptEscape='true'><fmt:message key='${delConfirmMsgKey}'/></spring:escapeBody>")){
					$.ajax({
						url: '<c:url value="/learning/hideItem.do"/>',
						data: 'sessionMapID=${sessionMapID}&itemUid=' + itemUid,
						cache : false,
						async: false,
						success: function () {
							checkNew();
						}
					});
				}
			}
	</script>
	
	<div id="container-main">

		<!--  Warnings -->
		<c:if test="${sessionMap.lockOnFinish and mode != 'teacher' and (resource.allowAddFiles or resource.allowAddUrls) }">
			<lams:Alert5 type="danger" id="warn-lock" close="false">
				<c:choose>
					<c:when test="${sessionMap.userFinished}">
						<fmt:message key="message.activityLocked" />
					</c:when>
					<c:otherwise>
						<fmt:message key="message.warnLockOnFinish" />
					</c:otherwise>
				</c:choose>
			</lams:Alert5>
		</c:if>

		<c:if test="${resource.miniViewResourceNumber > 0}">
			<lams:Alert5 type="info" id="warn-numResources" close="false">
				${resource.miniViewNumberStr}
			</lams:Alert5>
		</c:if>

		<lams:errors/>

		<!--  Instructions -->
		<div id="instructions" class="instructions">
			<c:out value="${resource.instructions}" escapeXml="false"/>
		</div>

		<!-- Resources to View -->
		<div class="card-subheader mb-3">
			<fmt:message key="label.resoruce.to.review" />
		</div>

		<c:forEach var="item" items="${sessionMap.resourceList}">
			<div class="item-card card lcard">
				<div class="card-header" id="heading${item.uid}">
			        	<span class="card-title collapsable-icon-left">
				        	<button type="button" class="btn btn-secondary-darker no-shadow collapsed" data-bs-toggle="collapse" data-bs-target="#collapse${item.uid}"
							   aria-expanded="false" aria-controls="collapse${item.uid}" 
							>
								<c:out value="${item.title}" escapeXml="true"/>
								
								<c:if test="${!item.createByAuthor && item.createBy != null}">
									<span class="badge text-bg-warning rounded-pill mx-2">
										[<c:out value="${item.createBy.firstName} ${item.createBy.lastName}" escapeXml="true" />]
									</span>
								</c:if>
							</button>
						</span>
						
						<div class="float-end">
							<c:if test="${not finishedLock && !item.createByAuthor && userID == item.createBy.userId}">
								<button type="button" class="no-decoration fa fa-trash delete-item-button text-bg-danger shadow p-2"
								   title="<fmt:message key="label.delete" />"
								   aria-label="<spring:escapeBody javaScriptEscape='true'><fmt:message key="label.delete" /></spring:escapeBody>"
								   onclick="hideItem(${item.uid})">
								 </button>
							</c:if>
							
							<c:if test="${!item.complete && !finishedLock}">
								<button type="button" onClick="javascript:completeItem(${item.uid})"
										class="complete-item-button btn btn-success no-shadow ms-2">
									<i class="fa-solid fa-pen-to-square fa-xl me-1"></i>
									<fmt:message key="label.completed" />
								</button>
							</c:if>
							
							<c:if test="${item.complete || !finishedLock}">
								<span class="text-bg-success icon-complete shadow p-2 ms-2 ${(!item.complete && !finishedLock) ? 'd-none' : ''}"> 
									<i class="fa-regular fa-square-check fa-xl" title='<fmt:message key="label.completed" />'></i>
								</span>
							</c:if>
						</div>
				</div>

				<div id="collapse${item.uid}" data-item-uid="${item.uid}" class="item-collapse card-collapse collapse"
					 role="tabpanel" aria-labelledby="heading${item.uid}"></div>
			</div>
		</c:forEach>

		<!-- Reflection -->
		<c:if test="${sessionMap.userFinished and sessionMap.reflectOn}">
			<lams:NotebookReedit
				reflectInstructions="${sessionMap.reflectInstructions}"
				reflectEntry="${sessionMap.reflectEntry}"
				isEditButtonEnabled="${mode != 'teacher'}"
				notebookHeaderLabelKey="title.reflection"/>
		</c:if>
		
		<div class="activity-bottom-buttons mt-5">
		
			<!-- Finish buttons -->
			<c:if test="${mode != 'teacher' && sessionMap.hasCompletedMinNumber}">
				<c:choose>
					<c:when test="${sessionMap.reflectOn && (not sessionMap.userFinished)}">
						<button type="button" name="FinishButton" onclick="return continueReflect()" class="btn btn-primary na btn-disable-on-submit">
							<fmt:message key="label.continue" />
						</button>
					</c:when>
					<c:otherwise>
						<button type="submit" id="finishButton" class="btn btn-primary btn-disable-on-submit na">
							<c:choose>
								<c:when test="${sessionMap.isLastActivity}">
									<fmt:message key="label.submit" />
								</c:when>
								<c:otherwise>
									<fmt:message key="label.finished" />
								</c:otherwise>
							</c:choose>
						</button>
					</c:otherwise>
				</c:choose>
			</c:if>			

			<!--  Card button bar controlling refresh and adding items -->
			<div class="btn-group mx-2">
				<c:if test="${mode != 'teacher'}">
					<button onclick="javascript:return checkNew()" type="button" class="btn btn-secondary"> 
						<i class="fa fa-refresh"></i> 
						<fmt:message key="label.check.for.new" />
					</button>
				</c:if>
				<c:if test="${not finishedLock}">
					<c:choose>
						<c:when test="${resource.allowAddFiles && resource.allowAddUrls}">
							<button onclick="javascript:gotoURL()" type="button" class="btn btn-secondary"> 
								<i class="fa fa-plus"></i>
								<fmt:message key="label.authoring.basic.resource.url.input" />
							</button>
							<button onclick="javascript:gotoFile()" type="button" class="btn btn-secondary"> 
								<i class="fa fa-plus"></i>
								<fmt:message key="label.authoring.basic.resource.file.input" />
							</button>
						</c:when>
	
						<c:when test="${resource.allowAddFiles && !resource.allowAddUrls}">
							<button onclick="javascript:gotoFile()" type="button" class="btn btn-secondary"> 
								<i class="fa fa-plus"></i>
								<fmt:message key="label.authoring.basic.resource.file.input" />
							</button>
						</c:when>
	
						<c:when test="${!resource.allowAddFiles && resource.allowAddUrls}">
							<button onclick="javascript:gotoURL()" type="button" class="btn btn-secondary"> 
								<i class="fa fa-plus"></i>
								<fmt:message key="label.authoring.basic.resource.url.input" />
							</button>
						</c:when>
					</c:choose>
				</c:if>
			</div>
		</div>

		<!-- Add a URL/File Form-->
		<div id="addresource" class="mt-4">
		</div>

	</div>
</lams:PageLearner><|MERGE_RESOLUTION|>--- conflicted
+++ resolved
@@ -1,10 +1,9 @@
 <!DOCTYPE html>
 <%@ include file="/common/taglibs.jsp"%>
-<<<<<<< HEAD
 <c:set var="lams"><lams:LAMSURL /></c:set>
 <%-- param has higher level for request attribute --%>
 <c:if test="${not empty param.sessionMapID}">
-	<c:set var="sessionMapID" value="${param.sessionMapID}" />
+    <c:set var="sessionMapID" value="${param.sessionMapID}" />
 </c:if>
 <c:set var="sessionMap" value="${sessionScope[sessionMapID]}" />
 <c:set var="mode" value="${sessionMap.mode}" />
@@ -13,517 +12,401 @@
 <c:set var="finishedLock" value="${sessionMap.finishedLock}" />
 <c:set var="userID"><lams:user property="userID"/></c:set>
 <c:set var="delConfirmMsgKey" value="del.confirmation" scope="request"/>
-		
+
 <%-- If you change this file, remember to update the copy made for CNG-36 --%>
-=======
-<lams:html>
-	<lams:head>
-		<title><fmt:message key="label.learning.title" />
-		</title>
-		<%@ include file="/common/header.jsp"%>
-
-		<lams:css suffix="jquery.jRating"/>
-		<link href="${lams}css/uppy.min.css" rel="stylesheet" type="text/css" />
-		<link href="${lams}css/uppy.custom.css" rel="stylesheet" type="text/css" />
-		<style media="screen,projection" type="text/css">
-			.item-panel {
-				margin: 15px;
-			}
-
-			.item-content {
-				padding: 5px;
-			}
-
-			.item-instructions {
-				margin-bottom: 15px;
-				padding-bottom: 10px;
-				border-bottom: 1px solid #ddd;
-			}
-
-			.embedded-title {
-				clear: both;
-				font-weight: 500;
-				font-size: larger;
-			}
-
-			.embedded-description {
-				padding: 0.5em;
-			}
-
-			.embedded-file {
-				text-align: center;
-				margin: auto;
-			}
-
-			.embedded-file img {
-				max-width: 800px;
-			}
-
-			.embedded-file video {
-				width: 100%;
-			}
-
-			.embedded-file embed {
-				width: 100%;
-				min-height: 500px;
-			}
-
-			.embedded-content iframe {
-				border: 0;
-				width: 100%;
-				height: 100%;
-			}
-
-			.delete-item-button {
-				margin-left: 5px;
-				cursor: pointer;
-			}
-
-			.commentFrame {
-				padding: 10px;
-			}
-		</style>
-
-		<%-- param has higher level for request attribute --%>
-		<c:if test="${not empty param.sessionMapID}">
-			<c:set var="sessionMapID" value="${param.sessionMapID}" />
-		</c:if>
-
-		<c:set var="sessionMap" value="${sessionScope[sessionMapID]}" />
-
-		<c:set var="mode" value="${sessionMap.mode}" />
-		<c:set var="toolSessionID" value="${sessionMap.toolSessionID}" />
-		<c:set var="resource" value="${sessionMap.resource}" />
-		<c:set var="finishedLock" value="${sessionMap.finishedLock}" />
-		<c:set var="userID"><lams:user property="userID"/></c:set>
-		<c:set var="delConfirmMsgKey" value="del.confirmation" scope="request"/>
-
-		<script type="text/javascript" src="${lams}includes/javascript/jquery.validate.js"></script>
-
-		<c:set var="language"><lams:user property="localeLanguage"/></c:set>
-		<%@ include file="/common/uppylang.jsp"%>
-
-		<c:if test="${sessionMap.rateItems}">
-			<script>
-				var pathToImageFolder = "${lams}images/css/",
-						LAMS_URL = '${lams}',
-						MAX_RATES = MAX_RATINGS_FOR_ITEM = MIN_RATES = COUNT_RATED_ITEMS = 0, // no restrictions
-						COMMENTS_MIN_WORDS_LIMIT = 0, // comments not used,
-						COMMENT_TEXTAREA_TIP_LABEL = WARN_COMMENTS_IS_BLANK_LABEL = WARN_MIN_NUMBER_WORDS_LABEL = '',
-						AVG_RATING_LABEL = '<spring:escapeBody javaScriptEscape="true"><fmt:message key="label.average.rating"><fmt:param>@1@</fmt:param><fmt:param>@2@</fmt:param></fmt:message></spring:escapeBody>',
-						YOUR_RATING_LABEL =
-								'<spring:escapeBody javaScriptEscape="true"><fmt:message key="label.your.rating"><fmt:param>@1@</fmt:param><fmt:param>@2@</fmt:param><fmt:param>@3@</fmt:param></fmt:message></spring:escapeBody>',
-						ALLOW_RERATE = true,
-						SESSION_ID = ${toolSessionID};
-
-			</script>
-			<lams:JSImport src="includes/javascript/rating.js" />
-			<script src="${lams}includes/javascript/jquery.jRating.js"></script>
-		</c:if>
->>>>>>> 1b10f714
 
 <lams:PageLearner title="${resource.title}" toolSessionID="${toolSessionID}" >
 
-	<lams:css suffix="jquery.jRating"/>
-	<link href="${lams}css/uppy.min.css" rel="stylesheet" type="text/css" />
-	<link href="${lams}css/uppy.custom.css" rel="stylesheet" type="text/css" />
-	<style media="screen,projection" type="text/css">
-		.item-card {
-			margin-bottom: 20px;
-		}
-		
-		.item-content {
-			padding: 5px;
-		}
-		
-		.embedded-title {
-			clear: both;
-			font-weight: 500;
-			font-size: larger;
-		}
-		
-		.embedded-description {
-			padding: 0.5em;
-		}
-		
-		.embedded-file {
-			text-align: center;
-			margin: auto;
-		}
-		
-		.embedded-file img {
-			max-width: 800px;
-		}
-		
-		.embedded-file video {
-			width: 100%;
-		}
-		
-		.embedded-file embed {
-			width: 100%;
-			min-height: 500px;
-		}
-		
-		.embedded-content iframe {
-			border: 0;
-			width: 100%;
-			height: 100%;
-		}
-		
-		.delete-item-button {
-			margin-left: 5px;
-			cursor: pointer;
-		}
-		
-		.commentFrame {
-			padding: 10px;
-		}
-		
-		.activity-bottom-buttons {
-			clear: both;
-		}
-		
-		#addresource {
-		    clear: both;
-		}
-	</style>
-
-	<script type="text/javascript" src="${lams}includes/javascript/jquery.validate.js"></script>
-	<c:set var="language"><lams:user property="localeLanguage"/></c:set>
-	<script src="${lams}includes/javascript/uppy/uppy.min.js"></script>
-	<c:choose>
-		<c:when test="${language eq 'es'}">
-			<script type="text/javascript" src="${lams}includes/javascript/uppy/es_ES.min.js"></script>
-		</c:when>
-		<c:when test="${language eq 'fr'}">
-			<script type="text/javascript" src="${lams}includes/javascript/uppy/fr_FR.min.js"></script>
-		</c:when>
-		<c:when test="${language eq 'el'}">
-			<script type="text/javascript" src="${lams}includes/javascript/uppy/el_GR.min.js"></script>
-		</c:when>
-	</c:choose>
-	<c:if test="${sessionMap.rateItems}">
-		<script>
-			var pathToImageFolder = "${lams}images/css/",
-				MAX_RATES = MAX_RATINGS_FOR_ITEM = MIN_RATES = COUNT_RATED_ITEMS = 0, // no restrictions
-				COMMENTS_MIN_WORDS_LIMIT = 0, // comments not used,
-				COMMENT_TEXTAREA_TIP_LABEL = WARN_COMMENTS_IS_BLANK_LABEL = WARN_MIN_NUMBER_WORDS_LABEL = '',
-				AVG_RATING_LABEL = '<spring:escapeBody javaScriptEscape="true"><fmt:message key="label.average.rating"><fmt:param>@1@</fmt:param><fmt:param>@2@</fmt:param></fmt:message></spring:escapeBody>',
-				YOUR_RATING_LABEL = '<spring:escapeBody javaScriptEscape="true"><fmt:message key="label.your.rating"><fmt:param>@1@</fmt:param><fmt:param>@2@</fmt:param><fmt:param>@3@</fmt:param></fmt:message></spring:escapeBody>',
-				ALLOW_RERATE = true,
-				SESSION_ID = ${toolSessionID};
-		</script>
-		<lams:JSImport src="includes/javascript/rating.js" />
-		<script src="${lams}includes/javascript/jquery.jRating.js"></script>
-	</c:if>
-	<lams:JSImport src="includes/javascript/rsrccommon.js" relative="true" />
-	<lams:JSImport src="includes/javascript/rsrcembed.js" relative="true" />
-	<script>
-			checkNextGateActivity('finishButton', '${toolSessionID}', '', finishSession);
-
-			let itemsComplete = ${itemsComplete};
-
-			$(document).ready(function(){
-				cancel();
-
-				// show items only on Group expand
-				$('.item-collapse').on('show.bs.collapse', function(){
-					let collapse = $(this);
-					if (collapse.is(':empty')) {
-						let itemUid = collapse.data('item-uid');
-						collapse.load("<c:url value="/itemReviewContent.do"/>?sessionMapID=${sessionMapID}&mode=${mode}&toolSessionID=${toolSessionID}&itemUid="
-								+ itemUid);
-					}
-				});
-			});
-
-			function submitResourceForm() {
-				if ( $(this).valid() ) {
-					//copy value from CKEditor to textarea before ajax submit
-					$("textarea[id^='instructions']").each(function()  {
-						var ckeditorData = CKEDITOR.instances[this.name].getData();
-						//skip out empty values
-						this.value = ((ckeditorData == null) || (ckeditorData.replace(/&nbsp;| |<br \/>|\s|<p>|<\/p>|\xa0/g, "").length == 0)) ? "" : ckeditorData;
-					});
-
-					$('.btn-disable-on-submit').prop('disabled', true);
-					var formData = new FormData(this);
-					showBusy('itemAttachmentArea');
-					$.ajax({ // create an AJAX call...
-						data: formData,
-						processData: false, // tell jQuery not to process the data
-						contentType: false, // tell jQuery not to set contentType
-						type: $(this).attr('method'), // GET or POST
-						url: $(this).attr('action'), // the file to call
-						success: function (response) {
-							$('#addresource').html(response);
-						},
-						error: function (jqXHR, textStatus, errorThrown ) {
-							alert(textStatus+": "+errorThrown);
-						},
-						complete: function(response) {
-							hideBusy('itemAttachmentArea');
-							$('.btn-disable-on-submit').prop('disabled', false);
-						}
-					});
-				}
-				return false;
-			}
-
-			function completeItem(itemUid){
-				$.ajax({
-					dataType: 'text',
-					cache: false,
-					url:      "<c:url value="/completeItem.do"/>?sessionMapID=${sessionMapID}&mode=${mode}&itemUid=" + itemUid,
-					error: function(jqXHR, textStatus, errorThrown) {
-						alert('Error while marking item as complete.\nStatus: ' + textStatus + '\nError: ' + errorThrown);
-					},
-					success:  function() {
-						itemsComplete++;
-						if (${resource.miniViewResourceNumber} > 0 && itemsComplete >= ${resource.miniViewResourceNumber}) {
-							checkNew();
-							return;
-						}
-
-						let heading = $('#heading' + itemUid);
-						$('.complete-item-button', heading).remove();
-						$('.icon-complete', heading).removeClass('d-none');
-					}
-				});
-			}
-
-			function gotoURL(){
-				var reqIDVar = new Date();
-				var gurl = "<c:url value="/learning/addurl.do"/>?sessionMapID=${sessionMapID}&mode=${mode}&reqID="+reqIDVar.getTime();
-				$.ajaxSetup({ cache: true });
-				$("#addresource").load(gurl, function() {
-					$("#itemType").val("1");
-					$("#mode").val("${mode}");
-					$("#sessionMapID").val("${sessionMapID}");
-				});
-			}
-
-			/**
-			 Preview for adding learner URL
-			 **/
-			// there is no item ID yet, so just use 0
-			function iframelyCallback0(response) {
-				if (!response || !response.html) {
-					$('#addresource #preview-panel').addClass('d-none');
-					return;
-				}
-
-				if (response.title && $('#addresource  #title').val().trim() == '') {
-					$('#title').val(response.title);
-				}
-
-				iframelyCallback(0, response);
-				$('#addresource #preview-panel').removeClass('d-none');
-			}
-
-			function gotoFile(){
-				var reqIDVar = new Date();
-				var gurl = "<c:url value="/learning/addfile.do"/>?sessionMapID=${sessionMapID}&mode=${mode}&reqID="+reqIDVar.getTime();
-				$.ajaxSetup({ cache: true });
-				$("#addresource").load(gurl, function() {
-					$("#itemType").val("2");
-					$("#mode").val("${mode}");
-					$("#sessionMapID").val("${sessionMapID}");
-				});
-			}
-
-			function cancel(){
-				$('.btn-disable-on-submit').prop('disabled', false);
-				$("#addresource").html('');
-			}
-
-			function checkNew(){
-				document.location.href = '<c:url value="/learning/start.do"/>?mode=${mode}&toolSessionID=${toolSessionID}&reqID='
-						+ new Date().getTime();
-				return false;
-			}
-
-			function finishSession(){
-				document.location.href ='<c:url value="/learning/finish.do?sessionMapID=${sessionMapID}&mode=${mode}&toolSessionID=${toolSessionID}"/>';
-			}
-
-			function continueReflect(){
-				$('.btn-disable-on-submit').prop('disabled', true);
-				document.location.href='<c:url value="/learning/newReflection.do?sessionMapID=${sessionMapID}"/>';
-			}
-
-			function hideItem(itemUid) {
-				if(confirm("<spring:escapeBody javaScriptEscape='true'><fmt:message key='${delConfirmMsgKey}'/></spring:escapeBody>")){
-					$.ajax({
-						url: '<c:url value="/learning/hideItem.do"/>',
-						data: 'sessionMapID=${sessionMapID}&itemUid=' + itemUid,
-						cache : false,
-						async: false,
-						success: function () {
-							checkNew();
-						}
-					});
-				}
-			}
-	</script>
-	
-	<div id="container-main">
-
-		<!--  Warnings -->
-		<c:if test="${sessionMap.lockOnFinish and mode != 'teacher' and (resource.allowAddFiles or resource.allowAddUrls) }">
-			<lams:Alert5 type="danger" id="warn-lock" close="false">
-				<c:choose>
-					<c:when test="${sessionMap.userFinished}">
-						<fmt:message key="message.activityLocked" />
-					</c:when>
-					<c:otherwise>
-						<fmt:message key="message.warnLockOnFinish" />
-					</c:otherwise>
-				</c:choose>
-			</lams:Alert5>
-		</c:if>
-
-		<c:if test="${resource.miniViewResourceNumber > 0}">
-			<lams:Alert5 type="info" id="warn-numResources" close="false">
-				${resource.miniViewNumberStr}
-			</lams:Alert5>
-		</c:if>
-
-		<lams:errors/>
-
-		<!--  Instructions -->
-		<div id="instructions" class="instructions">
-			<c:out value="${resource.instructions}" escapeXml="false"/>
-		</div>
-
-		<!-- Resources to View -->
-		<div class="card-subheader mb-3">
-			<fmt:message key="label.resoruce.to.review" />
-		</div>
-
-		<c:forEach var="item" items="${sessionMap.resourceList}">
-			<div class="item-card card lcard">
-				<div class="card-header" id="heading${item.uid}">
+    <lams:css suffix="jquery.jRating"/>
+    <link href="${lams}css/uppy.min.css" rel="stylesheet" type="text/css" />
+    <link href="${lams}css/uppy.custom.css" rel="stylesheet" type="text/css" />
+    <style media="screen,projection" type="text/css">
+        .item-card {
+            margin-bottom: 20px;
+        }
+
+        .item-content {
+            padding: 5px;
+        }
+
+        .embedded-title {
+            clear: both;
+            font-weight: 500;
+            font-size: larger;
+        }
+
+        .embedded-description {
+            padding: 0.5em;
+        }
+
+        .embedded-file {
+            text-align: center;
+            margin: auto;
+        }
+
+        .embedded-file img {
+            max-width: 800px;
+        }
+
+        .embedded-file video {
+            width: 100%;
+        }
+
+        .embedded-file embed {
+            width: 100%;
+            min-height: 500px;
+        }
+
+        .embedded-content iframe {
+            border: 0;
+            width: 100%;
+            height: 100%;
+        }
+
+        .delete-item-button {
+            margin-left: 5px;
+            cursor: pointer;
+        }
+
+        .commentFrame {
+            padding: 10px;
+        }
+
+        .activity-bottom-buttons {
+            clear: both;
+        }
+
+        #addresource {
+            clear: both;
+        }
+    </style>
+
+    <script type="text/javascript" src="${lams}includes/javascript/jquery.validate.js"></script>
+    <c:set var="language"><lams:user property="localeLanguage"/></c:set>
+	<%@ include file="/common/uppylang.jsp"%>
+
+    <c:if test="${sessionMap.rateItems}">
+        <script>
+            var pathToImageFolder = "${lams}images/css/",
+                MAX_RATES = MAX_RATINGS_FOR_ITEM = MIN_RATES = COUNT_RATED_ITEMS = 0, // no restrictions
+                COMMENTS_MIN_WORDS_LIMIT = 0, // comments not used,
+                COMMENT_TEXTAREA_TIP_LABEL = WARN_COMMENTS_IS_BLANK_LABEL = WARN_MIN_NUMBER_WORDS_LABEL = '',
+                AVG_RATING_LABEL = '<spring:escapeBody javaScriptEscape="true"><fmt:message key="label.average.rating"><fmt:param>@1@</fmt:param><fmt:param>@2@</fmt:param></fmt:message></spring:escapeBody>',
+                YOUR_RATING_LABEL = '<spring:escapeBody javaScriptEscape="true"><fmt:message key="label.your.rating"><fmt:param>@1@</fmt:param><fmt:param>@2@</fmt:param><fmt:param>@3@</fmt:param></fmt:message></spring:escapeBody>',
+                ALLOW_RERATE = true,
+                SESSION_ID = ${toolSessionID};
+        </script>
+        <lams:JSImport src="includes/javascript/rating.js" />
+        <script src="${lams}includes/javascript/jquery.jRating.js"></script>
+    </c:if>
+    <lams:JSImport src="includes/javascript/rsrccommon.js" relative="true" />
+    <lams:JSImport src="includes/javascript/rsrcembed.js" relative="true" />
+    <script>
+        checkNextGateActivity('finishButton', '${toolSessionID}', '', finishSession);
+
+        let itemsComplete = ${itemsComplete};
+
+        $(document).ready(function(){
+            cancel();
+
+            // show items only on Group expand
+            $('.item-collapse').on('show.bs.collapse', function(){
+                let collapse = $(this);
+                if (collapse.is(':empty')) {
+                    let itemUid = collapse.data('item-uid');
+                    collapse.load("<c:url value="/itemReviewContent.do"/>?sessionMapID=${sessionMapID}&mode=${mode}&toolSessionID=${toolSessionID}&itemUid="
+                        + itemUid);
+                }
+            });
+        });
+
+        function submitResourceForm() {
+            if ( $(this).valid() ) {
+                //copy value from CKEditor to textarea before ajax submit
+                $("textarea[id^='instructions']").each(function()  {
+                    var ckeditorData = CKEDITOR.instances[this.name].getData();
+                    //skip out empty values
+                    this.value = ((ckeditorData == null) || (ckeditorData.replace(/&nbsp;| |<br \/>|\s|<p>|<\/p>|\xa0/g, "").length == 0)) ? "" : ckeditorData;
+                });
+
+                $('.btn-disable-on-submit').prop('disabled', true);
+                var formData = new FormData(this);
+                showBusy('itemAttachmentArea');
+                $.ajax({ // create an AJAX call...
+                    data: formData,
+                    processData: false, // tell jQuery not to process the data
+                    contentType: false, // tell jQuery not to set contentType
+                    type: $(this).attr('method'), // GET or POST
+                    url: $(this).attr('action'), // the file to call
+                    success: function (response) {
+                        $('#addresource').html(response);
+                    },
+                    error: function (jqXHR, textStatus, errorThrown ) {
+                        alert(textStatus+": "+errorThrown);
+                    },
+                    complete: function(response) {
+                        hideBusy('itemAttachmentArea');
+                        $('.btn-disable-on-submit').prop('disabled', false);
+                    }
+                });
+            }
+            return false;
+        }
+
+        function completeItem(itemUid){
+            $.ajax({
+                dataType: 'text',
+                cache: false,
+                url:      "<c:url value="/completeItem.do"/>?sessionMapID=${sessionMapID}&mode=${mode}&itemUid=" + itemUid,
+                error: function(jqXHR, textStatus, errorThrown) {
+                    alert('Error while marking item as complete.\nStatus: ' + textStatus + '\nError: ' + errorThrown);
+                },
+                success:  function() {
+                    itemsComplete++;
+                    if (${resource.miniViewResourceNumber} > 0 && itemsComplete >= ${resource.miniViewResourceNumber}) {
+                        checkNew();
+                        return;
+                    }
+
+                    let heading = $('#heading' + itemUid);
+                    $('.complete-item-button', heading).remove();
+                    $('.icon-complete', heading).removeClass('d-none');
+                }
+            });
+        }
+
+        function gotoURL(){
+            var reqIDVar = new Date();
+            var gurl = "<c:url value="/learning/addurl.do"/>?sessionMapID=${sessionMapID}&mode=${mode}&reqID="+reqIDVar.getTime();
+            $.ajaxSetup({ cache: true });
+            $("#addresource").load(gurl, function() {
+                $("#itemType").val("1");
+                $("#mode").val("${mode}");
+                $("#sessionMapID").val("${sessionMapID}");
+            });
+        }
+
+        /**
+         Preview for adding learner URL
+         **/
+        // there is no item ID yet, so just use 0
+        function iframelyCallback0(response) {
+            if (!response || !response.html) {
+                $('#addresource #preview-panel').addClass('d-none');
+                return;
+            }
+
+            if (response.title && $('#addresource  #title').val().trim() == '') {
+                $('#title').val(response.title);
+            }
+
+            iframelyCallback(0, response);
+            $('#addresource #preview-panel').removeClass('d-none');
+        }
+
+        function gotoFile(){
+            var reqIDVar = new Date();
+            var gurl = "<c:url value="/learning/addfile.do"/>?sessionMapID=${sessionMapID}&mode=${mode}&reqID="+reqIDVar.getTime();
+            $.ajaxSetup({ cache: true });
+            $("#addresource").load(gurl, function() {
+                $("#itemType").val("2");
+                $("#mode").val("${mode}");
+                $("#sessionMapID").val("${sessionMapID}");
+            });
+        }
+
+        function cancel(){
+            $('.btn-disable-on-submit').prop('disabled', false);
+            $("#addresource").html('');
+        }
+
+        function checkNew(){
+            document.location.href = '<c:url value="/learning/start.do"/>?mode=${mode}&toolSessionID=${toolSessionID}&reqID='
+                + new Date().getTime();
+            return false;
+        }
+
+        function finishSession(){
+            document.location.href ='<c:url value="/learning/finish.do?sessionMapID=${sessionMapID}&mode=${mode}&toolSessionID=${toolSessionID}"/>';
+        }
+
+        function continueReflect(){
+            $('.btn-disable-on-submit').prop('disabled', true);
+            document.location.href='<c:url value="/learning/newReflection.do?sessionMapID=${sessionMapID}"/>';
+        }
+
+        function hideItem(itemUid) {
+            if(confirm("<spring:escapeBody javaScriptEscape='true'><fmt:message key='${delConfirmMsgKey}'/></spring:escapeBody>")){
+                $.ajax({
+                    url: '<c:url value="/learning/hideItem.do"/>',
+                    data: 'sessionMapID=${sessionMapID}&itemUid=' + itemUid,
+                    cache : false,
+                    async: false,
+                    success: function () {
+                        checkNew();
+                    }
+                });
+            }
+        }
+    </script>
+
+    <div id="container-main">
+
+        <!--  Warnings -->
+        <c:if test="${sessionMap.lockOnFinish and mode != 'teacher' and (resource.allowAddFiles or resource.allowAddUrls) }">
+            <lams:Alert5 type="danger" id="warn-lock" close="false">
+                <c:choose>
+                    <c:when test="${sessionMap.userFinished}">
+                        <fmt:message key="message.activityLocked" />
+                    </c:when>
+                    <c:otherwise>
+                        <fmt:message key="message.warnLockOnFinish" />
+                    </c:otherwise>
+                </c:choose>
+            </lams:Alert5>
+        </c:if>
+
+        <c:if test="${resource.miniViewResourceNumber > 0}">
+            <lams:Alert5 type="info" id="warn-numResources" close="false">
+                ${resource.miniViewNumberStr}
+            </lams:Alert5>
+        </c:if>
+
+        <lams:errors/>
+
+        <!--  Instructions -->
+        <div id="instructions" class="instructions">
+            <c:out value="${resource.instructions}" escapeXml="false"/>
+        </div>
+
+        <!-- Resources to View -->
+        <div class="card-subheader mb-3">
+            <fmt:message key="label.resoruce.to.review" />
+        </div>
+
+        <c:forEach var="item" items="${sessionMap.resourceList}">
+            <div class="item-card card lcard">
+                <div class="card-header" id="heading${item.uid}">
 			        	<span class="card-title collapsable-icon-left">
 				        	<button type="button" class="btn btn-secondary-darker no-shadow collapsed" data-bs-toggle="collapse" data-bs-target="#collapse${item.uid}"
-							   aria-expanded="false" aria-controls="collapse${item.uid}" 
-							>
+                                    aria-expanded="false" aria-controls="collapse${item.uid}"
+                            >
 								<c:out value="${item.title}" escapeXml="true"/>
-								
+
 								<c:if test="${!item.createByAuthor && item.createBy != null}">
 									<span class="badge text-bg-warning rounded-pill mx-2">
 										[<c:out value="${item.createBy.firstName} ${item.createBy.lastName}" escapeXml="true" />]
 									</span>
-								</c:if>
+                                </c:if>
 							</button>
 						</span>
-						
-						<div class="float-end">
-							<c:if test="${not finishedLock && !item.createByAuthor && userID == item.createBy.userId}">
-								<button type="button" class="no-decoration fa fa-trash delete-item-button text-bg-danger shadow p-2"
-								   title="<fmt:message key="label.delete" />"
-								   aria-label="<spring:escapeBody javaScriptEscape='true'><fmt:message key="label.delete" /></spring:escapeBody>"
-								   onclick="hideItem(${item.uid})">
-								 </button>
-							</c:if>
-							
-							<c:if test="${!item.complete && !finishedLock}">
-								<button type="button" onClick="javascript:completeItem(${item.uid})"
-										class="complete-item-button btn btn-success no-shadow ms-2">
-									<i class="fa-solid fa-pen-to-square fa-xl me-1"></i>
-									<fmt:message key="label.completed" />
-								</button>
-							</c:if>
-							
-							<c:if test="${item.complete || !finishedLock}">
-								<span class="text-bg-success icon-complete shadow p-2 ms-2 ${(!item.complete && !finishedLock) ? 'd-none' : ''}"> 
+
+                    <div class="float-end">
+                        <c:if test="${not finishedLock && !item.createByAuthor && userID == item.createBy.userId}">
+                            <button type="button" class="no-decoration fa fa-trash delete-item-button text-bg-danger shadow p-2"
+                                    title="<fmt:message key="label.delete" />"
+                                    aria-label="<spring:escapeBody javaScriptEscape='true'><fmt:message key="label.delete" /></spring:escapeBody>"
+                                    onclick="hideItem(${item.uid})">
+                            </button>
+                        </c:if>
+
+                        <c:if test="${!item.complete && !finishedLock}">
+                            <button type="button" onClick="javascript:completeItem(${item.uid})"
+                                    class="complete-item-button btn btn-success no-shadow ms-2">
+                                <i class="fa-solid fa-pen-to-square fa-xl me-1"></i>
+                                <fmt:message key="label.completed" />
+                            </button>
+                        </c:if>
+
+                        <c:if test="${item.complete || !finishedLock}">
+								<span class="text-bg-success icon-complete shadow p-2 ms-2 ${(!item.complete && !finishedLock) ? 'd-none' : ''}">
 									<i class="fa-regular fa-square-check fa-xl" title='<fmt:message key="label.completed" />'></i>
 								</span>
-							</c:if>
-						</div>
-				</div>
-
-				<div id="collapse${item.uid}" data-item-uid="${item.uid}" class="item-collapse card-collapse collapse"
-					 role="tabpanel" aria-labelledby="heading${item.uid}"></div>
-			</div>
-		</c:forEach>
-
-		<!-- Reflection -->
-		<c:if test="${sessionMap.userFinished and sessionMap.reflectOn}">
-			<lams:NotebookReedit
-				reflectInstructions="${sessionMap.reflectInstructions}"
-				reflectEntry="${sessionMap.reflectEntry}"
-				isEditButtonEnabled="${mode != 'teacher'}"
-				notebookHeaderLabelKey="title.reflection"/>
-		</c:if>
-		
-		<div class="activity-bottom-buttons mt-5">
-		
-			<!-- Finish buttons -->
-			<c:if test="${mode != 'teacher' && sessionMap.hasCompletedMinNumber}">
-				<c:choose>
-					<c:when test="${sessionMap.reflectOn && (not sessionMap.userFinished)}">
-						<button type="button" name="FinishButton" onclick="return continueReflect()" class="btn btn-primary na btn-disable-on-submit">
-							<fmt:message key="label.continue" />
-						</button>
-					</c:when>
-					<c:otherwise>
-						<button type="submit" id="finishButton" class="btn btn-primary btn-disable-on-submit na">
-							<c:choose>
-								<c:when test="${sessionMap.isLastActivity}">
-									<fmt:message key="label.submit" />
-								</c:when>
-								<c:otherwise>
-									<fmt:message key="label.finished" />
-								</c:otherwise>
-							</c:choose>
-						</button>
-					</c:otherwise>
-				</c:choose>
-			</c:if>			
-
-			<!--  Card button bar controlling refresh and adding items -->
-			<div class="btn-group mx-2">
-				<c:if test="${mode != 'teacher'}">
-					<button onclick="javascript:return checkNew()" type="button" class="btn btn-secondary"> 
-						<i class="fa fa-refresh"></i> 
-						<fmt:message key="label.check.for.new" />
-					</button>
-				</c:if>
-				<c:if test="${not finishedLock}">
-					<c:choose>
-						<c:when test="${resource.allowAddFiles && resource.allowAddUrls}">
-							<button onclick="javascript:gotoURL()" type="button" class="btn btn-secondary"> 
-								<i class="fa fa-plus"></i>
-								<fmt:message key="label.authoring.basic.resource.url.input" />
-							</button>
-							<button onclick="javascript:gotoFile()" type="button" class="btn btn-secondary"> 
-								<i class="fa fa-plus"></i>
-								<fmt:message key="label.authoring.basic.resource.file.input" />
-							</button>
-						</c:when>
-	
-						<c:when test="${resource.allowAddFiles && !resource.allowAddUrls}">
-							<button onclick="javascript:gotoFile()" type="button" class="btn btn-secondary"> 
-								<i class="fa fa-plus"></i>
-								<fmt:message key="label.authoring.basic.resource.file.input" />
-							</button>
-						</c:when>
-	
-						<c:when test="${!resource.allowAddFiles && resource.allowAddUrls}">
-							<button onclick="javascript:gotoURL()" type="button" class="btn btn-secondary"> 
-								<i class="fa fa-plus"></i>
-								<fmt:message key="label.authoring.basic.resource.url.input" />
-							</button>
-						</c:when>
-					</c:choose>
-				</c:if>
-			</div>
-		</div>
-
-		<!-- Add a URL/File Form-->
-		<div id="addresource" class="mt-4">
-		</div>
-
-	</div>
+                        </c:if>
+                    </div>
+                </div>
+
+                <div id="collapse${item.uid}" data-item-uid="${item.uid}" class="item-collapse card-collapse collapse"
+                     role="tabpanel" aria-labelledby="heading${item.uid}"></div>
+            </div>
+        </c:forEach>
+
+        <!-- Reflection -->
+        <c:if test="${sessionMap.userFinished and sessionMap.reflectOn}">
+            <lams:NotebookReedit
+                    reflectInstructions="${sessionMap.reflectInstructions}"
+                    reflectEntry="${sessionMap.reflectEntry}"
+                    isEditButtonEnabled="${mode != 'teacher'}"
+                    notebookHeaderLabelKey="title.reflection"/>
+        </c:if>
+
+        <div class="activity-bottom-buttons mt-5">
+
+            <!-- Finish buttons -->
+            <c:if test="${mode != 'teacher' && sessionMap.hasCompletedMinNumber}">
+                <c:choose>
+                    <c:when test="${sessionMap.reflectOn && (not sessionMap.userFinished)}">
+                        <button type="button" name="FinishButton" onclick="return continueReflect()" class="btn btn-primary na btn-disable-on-submit">
+                            <fmt:message key="label.continue" />
+                        </button>
+                    </c:when>
+                    <c:otherwise>
+                        <button type="submit" id="finishButton" class="btn btn-primary btn-disable-on-submit na">
+                            <c:choose>
+                                <c:when test="${sessionMap.isLastActivity}">
+                                    <fmt:message key="label.submit" />
+                                </c:when>
+                                <c:otherwise>
+                                    <fmt:message key="label.finished" />
+                                </c:otherwise>
+                            </c:choose>
+                        </button>
+                    </c:otherwise>
+                </c:choose>
+            </c:if>
+
+            <!--  Card button bar controlling refresh and adding items -->
+            <div class="btn-group mx-2">
+                <c:if test="${mode != 'teacher'}">
+                    <button onclick="javascript:return checkNew()" type="button" class="btn btn-secondary">
+                        <i class="fa fa-refresh"></i>
+                        <fmt:message key="label.check.for.new" />
+                    </button>
+                </c:if>
+                <c:if test="${not finishedLock}">
+                    <c:choose>
+                        <c:when test="${resource.allowAddFiles && resource.allowAddUrls}">
+                            <button onclick="javascript:gotoURL()" type="button" class="btn btn-secondary">
+                                <i class="fa fa-plus"></i>
+                                <fmt:message key="label.authoring.basic.resource.url.input" />
+                            </button>
+                            <button onclick="javascript:gotoFile()" type="button" class="btn btn-secondary">
+                                <i class="fa fa-plus"></i>
+                                <fmt:message key="label.authoring.basic.resource.file.input" />
+                            </button>
+                        </c:when>
+
+                        <c:when test="${resource.allowAddFiles && !resource.allowAddUrls}">
+                            <button onclick="javascript:gotoFile()" type="button" class="btn btn-secondary">
+                                <i class="fa fa-plus"></i>
+                                <fmt:message key="label.authoring.basic.resource.file.input" />
+                            </button>
+                        </c:when>
+
+                        <c:when test="${!resource.allowAddFiles && resource.allowAddUrls}">
+                            <button onclick="javascript:gotoURL()" type="button" class="btn btn-secondary">
+                                <i class="fa fa-plus"></i>
+                                <fmt:message key="label.authoring.basic.resource.url.input" />
+                            </button>
+                        </c:when>
+                    </c:choose>
+                </c:if>
+            </div>
+        </div>
+
+        <!-- Add a URL/File Form-->
+        <div id="addresource" class="mt-4">
+        </div>
+
+    </div>
 </lams:PageLearner>